--- conflicted
+++ resolved
@@ -179,7 +179,11 @@
   }
 
   // Returns the liquidity manager config
-<<<<<<< HEAD
+  getWhitelist(): EcoConfigType['whitelist'] {
+    return this.get('whitelist')
+  }
+
+  // Returns the liquidity manager config
   getWithdraws(): EcoConfigType['withdraws'] {
     return this.get('withdraws')
   }
@@ -192,10 +196,6 @@
   // Returns the liquidity manager config
   getIndexer(): EcoConfigType['indexer'] {
     return this.get('indexer')
-=======
-  getWhitelist(): EcoConfigType['whitelist'] {
-    return this.get('whitelist')
->>>>>>> ed14f364
   }
 
   getChainRPCs() {
