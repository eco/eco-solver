import { Injectable, Logger } from '@nestjs/common'
import * as _ from 'lodash'
import * as config from 'config'
import { EcoLogMessage } from '@/common/logging/eco-log-message'
import { ConfigSource } from './interfaces/config-source.interface'
import {
  AwsCredential,
  EcoConfigType,
  IntentSource,
  KmsConfig,
  ProverEcoRoutesProverAppend,
  SafeType,
  Solver,
} from './eco-config.types'
import { Chain, getAddress } from 'viem'
import { addressKeys, getRpcUrl } from '@/common/viem/utils'
import { ChainsSupported } from '@/common/chains/supported'
import { getChainConfig } from './utils'

/**
 * Service class for getting configs for the app
 */
@Injectable()
export class EcoConfigService {
  private logger = new Logger(EcoConfigService.name)
  private externalConfigs: any = {}
  private ecoConfig: config.IConfig

  constructor(private readonly sources: ConfigSource[]) {
    this.sources.reduce((prev, curr) => {
      return config.util.extendDeep(prev, curr.getConfig())
    }, this.externalConfigs)

    this.ecoConfig = config
    this.initConfigs()
  }

  /**
   * Returns the static configs  for the app, from the 'config' package
   * @returns the configs
   */
  static getStaticConfig(): EcoConfigType {
    return config as unknown as EcoConfigType
  }

  async onModuleInit() {}

  // Initialize the configs
  initConfigs() {
    this.logger.debug(
      EcoLogMessage.fromDefault({
        message: `Initializing eco configs`,
      }),
    )

    // Merge the secrets with the existing config, the external configs will be overwritten by the internal ones
    this.ecoConfig = config.util.extendDeep(this.externalConfigs, this.ecoConfig)
  }

  // Generic getter for key/val of config object
  get<T>(key: string): T {
    return this.ecoConfig.get<T>(key)
  }

  // Returns the alchemy configs
  getAlchemy(): EcoConfigType['alchemy'] {
    return this.get('alchemy')
  }

  // Returns the aws configs
  getAwsConfigs(): AwsCredential[] {
    return this.get('aws')
  }

  // Returns the cache configs
  getCache(): EcoConfigType['cache'] {
    return this.get('cache')
  }

  // Returns the fulfill configs
  getFulfill(): EcoConfigType['fulfill'] {
    return this.get('fulfillment')
  }

  // Returns the source intents config
  getIntentSources(): EcoConfigType['intentSources'] {
    return this.get<IntentSource[]>('intentSources').map((intent: IntentSource) => {
      const config = getChainConfig(intent.chainID)
      intent.sourceAddress = config.IntentSource
      intent.inbox = config.Inbox
      const ecoNpm = intent.config ? intent.config.ecoRoutes : ProverEcoRoutesProverAppend
      // todo add metaprover when package supports it
      const ecoNpmProvers = [config.HyperProver]
      switch (ecoNpm) {
        case 'replace':
          intent.provers = ecoNpmProvers
          break
        case 'append':
        default:
          intent.provers = [...intent.provers, ...ecoNpmProvers]
          break
      }
      //remove duplicates
      intent.provers = _.uniq(intent.provers)

      intent.tokens = intent.tokens.map((token: string) => getAddress(token))
      return intent
    })
  }

  // Returns the intent source for a specific chain or undefined if its not supported
  getIntentSource(chainID: number): IntentSource | undefined {
    return this.getIntentSources().find((intent) => intent.chainID === chainID)
  }

  // Returns the aws configs
  getKmsConfig(): KmsConfig {
    return this.get('kms')
  }

  // Returns the safe multisig configs
  getSafe(): SafeType {
    const safe = this.get<SafeType>('safe')
    if (safe.owner) {
      // validate and checksum the owner address, throws if invalid/not-set
      safe.owner = getAddress(safe.owner)
    }
    return safe
  }

  // Returns the solvers config
  getSolvers(): EcoConfigType['solvers'] {
    const solvers = this.get<Record<number, Solver>>('solvers')
    _.entries(solvers).forEach(([, solver]: [string, Solver]) => {
      const config = getChainConfig(solver.chainID)
      solver.inboxAddress = config.Inbox
      solver.targets = addressKeys(solver.targets) ?? {}
    })
    return solvers
  }

  // Returns the solver for a specific chain or undefined if its not supported
  getSolver(chainID: number | bigint): Solver | undefined {
    chainID = typeof chainID === 'bigint' ? Number(chainID) : chainID
    return this.getSolvers()[chainID]
  }

  // Get the launch darkly configs
  getLaunchDarkly(): EcoConfigType['launchDarkly'] {
    return this.get('launchDarkly')
  }

  getDatabaseConfig(): EcoConfigType['database'] {
    return this.get('database')
  }

  // Returns the eth configs
  getEth(): EcoConfigType['eth'] {
    return this.get('eth')
  }

  // Returns the intervals config, sets defaults for repeatOpts and jobTemplate if not set
  getIntervals(): EcoConfigType['intervals'] {
    const configs = this.get('intervals') as EcoConfigType['intervals']
    for (const [, value] of Object.entries(configs)) {
      _.merge(value, configs.defaults, value)
    }
    return configs
  }

  // Returns the intent configs
  getIntentConfigs(): EcoConfigType['intentConfigs'] {
    return this.get('intentConfigs')
  }

  // Returns the external APIs config
  getExternalAPIs(): EcoConfigType['externalAPIs'] {
    return this.get('externalAPIs')
  }

  getLoggerConfig(): EcoConfigType['logger'] {
    return this.get('logger')
  }

  getMongooseUri() {
    const config = this.getDatabaseConfig()
    return config.auth.enabled
      ? `${config.uriPrefix}${config.auth.username}:${config.auth.password}@${config.uri}/${config.dbName}`
      : `${config.uriPrefix}${config.uri}/${config.dbName}`
  }

  // Returns the redis configs
  getRedis(): EcoConfigType['redis'] {
    return this.get('redis')
  }

  // Returns the server configs
  getServer(): EcoConfigType['server'] {
    return this.get('server')
  }

  // Returns the liquidity manager config
  getLiquidityManager(): EcoConfigType['liquidityManager'] {
    return this.get('liquidityManager')
  }

  // Returns the liquidity manager config
  getWhitelist(): EcoConfigType['whitelist'] {
    return this.get('whitelist')
  }

  // Returns the liquidity manager config
  getHyperlane(): EcoConfigType['hyperlane'] {
    return this.get('hyperlane')
  }

  // Returns the liquidity manager config
  getWithdraws(): EcoConfigType['withdraws'] {
    return this.get('withdraws')
  }

  // Returns the liquidity manager config
  getSendBatch(): EcoConfigType['sendBatch'] {
    return this.get('sendBatch')
  }

  // Returns the liquidity manager config
  getIndexer(): EcoConfigType['indexer'] {
    return this.get('indexer')
  }

<<<<<<< HEAD
  getHats(): EcoConfigType['hats'] {
    return this.get('hats')
=======
  // Returns the liquidity manager config
  getCCTP(): EcoConfigType['CCTP'] {
    return this.get('CCTP')
  }

  // Returns the liquidity manager config
  getCrowdLiquidity(): EcoConfigType['crowdLiquidity'] {
    return this.get('crowdLiquidity')
  }

  // Returns the liquidity manager config
  getWarpRoutes(): EcoConfigType['warpRoutes'] {
    return this.get('warpRoutes')
>>>>>>> e59bd91c
  }

  getRpcUrls(): EcoConfigType['rpcUrls'] {
    return this.get('rpcUrls')
  }

  getChainRPCs() {
    const entries = ChainsSupported.map((chain) => [chain.id, this.getRpcUrl(chain).url])
    return Object.fromEntries(entries) as Record<number, string>
  }

  getRpcUrl(chain: Chain, websocketEnabled?: boolean) {
    const alchemy = this.getAlchemy()
    const rpcUrls = this.getRpcUrls()[chain.id.toString()]
    const options = { alchemyApiKey: alchemy.apiKey, rpcUrls, websocketEnabled }
    return getRpcUrl(chain, options)
  }

  /**
   * Checks to see what networks we have inbox contracts for
   * @returns the supported chains for the event
   */
  getSupportedChains(): bigint[] {
    return _.entries(this.getSolvers()).map(([, solver]) => BigInt(solver.chainID))
  }
}<|MERGE_RESOLUTION|>--- conflicted
+++ resolved
@@ -229,10 +229,10 @@
     return this.get('indexer')
   }
 
-<<<<<<< HEAD
   getHats(): EcoConfigType['hats'] {
     return this.get('hats')
-=======
+  }
+  
   // Returns the liquidity manager config
   getCCTP(): EcoConfigType['CCTP'] {
     return this.get('CCTP')
@@ -246,7 +246,6 @@
   // Returns the liquidity manager config
   getWarpRoutes(): EcoConfigType['warpRoutes'] {
     return this.get('warpRoutes')
->>>>>>> e59bd91c
   }
 
   getRpcUrls(): EcoConfigType['rpcUrls'] {
