--- conflicted
+++ resolved
@@ -3,10 +3,6 @@
 import * as config from 'config'
 import { EcoLogMessage } from '@/common/logging/eco-log-message'
 import { ConfigSource } from './interfaces/config-source.interface'
-<<<<<<< HEAD
-import { AwsCredential, EcoConfigType, IntentSource, KmsConfig, Solver } from './eco-config.types'
-import { Chain, getAddress } from 'viem'
-=======
 import {
   AwsCredential,
   EcoConfigType,
@@ -15,8 +11,7 @@
   SafeType,
   Solver,
 } from './eco-config.types'
-import { getAddress } from 'viem'
->>>>>>> 126782ae
+import { Chain, getAddress } from 'viem'
 import { addressKeys, getRpcUrl } from '@/common/viem/utils'
 import { ChainsSupported } from '@/common/chains/supported'
 import { getChainConfig } from './utils'
