import { Injectable, Logger } from '@nestjs/common'
import * as _ from 'lodash'
import * as config from 'config'
import { EcoLogMessage } from '@/common/logging/eco-log-message'
import { ConfigSource } from './interfaces/config-source.interface'
import {
  AwsCredential,
  EcoConfigType,
  IntentSource,
  KmsConfig,
  SafeType,
  Solver,
} from './eco-config.types'
import { getAddress } from 'viem'
import { addressKeys, getRpcUrl } from '@/common/viem/utils'
import { ChainsSupported } from '@/common/chains/supported'
import { getChainConfig } from './utils'

/**
 * Service class for getting configs for the app
 */
@Injectable()
export class EcoConfigService {
  private logger = new Logger(EcoConfigService.name)
  private externalConfigs: any = {}
  private ecoConfig: config.IConfig

  constructor(private readonly sources: ConfigSource[]) {
    this.sources.reduce((prev, curr) => {
      return config.util.extendDeep(prev, curr.getConfig())
    }, this.externalConfigs)

    this.ecoConfig = config
    this.initConfigs()
  }

  /**
   * Returns the static configs  for the app, from the 'config' package
   * @returns the configs
   */
  static getStaticConfig(): EcoConfigType {
    return config as unknown as EcoConfigType
  }

  // Initialize the configs
  initConfigs() {
    this.logger.debug(
      EcoLogMessage.fromDefault({
        message: `Initializing eco configs`,
      }),
    )

    // Merge the secrets with the existing config, the external configs will be overwritten by the internal ones
    this.ecoConfig = config.util.extendDeep(this.externalConfigs, this.ecoConfig)
  }

  // Generic getter for key/val of config object
  get<T>(key: string): T {
    return this.ecoConfig.get<T>(key)
  }

  // Returns the alchemy configs
  getAlchemy(): EcoConfigType['alchemy'] {
    return this.get('alchemy')
  }

  // Returns the aws configs
  getAwsConfigs(): AwsCredential[] {
    return this.get('aws')
  }

  // Returns the cache configs
  getCache(): EcoConfigType['cache'] {
    return this.get('cache')
  }

  // Returns the fulfill configs
  getFulfill(): EcoConfigType['fulfill'] {
    return this.get('fulfillment')
  }

  // Returns the source intents config
  getIntentSources(): EcoConfigType['intentSources'] {
    return this.get<IntentSource[]>('intentSources').map((intent: IntentSource) => {
      const config = getChainConfig(intent.chainID)
      intent.sourceAddress = config.IntentSource
      intent.inbox = config.Inbox
      intent.provers = [config.HyperProver]
      intent.tokens = intent.tokens.map((token: string) => getAddress(token))

      //removing storage prover per audit for hyperlane beta release
      // if (config.Prover) {
      //   intent.provers.push(config.Prover)
      // }

      return intent
    })
  }

  // Returns the intent source for a specific chain or undefined if its not supported
  getIntentSource(chainID: number): IntentSource | undefined {
    return this.getIntentSources().find((intent) => intent.chainID === chainID)
  }

  // Returns the aws configs
  getKmsConfig(): KmsConfig {
    return this.get('kms')
  }

  // Returns the safe multisig configs
  getSafe(): SafeType {
    const safe = this.get<SafeType>('safe')
    if (safe.owner) {
      // validate and checksum the owner address, throws if invalid/not-set
      safe.owner = getAddress(safe.owner)
    }
    return safe
  }

  // Returns the solvers config
  getSolvers(): EcoConfigType['solvers'] {
    const solvers = this.get<Record<number, Solver>>('solvers')
    _.entries(solvers).forEach(([, solver]: [string, Solver]) => {
      const config = getChainConfig(solver.chainID)
      solver.inboxAddress = config.Inbox
      solver.targets = addressKeys(solver.targets) ?? {}
    })
    return solvers
  }

  // Returns the solver for a specific chain or undefined if its not supported
  getSolver(chainID: number | bigint): Solver | undefined {
    chainID = typeof chainID === 'bigint' ? Number(chainID) : chainID
    return this.getSolvers()[chainID]
  }

  // Get the launch darkly configs
  getLaunchDarkly(): EcoConfigType['launchDarkly'] {
    return this.get('launchDarkly')
  }

  getDatabaseConfig(): EcoConfigType['database'] {
    return this.get('database')
  }

  // Returns the eth configs
  getEth(): EcoConfigType['eth'] {
    return this.get('eth')
  }

  // Returns the intervals config, sets defaults for repeatOpts and jobTemplate if not set
  getIntervals(): EcoConfigType['intervals'] {
    const configs = this.get('intervals') as EcoConfigType['intervals']
    for (const [, value] of Object.entries(configs)) {
      _.merge(value, configs.defaults, value)
    }
    return configs
  }

  // Returns the intent configs
  getIntentConfigs(): EcoConfigType['intentConfigs'] {
    return this.get('intentConfigs')
  }

  // Returns the external APIs config
  getExternalAPIs(): EcoConfigType['externalAPIs'] {
    return this.get('externalAPIs')
  }

  getLoggerConfig(): EcoConfigType['logger'] {
    return this.get('logger')
  }

  getMongooseUri() {
    const config = this.getDatabaseConfig()
    return config.auth.enabled
      ? `${config.uriPrefix}${config.auth.username}:${config.auth.password}@${config.uri}/${config.dbName}`
      : `${config.uriPrefix}${config.uri}/${config.dbName}`
  }

  // Returns the redis configs
  getRedis(): EcoConfigType['redis'] {
    return this.get('redis')
  }

  // Returns the server configs
  getServer(): EcoConfigType['server'] {
    return this.get('server')
  }

  // Returns the liquidity manager config
  getLiquidityManager(): EcoConfigType['liquidityManager'] {
    return this.get('liquidityManager')
  }

  // Returns the liquidity manager config
  getWhitelist(): EcoConfigType['whitelist'] {
    return this.get('whitelist')
  }

  // Returns the liquidity manager config
<<<<<<< HEAD
  getCCTP(): EcoConfigType['CCTP'] {
    return this.get('CCTP')
  }

  // Returns the liquidity manager config
  getCrowdLiquidity(): EcoConfigType['crowdLiquidity'] {
    return this.get('crowdLiquidity')
=======
  getHyperlane(): EcoConfigType['hyperlane'] {
    return this.get('hyperlane')
  }

  // Returns the liquidity manager config
  getWithdraws(): EcoConfigType['withdraws'] {
    return this.get('withdraws')
  }

  // Returns the liquidity manager config
  getSendBatch(): EcoConfigType['sendBatch'] {
    return this.get('sendBatch')
  }

  // Returns the liquidity manager config
  getIndexer(): EcoConfigType['indexer'] {
    return this.get('indexer')
>>>>>>> 9c8209a7
  }

  getChainRPCs() {
    const { apiKey, networks } = this.getAlchemy()
    const supportedAlchemyChainIds = _.map(networks, 'id')

    const entries = ChainsSupported.map((chain) => {
      const rpcApiKey = supportedAlchemyChainIds.includes(chain.id) ? apiKey : undefined
      return [chain.id, getRpcUrl(chain, rpcApiKey).url]
    })
    return Object.fromEntries(entries) as Record<number, string>
  }

  /**
   * Checks to see what networks we have inbox contracts for
   * @returns the supported chains for the event
   */
  getSupportedChains(): bigint[] {
    return _.entries(this.getSolvers()).map(([, solver]) => BigInt(solver.chainID))
  }
}<|MERGE_RESOLUTION|>--- conflicted
+++ resolved
@@ -199,7 +199,26 @@
   }
 
   // Returns the liquidity manager config
-<<<<<<< HEAD
+  getHyperlane(): EcoConfigType['hyperlane'] {
+    return this.get('hyperlane')
+  }
+
+  // Returns the liquidity manager config
+  getWithdraws(): EcoConfigType['withdraws'] {
+    return this.get('withdraws')
+  }
+
+  // Returns the liquidity manager config
+  getSendBatch(): EcoConfigType['sendBatch'] {
+    return this.get('sendBatch')
+  }
+
+  // Returns the liquidity manager config
+  getIndexer(): EcoConfigType['indexer'] {
+    return this.get('indexer')
+  }
+
+  // Returns the liquidity manager config
   getCCTP(): EcoConfigType['CCTP'] {
     return this.get('CCTP')
   }
@@ -207,25 +226,6 @@
   // Returns the liquidity manager config
   getCrowdLiquidity(): EcoConfigType['crowdLiquidity'] {
     return this.get('crowdLiquidity')
-=======
-  getHyperlane(): EcoConfigType['hyperlane'] {
-    return this.get('hyperlane')
-  }
-
-  // Returns the liquidity manager config
-  getWithdraws(): EcoConfigType['withdraws'] {
-    return this.get('withdraws')
-  }
-
-  // Returns the liquidity manager config
-  getSendBatch(): EcoConfigType['sendBatch'] {
-    return this.get('sendBatch')
-  }
-
-  // Returns the liquidity manager config
-  getIndexer(): EcoConfigType['indexer'] {
-    return this.get('indexer')
->>>>>>> 9c8209a7
   }
 
   getChainRPCs() {
