--- conflicted
+++ resolved
@@ -184,7 +184,6 @@
   }
 
   // Returns the liquidity manager config
-<<<<<<< HEAD
   getCCTP(): EcoConfigType['CCTP'] {
     return this.get('CCTP')
   }
@@ -199,14 +198,10 @@
     return this.get('warpRoute')
   }
 
-  getChainRPCs() {
-    const { apiKey, networks } = this.getAlchemy()
-    const supportedAlchemyChainIds = _.map(networks, 'id')
-=======
+  // Returns the liquidity manager config
   getHyperlane(): EcoConfigType['hyperlane'] {
     return this.get('hyperlane')
   }
->>>>>>> 918e73b1
 
   // Returns the liquidity manager config
   getWithdraws(): EcoConfigType['withdraws'] {
