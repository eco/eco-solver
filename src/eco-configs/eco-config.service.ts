--- conflicted
+++ resolved
@@ -13,12 +13,7 @@
   Solver,
 } from './eco-config.types'
 import { Chain, getAddress, zeroAddress } from 'viem'
-<<<<<<< HEAD
 import { addressKeys } from '@/common/viem/utils'
-=======
-import { addressKeys, getRpcUrl } from '@/common/viem/utils'
-import { ChainsSupported } from '@/common/chains/supported'
->>>>>>> 3fe23963
 import { getChainConfig } from './utils'
 import { EcoChains } from '@eco-foundation/chains'
 import { EcoError } from '../common/errors/eco-error'
