--- conflicted
+++ resolved
@@ -4,21 +4,15 @@
 import * as config from 'config'
 import { EcoLogMessage } from '@/common/logging/eco-log-message'
 import { ConfigSource } from './interfaces/config-source.interface'
-<<<<<<< HEAD
-import { AwsCredential, EcoConfigType, IntentSource, KmsConfig, Solver } from './eco-config.types'
-import { Chain, getAddress } from 'viem'
-=======
 import {
   AwsCredential,
-  KmsConfig,
   EcoConfigType,
   IntentSource,
+  KmsConfig,
+  SafeType,
   Solver,
-  SafeType,
 } from './eco-config.types'
-import { entries } from 'lodash'
-import { getAddress } from 'viem'
->>>>>>> af9db4d2
+import { Chain, getAddress } from 'viem'
 import { addressKeys, getRpcUrl } from '@/common/viem/utils'
 import { ChainsSupported } from '@/common/chains/supported'
 import { getChainConfig } from './utils'
