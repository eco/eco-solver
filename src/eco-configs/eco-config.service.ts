import { Injectable, Logger, OnModuleInit } from '@nestjs/common'
import * as _ from 'lodash'
import { entries } from 'lodash'
import * as config from 'config'
import { EcoLogMessage } from '@/common/logging/eco-log-message'
import { ConfigSource } from './interfaces/config-source.interface'
import { AwsCredential, EcoConfigType, IntentSource, KmsConfig, Solver } from './eco-config.types'
<<<<<<< HEAD
import { getAddress } from 'viem'
=======
import { Chain, getAddress } from 'viem'
>>>>>>> 95f0cf6a
import { addressKeys, getRpcUrl } from '@/common/viem/utils'
import { ChainsSupported } from '@/common/chains/supported'
import { getChainConfig } from './utils'

/**
 * Service class for getting configs for the app
 */
@Injectable()
export class EcoConfigService implements OnModuleInit {
  private logger = new Logger(EcoConfigService.name)
  private externalConfigs: any = {}
  private ecoConfig: config.IConfig

  constructor(private readonly sources: ConfigSource[]) {
    this.sources.reduce((prev, curr) => {
      return config.util.extendDeep(prev, curr.getConfig())
    }, this.externalConfigs)

    this.ecoConfig = config
    this.initConfigs()
  }

  /**
   * Returns the static configs  for the app, from the 'config' package
   * @returns the configs
   */
  static getStaticConfig(): EcoConfigType {
    return config as unknown as EcoConfigType
  }

  async onModuleInit() {}

  // Initialize the configs
  initConfigs() {
    this.logger.debug(
      EcoLogMessage.fromDefault({
        message: `Initializing eco configs`,
      }),
    )

    // Merge the secrets with the existing config, the external configs will be overwritten by the internal ones
    this.ecoConfig = config.util.extendDeep(this.externalConfigs, this.ecoConfig)
  }

  // Generic getter for key/val of config object
  get<T>(key: string): T {
    return this.ecoConfig.get<T>(key)
  }

  // Returns the alchemy configs
  getAlchemy(): EcoConfigType['alchemy'] {
    return this.get('alchemy')
  }

  // Returns the aws configs
  getAwsConfigs(): AwsCredential[] {
    return this.get('aws')
  }

  // Returns the cache configs
  getCache(): EcoConfigType['cache'] {
    return this.get('cache')
  }

  // Returns the fulfill configs
  getFulfill(): EcoConfigType['fulfill'] {
    return this.get('fulfillment')
  }

  // Returns the source intents config
  getIntentSources(): EcoConfigType['intentSources'] {
    return this.get<IntentSource[]>('intentSources').map((intent: IntentSource) => {
      const config = getChainConfig(intent.chainID)
      intent.sourceAddress = config.IntentSource
      intent.inbox = config.Inbox
      intent.provers = [config.HyperProver]
      intent.tokens = intent.tokens.map((token: string) => getAddress(token))

      //removing storage prover per audit for hyperlane beta release
      // if (config.Prover) {
      //   intent.provers.push(config.Prover)
      // }

      return intent
    })
  }

  // Returns the intent source for a specific chain or undefined if its not supported
  getIntentSource(chainID: number): IntentSource | undefined {
    return this.getIntentSources().find((intent) => intent.chainID === chainID)
  }

  // Returns the aws configs
  getKmsConfig(): KmsConfig {
    return this.get('kms')
  }

  // Returns the solvers config
  getSolvers(): EcoConfigType['solvers'] {
    const solvers = this.get<Record<number, Solver>>('solvers')
    _.entries(solvers).forEach(([, solver]: [string, Solver]) => {
      const config = getChainConfig(solver.chainID)
      solver.inboxAddress = config.Inbox
      solver.targets = addressKeys(solver.targets) ?? {}
    })
    return solvers
  }

  // Returns the solver for a specific chain or undefined if its not supported
  getSolver(chainID: number | bigint): Solver | undefined {
    chainID = typeof chainID === 'bigint' ? Number(chainID) : chainID
    return this.getSolvers()[chainID]
  }

  // Get the launch darkly configs
  getLaunchDarkly(): EcoConfigType['launchDarkly'] {
    return this.get('launchDarkly')
  }

  getDatabaseConfig(): EcoConfigType['database'] {
    return this.get('database')
  }

  // Returns the eth configs
  getEth(): EcoConfigType['eth'] {
    return this.get('eth')
  }

  // Returns the intervals config, sets defaults for repeatOpts and jobTemplate if not set
  getIntervals(): EcoConfigType['intervals'] {
    const configs = this.get('intervals') as EcoConfigType['intervals']
    for (const [, value] of Object.entries(configs)) {
      _.merge(value, configs.defaults, value)
    }
    return configs
  }

  // Returns the intent configs
  getIntentConfigs(): EcoConfigType['intentConfigs'] {
    return this.get('intentConfigs')
  }

  // Returns the external APIs config
  getExternalAPIs(): EcoConfigType['externalAPIs'] {
    return this.get('externalAPIs')
  }

  getLoggerConfig(): EcoConfigType['logger'] {
    return this.get('logger')
  }

  getMongooseUri() {
    const config = this.getDatabaseConfig()
    return config.auth.enabled
      ? `${config.uriPrefix}${config.auth.username}:${config.auth.password}@${config.uri}/${config.dbName}`
      : `${config.uriPrefix}${config.uri}/${config.dbName}`
  }

  // Returns the redis configs
  getRedis(): EcoConfigType['redis'] {
    return this.get('redis')
  }

  // Returns the server configs
  getServer(): EcoConfigType['server'] {
    return this.get('server')
  }

  // Returns the liquidity manager config
  getLiquidityManager(): EcoConfigType['liquidityManager'] {
    return this.get('liquidityManager')
  }

  // Returns the liquidity manager config
  getWhitelist(): EcoConfigType['whitelist'] {
    return this.get('whitelist')
  }

  // Returns the liquidity manager config
<<<<<<< HEAD
  getHyperlane(): EcoConfigType['hyperlane'] {
    return this.get('hyperlane')
  }

  // Returns the liquidity manager config
  getWithdraws(): EcoConfigType['withdraws'] {
    return this.get('withdraws')
  }

  // Returns the liquidity manager config
  getSendBatch(): EcoConfigType['sendBatch'] {
    return this.get('sendBatch')
  }

  // Returns the liquidity manager config
  getIndexer(): EcoConfigType['indexer'] {
    return this.get('indexer')
  }

  getChainRPCs() {
    const { apiKey, networks } = this.getAlchemy()
    const supportedAlchemyChainIds = _.map(networks, 'id')
=======
  getQuicknode(): EcoConfigType['quicknode'] {
    return this.get('quicknode')
  }
>>>>>>> 95f0cf6a

  getChainRPCs() {
    const entries = ChainsSupported.map((chain) => [chain.id, this.getRpcUrl(chain).url])
    return Object.fromEntries(entries) as Record<number, string>
  }

  getRpcUrl(chain: Chain, websocketEnabled: boolean = false) {
    const alchemy = this.getAlchemy()
    const quicknode = this.getQuicknode()
    const apiKeys = { alchemy: alchemy.apiKey, quicknode: quicknode.apiKey }
    return getRpcUrl(chain, apiKeys, websocketEnabled)
  }

  /**
   * Checks to see what networks we have inbox contracts for
   * @returns the supported chains for the event
   */
  getSupportedChains(): bigint[] {
    return _.entries(this.getSolvers()).map(([, solver]) => BigInt(solver.chainID))
  }
}<|MERGE_RESOLUTION|>--- conflicted
+++ resolved
@@ -1,15 +1,10 @@
 import { Injectable, Logger, OnModuleInit } from '@nestjs/common'
 import * as _ from 'lodash'
-import { entries } from 'lodash'
 import * as config from 'config'
 import { EcoLogMessage } from '@/common/logging/eco-log-message'
 import { ConfigSource } from './interfaces/config-source.interface'
 import { AwsCredential, EcoConfigType, IntentSource, KmsConfig, Solver } from './eco-config.types'
-<<<<<<< HEAD
-import { getAddress } from 'viem'
-=======
 import { Chain, getAddress } from 'viem'
->>>>>>> 95f0cf6a
 import { addressKeys, getRpcUrl } from '@/common/viem/utils'
 import { ChainsSupported } from '@/common/chains/supported'
 import { getChainConfig } from './utils'
@@ -189,7 +184,6 @@
   }
 
   // Returns the liquidity manager config
-<<<<<<< HEAD
   getHyperlane(): EcoConfigType['hyperlane'] {
     return this.get('hyperlane')
   }
@@ -209,14 +203,10 @@
     return this.get('indexer')
   }
 
-  getChainRPCs() {
-    const { apiKey, networks } = this.getAlchemy()
-    const supportedAlchemyChainIds = _.map(networks, 'id')
-=======
+  // Returns the liquidity manager config
   getQuicknode(): EcoConfigType['quicknode'] {
     return this.get('quicknode')
   }
->>>>>>> 95f0cf6a
 
   getChainRPCs() {
     const entries = ChainsSupported.map((chain) => [chain.id, this.getRpcUrl(chain).url])
