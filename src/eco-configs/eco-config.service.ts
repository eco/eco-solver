import { Injectable, Logger } from '@nestjs/common'
import * as _ from 'lodash'
import * as config from 'config'
import { EcoLogMessage } from '@/common/logging/eco-log-message'
import { ConfigSource } from './interfaces/config-source.interface'
import {
  AwsCredential,
  EcoConfigType,
  IntentSource,
  KmsConfig,
  SafeType,
  Solver,
} from './eco-config.types'
import { Chain, getAddress } from 'viem'
import { addressKeys, getRpcUrl } from '@/common/viem/utils'
import { ChainsSupported } from '@/common/chains/supported'
import { getChainConfig } from './utils'

/**
 * Service class for getting configs for the app
 */
@Injectable()
export class EcoConfigService {
  private logger = new Logger(EcoConfigService.name)
  private externalConfigs: any = {}
  private ecoConfig: config.IConfig

  constructor(private readonly sources: ConfigSource[]) {
    this.sources.reduce((prev, curr) => {
      return config.util.extendDeep(prev, curr.getConfig())
    }, this.externalConfigs)

    this.ecoConfig = config
    this.initConfigs()
  }

  /**
   * Returns the static configs  for the app, from the 'config' package
   * @returns the configs
   */
  static getStaticConfig(): EcoConfigType {
    return config as unknown as EcoConfigType
  }

  async onModuleInit() {}

  // Initialize the configs
  initConfigs() {
    this.logger.debug(
      EcoLogMessage.fromDefault({
        message: `Initializing eco configs`,
      }),
    )

    // Merge the secrets with the existing config, the external configs will be overwritten by the internal ones
    this.ecoConfig = config.util.extendDeep(this.externalConfigs, this.ecoConfig)
  }

  // Generic getter for key/val of config object
  get<T>(key: string): T {
    return this.ecoConfig.get<T>(key)
  }

  // Returns the alchemy configs
  getAlchemy(): EcoConfigType['alchemy'] {
    return this.get('alchemy')
  }

  // Returns the aws configs
  getAwsConfigs(): AwsCredential[] {
    return this.get('aws')
  }

  // Returns the cache configs
  getCache(): EcoConfigType['cache'] {
    return this.get('cache')
  }

  // Returns the fulfill configs
  getFulfill(): EcoConfigType['fulfill'] {
    return this.get('fulfillment')
  }

  // Returns the source intents config
  getIntentSources(): EcoConfigType['intentSources'] {
    return this.get<IntentSource[]>('intentSources').map((intent: IntentSource) => {
      const config = getChainConfig(intent.chainID)
      intent.sourceAddress = config.IntentSource
      intent.inbox = config.Inbox
      intent.provers = [config.HyperProver]
      intent.tokens = intent.tokens.map((token: string) => getAddress(token))

      //removing storage prover per audit for hyperlane beta release
      // if (config.Prover) {
      //   intent.provers.push(config.Prover)
      // }

      return intent
    })
  }

  // Returns the intent source for a specific chain or undefined if its not supported
  getIntentSource(chainID: number): IntentSource | undefined {
    return this.getIntentSources().find((intent) => intent.chainID === chainID)
  }

  // Returns the aws configs
  getKmsConfig(): KmsConfig {
    return this.get('kms')
  }

  // Returns the safe multisig configs
  getSafe(): SafeType {
    const safe = this.get<SafeType>('safe')
    if (safe.owner) {
      // validate and checksum the owner address, throws if invalid/not-set
      safe.owner = getAddress(safe.owner)
    }
    return safe
  }

  // Returns the solvers config
  getSolvers(): EcoConfigType['solvers'] {
    const solvers = this.get<Record<number, Solver>>('solvers')
    _.entries(solvers).forEach(([, solver]: [string, Solver]) => {
      const config = getChainConfig(solver.chainID)
      solver.inboxAddress = config.Inbox
      solver.targets = addressKeys(solver.targets) ?? {}
    })
    return solvers
  }

  // Returns the solver for a specific chain or undefined if its not supported
  getSolver(chainID: number | bigint): Solver | undefined {
    chainID = typeof chainID === 'bigint' ? Number(chainID) : chainID
    return this.getSolvers()[chainID]
  }

  // Get the launch darkly configs
  getLaunchDarkly(): EcoConfigType['launchDarkly'] {
    return this.get('launchDarkly')
  }

  getDatabaseConfig(): EcoConfigType['database'] {
    return this.get('database')
  }

  // Returns the eth configs
  getEth(): EcoConfigType['eth'] {
    return this.get('eth')
  }

  // Returns the intervals config, sets defaults for repeatOpts and jobTemplate if not set
  getIntervals(): EcoConfigType['intervals'] {
    const configs = this.get('intervals') as EcoConfigType['intervals']
    for (const [, value] of Object.entries(configs)) {
      _.merge(value, configs.defaults, value)
    }
    return configs
  }

  // Returns the intent configs
  getIntentConfigs(): EcoConfigType['intentConfigs'] {
    return this.get('intentConfigs')
  }

  // Returns the external APIs config
  getExternalAPIs(): EcoConfigType['externalAPIs'] {
    return this.get('externalAPIs')
  }

  getLoggerConfig(): EcoConfigType['logger'] {
    return this.get('logger')
  }

  getMongooseUri() {
    const config = this.getDatabaseConfig()
    return config.auth.enabled
      ? `${config.uriPrefix}${config.auth.username}:${config.auth.password}@${config.uri}/${config.dbName}`
      : `${config.uriPrefix}${config.uri}/${config.dbName}`
  }

  // Returns the redis configs
  getRedis(): EcoConfigType['redis'] {
    return this.get('redis')
  }

  // Returns the server configs
  getServer(): EcoConfigType['server'] {
    return this.get('server')
  }

  // Returns the liquidity manager config
  getLiquidityManager(): EcoConfigType['liquidityManager'] {
    return this.get('liquidityManager')
  }

  // Returns the liquidity manager config
  getWhitelist(): EcoConfigType['whitelist'] {
    return this.get('whitelist')
  }

  // Returns the liquidity manager config
<<<<<<< HEAD
  getCCTP(): EcoConfigType['CCTP'] {
    return this.get('CCTP')
  }

  // Returns the liquidity manager config
  getCrowdLiquidity(): EcoConfigType['crowdLiquidity'] {
    return this.get('crowdLiquidity')
  }

  // Returns the liquidity manager config
  getWarpRoutes(): EcoConfigType['warpRoutes'] {
    return this.get('warpRoutes')
  }

  // Returns the liquidity manager config
  getHyperlane(): EcoConfigType['hyperlane'] {
    return this.get('hyperlane')
  }

  // Returns the liquidity manager config
=======
  getHyperlane(): EcoConfigType['hyperlane'] {
    return this.get('hyperlane')
  }

  // Returns the liquidity manager config
>>>>>>> e1d9b5bd
  getWithdraws(): EcoConfigType['withdraws'] {
    return this.get('withdraws')
  }

  // Returns the liquidity manager config
  getSendBatch(): EcoConfigType['sendBatch'] {
    return this.get('sendBatch')
  }

  // Returns the liquidity manager config
  getIndexer(): EcoConfigType['indexer'] {
    return this.get('indexer')
  }

  // Returns the liquidity manager config
<<<<<<< HEAD
  getQuicknode(): EcoConfigType['quicknode'] {
    return this.get('quicknode')
=======
  getCCTP(): EcoConfigType['CCTP'] {
    return this.get('CCTP')
  }

  // Returns the liquidity manager config
  getCrowdLiquidity(): EcoConfigType['crowdLiquidity'] {
    return this.get('crowdLiquidity')
  }

  getRpcUrls(): EcoConfigType['rpcUrls'] {
    return this.get('rpcUrls')
>>>>>>> e1d9b5bd
  }

  getChainRPCs() {
    const entries = ChainsSupported.map((chain) => [chain.id, this.getRpcUrl(chain).url])
    return Object.fromEntries(entries) as Record<number, string>
  }

  getRpcUrl(chain: Chain, websocketEnabled?: boolean) {
    const alchemy = this.getAlchemy()
<<<<<<< HEAD
    const quicknode = this.getQuicknode()
    const apiKeys = { alchemy: alchemy.apiKey, quicknode: quicknode.apiKey }
    return getRpcUrl(chain, apiKeys, websocketEnabled)
=======
    const rpcUrls = this.getRpcUrls()[chain.id.toString()]
    const options = { alchemyApiKey: alchemy.apiKey, rpcUrls, websocketEnabled }
    return getRpcUrl(chain, options)
>>>>>>> e1d9b5bd
  }

  /**
   * Checks to see what networks we have inbox contracts for
   * @returns the supported chains for the event
   */
  getSupportedChains(): bigint[] {
    return _.entries(this.getSolvers()).map(([, solver]) => BigInt(solver.chainID))
  }
}<|MERGE_RESOLUTION|>--- conflicted
+++ resolved
@@ -201,7 +201,26 @@
   }
 
   // Returns the liquidity manager config
-<<<<<<< HEAD
+  getHyperlane(): EcoConfigType['hyperlane'] {
+    return this.get('hyperlane')
+  }
+
+  // Returns the liquidity manager config
+  getWithdraws(): EcoConfigType['withdraws'] {
+    return this.get('withdraws')
+  }
+
+  // Returns the liquidity manager config
+  getSendBatch(): EcoConfigType['sendBatch'] {
+    return this.get('sendBatch')
+  }
+
+  // Returns the liquidity manager config
+  getIndexer(): EcoConfigType['indexer'] {
+    return this.get('indexer')
+  }
+
+  // Returns the liquidity manager config
   getCCTP(): EcoConfigType['CCTP'] {
     return this.get('CCTP')
   }
@@ -216,50 +235,8 @@
     return this.get('warpRoutes')
   }
 
-  // Returns the liquidity manager config
-  getHyperlane(): EcoConfigType['hyperlane'] {
-    return this.get('hyperlane')
-  }
-
-  // Returns the liquidity manager config
-=======
-  getHyperlane(): EcoConfigType['hyperlane'] {
-    return this.get('hyperlane')
-  }
-
-  // Returns the liquidity manager config
->>>>>>> e1d9b5bd
-  getWithdraws(): EcoConfigType['withdraws'] {
-    return this.get('withdraws')
-  }
-
-  // Returns the liquidity manager config
-  getSendBatch(): EcoConfigType['sendBatch'] {
-    return this.get('sendBatch')
-  }
-
-  // Returns the liquidity manager config
-  getIndexer(): EcoConfigType['indexer'] {
-    return this.get('indexer')
-  }
-
-  // Returns the liquidity manager config
-<<<<<<< HEAD
-  getQuicknode(): EcoConfigType['quicknode'] {
-    return this.get('quicknode')
-=======
-  getCCTP(): EcoConfigType['CCTP'] {
-    return this.get('CCTP')
-  }
-
-  // Returns the liquidity manager config
-  getCrowdLiquidity(): EcoConfigType['crowdLiquidity'] {
-    return this.get('crowdLiquidity')
-  }
-
   getRpcUrls(): EcoConfigType['rpcUrls'] {
     return this.get('rpcUrls')
->>>>>>> e1d9b5bd
   }
 
   getChainRPCs() {
@@ -269,15 +246,9 @@
 
   getRpcUrl(chain: Chain, websocketEnabled?: boolean) {
     const alchemy = this.getAlchemy()
-<<<<<<< HEAD
-    const quicknode = this.getQuicknode()
-    const apiKeys = { alchemy: alchemy.apiKey, quicknode: quicknode.apiKey }
-    return getRpcUrl(chain, apiKeys, websocketEnabled)
-=======
     const rpcUrls = this.getRpcUrls()[chain.id.toString()]
     const options = { alchemyApiKey: alchemy.apiKey, rpcUrls, websocketEnabled }
     return getRpcUrl(chain, options)
->>>>>>> e1d9b5bd
   }
 
   /**
