import { Network } from '@/common/alchemy/network'
import { ClusterNode } from 'ioredis'
import { Params as PinoParams } from 'nestjs-pino'
import * as Redis from 'ioredis'
import { Settings } from 'redlock'
import { JobsOptions, RepeatOptions } from 'bullmq'
import { PublicKey as SvmAddress } from '@solana/web3.js';
import { Address as EvmAddress, Hex, HttpTransportConfig, WebSocketTransportConfig } from 'viem'
import { LDOptions } from '@launchdarkly/node-server-sdk'
import { CacheModuleOptions } from '@nestjs/cache-manager'
import { LIT_NETWORKS_KEYS } from '@lit-protocol/types'
import { IntentExecutionTypeKeys } from '@/quote/enums/intent-execution-type.enum'
import { ConfigRegex } from '@eco-foundation/chains'
import { Strategy } from '@/liquidity-manager/types/types'
<<<<<<< HEAD
import { SerializableAddress } from '@eco-foundation/routes-ts'

// VM Types for different blockchain architectures
export enum VmType {
  EVM = 'EVM',
  SVM = 'SVM'
}

// Mapping of chainId to VM type
export const CHAIN_VM_TYPE_MAP: Record<number, VmType> = {
  // Optimism
  10: VmType.EVM,
  // Solana Mainnet
  1399811149: VmType.SVM,
} as const

export function getVmType(chainId: number): VmType {
  return CHAIN_VM_TYPE_MAP[chainId]
}

// Address type that supports both EVM (Hex) and SVM (base58) addresses
export type Address = EvmAddress | SvmAddress

// Chain configuration for both EVM and SVM chains
export type EcoChainConfig = {
  IntentSource: Address
  Inbox: Address
  HyperProver: Address
  MetaProver: Address
}
=======
import { AnalyticsConfig } from '@/analytics'
>>>>>>> 460bd75d

// The config type that we store in json
export type EcoConfigType = {
  analytics: AnalyticsConfig
  server: ServerConfig
  gasEstimations: GasEstimationsConfig
  safe: SafeType
  externalAPIs: unknown
  redis: RedisConfig
  intervals: IntervalConfig
  quotesConfig: QuotesConfig
  solverRegistrationConfig: SolverRegistrationConfig
  intentConfigs: IntentConfig
  fulfillmentEstimate: FulfillmentEstimateConfig
  rpcs: RpcConfigType
  cache: CacheModuleOptions
  launchDarkly: LaunchDarklyConfig
  eth: {
    privateKey: string
    simpleAccount: {
      walletAddr: Hex
      signerPrivateKey: Hex
      minEthBalanceWei: number
      contracts: {
        entryPoint: {
          contractAddress: Hex
        }
        paymaster: {
          contractAddresses: Hex[]
        }
        simpleAccountFactory: {
          contractAddress: Hex
        }
      }
    }
    claimant: Hex
    nonce: {
      update_interval_ms: number
    }
    pollingInterval: number
  }
  fulfill: FulfillType
  aws: AwsCredential[]
  kms: KmsConfig
  whitelist: WhitelistFeeRecord
  database: {
    auth: MongoAuthType
    uriPrefix: string
    uri: string
    dbName: string
    enableJournaling: boolean
  }
  intentSources: IntentSource[]
  //chainID to Solver type mapping
  solvers: Record<number, Solver>
  logger: {
    usePino: boolean
    pinoConfig: PinoParams
  }
  liquidityManager: LiquidityManagerConfig
  liFi: LiFiConfigType
  indexer: IndexerConfig
  withdraws: WithdrawsConfig
  sendBatch: SendBatchConfig
  hyperlane: HyperlaneConfig
  crowdLiquidity: CrowdLiquidityConfig
  CCTP: CCTPConfig
  warpRoutes: WarpRoutesConfig
  cctpLiFi: CCTPLiFiConfig
  squid: SquidConfig
  CCTPV2: CCTPV2Config
  everclear: EverclearConfig
  gateway: GatewayConfig
  watch: WatchConfig
}

export type EcoConfigKeys = keyof EcoConfigType

/**
 * The config type for the launch darkly feature flagging service
 */
export type LaunchDarklyConfig = {
  apiKey: string
  options?: LDOptions
}

/**
 * The configs for the fulfillment params
 */
export type FulfillType = {
  run: 'batch' | 'single'
  type?: 'crowd-liquidity' | 'smart-wallet-account'
}

/**
 * The config type for the safe multisig wallet
 */
export type SafeType = {
  owner?: Hex
}

/**
 * The config type for the redis section
 */
export type RedisConfig = {
  connection: ClusterNode | ClusterNode[]
  options: {
    single: Redis.RedisOptions
    cluster: Redis.ClusterOptions
  }
  redlockSettings?: Partial<Settings>
  jobs: {
    intentJobConfig: JobsOptions
    watchJobConfig: JobsOptions
  }
}

/**
 * The config type for the intervals section
 */
export type IntervalConfig = {
  retryInfeasableIntents: {
    repeatOpts: Omit<RepeatOptions, 'key'>
    jobTemplate: {
      name?: string
      opts: Omit<JobsOptions, 'jobId' | 'repeat' | 'delay'>
    }
  }
  defaults: {
    repeatOpts: Omit<RepeatOptions, 'key'>
    jobTemplate?: {
      name?: string
      opts?: Omit<JobsOptions, 'jobId' | 'repeat' | 'delay'>
    }
  }
}

/**
 * The config type for the intent section
 */
export type IntentConfig = {
  defaultFee: FeeConfigType
  skipBalanceCheck?: boolean
  proofs: {
    hyperlane_duration_seconds: number
    metalayer_duration_seconds: number
  }
  isNativeETHSupported: boolean
  intentFundedRetries: number
  intentFundedRetryDelayMs: number
  // Gas overhead is the intent creation gas cost for the source chain
  // This is the default gas overhead
  defaultGasOverhead: number
}

/**
 * The config type for the fulfillment estimate section
 */
export type FulfillmentEstimateConfig = {
  executionPaddingSeconds: number
  blockTimePercentile: number
  defaultBlockTime: number
}

export type ServerConfig = {
  url: string
}

export type GasEstimationsConfig = {
  fundFor: bigint // 150_000n
  permit: bigint // 60_000n
  permit2: bigint // 80_000n
  defaultGasPriceGwei: string // 30
}

/**
 * The config type for the quotes section
 */
export type QuoteExecutionType = (typeof IntentExecutionTypeKeys)[number]

export type QuotesConfig = {
  intentExecutionTypes: QuoteExecutionType[]
}

export type SolverRegistrationConfig = {
  apiOptions: {
    baseUrl: string
  }
}

/**
 * The config type for the aws credentials
 */
export type AwsCredential = {
  region: string
  secretID: string
}

/**
 * The config type for the aws kms
 */
export type KmsConfig = {
  region: string
  keyID: string
}

/**
 * The config type for a ERC20 transfer
 */
export type V2Limits = {
  // The maximum amount of tokens that can be filled in a single transaction,
  // defaults to 1000 USDC decimal 6 equivalent {@link ValidationService.DEFAULT_MAX_FILL_BASE_6}
  tokenBase6: bigint
  // The max native gas that can be filled in a single transaction
  nativeBase18: bigint
}

export type FeeConfigType<T extends FeeAlgorithm = 'linear'> = {
  limit: V2Limits
  algorithm: T
  constants: FeeAlgorithmConfig<T>
}

/**
 * The config type for a whitelisted address for a set of chains
 * Chains must be explicitly listed in the chainIDs array
 */
export type FeeConfigDefaultType = FeeConfigType & {
  chainIDs: number[]
}

/**
 * The config type for fees for a whitelisted address
 */
export type FeeChainType = {
  [chainID: number]: FeeConfigType
  default?: FeeConfigDefaultType
}

/**
 * The config type for a fee record for whitelisted addresses. A default is
 * partial FeeConfigType, so that it can be overridden by chain specific fees.
 */
export type WhitelistFeeRecord = {
  [whitelistedWalletAddress: Hex]: Partial<FeeChainType>
}

/**
 * The config type for the auth section of the database.
 */
export type MongoAuthType = {
  enabled: boolean
  username: string
  password: string
  type: string
}

/**
 * The whole config type for alchemy.
 */
export type AlchemyConfigType = {
  apiKey: string
  networks: AlchemyNetwork[]
}

export type AlchemyNetwork = {
  name: Network
  id: number
}

/**
 * The config type for the RPC section
 */
export type RpcConfigType = {
  config: {
    webSockets?: boolean
  }
  keys: {
    [key in keyof typeof ConfigRegex]?: string
  }
  custom?: Record<
    string, // Chain ID
    {
      http?: string[]
      webSocket?: string[]
      config?: WebSocketTransportConfig | HttpTransportConfig
    }
  >
}

/**
 * The config type for a single solver configuration
 */
export type Solver = {
  inboxAddress: Address
  //target address to contract type mapping
  targets: Record<SerializableAddress, TargetContract>
  network: Network
  fee: FeeConfigType
  chainID: number

  // The average block time for the chain in seconds
  averageBlockTime: number
  // Gas overhead is the intent creation gas cost for the source chain
  gasOverhead?: number
}

/**
 * The fee algorithm types
 */
export type FeeAlgorithm = 'linear' | 'quadratic'

/**
 * The fee algorithm constant config types
 */
export type FeeAlgorithmConfig<T extends FeeAlgorithm> = T extends 'linear'
  ? {
      token: FeeAlgoLinear
      native: FeeAlgoLinear
    }
  : T extends 'quadratic'
    ? {
        token: FeeAlgoQuadratic
        native: FeeAlgoQuadratic
      }
    : never

export type FeeAlgoLinear = { baseFee: bigint; tranche: { unitFee: bigint; unitSize: bigint } }
export type FeeAlgoQuadratic = { baseFee: bigint; quadraticFactor: bigint }

/**
 * The config type for a supported target contract
 */
export interface TargetContract {
  contractType: TargetContractType
  selectors: string[]
  minBalance: number
  targetBalance: number
}

/**
 * The types of contracts that we support
 */
export type TargetContractType = 'erc20' | 'erc721' | 'erc1155'

/**
 * Defaults to append any provers in configs to the npm package
 */
export const ProverEcoRoutesProverAppend = 'append'
/**
 * The config type for a single prover source configuration
 */
export class IntentSource {
  // The network that the prover is on
  network: Network
  // The chain ID of the network
  chainID: number
  // The address that the IntentSource contract is deployed at, we read events from this contract to fulfill
  sourceAddress: Address
  // The address that the Inbox contract is deployed at, we execute fulfills in this contract
  inbox: Address
  // The addresses of the tokens that we support as rewards
  tokens: Address[]
  // The addresses of the provers that we support
  provers: Address[]
  // custom configs for the intent source
  config?: {
    // Defaults to append, @eco-foundation/routes-ts provers will append to the provers in configs
    ecoRoutes: 'append' | 'replace'
  }
}

export interface LiquidityManagerConfig {
  enabled?: boolean
  // The maximum slippage around target balance for a token
  targetSlippage: number
  // Maximum allowed slippage for quotes (e.g., 0.05 for 5%)
  maxQuoteSlippage: number
  swapSlippage: number
  intervalDuration: number
  thresholds: {
    surplus: number // Percentage above target balance
    deficit: number // Percentage below target balance
  }
  // Core tokens are used as intermediaries between two chains
  coreTokens: {
    token: Hex
    chainID: number
  }[]
  walletStrategies: {
    [walletName: string]: Strategy[]
  }
}

export interface LiFiConfigType {
  integrator: string
  apiKey?: string
}

export interface IndexerConfig {
  url: string
}

export interface WithdrawsConfig {
  chunkSize: number
  intervalDuration: number
}

export interface SendBatchConfig {
  chunkSize: number
  intervalDuration: number
  defaultGasPerIntent: number
}

export interface HyperlaneConfig {
  useHyperlaneDefaultHook?: boolean
  chains: Record<
    string, // Chain ID
    {
      mailbox: Hex
      aggregationHook: Hex
      hyperlaneAggregationHook: Hex
    }
  >
}

export interface CrowdLiquidityConfig {
  litNetwork: LIT_NETWORKS_KEYS
  capacityTokenId: string
  capacityTokenOwnerPk: string
  defaultTargetBalance: number
  feePercentage: number
  actions: {
    fulfill: string
    rebalance: string
  }
  kernel: {
    address: string
  }
  pkp: {
    ethAddress: string
    publicKey: string
  }
  supportedTokens: { chainId: number; tokenAddress: Hex }[]
}

export interface CCTPConfig {
  apiUrl: string
  chains: {
    chainId: number
    domain: number
    token: Hex
    tokenMessenger: Hex
    messageTransmitter: Hex
  }[]
}

export interface CCTPV2Config {
  apiUrl: string
  fastTransferEnabled?: boolean
  chains: {
    chainId: number
    domain: number
    token: Hex
    tokenMessenger: Hex
    messageTransmitter: Hex
  }[]
}

export interface WarpRoutesConfig {
  routes: {
    chains: {
      chainId: number
      token: Hex
      // The address of the hyperlane warp contract (synthetic token)
      warpContract: Hex
      // The type of token
      type: 'collateral' | 'synthetic'
    }[]
  }[]
}

export interface IndexerConfig {
  url: string
}

export interface WithdrawsConfig {
  chunkSize: number
  intervalDuration: number
}

export interface SendBatchConfig {
  chunkSize: number
  intervalDuration: number
  defaultGasPerIntent: number
}

export interface HyperlaneConfig {
  useHyperlaneDefaultHook?: boolean
}

export interface CCTPLiFiConfig {
  maxSlippage: number
  usdcAddresses: Record<number, Hex>
}

export interface SquidConfig {
  integratorId: string
  baseUrl: string
}

export interface EverclearConfig {
  baseUrl: string
}

export interface GatewayConfig {
  apiUrl: string
  enabled?: boolean
  bootstrap?: {
    enabled: boolean
    chainId: number
    amountBase6: string
  }
  chains: {
    chainId: number
    domain: number
    usdc: Hex
    wallet?: Hex
    minter?: Hex
  }[]
  fees?: {
    // percentage = numerator / denominator; e.g., 5 / 100000 = 0.5 bps
    percent?: { numerator: number | string; denominator: number | string }
    // per-domain base fees in base-6 USDC
    base6ByDomain?: Record<number, number | string>
    // fallback base fee in base-6 USDC (default: Ethereum base fee)
    fallbackBase6?: number | string
  }
}
export interface WatchConfig {
  recoveryBackoffBaseMs: number
  recoveryBackoffMaxMs: number
  recoveryStabilityWindowMs: number
}<|MERGE_RESOLUTION|>--- conflicted
+++ resolved
@@ -12,14 +12,80 @@
 import { IntentExecutionTypeKeys } from '@/quote/enums/intent-execution-type.enum'
 import { ConfigRegex } from '@eco-foundation/chains'
 import { Strategy } from '@/liquidity-manager/types/types'
-<<<<<<< HEAD
-import { SerializableAddress } from '@eco-foundation/routes-ts'
+import { AnalyticsConfig } from '@/analytics'
 
 // VM Types for different blockchain architectures
 export enum VmType {
   EVM = 'EVM',
   SVM = 'SVM'
 }
+
+/**
+ * Generic Route type that works with both EVM and SVM addresses
+ */
+export type RouteType<TVM extends VmType = VmType> = {
+  vm: TVM
+  salt: Hex
+  deadline: bigint
+  portal: Address<TVM>
+  tokens: readonly {
+    token: Address<TVM>
+    amount: bigint
+  }[]
+  calls: readonly {
+    target: Address<TVM>
+    data: Hex
+    value: bigint
+  }[]
+}
+
+/**
+ * EVM-specific route type
+ */
+export type EvmRouteType = RouteType<VmType.EVM>
+
+/**
+ * SVM-specific route type
+ */
+export type SvmRouteType = RouteType<VmType.SVM>
+
+/**
+ * Generic Reward type that works with both EVM and SVM addresses
+ */
+export type RewardType<TVM extends VmType = VmType> = {
+  vm: TVM
+  creator: Address<TVM>
+  prover: Address<TVM>
+  deadline: bigint
+  nativeAmount: bigint
+  tokens: readonly {
+    token: Address<TVM>
+    amount: bigint
+  }[]
+}
+
+/**
+ * EVM-specific reward type
+ */
+export type EvmRewardType = RewardType<VmType.EVM>
+
+/**
+ * SVM-specific reward type  
+ */
+export type SvmRewardType = RewardType<VmType.SVM>
+
+/**
+ * Generic Intent type that works with both EVM and SVM addresses
+ *  
+ */
+export type IntentType<SourceVM extends VmType = VmType, DestinationVM extends VmType = VmType> = {
+  destination: bigint
+  route: RouteType<DestinationVM>
+  reward: RewardType<SourceVM>
+}
+
+
+
 
 // Mapping of chainId to VM type
 export const CHAIN_VM_TYPE_MAP: Record<number, VmType> = {
@@ -34,7 +100,13 @@
 }
 
 // Address type that supports both EVM (Hex) and SVM (base58) addresses
-export type Address = EvmAddress | SvmAddress
+export type Address<TVM extends VmType = VmType> = TVM extends VmType.EVM ? EvmAddress : SvmAddress
+
+// Serializable version of Address that can be used as a Record key
+// For EVM: hex string, for SVM: base58 string representation
+export type SerializableAddress<TVM extends VmType = VmType> = TVM extends VmType.EVM 
+  ? EvmAddress // Already a hex string
+  : string      // Base58 string representation of PublicKey
 
 // Chain configuration for both EVM and SVM chains
 export type EcoChainConfig = {
@@ -43,9 +115,7 @@
   HyperProver: Address
   MetaProver: Address
 }
-=======
-import { AnalyticsConfig } from '@/analytics'
->>>>>>> 460bd75d
+
 
 // The config type that we store in json
 export type EcoConfigType = {
