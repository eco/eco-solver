--- conflicted
+++ resolved
@@ -91,11 +91,8 @@
   gateway: GatewayConfig
   watch: WatchConfig
   usdt0: USDT0Config
-<<<<<<< HEAD
+  ccip: CCIPConfig
   CCIPProver: CCIPProverConfig
-=======
-  ccip: CCIPConfig
->>>>>>> 5180deed
 }
 
 export type EcoConfigKeys = keyof EcoConfigType
