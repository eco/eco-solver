import { Network } from 'alchemy-sdk'
import { ClusterNode } from 'ioredis'
import { Params as PinoParams } from 'nestjs-pino'
import * as Redis from 'ioredis'
import { Settings } from 'redlock'
import { JobsOptions, RepeatOptions } from 'bullmq'
import { Hex } from 'viem'
import { LDOptions } from '@launchdarkly/node-server-sdk'
import { CacheModuleOptions } from '@nestjs/cache-manager'
import { LIT_NETWORKS_KEYS } from '@lit-protocol/types'

// The config type that we store in json
export type EcoConfigType = {
  server: {
    url: string
  }
  safe: SafeType
  externalAPIs: unknown
  redis: RedisConfig
  intervals: IntervalConfig
  intentConfigs: IntentConfig
  alchemy: AlchemyConfigType
<<<<<<< HEAD
  quicknode: QuicknodeConfigType
=======
  rpcUrls: RpcUrlsConfigType
>>>>>>> e1d9b5bd
  cache: CacheModuleOptions
  launchDarkly: LaunchDarklyConfig
  eth: {
    privateKey: string
    simpleAccount: {
      walletAddr: Hex
      signerPrivateKey: Hex
      minEthBalanceWei: number
      contracts: {
        entryPoint: {
          contractAddress: Hex
        }
        paymaster: {
          contractAddresses: Hex[]
        }
        simpleAccountFactory: {
          contractAddress: Hex
        }
      }
    }
    claimant: Hex
    nonce: {
      update_interval_ms: number
    }
    pollingInterval: number
  }
  fulfill: FulfillType
  aws: AwsCredential[]
  kms: KmsConfig
  whitelist: WhitelistFeeRecord
  database: {
    auth: MongoAuthType
    uriPrefix: string
    uri: string
    dbName: string
    enableJournaling: boolean
  }
  intentSources: IntentSource[]
  //chainID to Solver type mapping
  solvers: Record<number, Solver>
  logger: {
    usePino: boolean
    pinoConfig: PinoParams
  }
  liquidityManager: LiquidityManagerConfig
<<<<<<< HEAD
  crowdLiquidity: CrowdLiquidityConfig
  CCTP: CCTPConfig
  warpRoutes: WarpRoutesConfig
=======
>>>>>>> e1d9b5bd
  indexer: IndexerConfig
  withdraws: WithdrawsConfig
  sendBatch: SendBatchConfig
  hyperlane: HyperlaneConfig
<<<<<<< HEAD
=======
  crowdLiquidity: CrowdLiquidityConfig
  CCTP: CCTPConfig
>>>>>>> e1d9b5bd
}

export type EcoConfigKeys = keyof EcoConfigType

/**
 * The config type for the launch darkly feature flagging service
 */
export type LaunchDarklyConfig = {
  apiKey: string
  options?: LDOptions
}

/**
 * The configs for the fulfillment params
 */
export type FulfillType = {
  run: 'batch' | 'single'
  type?: 'crowd-liquidity' | 'smart-wallet-account'
}

/**
 * The config type for the safe multisig wallet
 */
export type SafeType = {
  owner?: Hex
}

/**
 * The config type for the redis section
 */
export type RedisConfig = {
  connection: ClusterNode | ClusterNode[]
  options: {
    single: Redis.RedisOptions
    cluster: Redis.ClusterOptions
  }
  redlockSettings?: Partial<Settings>
  jobs: {
    intentJobConfig: JobsOptions
  }
}

/**
 * The config type for the intervals section
 */
export type IntervalConfig = {
  retryInfeasableIntents: {
    repeatOpts: Omit<RepeatOptions, 'key'>
    jobTemplate: {
      name?: string
      opts: Omit<JobsOptions, 'jobId' | 'repeat' | 'delay'>
    }
  }
  defaults: {
    repeatOpts: Omit<RepeatOptions, 'key'>
    jobTemplate?: {
      name?: string
      opts?: Omit<JobsOptions, 'jobId' | 'repeat' | 'delay'>
    }
  }
}

/**
 * The config type for the intent section
 */
export type IntentConfig = {
  defaultFee: FeeConfigType
  skipBalanceCheck?: boolean
  proofs: {
    storage_duration_seconds: number
    hyperlane_duration_seconds: number
  }
}

/**
 * The config type for the aws credentials
 */
export type AwsCredential = {
  region: string
  secretID: string
}

/**
 * The config type for the aws kms
 */
export type KmsConfig = {
  region: string
  keyID: string
}

/**
 * The config type for a ERC20 transfer
 */
export type FeeConfigType = {
  //the maximum amount of tokens that can be filled in a single transaction,
  //defaults to 1000 USDC decimal 6 equivalent {@link ValidationService.DEFAULT_MAX_FILL_BASE_6}
  limitFillBase6: bigint
  algorithm: FeeAlgorithm
  constants: FeeAlgorithmConfig<FeeAlgorithm>
}

/**
 * The config type for a whitelisted address for a set of chains
 * Chains must be explicitly listed in the chainIDs array
 */
export type FeeConfigDefaultType = FeeConfigType & {
  chainIDs: number[]
}

/**
 * The config type for fees for a whitelisted address
 */
export type FeeChainType = {
  [chainID: number]: FeeConfigType
  default?: FeeConfigDefaultType
}

/**
 * The config type for a fee record for whitelisted addresses. A default is
 * partial FeeConfigType, so that it can be overridden by chain specific fees.
 */
export type WhitelistFeeRecord = {
  [whitelistedWalletAddress: Hex]: Partial<FeeChainType>
}

/**
 * The config type for the auth section of the database.
 */
export type MongoAuthType = {
  enabled: boolean
  username: string
  password: string
  type: string
}

/**
 * The whole config type for alchemy.
 */
export type AlchemyConfigType = {
  apiKey: string
  networks: AlchemyNetwork[]
}

export type AlchemyNetwork = {
  name: Network
  id: number
}

/**
 * The whole config type for QuickNode.
 */
<<<<<<< HEAD
export type QuicknodeConfigType = {
  apiKey: string
}
=======
export type RpcUrlsConfigType = Record<string, { http: string[]; webSocket?: string[] }>
>>>>>>> e1d9b5bd

/**
 * The config type for a single solver configuration
 */
export type Solver = {
  inboxAddress: Hex
  //target address to contract type mapping
  targets: Record<Hex, TargetContract>
  network: Network
  fee: FeeConfigType
  chainID: number
}

/**
 * The fee algorithm types
 */
export type FeeAlgorithm = 'linear' | 'quadratic'

/**
 * The fee algorithm constant config types
 */
export type FeeAlgorithmConfig<T extends FeeAlgorithm> = T extends 'linear'
  ? { baseFee: bigint; tranche: { unitFee: bigint; unitSize: bigint } }
  : T extends 'quadratic'
    ? { baseFee: bigint; quadraticFactor: bigint }
    : never

/**
 * The config type for a supported target contract
 */
export interface TargetContract {
  contractType: TargetContractType
  selectors: string[]
  minBalance: number
  targetBalance: number
}

/**
 * The types of contracts that we support
 */
export type TargetContractType = 'erc20' | 'erc721' | 'erc1155'

/**
 * The config type for a single prover source configuration
 */
export class IntentSource {
  // The network that the prover is on
  network: Network
  // The chain ID of the network
  chainID: number
  // The address that the IntentSource contract is deployed at, we read events from this contract to fulfill
  sourceAddress: Hex
  // The address that the Inbox contract is deployed at, we execute fulfills in this contract
  inbox: Hex
  // The addresses of the tokens that we support as rewards
  tokens: Hex[]
  // The addresses of the provers that we support
  provers: Hex[]
}

export interface LiquidityManagerConfig {
  // The maximum slippage around target balance for a token
  targetSlippage: number
  intervalDuration: number
  thresholds: {
    surplus: number // Percentage above target balance
    deficit: number // Percentage below target balance
  }
<<<<<<< HEAD
=======
  // Core tokens are used as intermediaries between two chains
  coreTokens: {
    token: Hex
    chainID: number
  }[]
}

export interface IndexerConfig {
  url: string
}

export interface WithdrawsConfig {
  chunkSize: number
  intervalDuration: number
}

export interface SendBatchConfig {
  chunkSize: number
  intervalDuration: number
  defaultGasPerIntent: number
}

export interface HyperlaneConfig {
  useHyperlaneDefaultHook?: boolean
  chains: Record<
    string, // Chain ID
    {
      mailbox: Hex
      aggregationHook: Hex
      hyperlaneAggregationHook: Hex
    }
  >
>>>>>>> e1d9b5bd
}

export interface CrowdLiquidityConfig {
  litNetwork: LIT_NETWORKS_KEYS
  capacityTokenId: string
  capacityTokenOwnerPk: string
  defaultTargetBalance: number
  feePercentage: number
  actions: {
    fulfill: string
    rebalance: string
  }
  kernel: {
    address: string
  }
  pkp: {
    ethAddress: string
    publicKey: string
  }
  supportedTokens: { chainId: number; tokenAddress: Hex }[]
}

export interface CCTPConfig {
  apiUrl: string
  chains: {
    chainId: number
    domain: number
    token: Hex
    tokenMessenger: Hex
    messageTransmitter: Hex
  }[]
<<<<<<< HEAD
}

export interface WarpRoutesConfig {
  routes: {
    collateral: {
      chainId: number
      token: Hex
    }
    chains: {
      chainId: number
      token: Hex
      synthetic: Hex
    }[]
  }[]
}

export interface IndexerConfig {
  url: string
}

export interface WithdrawsConfig {
  chunkSize: number
  intervalDuration: number
}

export interface SendBatchConfig {
  chunkSize: number
  intervalDuration: number
  defaultGasPerIntent: number
}

export interface HyperlaneConfig {
  useHyperlaneDefaultHook?: boolean
=======
>>>>>>> e1d9b5bd
}<|MERGE_RESOLUTION|>--- conflicted
+++ resolved
@@ -20,11 +20,7 @@
   intervals: IntervalConfig
   intentConfigs: IntentConfig
   alchemy: AlchemyConfigType
-<<<<<<< HEAD
-  quicknode: QuicknodeConfigType
-=======
   rpcUrls: RpcUrlsConfigType
->>>>>>> e1d9b5bd
   cache: CacheModuleOptions
   launchDarkly: LaunchDarklyConfig
   eth: {
@@ -70,21 +66,13 @@
     pinoConfig: PinoParams
   }
   liquidityManager: LiquidityManagerConfig
-<<<<<<< HEAD
-  crowdLiquidity: CrowdLiquidityConfig
-  CCTP: CCTPConfig
-  warpRoutes: WarpRoutesConfig
-=======
->>>>>>> e1d9b5bd
   indexer: IndexerConfig
   withdraws: WithdrawsConfig
   sendBatch: SendBatchConfig
   hyperlane: HyperlaneConfig
-<<<<<<< HEAD
-=======
   crowdLiquidity: CrowdLiquidityConfig
   CCTP: CCTPConfig
->>>>>>> e1d9b5bd
+  warpRoutes: WarpRoutesConfig
 }
 
 export type EcoConfigKeys = keyof EcoConfigType
@@ -236,13 +224,7 @@
 /**
  * The whole config type for QuickNode.
  */
-<<<<<<< HEAD
-export type QuicknodeConfigType = {
-  apiKey: string
-}
-=======
 export type RpcUrlsConfigType = Record<string, { http: string[]; webSocket?: string[] }>
->>>>>>> e1d9b5bd
 
 /**
  * The config type for a single solver configuration
@@ -311,8 +293,6 @@
     surplus: number // Percentage above target balance
     deficit: number // Percentage below target balance
   }
-<<<<<<< HEAD
-=======
   // Core tokens are used as intermediaries between two chains
   coreTokens: {
     token: Hex
@@ -345,7 +325,6 @@
       hyperlaneAggregationHook: Hex
     }
   >
->>>>>>> e1d9b5bd
 }
 
 export interface CrowdLiquidityConfig {
@@ -377,7 +356,6 @@
     tokenMessenger: Hex
     messageTransmitter: Hex
   }[]
-<<<<<<< HEAD
 }
 
 export interface WarpRoutesConfig {
@@ -411,6 +389,4 @@
 
 export interface HyperlaneConfig {
   useHyperlaneDefaultHook?: boolean
-=======
->>>>>>> e1d9b5bd
 }