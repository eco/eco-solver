--- conflicted
+++ resolved
@@ -65,16 +65,13 @@
     pinoConfig: PinoParams
   }
   liquidityManager: LiquidityManagerConfig
-<<<<<<< HEAD
   crowdLiquidity: CrowdLiquidityConfig
   CCTP: CCTPConfig
   warpRoute: WarpRouteConfig
-=======
   indexer: IndexerConfig
   withdraws: WithdrawsConfig
   sendBatch: SendBatchConfig
   hyperlane: HyperlaneConfig
->>>>>>> 918e73b1
 }
 
 export type EcoConfigKeys = keyof EcoConfigType
@@ -291,7 +288,6 @@
   }
 }
 
-<<<<<<< HEAD
 export interface CrowdLiquidityConfig {
   litNetwork: LIT_NETWORKS_KEYS
   capacityTokenId: string
@@ -334,7 +330,8 @@
       synthetic: Hex
     }[]
   }[]
-=======
+}
+
 export interface IndexerConfig {
   url: string
 }
@@ -352,5 +349,4 @@
 
 export interface HyperlaneConfig {
   useHyperlaneDefaultHook?: boolean
->>>>>>> 918e73b1
 }