import { Network } from '@/common/alchemy/network'
import { ClusterNode } from 'ioredis'
import { Params as PinoParams } from 'nestjs-pino'
import * as Redis from 'ioredis'
import { Settings } from 'redlock'
import { JobsOptions, RepeatOptions } from 'bullmq'
import { Hex, HttpTransportConfig, WebSocketTransportConfig } from 'viem'
import { LDOptions } from '@launchdarkly/node-server-sdk'
import { CacheModuleOptions } from '@nestjs/cache-manager'
import { LIT_NETWORKS_KEYS } from '@lit-protocol/types'
import { IntentExecutionTypeKeys } from '@/quote/enums/intent-execution-type.enum'
import { ConfigRegex } from '@eco-foundation/chains'
import { Strategy } from '@/liquidity-manager/types/types'
import { AnalyticsConfig } from '@/analytics'

// The config type that we store in json
export type EcoConfigType = {
  analytics: AnalyticsConfig
  server: ServerConfig
  gasEstimations: GasEstimationsConfig
  safe: SafeType
  externalAPIs: unknown
  redis: RedisConfig
  intervals: IntervalConfig
  quotesConfig: QuotesConfig
  solverRegistrationConfig: SolverRegistrationConfig
  intentConfigs: IntentConfig
  fulfillmentEstimate: FulfillmentEstimateConfig
  rpcs: RpcConfigType
  cache: CacheModuleOptions
  launchDarkly: LaunchDarklyConfig
  eth: {
    privateKey: string
    simpleAccount: {
      walletAddr: Hex
      signerPrivateKey: Hex
      minEthBalanceWei: number
      contracts: {
        entryPoint: {
          contractAddress: Hex
        }
        paymaster: {
          contractAddresses: Hex[]
        }
        simpleAccountFactory: {
          contractAddress: Hex
        }
      }
    }
    claimant: Hex
    nonce: {
      update_interval_ms: number
    }
    pollingInterval: number
  }
  fulfill: FulfillType
  aws: AwsCredential[]
  kms: KmsConfig
  whitelist: WhitelistFeeRecord
  database: {
    auth: MongoAuthType
    uriPrefix: string
    uri: string
    dbName: string
    enableJournaling: boolean
  }
  intentSources: IntentSource[]
  //chainID to Solver type mapping
  solvers: Record<number, Solver>
  logger: {
    usePino: boolean
    pinoConfig: PinoParams
  }
  liquidityManager: LiquidityManagerConfig
  liFi: LiFiConfigType
  indexer: IndexerConfig
  withdraws: WithdrawsConfig
  sendBatch: SendBatchConfig
  hyperlane: HyperlaneConfig
  crowdLiquidity: CrowdLiquidityConfig
  CCTP: CCTPConfig
  warpRoutes: WarpRoutesConfig
  cctpLiFi: CCTPLiFiConfig
  squid: SquidConfig
<<<<<<< HEAD
  rhinestone: RhinestoneConfig
=======
  CCTPV2: CCTPV2Config
>>>>>>> fd3e60d7
}

export type EcoConfigKeys = keyof EcoConfigType

/**
 * The config type for the launch darkly feature flagging service
 */
export type LaunchDarklyConfig = {
  apiKey: string
  options?: LDOptions
}

/**
 * The configs for the fulfillment params
 */
export type FulfillType = {
  run: 'batch' | 'single'
  type?: 'crowd-liquidity' | 'smart-wallet-account'
}

/**
 * The config type for the safe multisig wallet
 */
export type SafeType = {
  owner?: Hex
}

/**
 * The config type for the redis section
 */
export type RedisConfig = {
  connection: ClusterNode | ClusterNode[]
  options: {
    single: Redis.RedisOptions
    cluster: Redis.ClusterOptions
  }
  redlockSettings?: Partial<Settings>
  jobs: {
    intentJobConfig: JobsOptions
    watchJobConfig: JobsOptions
  }
}

/**
 * The config type for the intervals section
 */
export type IntervalConfig = {
  retryInfeasableIntents: {
    repeatOpts: Omit<RepeatOptions, 'key'>
    jobTemplate: {
      name?: string
      opts: Omit<JobsOptions, 'jobId' | 'repeat' | 'delay'>
    }
  }
  defaults: {
    repeatOpts: Omit<RepeatOptions, 'key'>
    jobTemplate?: {
      name?: string
      opts?: Omit<JobsOptions, 'jobId' | 'repeat' | 'delay'>
    }
  }
}

/**
 * The config type for the intent section
 */
export type IntentConfig = {
  defaultFee: FeeConfigType
  skipBalanceCheck?: boolean
  proofs: {
    hyperlane_duration_seconds: number
    metalayer_duration_seconds: number
  }
  isNativeETHSupported: boolean
  intentFundedRetries: number
  intentFundedRetryDelayMs: number
  // Gas overhead is the intent creation gas cost for the source chain
  // This is the default gas overhead
  defaultGasOverhead: number
}

/**
 * The config type for the fulfillment estimate section
 */
export type FulfillmentEstimateConfig = {
  executionPaddingSeconds: number
  blockTimePercentile: number
  defaultBlockTime: number
}

export type ServerConfig = {
  url: string
}

export type GasEstimationsConfig = {
  fundFor: bigint // 150_000n
  permit: bigint // 60_000n
  permit2: bigint // 80_000n
  defaultGasPriceGwei: string // 30
}

/**
 * The config type for the quotes section
 */
export type QuoteExecutionType = (typeof IntentExecutionTypeKeys)[number]

export type QuotesConfig = {
  intentExecutionTypes: QuoteExecutionType[]
}

export type SolverRegistrationConfig = {
  apiOptions: {
    baseUrl: string
  }
}

/**
 * The config type for the aws credentials
 */
export type AwsCredential = {
  region: string
  secretID: string
}

/**
 * The config type for the aws kms
 */
export type KmsConfig = {
  region: string
  keyID: string
}

/**
 * The config type for a ERC20 transfer
 */
export type V2Limits = {
  // The maximum amount of tokens that can be filled in a single transaction,
  // defaults to 1000 USDC decimal 6 equivalent {@link ValidationService.DEFAULT_MAX_FILL_BASE_6}
  tokenBase6: bigint
  // The max native gas that can be filled in a single transaction
  nativeBase18: bigint
}

export type FeeConfigType<T extends FeeAlgorithm = 'linear'> = {
  limit: V2Limits
  algorithm: T
  constants: FeeAlgorithmConfig<T>
}

/**
 * The config type for a whitelisted address for a set of chains
 * Chains must be explicitly listed in the chainIDs array
 */
export type FeeConfigDefaultType = FeeConfigType & {
  chainIDs: number[]
}

/**
 * The config type for fees for a whitelisted address
 */
export type FeeChainType = {
  [chainID: number]: FeeConfigType
  default?: FeeConfigDefaultType
}

/**
 * The config type for a fee record for whitelisted addresses. A default is
 * partial FeeConfigType, so that it can be overridden by chain specific fees.
 */
export type WhitelistFeeRecord = {
  [whitelistedWalletAddress: Hex]: Partial<FeeChainType>
}

/**
 * The config type for the auth section of the database.
 */
export type MongoAuthType = {
  enabled: boolean
  username: string
  password: string
  type: string
}

/**
 * The whole config type for alchemy.
 */
export type AlchemyConfigType = {
  apiKey: string
  networks: AlchemyNetwork[]
}

export type AlchemyNetwork = {
  name: Network
  id: number
}

/**
 * The config type for the RPC section
 */
export type RpcConfigType = {
  config: {
    webSockets?: boolean
  }
  keys: {
    [key in keyof typeof ConfigRegex]?: string
  }
  custom?: Record<
    string, // Chain ID
    {
      http?: string[]
      webSocket?: string[]
      config?: WebSocketTransportConfig | HttpTransportConfig
    }
  >
}

/**
 * The config type for a single solver configuration
 */
export type Solver = {
  inboxAddress: Hex
  //target address to contract type mapping
  targets: Record<Hex, TargetContract>
  network: Network
  fee: FeeConfigType
  chainID: number

  // The average block time for the chain in seconds
  averageBlockTime: number
  // Gas overhead is the intent creation gas cost for the source chain
  gasOverhead?: number
}

/**
 * The fee algorithm types
 */
export type FeeAlgorithm = 'linear' | 'quadratic'

/**
 * The fee algorithm constant config types
 */
export type FeeAlgorithmConfig<T extends FeeAlgorithm> = T extends 'linear'
  ? {
      token: FeeAlgoLinear
      native: FeeAlgoLinear
    }
  : T extends 'quadratic'
    ? {
        token: FeeAlgoQuadratic
        native: FeeAlgoQuadratic
      }
    : never

export type FeeAlgoLinear = { baseFee: bigint; tranche: { unitFee: bigint; unitSize: bigint } }
export type FeeAlgoQuadratic = { baseFee: bigint; quadraticFactor: bigint }

/**
 * The config type for a supported target contract
 */
export interface TargetContract {
  contractType: TargetContractType
  selectors: string[]
  minBalance: number
  targetBalance: number
}

/**
 * The types of contracts that we support
 */
export type TargetContractType = 'erc20' | 'erc721' | 'erc1155'

/**
 * Defaults to append any provers in configs to the npm package
 */
export const ProverEcoRoutesProverAppend = 'append'
/**
 * The config type for a single prover source configuration
 */
export class IntentSource {
  // The network that the prover is on
  network: Network
  // The chain ID of the network
  chainID: number
  // The address that the IntentSource contract is deployed at, we read events from this contract to fulfill
  sourceAddress: Hex
  // The address that the Inbox contract is deployed at, we execute fulfills in this contract
  inbox: Hex
  // The addresses of the tokens that we support as rewards
  tokens: Hex[]
  // The addresses of the provers that we support
  provers: Hex[]
  // custom configs for the intent source
  config?: {
    // Defaults to append, @eco-foundation/routes-ts provers will append to the provers in configs
    ecoRoutes: 'append' | 'replace'
  }
}

export interface LiquidityManagerConfig {
  enabled?: boolean
  // The maximum slippage around target balance for a token
  targetSlippage: number
  // Maximum allowed slippage for quotes (e.g., 0.05 for 5%)
  maxQuoteSlippage: number
  swapSlippage: number
  intervalDuration: number
  thresholds: {
    surplus: number // Percentage above target balance
    deficit: number // Percentage below target balance
  }
  // Core tokens are used as intermediaries between two chains
  coreTokens: {
    token: Hex
    chainID: number
  }[]
  walletStrategies: {
    [walletName: string]: Strategy[]
  }
}

export interface LiFiConfigType {
  integrator: string
  apiKey?: string
}

export interface IndexerConfig {
  url: string
}

export interface WithdrawsConfig {
  chunkSize: number
  intervalDuration: number
}

export interface SendBatchConfig {
  chunkSize: number
  intervalDuration: number
  defaultGasPerIntent: number
}

export interface HyperlaneConfig {
  useHyperlaneDefaultHook?: boolean
  chains: Record<
    string, // Chain ID
    {
      mailbox: Hex
      aggregationHook: Hex
      hyperlaneAggregationHook: Hex
    }
  >
}

export interface CrowdLiquidityConfig {
  litNetwork: LIT_NETWORKS_KEYS
  capacityTokenId: string
  capacityTokenOwnerPk: string
  defaultTargetBalance: number
  feePercentage: number
  actions: {
    fulfill: string
    rebalance: string
  }
  kernel: {
    address: string
  }
  pkp: {
    ethAddress: string
    publicKey: string
  }
  supportedTokens: { chainId: number; tokenAddress: Hex }[]
}

export interface CCTPConfig {
  apiUrl: string
  chains: {
    chainId: number
    domain: number
    token: Hex
    tokenMessenger: Hex
    messageTransmitter: Hex
  }[]
}

export interface CCTPV2Config {
  apiUrl: string
  fastTransferEnabled?: boolean
  chains: {
    chainId: number
    domain: number
    token: Hex
    tokenMessenger: Hex
    messageTransmitter: Hex
  }[]
}

export interface WarpRoutesConfig {
  routes: {
    chains: {
      chainId: number
      token: Hex
      // The address of the hyperlane warp contract (synthetic token)
      warpContract: Hex
      // The type of token
      type: 'collateral' | 'synthetic'
    }[]
  }[]
}

export interface IndexerConfig {
  url: string
}

export interface WithdrawsConfig {
  chunkSize: number
  intervalDuration: number
}

export interface SendBatchConfig {
  chunkSize: number
  intervalDuration: number
  defaultGasPerIntent: number
}

export interface HyperlaneConfig {
  useHyperlaneDefaultHook?: boolean
}

export interface CCTPLiFiConfig {
  maxSlippage: number
  usdcAddresses: Record<number, Hex>
}

export interface SquidConfig {
  integratorId: string
  baseUrl: string
}

export interface RhinestoneConfig {
  websocket: {
    url: string
  }
  api: {
    orchestratorUrl: string
    orchestratorApiKey: string
  }
  order: {
    settlementLayer: string
  }
  contracts: Record<
    number,
    {
      router: Hex
      ecoAdapter: Hex
    }
  >
}<|MERGE_RESOLUTION|>--- conflicted
+++ resolved
@@ -82,11 +82,7 @@
   warpRoutes: WarpRoutesConfig
   cctpLiFi: CCTPLiFiConfig
   squid: SquidConfig
-<<<<<<< HEAD
-  rhinestone: RhinestoneConfig
-=======
   CCTPV2: CCTPV2Config
->>>>>>> fd3e60d7
 }
 
 export type EcoConfigKeys = keyof EcoConfigType
