import { Network } from '@/common/alchemy/network'
import { ClusterNode } from 'ioredis'
import { Params as PinoParams } from 'nestjs-pino'
import * as Redis from 'ioredis'
import { Settings } from 'redlock'
import { JobsOptions, RepeatOptions } from 'bullmq'
import { Hex, HttpTransportConfig, WebSocketTransportConfig } from 'viem'
import { LDOptions } from '@launchdarkly/node-server-sdk'
import { CacheModuleOptions } from '@nestjs/cache-manager'
import { LIT_NETWORKS_KEYS } from '@lit-protocol/types'
import { IntentExecutionTypeKeys } from '@/quote/enums/intent-execution-type.enum'
import { ConfigRegex } from '@eco-foundation/chains'
import { Strategy } from '@/liquidity-manager/types/types'
import { AnalyticsConfig } from '@/analytics'

// The config type that we store in json
export type EcoConfigType = {
<<<<<<< HEAD
  port: number
=======
  analytics: AnalyticsConfig
>>>>>>> 2cb8b3a8
  server: ServerConfig
  gasEstimations: GasEstimationsConfig
  safe: SafeType
  externalAPIs: unknown
  redis: RedisConfig
  intervals: IntervalConfig
  quotesConfig: QuotesConfig
  solverRegistrationConfig: SolverRegistrationConfig
  intentConfigs: IntentConfig
  fulfillmentEstimate: FulfillmentEstimateConfig
  rpcs: RpcConfigType
  cache: CacheModuleOptions
  launchDarkly: LaunchDarklyConfig
  eth: {
    privateKey: string
    simpleAccount: {
      walletAddr: Hex
      signerPrivateKey: Hex
      minEthBalanceWei: number
      contracts: {
        entryPoint: {
          contractAddress: Hex
        }
        paymaster: {
          contractAddresses: Hex[]
        }
        simpleAccountFactory: {
          contractAddress: Hex
        }
      }
    }
    claimant: Hex
    nonce: {
      update_interval_ms: number
    }
    pollingInterval: number
  }
  fulfill: FulfillType
  aws: AwsCredential[]
  kms: KmsConfig
  whitelist: WhitelistFeeRecord
  database: {
    auth: MongoAuthType
    uriPrefix: string
    uri: string
    dbName: string
    enableJournaling: boolean
  }
  intentSources: IntentSource[]
  //chainID to Solver type mapping
  solvers: Record<number, Solver>
  logger: {
    usePino: boolean
    pinoConfig: PinoParams
  }
  liquidityManager: LiquidityManagerConfig
  liFi: LiFiConfigType
  indexer: IndexerConfig
  withdraws: WithdrawsConfig
  sendBatch: SendBatchConfig
  hyperlane: HyperlaneConfig
  crowdLiquidity: CrowdLiquidityConfig
  CCTP: CCTPConfig
  warpRoutes: WarpRoutesConfig
  cctpLiFi: CCTPLiFiConfig
  squid: SquidConfig
  CCTPV2: CCTPV2Config
}

export type EcoConfigKeys = keyof EcoConfigType

/**
 * The config type for the launch darkly feature flagging service
 */
export type LaunchDarklyConfig = {
  apiKey: string
  options?: LDOptions
}

/**
 * The configs for the fulfillment params
 */
export type FulfillType = {
  run: 'batch' | 'single'
  type?: 'crowd-liquidity' | 'smart-wallet-account'
}

/**
 * The config type for the safe multisig wallet
 */
export type SafeType = {
  owner?: Hex
}

/**
 * The config type for the redis section
 */
export type RedisConfig = {
  connection: ClusterNode | ClusterNode[]
  options: {
    single: Redis.RedisOptions
    cluster: Redis.ClusterOptions
  }
  redlockSettings?: Partial<Settings>
  jobs: {
    intentJobConfig: JobsOptions
    watchJobConfig: JobsOptions
  }
}

/**
 * The config type for the intervals section
 */
export type IntervalConfig = {
  retryInfeasableIntents: {
    repeatOpts: Omit<RepeatOptions, 'key'>
    jobTemplate: {
      name?: string
      opts: Omit<JobsOptions, 'jobId' | 'repeat' | 'delay'>
    }
  }
  defaults: {
    repeatOpts: Omit<RepeatOptions, 'key'>
    jobTemplate?: {
      name?: string
      opts?: Omit<JobsOptions, 'jobId' | 'repeat' | 'delay'>
    }
  }
}

/**
 * The config type for the intent section
 */
export type IntentConfig = {
  defaultFee: FeeConfigType
  skipBalanceCheck?: boolean
  proofs: {
    hyperlane_duration_seconds: number
    metalayer_duration_seconds: number
  }
  isNativeETHSupported: boolean
  intentFundedRetries: number
  intentFundedRetryDelayMs: number
  // Gas overhead is the intent creation gas cost for the source chain
  // This is the default gas overhead
  defaultGasOverhead: number
}

/**
 * The config type for the fulfillment estimate section
 */
export type FulfillmentEstimateConfig = {
  executionPaddingSeconds: number
  blockTimePercentile: number
  defaultBlockTime: number
}

export type ServerConfig = {
  url: string
}

export type GasEstimationsConfig = {
  fundFor: bigint // 150_000n
  permit: bigint // 60_000n
  permit2: bigint // 80_000n
  defaultGasPriceGwei: string // 30
}

/**
 * The config type for the quotes section
 */
export type QuoteExecutionType = (typeof IntentExecutionTypeKeys)[number]

export type QuotesConfig = {
  intentExecutionTypes: QuoteExecutionType[]
}

export type SolverRegistrationConfig = {
  apiOptions: {
    baseUrl: string
  }
}

/**
 * The config type for the aws credentials
 */
export type AwsCredential = {
  region: string
  secretID: string
}

/**
 * The config type for the aws kms
 */
export type KmsConfig = {
  region: string
  keyID: string
}

/**
 * The config type for a ERC20 transfer
 */
export type V2Limits = {
  // The maximum amount of tokens that can be filled in a single transaction,
  // defaults to 1000 USDC decimal 6 equivalent {@link ValidationService.DEFAULT_MAX_FILL_BASE_6}
  tokenBase6: bigint
  // The max native gas that can be filled in a single transaction
  nativeBase18: bigint
}

export type FeeConfigType<T extends FeeAlgorithm = 'linear'> = {
  limit: V2Limits
  algorithm: T
  constants: FeeAlgorithmConfig<T>
}

/**
 * The config type for a whitelisted address for a set of chains
 * Chains must be explicitly listed in the chainIDs array
 */
export type FeeConfigDefaultType = FeeConfigType & {
  chainIDs: number[]
}

/**
 * The config type for fees for a whitelisted address
 */
export type FeeChainType = {
  [chainID: number]: FeeConfigType
  default?: FeeConfigDefaultType
}

/**
 * The config type for a fee record for whitelisted addresses. A default is
 * partial FeeConfigType, so that it can be overridden by chain specific fees.
 */
export type WhitelistFeeRecord = {
  [whitelistedWalletAddress: Hex]: Partial<FeeChainType>
}

/**
 * The config type for the auth section of the database.
 */
export type MongoAuthType = {
  enabled: boolean
  username: string
  password: string
  type: string
}

/**
 * The whole config type for alchemy.
 */
export type AlchemyConfigType = {
  apiKey: string
  networks: AlchemyNetwork[]
}

export type AlchemyNetwork = {
  name: Network
  id: number
}

/**
 * The config type for the RPC section
 */
export type RpcConfigType = {
  config: {
    webSockets?: boolean
  }
  keys: {
    [key in keyof typeof ConfigRegex]?: string
  }
  custom?: Record<
    string, // Chain ID
    {
      http?: string[]
      webSocket?: string[]
      config?: WebSocketTransportConfig | HttpTransportConfig
    }
  >
}

/**
 * The config type for a single solver configuration
 */
export type Solver = {
  inboxAddress: Hex
  //target address to contract type mapping
  targets: Record<Hex, TargetContract>
  network: Network
  fee: FeeConfigType
  chainID: number

  // The average block time for the chain in seconds
  averageBlockTime: number
  // Gas overhead is the intent creation gas cost for the source chain
  gasOverhead?: number
}

/**
 * The fee algorithm types
 */
export type FeeAlgorithm = 'linear' | 'quadratic'

/**
 * The fee algorithm constant config types
 */
export type FeeAlgorithmConfig<T extends FeeAlgorithm> = T extends 'linear'
  ? {
      token: FeeAlgoLinear
      native: FeeAlgoLinear
    }
  : T extends 'quadratic'
    ? {
        token: FeeAlgoQuadratic
        native: FeeAlgoQuadratic
      }
    : never

export type FeeAlgoLinear = { baseFee: bigint; tranche: { unitFee: bigint; unitSize: bigint } }
export type FeeAlgoQuadratic = { baseFee: bigint; quadraticFactor: bigint }

/**
 * The config type for a supported target contract
 */
export interface TargetContract {
  contractType: TargetContractType
  selectors: string[]
  minBalance: number
  targetBalance: number
}

/**
 * The types of contracts that we support
 */
export type TargetContractType = 'erc20' | 'erc721' | 'erc1155'

/**
 * Defaults to append any provers in configs to the npm package
 */
export const ProverEcoRoutesProverAppend = 'append'
/**
 * The config type for a single prover source configuration
 */
export class IntentSource {
  // The network that the prover is on
  network: Network
  // The chain ID of the network
  chainID: number
  // The address that the IntentSource contract is deployed at, we read events from this contract to fulfill
  sourceAddress: Hex
  // The address that the Inbox contract is deployed at, we execute fulfills in this contract
  inbox: Hex
  // The addresses of the tokens that we support as rewards
  tokens: Hex[]
  // The addresses of the provers that we support
  provers: Hex[]
  // custom configs for the intent source
  config?: {
    // Defaults to append, @eco-foundation/routes-ts provers will append to the provers in configs
    ecoRoutes: 'append' | 'replace'
  }
}

export interface LiquidityManagerConfig {
  enabled?: boolean
  // The maximum slippage around target balance for a token
  targetSlippage: number
  // Maximum allowed slippage for quotes (e.g., 0.05 for 5%)
  maxQuoteSlippage: number
  swapSlippage: number
  intervalDuration: number
  thresholds: {
    surplus: number // Percentage above target balance
    deficit: number // Percentage below target balance
  }
  // Core tokens are used as intermediaries between two chains
  coreTokens: {
    token: Hex
    chainID: number
  }[]
  walletStrategies: {
    [walletName: string]: Strategy[]
  }
}

export interface LiFiConfigType {
  integrator: string
  apiKey?: string
}

export interface IndexerConfig {
  url: string
}

export interface WithdrawsConfig {
  chunkSize: number
  intervalDuration: number
}

export interface SendBatchConfig {
  chunkSize: number
  intervalDuration: number
  defaultGasPerIntent: number
}

export interface HyperlaneConfig {
  useHyperlaneDefaultHook?: boolean
  chains: Record<
    string, // Chain ID
    {
      mailbox: Hex
      aggregationHook: Hex
      hyperlaneAggregationHook: Hex
    }
  >
}

export interface CrowdLiquidityConfig {
  litNetwork: LIT_NETWORKS_KEYS
  capacityTokenId: string
  capacityTokenOwnerPk: string
  defaultTargetBalance: number
  feePercentage: number
  actions: {
    fulfill: string
    rebalance: string
  }
  kernel: {
    address: string
  }
  pkp: {
    ethAddress: string
    publicKey: string
  }
  supportedTokens: { chainId: number; tokenAddress: Hex }[]
}

export interface CCTPConfig {
  apiUrl: string
  chains: {
    chainId: number
    domain: number
    token: Hex
    tokenMessenger: Hex
    messageTransmitter: Hex
  }[]
}

export interface CCTPV2Config {
  apiUrl: string
  fastTransferEnabled?: boolean
  chains: {
    chainId: number
    domain: number
    token: Hex
    tokenMessenger: Hex
    messageTransmitter: Hex
  }[]
}

export interface WarpRoutesConfig {
  routes: {
    chains: {
      chainId: number
      token: Hex
      // The address of the hyperlane warp contract (synthetic token)
      warpContract: Hex
      // The type of token
      type: 'collateral' | 'synthetic'
    }[]
  }[]
}

export interface IndexerConfig {
  url: string
}

export interface WithdrawsConfig {
  chunkSize: number
  intervalDuration: number
}

export interface SendBatchConfig {
  chunkSize: number
  intervalDuration: number
  defaultGasPerIntent: number
}

export interface HyperlaneConfig {
  useHyperlaneDefaultHook?: boolean
}

export interface CCTPLiFiConfig {
  maxSlippage: number
  usdcAddresses: Record<number, Hex>
}

export interface SquidConfig {
  integratorId: string
  baseUrl: string
}<|MERGE_RESOLUTION|>--- conflicted
+++ resolved
@@ -1,25 +1,22 @@
+import { AnalyticsConfig } from '@/analytics'
+import { CacheModuleOptions } from '@nestjs/cache-manager'
+import { ClusterNode } from 'ioredis'
+import { ConfigRegex } from '@eco-foundation/chains'
+import { Hex, HttpTransportConfig, WebSocketTransportConfig } from 'viem'
+import { IntentExecutionTypeKeys } from '@/quote/enums/intent-execution-type.enum'
+import { JobsOptions, RepeatOptions } from 'bullmq'
+import { LDOptions } from '@launchdarkly/node-server-sdk'
+import { LIT_NETWORKS_KEYS } from '@lit-protocol/types'
 import { Network } from '@/common/alchemy/network'
-import { ClusterNode } from 'ioredis'
 import { Params as PinoParams } from 'nestjs-pino'
+import { Settings } from 'redlock'
+import { Strategy } from '@/liquidity-manager/types/types'
 import * as Redis from 'ioredis'
-import { Settings } from 'redlock'
-import { JobsOptions, RepeatOptions } from 'bullmq'
-import { Hex, HttpTransportConfig, WebSocketTransportConfig } from 'viem'
-import { LDOptions } from '@launchdarkly/node-server-sdk'
-import { CacheModuleOptions } from '@nestjs/cache-manager'
-import { LIT_NETWORKS_KEYS } from '@lit-protocol/types'
-import { IntentExecutionTypeKeys } from '@/quote/enums/intent-execution-type.enum'
-import { ConfigRegex } from '@eco-foundation/chains'
-import { Strategy } from '@/liquidity-manager/types/types'
-import { AnalyticsConfig } from '@/analytics'
 
 // The config type that we store in json
 export type EcoConfigType = {
-<<<<<<< HEAD
   port: number
-=======
   analytics: AnalyticsConfig
->>>>>>> 2cb8b3a8
   server: ServerConfig
   gasEstimations: GasEstimationsConfig
   safe: SafeType
