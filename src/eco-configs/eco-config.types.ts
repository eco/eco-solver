import { AnalyticsConfig } from '@/analytics'
import { CacheModuleOptions } from '@nestjs/cache-manager'
import { ClusterNode } from 'ioredis'
import { ConfigRegex } from '@eco-foundation/chains'
import { Hex, HttpTransportConfig, WebSocketTransportConfig } from 'viem'
import { IntentExecutionTypeKeys } from '@/quote/enums/intent-execution-type.enum'
import { JobsOptions, RepeatOptions } from 'bullmq'
import { LDOptions } from '@launchdarkly/node-server-sdk'
import { LIT_NETWORKS_KEYS } from '@lit-protocol/types'
import { Network } from '@/common/alchemy/network'
import { Params as PinoParams } from 'nestjs-pino'
import { Settings } from 'redlock'
import { Strategy } from '@/liquidity-manager/types/types'
import * as Redis from 'ioredis'

// The config type that we store in json
export type EcoConfigType = {
  port: number
  analytics: AnalyticsConfig
  server: ServerConfig
  gasEstimations: GasEstimationsConfig
  safe: SafeType
  externalAPIs: unknown
  redis: RedisConfig
  intervals: IntervalConfig
  quotesConfig: QuotesConfig
  solverRegistrationConfig: SolverRegistrationConfig
  intentConfigs: IntentConfig
  // Global per-route fee overrides
  routeFeeOverrides?: RouteFeeOverride[]
  fulfillmentEstimate: FulfillmentEstimateConfig
  rpcs: RpcConfigType
  cache: CacheModuleOptions
  launchDarkly: LaunchDarklyConfig
  eth: {
    privateKey: string
    simpleAccount: {
      walletAddr: Hex
      signerPrivateKey: Hex
      minEthBalanceWei: number
      contracts: {
        entryPoint: {
          contractAddress: Hex
        }
        paymaster: {
          contractAddresses: Hex[]
        }
        simpleAccountFactory: {
          contractAddress: Hex
        }
      }
    }
    claimant: Hex
    nonce: {
      update_interval_ms: number
    }
    pollingInterval: number
  }
  fulfill: FulfillType
  aws: AwsCredential[]
  kms: KmsConfig
  whitelist: WhitelistFeeRecord
  database: {
    auth: MongoAuthType
    uriPrefix: string
    uri: string
    dbName: string
    enableJournaling: boolean
  }
  intentSources: IntentSource[]
  //chainID to Solver type mapping
  solvers: Record<number, Solver>
  logger: {
    usePino: boolean
    pinoConfig: PinoParams
  }
  liquidityManager: LiquidityManagerConfig
  liFi: LiFiConfigType
  indexer: IndexerConfig
  withdraws: WithdrawsConfig
  sendBatch: SendBatchConfig
  hyperlane: HyperlaneConfig
  crowdLiquidity: CrowdLiquidityConfig
  CCTP: CCTPConfig
  warpRoutes: WarpRoutesConfig
  cctpLiFi: CCTPLiFiConfig
  squid: SquidConfig
  CCTPV2: CCTPV2Config
<<<<<<< HEAD
  rhinestone: RhinestoneConfig
=======
  everclear: EverclearConfig
  gateway: GatewayConfig
  watch: WatchConfig
  usdt0: USDT0Config
>>>>>>> 6ffc5360
}

export type EcoConfigKeys = keyof EcoConfigType

/**
 * The config type for the launch darkly feature flagging service
 */
export type LaunchDarklyConfig = {
  apiKey: string
  options?: LDOptions
}

/**
 * The configs for the fulfillment params
 */
export type FulfillType = {
  run: 'batch' | 'single'
  type?: 'crowd-liquidity' | 'smart-wallet-account'
}

/**
 * The config type for the safe multisig wallet
 */
export type SafeType = {
  owner?: Hex
}

/**
 * The config type for the redis section
 */
export type RedisConfig = {
  connection: ClusterNode | ClusterNode[]
  options: {
    single: Redis.RedisOptions
    cluster: Redis.ClusterOptions
  }
  redlockSettings?: Partial<Settings>
  jobs: {
    intentJobConfig: JobsOptions
    watchJobConfig: JobsOptions
  }
}

/**
 * The config type for the intervals section
 */
export type IntervalConfig = {
  retryInfeasableIntents: {
    repeatOpts: Omit<RepeatOptions, 'key'>
    jobTemplate: {
      name?: string
      opts: Omit<JobsOptions, 'jobId' | 'repeat' | 'delay'>
    }
  }
  defaults: {
    repeatOpts: Omit<RepeatOptions, 'key'>
    jobTemplate?: {
      name?: string
      opts?: Omit<JobsOptions, 'jobId' | 'repeat' | 'delay'>
    }
  }
}

/**
 * The config type for the intent section
 */
export type IntentConfig = {
  defaultFee: FeeConfigType
  skipBalanceCheck?: boolean
  proofs: {
    hyperlane_duration_seconds: number
    metalayer_duration_seconds: number
  }
  isNativeETHSupported: boolean
  intentFundedRetries: number
  intentFundedRetryDelayMs: number
  // Gas overhead is the intent creation gas cost for the source chain
  // This is the default gas overhead
  defaultGasOverhead: number
}

/**
 * The config type for the fulfillment estimate section
 */
export type FulfillmentEstimateConfig = {
  executionPaddingSeconds: number
  blockTimePercentile: number
  defaultBlockTime: number
}

export type ServerConfig = {
  url: string
}

export type GasEstimationsConfig = {
  fundFor: bigint // 150_000n
  permit: bigint // 60_000n
  permit2: bigint // 80_000n
  defaultGasPriceGwei: string // 30
}

/**
 * The config type for the quotes section
 */
export type QuoteExecutionType = (typeof IntentExecutionTypeKeys)[number]

export type QuotesConfig = {
  intentExecutionTypes: QuoteExecutionType[]
}

export type SolverRegistrationConfig = {
  apiOptions: {
    baseUrl: string
  }
}

/**
 * The config type for the aws credentials
 */
export type AwsCredential = {
  region: string
  secretID: string
}

/**
 * The config type for the aws kms
 */
export type KmsConfig = {
  region: string
  keyID: string
}

/**
 * The config type for a ERC20 transfer
 */
export type V2Limits = {
  // The maximum amount of tokens that can be filled in a single transaction,
  // defaults to 1000 USDC decimal 6 equivalent {@link ValidationService.DEFAULT_MAX_FILL_BASE_6}
  tokenBase6: bigint
  // The max native gas that can be filled in a single transaction
  nativeBase18: bigint
}

export type FeeConfigType<T extends FeeAlgorithm = 'linear'> = {
  limit: V2Limits
  algorithm: T
  constants: FeeAlgorithmConfig<T>
}

/**
 * The config type for a whitelisted address for a set of chains
 * Chains must be explicitly listed in the chainIDs array
 */
export type FeeConfigDefaultType = FeeConfigType & {
  chainIDs: number[]
}

/**
 * The config type for fees for a whitelisted address
 */
export type FeeChainType = {
  [chainID: number]: FeeConfigType
  default?: FeeConfigDefaultType
}

/**
 * The config type for a fee record for whitelisted addresses. A default is
 * partial FeeConfigType, so that it can be overridden by chain specific fees.
 */
export type WhitelistFeeRecord = {
  [whitelistedWalletAddress: Hex]: Partial<FeeChainType>
}

/**
 * The config type for the auth section of the database.
 */
export type MongoAuthType = {
  enabled: boolean
  username: string
  password: string
  type: string
}

/**
 * The whole config type for alchemy.
 */
export type AlchemyConfigType = {
  apiKey: string
  networks: AlchemyNetwork[]
}

export type AlchemyNetwork = {
  name: Network
  id: number
}

/**
 * The config type for the RPC section
 */
export type RpcConfigType = {
  config: {
    webSockets?: boolean
  }
  keys: {
    [key in keyof typeof ConfigRegex]?: string
  }
  custom?: Record<
    string, // Chain ID
    {
      http?: string[]
      webSocket?: string[]
      config?: WebSocketTransportConfig | HttpTransportConfig
    }
  >
}

/**
 * The config type for a single solver configuration
 */
export type Solver = {
  inboxAddress: Hex
  //target address to contract type mapping
  targets: Record<Hex, TargetContract>
  network: Network
  fee: FeeConfigType
  chainID: number

  // The average block time for the chain in seconds
  averageBlockTime: number
  // Gas overhead is the intent creation gas cost for the source chain
  gasOverhead?: number
}

/**
 * The fee algorithm types
 */
export type FeeAlgorithm = 'linear' | 'quadratic'

/**
 * The fee algorithm constant config types
 */
export type FeeAlgorithmConfig<T extends FeeAlgorithm> = T extends 'linear'
  ? {
      token: FeeAlgoLinear
      native: FeeAlgoLinear
      nonSwapToken: FeeAlgoLinear
    }
  : T extends 'quadratic'
    ? {
        token: FeeAlgoQuadratic
        native: FeeAlgoQuadratic
        nonSwapToken: FeeAlgoQuadratic
      }
    : never

export type FeeAlgoLinear = { baseFee: bigint; tranche: { unitFee: bigint; unitSize: bigint } }
export type FeeAlgoQuadratic = { baseFee: bigint; quadraticFactor: bigint }

/**
 * The config type for a supported target contract
 */
export interface TargetContract {
  contractType: TargetContractType
  selectors: string[]
  minBalance: number
  targetBalance: number
  // Tags used to indicate cross-chain sameness for fee selection
  nonSwapGroups?: string[]
}

/**
 * The types of contracts that we support
 */
export type TargetContractType = 'erc20' | 'erc721' | 'erc1155'

/**
 * Defaults to append any provers in configs to the npm package
 */
export const ProverEcoRoutesProverAppend = 'append'
/**
 * The config type for a single prover source configuration
 */
export class IntentSource {
  // The network that the prover is on
  network: Network
  // The chain ID of the network
  chainID: number
  // The address that the IntentSource contract is deployed at, we read events from this contract to fulfill
  sourceAddress: Hex
  // The address that the Inbox contract is deployed at, we execute fulfills in this contract
  inbox: Hex
  // The addresses of the tokens that we support as rewards
  tokens: Hex[]
  // The addresses of the provers that we support
  provers: Hex[]
  // custom configs for the intent source
  config?: {
    // Defaults to append, @eco-foundation/routes-ts provers will append to the provers in configs
    ecoRoutes: 'append' | 'replace'
  }
}

export interface LiquidityManagerConfig {
  enabled?: boolean
  // The maximum slippage around target balance for a token
  targetSlippage: number
  // Maximum allowed slippage for quotes (e.g., 0.05 for 5%)
  maxQuoteSlippage: number
  swapSlippage: number
  /**
   * Global minimum trade size for stables in base-6 units (e.g., 1_000_000 = 1 USDC).
   * Trades below this threshold will be skipped to avoid dust movements.
   */
  minTradeBase6?: number
  intervalDuration: number
  thresholds: {
    surplus: number // Percentage above target balance
    deficit: number // Percentage below target balance
  }
  walletStrategies: {
    [walletName: string]: Strategy[]
  }
}

export interface LiFiConfigType {
  integrator: string
  apiKey?: string
  bridges?: {
    allow?: string[]
    deny?: string[]
    prefer?: string[]
  }
}

export interface IndexerConfig {
  url: string
}

export interface WithdrawsConfig {
  chunkSize: number
  intervalDuration: number
}

export interface SendBatchConfig {
  chunkSize: number
  intervalDuration: number
  defaultGasPerIntent: number
}

export interface HyperlaneConfig {
  useHyperlaneDefaultHook?: boolean
  chains: Record<
    string, // Chain ID
    {
      mailbox: Hex
      aggregationHook: Hex
      hyperlaneAggregationHook: Hex
    }
  >
}

export interface CrowdLiquidityConfig {
  litNetwork: LIT_NETWORKS_KEYS
  capacityTokenId: string
  capacityTokenOwnerPk: string
  defaultTargetBalance: number
  feePercentage: number
  actions: {
    fulfill: string
    rebalance: string
  }
  kernel: {
    address: string
  }
  pkp: {
    ethAddress: string
    publicKey: string
  }
  supportedTokens: { chainId: number; tokenAddress: Hex }[]
}

export interface CCTPConfig {
  apiUrl: string
  chains: {
    chainId: number
    domain: number
    token: Hex
    tokenMessenger: Hex
    messageTransmitter: Hex
  }[]
}

// --------------------------- USDT0 (OFT v2) ----------------------------

export type USDT0ChainType = 'adapter' | 'oft'

export interface USDT0ChainConfig {
  chainId: number
  eid: number
  type: USDT0ChainType
  contract: Hex
  decimals: 6
  // ERC20 token address on the chain that represents USDT/USDT0 balances.
  // For Ethereum (adapter), this is the native USDT token and is provided via `underlyingToken`.
  // For other EVMs, this may be the chain's USDT token (extension) address. Optional to keep
  // backwards compatibility; when present, we validate quotes and use it for delivery checks.
  token?: Hex
  underlyingToken?: Hex // Ethereum adapter only
}

export interface USDT0Config {
  scanApiBaseUrl: string
  chains: USDT0ChainConfig[]
}

export interface CCTPV2Config {
  apiUrl: string
  fastTransferEnabled?: boolean
  chains: {
    chainId: number
    domain: number
    token: Hex
    tokenMessenger: Hex
    messageTransmitter: Hex
  }[]
}

export interface WarpRoutesConfig {
  routes: {
    chains: {
      chainId: number
      token: Hex
      // The address of the hyperlane warp contract (synthetic token)
      warpContract: Hex
      // The type of token
      type: 'collateral' | 'synthetic'
    }[]
  }[]
}

export interface IndexerConfig {
  url: string
}

export interface WithdrawsConfig {
  chunkSize: number
  intervalDuration: number
}

export interface SendBatchConfig {
  chunkSize: number
  intervalDuration: number
  defaultGasPerIntent: number
}

export interface HyperlaneConfig {
  useHyperlaneDefaultHook?: boolean
}

export interface CCTPLiFiConfig {
  maxSlippage: number
  usdcAddresses: Record<number, Hex>
}

export interface SquidConfig {
  integratorId: string
  baseUrl: string
}

<<<<<<< HEAD
export interface RhinestoneConfig {
  websocket: {
    url: string
  }
  api?: {
    orchestratorUrl: string
    orchestratorApiKey?: string
  }
  order: {
    settlementLayer: string
  }
  cache?: {
    ttl: number
  }
  contracts: Record<
    string,
    {
      router: Hex
      ecoAdapter: Hex
      ecoArbiter: Hex
    }
  >
=======
export interface EverclearConfig {
  baseUrl: string
}

export interface GatewayConfig {
  apiUrl: string
  enabled?: boolean
  bootstrap?: {
    enabled: boolean
    chainId: number
    amountBase6: string
  }
  chains: {
    chainId: number
    domain: number
    usdc: Hex
    wallet?: Hex
    minter?: Hex
  }[]
  fees?: {
    // percentage = numerator / denominator; e.g., 5 / 100000 = 0.5 bps
    percent?: { numerator: number | string; denominator: number | string }
    // per-domain base fees in base-6 USDC
    base6ByDomain?: Record<number, number | string>
    // fallback base fee in base-6 USDC (default: Ethereum base fee)
    fallbackBase6?: number | string
  }
}
export interface WatchConfig {
  recoveryBackoffBaseMs: number
  recoveryBackoffMaxMs: number
  recoveryStabilityWindowMs: number
}

export interface RouteFeeOverride {
  sourceChainId: number
  destinationChainId: number
  sourceToken: Hex // zeroAddress represents native
  destinationToken: Hex // zeroAddress represents native
  fee: FeeConfigType
>>>>>>> 6ffc5360
}<|MERGE_RESOLUTION|>--- conflicted
+++ resolved
@@ -86,14 +86,11 @@
   cctpLiFi: CCTPLiFiConfig
   squid: SquidConfig
   CCTPV2: CCTPV2Config
-<<<<<<< HEAD
-  rhinestone: RhinestoneConfig
-=======
   everclear: EverclearConfig
   gateway: GatewayConfig
   watch: WatchConfig
   usdt0: USDT0Config
->>>>>>> 6ffc5360
+  rhinestone: RhinestoneConfig
 }
 
 export type EcoConfigKeys = keyof EcoConfigType
@@ -563,30 +560,6 @@
   baseUrl: string
 }
 
-<<<<<<< HEAD
-export interface RhinestoneConfig {
-  websocket: {
-    url: string
-  }
-  api?: {
-    orchestratorUrl: string
-    orchestratorApiKey?: string
-  }
-  order: {
-    settlementLayer: string
-  }
-  cache?: {
-    ttl: number
-  }
-  contracts: Record<
-    string,
-    {
-      router: Hex
-      ecoAdapter: Hex
-      ecoArbiter: Hex
-    }
-  >
-=======
 export interface EverclearConfig {
   baseUrl: string
 }
@@ -627,5 +600,28 @@
   sourceToken: Hex // zeroAddress represents native
   destinationToken: Hex // zeroAddress represents native
   fee: FeeConfigType
->>>>>>> 6ffc5360
+}
+
+export interface RhinestoneConfig {
+  websocket: {
+    url: string
+  }
+  api?: {
+    orchestratorUrl: string
+    orchestratorApiKey?: string
+  }
+  order: {
+    settlementLayer: string
+  }
+  cache?: {
+    ttl: number
+  }
+  contracts: Record<
+    string,
+    {
+      router: Hex
+      ecoAdapter: Hex
+      ecoArbiter: Hex
+    }
+  >
 }