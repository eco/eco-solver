const mockgetChainConfig = jest.fn()
import { DeepMocked, createMock } from '@golevelup/ts-jest'
import { Test, TestingModule } from '@nestjs/testing'
import { EcoConfigService } from '../eco-config.service'
import { AwsConfigService } from '../aws-config.service'

jest.mock('../utils', () => {
  return {
    ...jest.requireActual('../utils'),
    getChainConfig: mockgetChainConfig,
  }
})

describe('Eco Config Helper Tests', () => {
  let ecoConfigService: EcoConfigService
  let awsConfigService: DeepMocked<AwsConfigService>
  let mockLog: jest.Mock
  const awsConfig = {
    aws: { faceAws: 'asdf', region: 'not-a-region' },
    rpcs: { keys: { '0x1234': '0x1234' } },
  }
  beforeEach(async () => {
    awsConfigService = createMock<AwsConfigService>()
    awsConfigService.getConfig = jest.fn().mockReturnValue(awsConfig)
    const configMod: TestingModule = await Test.createTestingModule({
      providers: [
        {
          provide: EcoConfigService,
          useFactory: async (awsConfigService: AwsConfigService) => {
            await awsConfigService.initConfigs()
            return new EcoConfigService([awsConfigService])
          },
          inject: [AwsConfigService],
        },
        { provide: AwsConfigService, useValue: awsConfigService },
      ],
    }).compile()

    ecoConfigService = configMod.get<EcoConfigService>(EcoConfigService)
    mockLog = jest.fn()
  })

  it.skip('should merge configs correctly', async () => {
    const oldConfig = ecoConfigService.get('aws') as any
    expect(ecoConfigService.get('aws')).toEqual({
      ...awsConfig.aws,
      ...oldConfig,
    })
  })

  describe('on getIntentSources', () => {
    const mockIS = {
      chainID: 1,
      tokens: ['0x12346817E7F6210A5B320f1a0bc96ffcF713A9B9'],
      provers: ['0xa03F9C231072E46Ba079C20CF987F7AFbe6CAcF4'],
    }
    const mockChainConfig = {
      IntentSource: 'source',
      HyperProver: '0x0000000000000000000000000000000000000000',
      MetaProver: '0x1111111111111111111111111111111111111111',
      Inbox: 'inbox',
    }

    beforeEach(() => {
      jest.spyOn(ecoConfigService, 'get').mockReturnValue([mockIS])
    })

    it('should throw if not a correct address', () => {
      ecoConfigService.get = jest.fn().mockReturnValue([
        {
          chainID: 1,
          tokens: ['not-an-address'],
        },
      ])
      expect(() => ecoConfigService.getIntentSources()).toThrow()
    })

    it("should throw if chain config doesn't have a chain for that source", () => {
      mockgetChainConfig.mockReturnValue(undefined)
      expect(() => ecoConfigService.getIntentSources()).toThrow()
      expect(mockgetChainConfig).toHaveBeenCalled()
    })

    it('should return the intent sources with default config (append)', () => {
      mockgetChainConfig.mockReturnValue(mockChainConfig)
      ecoConfigService.get = jest.fn().mockReturnValue([mockIS])
      const result = ecoConfigService.getIntentSources()
      expect(result).toEqual([
        {
          ...mockIS,
          sourceAddress: mockChainConfig.IntentSource,
          inbox: mockChainConfig.Inbox,
          provers: ['0xa03F9C231072E46Ba079C20CF987F7AFbe6CAcF4', mockChainConfig.MetaProver],
        },
      ])
      expect(mockgetChainConfig).toHaveBeenCalled()
      expect(mockgetChainConfig).toHaveBeenCalledWith(mockIS.chainID)
    })

    it('should append eco npm provers when config.ecoRoutes is "append"', () => {
      mockgetChainConfig.mockReturnValue(mockChainConfig)
      ecoConfigService.get = jest.fn().mockReturnValue([
        {
          ...mockIS,
          config: { ecoRoutes: 'append' },
        },
      ])
      const result = ecoConfigService.getIntentSources()
      expect(result).toEqual([
        {
          ...mockIS,
          sourceAddress: mockChainConfig.IntentSource,
          inbox: mockChainConfig.Inbox,
          provers: ['0xa03F9C231072E46Ba079C20CF987F7AFbe6CAcF4', mockChainConfig.MetaProver],
          config: { ecoRoutes: 'append' },
        },
      ])
      expect(mockgetChainConfig).toHaveBeenCalled()
    })

    it('should replace provers with eco npm provers when config.ecoRoutes is "replace"', () => {
      mockgetChainConfig.mockReturnValue(mockChainConfig)
      ecoConfigService.get = jest.fn().mockReturnValue([
        {
          ...mockIS,
          config: { ecoRoutes: 'replace' },
        },
      ])
      const result = ecoConfigService.getIntentSources()
      expect(result).toEqual([
        {
          ...mockIS,
          sourceAddress: mockChainConfig.IntentSource,
          inbox: mockChainConfig.Inbox,
          provers: [mockChainConfig.MetaProver],
          config: { ecoRoutes: 'replace' },
        },
      ])
      expect(mockgetChainConfig).toHaveBeenCalled()
    })

    it('should remove duplicate provers', () => {
      const customProver = mockChainConfig.MetaProver
      mockgetChainConfig.mockReturnValue({
        ...mockChainConfig,
        MetaProver: customProver, // Same as the one in mockIS.provers
      })
      const mockISWithCustomProver = {
        ...mockIS,
        provers: [customProver],
      }
      ecoConfigService.get = jest.fn().mockReturnValue([mockISWithCustomProver])
      const result = ecoConfigService.getIntentSources()

      // The result should have the provers deduped
      expect(result[0].provers).toHaveLength(1)
      expect(result[0].provers).toContain(customProver)
      expect(mockgetChainConfig).toHaveBeenCalled()
    })
  })

  describe('on getSolvers', () => {
    const mockSolver = {
      chainID: 1,
      targets: {
        '0x12346817e7F6210A5b320F1A0bC96FfCf713A9b9': '0x12346817e7F6210A5b320F1A0bC96FfCf713A9b9',
      },
    }
    const mockChainConfig = {
      Inbox: 'inbox',
    }

    beforeEach(() => {
      jest.spyOn(ecoConfigService, 'get').mockReturnValue({ 1: mockSolver })
    })

    it('should throw if not a correct address', () => {
      mockgetChainConfig.mockReturnValue(mockChainConfig)
      ecoConfigService.get = jest.fn().mockReturnValue([
        {
          ...mockSolver,
          targets: { adf: 'not-an-address' },
        },
      ])
      expect(() => ecoConfigService.getSolvers()).toThrow()
    })

    it("should throw if chain config doesn't have a chain for that solver", () => {
      mockgetChainConfig.mockReturnValue(undefined)
      expect(() => ecoConfigService.getSolvers()).toThrow()
      expect(mockgetChainConfig).toHaveBeenCalled()
    })

    it('should return the solvers', () => {
      mockgetChainConfig.mockReturnValue(mockChainConfig)
      ecoConfigService.get = jest.fn().mockReturnValue([mockSolver])
      const result = ecoConfigService.getSolvers()
      expect(result).toEqual([{ ...mockSolver, inboxAddress: mockChainConfig.Inbox }])
      expect(mockgetChainConfig).toHaveBeenCalled()
      expect(mockgetChainConfig).toHaveBeenCalledWith(mockSolver.chainID)
    })
  })

<<<<<<< HEAD
  describe('getRpcUrls', () => {
    const mockChain = { id: 1, name: 'test-chain' } as any
    const mockRpcConfig = {
      keys: { '1': 'key' },
      config: { webSockets: true },
      custom: {},
    }

    beforeEach(() => {
      // Mock the necessary config values
      jest.spyOn(ecoConfigService, 'getRpcConfig').mockReturnValue(mockRpcConfig as any)
      // Mock the ecoChains object and its getChain method
      const mockEcoChains = {
        getChain: jest.fn().mockReturnValue({
          rpcUrls: {
            default: {
              http: ['http://default-rpc.com'],
              webSocket: ['ws://default-ws.com'],
            },
            custom: {},
          },
        }),
      }
      // eslint-disable-next-line @typescript-eslint/ban-ts-comment
      // @ts-ignore
      ecoConfigService.ecoChains = mockEcoChains
    })

    it('should return default websocket urls', () => {
      const { rpcUrls, config } = ecoConfigService.getRpcUrls(mockChain)
      expect(rpcUrls).toEqual(['ws://default-ws.com'])
      expect(config.isWebsocket).toBe(true)
    })

    it('should return default http urls when websockets are disabled', () => {
      jest
        .spyOn(ecoConfigService, 'getRpcConfig')
        .mockReturnValue({ ...mockRpcConfig, config: { webSockets: false } } as any)
      const { rpcUrls, config } = ecoConfigService.getRpcUrls(mockChain)
      expect(rpcUrls).toEqual(['http://default-rpc.com'])
      expect(config.isWebsocket).toBe(false)
    })

    it('should return custom rpc urls if available', () => {
      const customRpc = {
        http: ['http://custom-rpc.com'],
        webSocket: ['ws://custom-ws.com'],
      }
      jest.spyOn(ecoConfigService, 'getCustomRPCUrl').mockReturnValue(customRpc as any)

      const { rpcUrls, config } = ecoConfigService.getRpcUrls(mockChain)
      expect(rpcUrls).toEqual(customRpc.webSocket)
      expect(config.isWebsocket).toBe(true)
    })

    it('should use custom http urls if websocket urls are not available in custom config', () => {
      const customRpc = {
        http: ['http://custom-rpc.com'],
      }
      jest.spyOn(ecoConfigService, 'getCustomRPCUrl').mockReturnValue(customRpc as any)

      const { rpcUrls, config } = ecoConfigService.getRpcUrls(mockChain)
      expect(rpcUrls).toEqual(customRpc.http)
      expect(config.isWebsocket).toBe(false)
    })

    it('should pass through transport config from custom rpc config', () => {
      const customRpc = {
        http: ['http://custom-rpc.com'],
        config: { timeout: 5000 },
      }
      jest.spyOn(ecoConfigService, 'getCustomRPCUrl').mockReturnValue(customRpc as any)

      const { config } = ecoConfigService.getRpcUrls(mockChain)
      expect(config.config).toEqual(customRpc.config)
    })

    it('should throw an error if no rpc urls are found', () => {
      // eslint-disable-next-line @typescript-eslint/ban-ts-comment
      // @ts-ignore
      ecoConfigService.ecoChains.getChain = jest.fn().mockReturnValue({
        rpcUrls: {
          default: {}, // No default URLs
          custom: {},
        },
      })
      jest.spyOn(ecoConfigService, 'getCustomRPCUrl').mockReturnValue({} as any)
      jest
        .spyOn(ecoConfigService, 'getRpcConfig')
        .mockReturnValue({ ...mockRpcConfig, config: { webSockets: false } } as any)

      expect(() => ecoConfigService.getRpcUrls(mockChain)).toThrow(
        `Chain rpc not found for chain ${mockChain.id}`,
      )
=======
  describe('on getWETH', () => {
    it('should return the WETH configuration', () => {
      const mockWETH = {
        threshold: '0.1',
        addresses: {
          1: '0x1234567890123456789012345678901234567890',
          10: '0x0987654321098765432109876543210987654321',
        },
      }
      ecoConfigService.get = jest.fn().mockReturnValue(mockWETH)
      const result = ecoConfigService.getWETH()
      expect(result).toEqual(mockWETH)
      expect(ecoConfigService.get).toHaveBeenCalledWith('WETH')
    })

    it('should handle missing WETH configuration', () => {
      ecoConfigService.get = jest.fn().mockReturnValue(undefined)
      const result = ecoConfigService.getWETH()
      expect(result).toEqual(undefined)
      expect(ecoConfigService.get).toHaveBeenCalledWith('WETH')
>>>>>>> 3bff50f4
    })
  })
})<|MERGE_RESOLUTION|>--- conflicted
+++ resolved
@@ -201,7 +201,6 @@
     })
   })
 
-<<<<<<< HEAD
   describe('getRpcUrls', () => {
     const mockChain = { id: 1, name: 'test-chain' } as any
     const mockRpcConfig = {
@@ -296,7 +295,9 @@
       expect(() => ecoConfigService.getRpcUrls(mockChain)).toThrow(
         `Chain rpc not found for chain ${mockChain.id}`,
       )
-=======
+    })
+  })
+
   describe('on getWETH', () => {
     it('should return the WETH configuration', () => {
       const mockWETH = {
@@ -317,7 +318,6 @@
       const result = ecoConfigService.getWETH()
       expect(result).toEqual(undefined)
       expect(ecoConfigService.get).toHaveBeenCalledWith('WETH')
->>>>>>> 3bff50f4
     })
   })
 })