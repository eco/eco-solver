import { Injectable, Logger } from '@nestjs/common'
<<<<<<< HEAD
import { encodeAbiParameters, encodeFunctionData, erc20Abi, Hex, pad, zeroAddress } from 'viem'
import { InboxAbi } from '@eco-foundation/routes-ts'
import { TransactionTargetData, UtilsIntentService } from './utils-intent.service'
import { getERC20Selector } from '@/contracts'
import { EcoError } from '@/common/errors/eco-error'
import { EcoLogMessage } from '@/common/logging/eco-log-message'
import { Solver } from '@/eco-configs/eco-config.types'
import { EcoConfigService } from '@/eco-configs/eco-config.service'
import { FeeService } from '@/fee/fee.service'
import { ProofService } from '@/prover/proof.service'
import { ExecuteSmartWalletArg } from '@/transaction/smart-wallets/smart-wallet.types'
import { KernelAccountClientService } from '@/transaction/smart-wallets/kernel/kernel-account-client.service'
import { getTransactionTargetData } from '@/intent/utils'
import { IFulfillService } from '@/intent/interfaces/fulfill-service.interface'
import { IntentDataModel } from '@/intent/schemas/intent-data.schema'
import { IntentSourceModel } from '@/intent/schemas/intent-source.schema'
import { CrowdLiquidityService } from '@/intent/crowd-liquidity.service'
import { RewardDataModel } from '@/intent/schemas/reward-data.schema'
=======
import { Hex } from 'viem'
import { UtilsIntentService } from './utils-intent.service'
import { EcoLogMessage } from '@/common/logging/eco-log-message'
import { Solver } from '@/eco-configs/eco-config.types'
import { EcoConfigService } from '@/eco-configs/eco-config.service'
import { IntentSourceModel } from '@/intent/schemas/intent-source.schema'
import { WalletFulfillService } from '@/intent/wallet-fulfill.service'
import { CrowdLiquidityService } from '@/intent/crowd-liquidity.service'
>>>>>>> e1d9b5bd

/**
 * This class fulfills an intent by creating the transactions for the intent targets and the fulfill intent transaction.
 */
@Injectable()
export class FulfillIntentService implements IFulfillService {
  private logger = new Logger(FulfillIntentService.name)

  constructor(
    private readonly utilsIntentService: UtilsIntentService,
    private readonly ecoConfigService: EcoConfigService,
<<<<<<< HEAD
=======
    private readonly walletFulfillService: WalletFulfillService,
>>>>>>> e1d9b5bd
    private readonly crowdLiquidityService: CrowdLiquidityService,
  ) {}

  /**
   * Processes and fulfills a specified intent based on its type.
   *
   * @param {Hex} intentHash - The unique hash identifier of the intent to be fulfilled.
   * @return {Promise<void>} Returns the result of the fulfillment process based on the intent type.
   */
<<<<<<< HEAD
  async fulfillIntent(intentHash: Hex): Promise<unknown> {
    const data = await this.utilsIntentService.getIntentProcessData(intentHash)
    const { model, solver, err } = data ?? {}

    if (err) throw err
    if (!data || !model || !solver) return
    if (model.status === 'SOLVED') return

    const { type } = this.ecoConfigService.getFulfill()

    if (type === 'crowd-liquidity') {
      return this.executeFulfillIntentWithCL(model, solver)
    }

    // TODO: Move to external service
    return this.executeFulfillIntent(model, solver)
  }

  /**
   * Executes the fulfillment of an intent using crowd liquidity.
   *
   * @param {IntentSourceModel} model - The model representing the intent to be fulfilled.
   * @param {Solver} solver - The solver responsible for executing the fulfillment of the intent.
   * @return {Promise<void>} A promise that resolves when the intent fulfillment is successfully executed.
   */
  async executeFulfillIntentWithCL(model: IntentSourceModel, solver: Solver): Promise<Hex> {
    if (this.crowdLiquidityService.isRouteSupported(model)) {
      try {
        return await this.crowdLiquidityService.executeFulfillIntent(model, solver)
      } catch (error) {
        this.logger.error(
          EcoLogMessage.withError({
            message: 'Failed to fulfill using Crowd Liquidity, proceeding to use solver',
            properties: { intentHash: model.intent.hash },
            error,
          }),
        )
      }
    }

    // If crowd liquidity is not available for current route, or it failed to fulfill the intent
    // Fulfill the intent using the solver
    return this.executeFulfillIntent(model, solver)
  }

  /**
   * Executes the fulfill intent process for an intent. It creates the transaction for fulfillment, and posts it
   * to the chain. It then updates the db model of the intent with the status and receipt.
   *
   * @param {IntentSourceModel} model - The intent model containing details about the intent to be fulfilled.
   * @param {Solver} solver - The solver object used to determine the transaction executor and chain-specific configurations.
   * @return {Promise<void>} Resolves with no value. Throws an error if the intent fulfillment fails.
   */
  async executeFulfillIntent(model: IntentSourceModel, solver: Solver): Promise<Hex> {
    const kernelAccountClient = await this.kernelAccountClientService.getClient(solver.chainID)

    // Create transactions for intent targets
    const targetSolveTxs = this.getTransactionsForTargets(model, solver)

    // Create fulfill tx
    const fulfillTx = await this.getFulfillIntentTx(solver.inboxAddress, model)

    // Combine all transactions
    const transactions = [...targetSolveTxs, fulfillTx]

    this.logger.debug(
      EcoLogMessage.fromDefault({
        message: `Fulfilling transaction`,
        properties: { transactions },
      }),
    )

    try {
      await this.finalFeasibilityCheck(model.intent)

      const transactionHash = await kernelAccountClient.execute(transactions)

      const receipt = await kernelAccountClient.waitForTransactionReceipt({ hash: transactionHash })

      // set the status and receipt for the model
      model.receipt = receipt as any
      if (receipt.status === 'reverted') {
        throw EcoError.FulfillIntentRevertError(receipt)
      }
      model.status = 'SOLVED'

      this.logger.debug(
        EcoLogMessage.fromDefault({
          message: `Fulfilled transactionHash ${receipt.transactionHash}`,
          properties: {
            userOPHash: receipt,
            destinationChainID: model.intent.route.destination,
            sourceChainID: model.event.sourceChainID,
          },
        }),
      )

      return transactionHash
    } catch (e) {
      model.status = 'FAILED'
      model.receipt = model.receipt ? { previous: model.receipt, current: e } : e
=======
  async fulfill(intentHash: Hex): Promise<unknown> {
    const data = await this.utilsIntentService.getIntentProcessData(intentHash)
    const { model, solver, err } = data ?? {}
>>>>>>> e1d9b5bd

    if (err) throw err
    if (!data || !model || !solver) return
    if (model.status === 'SOLVED') return

    const { type } = this.ecoConfigService.getFulfill()

    switch (type) {
      case 'crowd-liquidity':
        return this.executeFulfillIntentWithCL(model, solver)
      default:
        return this.walletFulfillService.fulfill(model, solver)
    }
  }

  /**
<<<<<<< HEAD
   * Generates transactions for specified intent targets by processing the intent source model and solver.
   *
   * @param {IntentSourceModel} model - The intent source model containing call data and routing information.
   * @param {Solver} solver - The solver instance used to resolve transaction target data and relevant configurations.
   * @return {Array} An array of generated transactions based on the intent targets. Returns an empty array if no valid transactions are created.
   */
  private getTransactionsForTargets(model: IntentSourceModel, solver: Solver) {
    // Create transactions for intent targets
    return model.intent.route.calls.flatMap((call) => {
      const tt = getTransactionTargetData(solver, call)
      if (tt === null) {
=======
   * Executes the fulfillment of an intent using crowd liquidity.
   *
   * @param {IntentSourceModel} model - The model representing the intent to be fulfilled.
   * @param {Solver} solver - The solver responsible for executing the fulfillment of the intent.
   * @return {Promise<void>} A promise that resolves when the intent fulfillment is successfully executed.
   */
  async executeFulfillIntentWithCL(model: IntentSourceModel, solver: Solver): Promise<Hex> {
    if (this.crowdLiquidityService.isRouteSupported(model)) {
      try {
        return await this.crowdLiquidityService.fulfill(model, solver)
      } catch (error) {
>>>>>>> e1d9b5bd
        this.logger.error(
          EcoLogMessage.withError({
            message: 'Failed to fulfill using Crowd Liquidity, proceeding to use solver',
            properties: { intentHash: model.intent.hash },
            error,
          }),
        )
      }
<<<<<<< HEAD

      switch (tt.targetConfig.contractType) {
        case 'erc20':
          return this.handleErc20(tt, solver, call.target)
        case 'erc721':
        case 'erc1155':
        default:
          return []
      }
    })
  }

  /**
   * Returns the fulfill intent data
   * @param inboxAddress
   * @param model
   * @private
   */
  private async getFulfillIntentTx(
    inboxAddress: Hex,
    model: IntentSourceModel,
  ): Promise<ExecuteSmartWalletArg> {
    const claimant = this.ecoConfigService.getEth().claimant

    // Storage Prover

    const isStorageProver = this.proofService.isStorageProver(model.intent.reward.prover)
    if (isStorageProver) {
      return this.getFulfillTxForStorageProver(inboxAddress, claimant, model)
    }

    // Hyper Prover

    const isHyperlane = this.proofService.isHyperlaneProver(model.intent.reward.prover)
    if (isHyperlane) {
      return this.getFulfillTxForHyperprover(inboxAddress, claimant, model)
    }

    throw new Error('Unsupported fulfillment method')
  }

  /**
   * Generates a transaction to fulfill an intent for a hyperprover based on the configuration.
   *
   * @param {Hex} inboxAddress - The address of the inbox associated with the transaction.
   * @param {Hex} claimant - The address of the claimant requesting fulfillment.
   * @param {IntentSourceModel} model - The model containing the details of the intent to fulfill.
   * @return {Promise<ExecuteSmartWalletArg>} A promise resolving to the transaction arguments needed to fulfill the intent.
   */
  private async getFulfillTxForHyperprover(
    inboxAddress: Hex,
    claimant: Hex,
    model: IntentSourceModel,
  ): Promise<ExecuteSmartWalletArg> {
    switch (this.ecoConfigService.getFulfill().run) {
      case 'batch':
        return this.getFulfillTxForHyperproverBatch(inboxAddress, claimant, model)
      case 'single':
      default:
        return this.getFulfillTxForHyperproverSingle(inboxAddress, claimant, model)
    }
  }

  /**
   * Constructs a transaction argument for fulfilling a hyper-prover batched intent.
   *
   * @param {Hex} inboxAddress - The address of the inbox contract.
   * @param {Hex} claimant - The address of the entity claiming the intent.
   * @param {IntentSourceModel} model - The intent source model containing the intent, route, and related data.
   * @return {Promise<ExecuteSmartWalletArg>} A promise resolving to an object containing the transaction data for executing the smart wallet.
   */
  private async getFulfillTxForHyperproverBatch(
    inboxAddress: Hex,
    claimant: Hex,
    model: IntentSourceModel,
  ): Promise<ExecuteSmartWalletArg> {
    const fulfillIntentData = encodeFunctionData({
      abi: InboxAbi,
      functionName: 'fulfillHyperBatched',
      args: [
        model.intent.route,
        RewardDataModel.getHash(model.intent.reward),
        claimant,
        IntentDataModel.getHash(model.intent).intentHash,
        model.intent.reward.prover,
      ],
    })

    return {
      to: inboxAddress,
      data: fulfillIntentData,
      value: 0n,
=======
>>>>>>> e1d9b5bd
    }
  }

  private async getFulfillTxForHyperproverSingle(
    inboxAddress: Hex,
    claimant: Hex,
    model: IntentSourceModel,
  ): Promise<ExecuteSmartWalletArg> {
    const fee = await this.getHyperlaneFee(inboxAddress, model)

<<<<<<< HEAD
    const fulfillIntentData = encodeFunctionData({
      abi: InboxAbi,
      functionName: 'fulfillHyperInstantWithRelayer',
      args: [
        model.intent.route,
        RewardDataModel.getHash(model.intent.reward),
        claimant,
        IntentDataModel.getHash(model.intent).intentHash,
        model.intent.reward.prover,
        '0x0',
        zeroAddress,
      ],
    })

    return {
      to: inboxAddress,
      data: fulfillIntentData,
      value: fee,
    }
  }

  private async getFulfillTxForStorageProver(
    inboxAddress: Hex,
    claimant: Hex,
    model: IntentSourceModel,
  ): Promise<ExecuteSmartWalletArg> {
    const fulfillIntentData = encodeFunctionData({
      abi: InboxAbi,
      functionName: 'fulfillStorage',
      args: [
        model.intent.route,
        RewardDataModel.getHash(model.intent.reward),
        claimant,
        IntentDataModel.getHash(model.intent).intentHash,
      ],
    })

    return {
      to: inboxAddress,
      data: fulfillIntentData,
      value: 0n,
    }
  }

  /**
   * Calculates the fee required for a hyperlane transaction by calling the inbox contract.
   *
   * @param {Hex} inboxAddress - The address of the inbox smart contract.
   * @param {IntentSourceModel} model - The model containing intent details, including route, hash, and reward information.
   * @return {Promise<Hex | undefined>} A promise that resolves to the fee in hexadecimal format, or undefined if the fee could not be determined.
   */
  private async getHyperlaneFee(inboxAddress: Hex, model: IntentSourceModel): Promise<bigint> {
    const client = await this.kernelAccountClientService.getClient(
      Number(model.intent.route.destination),
    )
    const encodedMessageBody = encodeAbiParameters(
      [{ type: 'bytes[]' }, { type: 'address[]' }],
      [[model.intent.hash], [this.ecoConfigService.getEth().claimant]],
    )

    const callData = encodeFunctionData({
      abi: InboxAbi,
      functionName: 'fetchFee',
      args: [
        model.event.sourceChainID, //_sourceChainID
        pad(model.intent.reward.prover), //_prover
        encodedMessageBody, //_messageBody
        '0x0', //_metadata
        zeroAddress, //_postDispatchHook
      ],
    })

    const proverData = await client.call({
      to: inboxAddress,
      data: callData,
    })
    return BigInt(proverData.data ?? 0)
=======
    // If crowd liquidity is not available for current route, or it failed to fulfill the intent
    // Fulfill the intent using the solver
    return this.walletFulfillService.fulfill(model, solver)
>>>>>>> e1d9b5bd
  }
}<|MERGE_RESOLUTION|>--- conflicted
+++ resolved
@@ -1,24 +1,4 @@
 import { Injectable, Logger } from '@nestjs/common'
-<<<<<<< HEAD
-import { encodeAbiParameters, encodeFunctionData, erc20Abi, Hex, pad, zeroAddress } from 'viem'
-import { InboxAbi } from '@eco-foundation/routes-ts'
-import { TransactionTargetData, UtilsIntentService } from './utils-intent.service'
-import { getERC20Selector } from '@/contracts'
-import { EcoError } from '@/common/errors/eco-error'
-import { EcoLogMessage } from '@/common/logging/eco-log-message'
-import { Solver } from '@/eco-configs/eco-config.types'
-import { EcoConfigService } from '@/eco-configs/eco-config.service'
-import { FeeService } from '@/fee/fee.service'
-import { ProofService } from '@/prover/proof.service'
-import { ExecuteSmartWalletArg } from '@/transaction/smart-wallets/smart-wallet.types'
-import { KernelAccountClientService } from '@/transaction/smart-wallets/kernel/kernel-account-client.service'
-import { getTransactionTargetData } from '@/intent/utils'
-import { IFulfillService } from '@/intent/interfaces/fulfill-service.interface'
-import { IntentDataModel } from '@/intent/schemas/intent-data.schema'
-import { IntentSourceModel } from '@/intent/schemas/intent-source.schema'
-import { CrowdLiquidityService } from '@/intent/crowd-liquidity.service'
-import { RewardDataModel } from '@/intent/schemas/reward-data.schema'
-=======
 import { Hex } from 'viem'
 import { UtilsIntentService } from './utils-intent.service'
 import { EcoLogMessage } from '@/common/logging/eco-log-message'
@@ -27,22 +7,18 @@
 import { IntentSourceModel } from '@/intent/schemas/intent-source.schema'
 import { WalletFulfillService } from '@/intent/wallet-fulfill.service'
 import { CrowdLiquidityService } from '@/intent/crowd-liquidity.service'
->>>>>>> e1d9b5bd
 
 /**
  * This class fulfills an intent by creating the transactions for the intent targets and the fulfill intent transaction.
  */
 @Injectable()
-export class FulfillIntentService implements IFulfillService {
+export class FulfillIntentService {
   private logger = new Logger(FulfillIntentService.name)
 
   constructor(
     private readonly utilsIntentService: UtilsIntentService,
     private readonly ecoConfigService: EcoConfigService,
-<<<<<<< HEAD
-=======
     private readonly walletFulfillService: WalletFulfillService,
->>>>>>> e1d9b5bd
     private readonly crowdLiquidityService: CrowdLiquidityService,
   ) {}
 
@@ -52,113 +28,9 @@
    * @param {Hex} intentHash - The unique hash identifier of the intent to be fulfilled.
    * @return {Promise<void>} Returns the result of the fulfillment process based on the intent type.
    */
-<<<<<<< HEAD
-  async fulfillIntent(intentHash: Hex): Promise<unknown> {
-    const data = await this.utilsIntentService.getIntentProcessData(intentHash)
-    const { model, solver, err } = data ?? {}
-
-    if (err) throw err
-    if (!data || !model || !solver) return
-    if (model.status === 'SOLVED') return
-
-    const { type } = this.ecoConfigService.getFulfill()
-
-    if (type === 'crowd-liquidity') {
-      return this.executeFulfillIntentWithCL(model, solver)
-    }
-
-    // TODO: Move to external service
-    return this.executeFulfillIntent(model, solver)
-  }
-
-  /**
-   * Executes the fulfillment of an intent using crowd liquidity.
-   *
-   * @param {IntentSourceModel} model - The model representing the intent to be fulfilled.
-   * @param {Solver} solver - The solver responsible for executing the fulfillment of the intent.
-   * @return {Promise<void>} A promise that resolves when the intent fulfillment is successfully executed.
-   */
-  async executeFulfillIntentWithCL(model: IntentSourceModel, solver: Solver): Promise<Hex> {
-    if (this.crowdLiquidityService.isRouteSupported(model)) {
-      try {
-        return await this.crowdLiquidityService.executeFulfillIntent(model, solver)
-      } catch (error) {
-        this.logger.error(
-          EcoLogMessage.withError({
-            message: 'Failed to fulfill using Crowd Liquidity, proceeding to use solver',
-            properties: { intentHash: model.intent.hash },
-            error,
-          }),
-        )
-      }
-    }
-
-    // If crowd liquidity is not available for current route, or it failed to fulfill the intent
-    // Fulfill the intent using the solver
-    return this.executeFulfillIntent(model, solver)
-  }
-
-  /**
-   * Executes the fulfill intent process for an intent. It creates the transaction for fulfillment, and posts it
-   * to the chain. It then updates the db model of the intent with the status and receipt.
-   *
-   * @param {IntentSourceModel} model - The intent model containing details about the intent to be fulfilled.
-   * @param {Solver} solver - The solver object used to determine the transaction executor and chain-specific configurations.
-   * @return {Promise<void>} Resolves with no value. Throws an error if the intent fulfillment fails.
-   */
-  async executeFulfillIntent(model: IntentSourceModel, solver: Solver): Promise<Hex> {
-    const kernelAccountClient = await this.kernelAccountClientService.getClient(solver.chainID)
-
-    // Create transactions for intent targets
-    const targetSolveTxs = this.getTransactionsForTargets(model, solver)
-
-    // Create fulfill tx
-    const fulfillTx = await this.getFulfillIntentTx(solver.inboxAddress, model)
-
-    // Combine all transactions
-    const transactions = [...targetSolveTxs, fulfillTx]
-
-    this.logger.debug(
-      EcoLogMessage.fromDefault({
-        message: `Fulfilling transaction`,
-        properties: { transactions },
-      }),
-    )
-
-    try {
-      await this.finalFeasibilityCheck(model.intent)
-
-      const transactionHash = await kernelAccountClient.execute(transactions)
-
-      const receipt = await kernelAccountClient.waitForTransactionReceipt({ hash: transactionHash })
-
-      // set the status and receipt for the model
-      model.receipt = receipt as any
-      if (receipt.status === 'reverted') {
-        throw EcoError.FulfillIntentRevertError(receipt)
-      }
-      model.status = 'SOLVED'
-
-      this.logger.debug(
-        EcoLogMessage.fromDefault({
-          message: `Fulfilled transactionHash ${receipt.transactionHash}`,
-          properties: {
-            userOPHash: receipt,
-            destinationChainID: model.intent.route.destination,
-            sourceChainID: model.event.sourceChainID,
-          },
-        }),
-      )
-
-      return transactionHash
-    } catch (e) {
-      model.status = 'FAILED'
-      model.receipt = model.receipt ? { previous: model.receipt, current: e } : e
-=======
   async fulfill(intentHash: Hex): Promise<unknown> {
     const data = await this.utilsIntentService.getIntentProcessData(intentHash)
     const { model, solver, err } = data ?? {}
->>>>>>> e1d9b5bd
 
     if (err) throw err
     if (!data || !model || !solver) return
@@ -175,19 +47,6 @@
   }
 
   /**
-<<<<<<< HEAD
-   * Generates transactions for specified intent targets by processing the intent source model and solver.
-   *
-   * @param {IntentSourceModel} model - The intent source model containing call data and routing information.
-   * @param {Solver} solver - The solver instance used to resolve transaction target data and relevant configurations.
-   * @return {Array} An array of generated transactions based on the intent targets. Returns an empty array if no valid transactions are created.
-   */
-  private getTransactionsForTargets(model: IntentSourceModel, solver: Solver) {
-    // Create transactions for intent targets
-    return model.intent.route.calls.flatMap((call) => {
-      const tt = getTransactionTargetData(solver, call)
-      if (tt === null) {
-=======
    * Executes the fulfillment of an intent using crowd liquidity.
    *
    * @param {IntentSourceModel} model - The model representing the intent to be fulfilled.
@@ -199,7 +58,6 @@
       try {
         return await this.crowdLiquidityService.fulfill(model, solver)
       } catch (error) {
->>>>>>> e1d9b5bd
         this.logger.error(
           EcoLogMessage.withError({
             message: 'Failed to fulfill using Crowd Liquidity, proceeding to use solver',
@@ -208,193 +66,10 @@
           }),
         )
       }
-<<<<<<< HEAD
-
-      switch (tt.targetConfig.contractType) {
-        case 'erc20':
-          return this.handleErc20(tt, solver, call.target)
-        case 'erc721':
-        case 'erc1155':
-        default:
-          return []
-      }
-    })
-  }
-
-  /**
-   * Returns the fulfill intent data
-   * @param inboxAddress
-   * @param model
-   * @private
-   */
-  private async getFulfillIntentTx(
-    inboxAddress: Hex,
-    model: IntentSourceModel,
-  ): Promise<ExecuteSmartWalletArg> {
-    const claimant = this.ecoConfigService.getEth().claimant
-
-    // Storage Prover
-
-    const isStorageProver = this.proofService.isStorageProver(model.intent.reward.prover)
-    if (isStorageProver) {
-      return this.getFulfillTxForStorageProver(inboxAddress, claimant, model)
     }
 
-    // Hyper Prover
-
-    const isHyperlane = this.proofService.isHyperlaneProver(model.intent.reward.prover)
-    if (isHyperlane) {
-      return this.getFulfillTxForHyperprover(inboxAddress, claimant, model)
-    }
-
-    throw new Error('Unsupported fulfillment method')
-  }
-
-  /**
-   * Generates a transaction to fulfill an intent for a hyperprover based on the configuration.
-   *
-   * @param {Hex} inboxAddress - The address of the inbox associated with the transaction.
-   * @param {Hex} claimant - The address of the claimant requesting fulfillment.
-   * @param {IntentSourceModel} model - The model containing the details of the intent to fulfill.
-   * @return {Promise<ExecuteSmartWalletArg>} A promise resolving to the transaction arguments needed to fulfill the intent.
-   */
-  private async getFulfillTxForHyperprover(
-    inboxAddress: Hex,
-    claimant: Hex,
-    model: IntentSourceModel,
-  ): Promise<ExecuteSmartWalletArg> {
-    switch (this.ecoConfigService.getFulfill().run) {
-      case 'batch':
-        return this.getFulfillTxForHyperproverBatch(inboxAddress, claimant, model)
-      case 'single':
-      default:
-        return this.getFulfillTxForHyperproverSingle(inboxAddress, claimant, model)
-    }
-  }
-
-  /**
-   * Constructs a transaction argument for fulfilling a hyper-prover batched intent.
-   *
-   * @param {Hex} inboxAddress - The address of the inbox contract.
-   * @param {Hex} claimant - The address of the entity claiming the intent.
-   * @param {IntentSourceModel} model - The intent source model containing the intent, route, and related data.
-   * @return {Promise<ExecuteSmartWalletArg>} A promise resolving to an object containing the transaction data for executing the smart wallet.
-   */
-  private async getFulfillTxForHyperproverBatch(
-    inboxAddress: Hex,
-    claimant: Hex,
-    model: IntentSourceModel,
-  ): Promise<ExecuteSmartWalletArg> {
-    const fulfillIntentData = encodeFunctionData({
-      abi: InboxAbi,
-      functionName: 'fulfillHyperBatched',
-      args: [
-        model.intent.route,
-        RewardDataModel.getHash(model.intent.reward),
-        claimant,
-        IntentDataModel.getHash(model.intent).intentHash,
-        model.intent.reward.prover,
-      ],
-    })
-
-    return {
-      to: inboxAddress,
-      data: fulfillIntentData,
-      value: 0n,
-=======
->>>>>>> e1d9b5bd
-    }
-  }
-
-  private async getFulfillTxForHyperproverSingle(
-    inboxAddress: Hex,
-    claimant: Hex,
-    model: IntentSourceModel,
-  ): Promise<ExecuteSmartWalletArg> {
-    const fee = await this.getHyperlaneFee(inboxAddress, model)
-
-<<<<<<< HEAD
-    const fulfillIntentData = encodeFunctionData({
-      abi: InboxAbi,
-      functionName: 'fulfillHyperInstantWithRelayer',
-      args: [
-        model.intent.route,
-        RewardDataModel.getHash(model.intent.reward),
-        claimant,
-        IntentDataModel.getHash(model.intent).intentHash,
-        model.intent.reward.prover,
-        '0x0',
-        zeroAddress,
-      ],
-    })
-
-    return {
-      to: inboxAddress,
-      data: fulfillIntentData,
-      value: fee,
-    }
-  }
-
-  private async getFulfillTxForStorageProver(
-    inboxAddress: Hex,
-    claimant: Hex,
-    model: IntentSourceModel,
-  ): Promise<ExecuteSmartWalletArg> {
-    const fulfillIntentData = encodeFunctionData({
-      abi: InboxAbi,
-      functionName: 'fulfillStorage',
-      args: [
-        model.intent.route,
-        RewardDataModel.getHash(model.intent.reward),
-        claimant,
-        IntentDataModel.getHash(model.intent).intentHash,
-      ],
-    })
-
-    return {
-      to: inboxAddress,
-      data: fulfillIntentData,
-      value: 0n,
-    }
-  }
-
-  /**
-   * Calculates the fee required for a hyperlane transaction by calling the inbox contract.
-   *
-   * @param {Hex} inboxAddress - The address of the inbox smart contract.
-   * @param {IntentSourceModel} model - The model containing intent details, including route, hash, and reward information.
-   * @return {Promise<Hex | undefined>} A promise that resolves to the fee in hexadecimal format, or undefined if the fee could not be determined.
-   */
-  private async getHyperlaneFee(inboxAddress: Hex, model: IntentSourceModel): Promise<bigint> {
-    const client = await this.kernelAccountClientService.getClient(
-      Number(model.intent.route.destination),
-    )
-    const encodedMessageBody = encodeAbiParameters(
-      [{ type: 'bytes[]' }, { type: 'address[]' }],
-      [[model.intent.hash], [this.ecoConfigService.getEth().claimant]],
-    )
-
-    const callData = encodeFunctionData({
-      abi: InboxAbi,
-      functionName: 'fetchFee',
-      args: [
-        model.event.sourceChainID, //_sourceChainID
-        pad(model.intent.reward.prover), //_prover
-        encodedMessageBody, //_messageBody
-        '0x0', //_metadata
-        zeroAddress, //_postDispatchHook
-      ],
-    })
-
-    const proverData = await client.call({
-      to: inboxAddress,
-      data: callData,
-    })
-    return BigInt(proverData.data ?? 0)
-=======
     // If crowd liquidity is not available for current route, or it failed to fulfill the intent
     // Fulfill the intent using the solver
     return this.walletFulfillService.fulfill(model, solver)
->>>>>>> e1d9b5bd
   }
 }