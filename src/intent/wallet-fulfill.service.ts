import { Injectable, Logger } from '@nestjs/common'
import { encodeAbiParameters, encodeFunctionData, erc20Abi, Hex, pad, zeroAddress } from 'viem'
import { IMessageBridgeProverAbi, InboxAbi } from '@eco-foundation/routes-ts'
import { TransactionTargetData, UtilsIntentService } from './utils-intent.service'
import { getERC20Selector } from '@/contracts'
import { EcoError } from '@/common/errors/eco-error'
import { EcoLogMessage } from '@/common/logging/eco-log-message'
import { Solver } from '@/eco-configs/eco-config.types'
import { EcoConfigService } from '@/eco-configs/eco-config.service'
import { FeeService } from '@/fee/fee.service'
import { ProofService } from '@/prover/proof.service'
import { ExecuteSmartWalletArg } from '@/transaction/smart-wallets/smart-wallet.types'
import { KernelAccountClientService } from '@/transaction/smart-wallets/kernel/kernel-account-client.service'
import { getTransactionTargetData, getWaitForTransactionTimeout } from '@/intent/utils'
import { IFulfillService } from '@/intent/interfaces/fulfill-service.interface'
import { IntentDataModel } from '@/intent/schemas/intent-data.schema'
import { RewardDataModel } from '@/intent/schemas/reward-data.schema'
import { IntentSourceModel } from '@/intent/schemas/intent-source.schema'
import { getChainConfig } from '@/eco-configs/utils'

/**
 * This class fulfills an intent by creating the transactions for the intent targets and the fulfill intent transaction.
 */
@Injectable()
export class WalletFulfillService implements IFulfillService {
  private logger = new Logger(WalletFulfillService.name)

  constructor(
    private readonly kernelAccountClientService: KernelAccountClientService,
    private readonly proofService: ProofService,
    private readonly feeService: FeeService,
    private readonly utilsIntentService: UtilsIntentService,
    private readonly ecoConfigService: EcoConfigService,
  ) {}

  /**
   * Executes the fulfill intent process for an intent. It creates the transaction for fulfillment, and posts it
   * to the chain. It then updates the db model of the intent with the status and receipt.
   *
   * @param {IntentSourceModel} model - The intent model containing details about the intent to be fulfilled.
   * @param {Solver} solver - The solver object used to determine the transaction executor and chain-specific configurations.
   * @return {Promise<void>} Resolves with no value. Throws an error if the intent fulfillment fails.
   */
  async fulfill(model: IntentSourceModel, solver: Solver): Promise<Hex> {
    const kernelAccountClient = await this.kernelAccountClientService.getClient(solver.chainID)

    // Create transactions for intent targets
    const targetSolveTxs = this.getTransactionsForTargets(model, solver)

    // Create fulfill tx
    const fulfillTx = await this.getFulfillIntentTx(solver.inboxAddress, model)

    // Combine all transactions
    const transactions = [...targetSolveTxs, fulfillTx]

    this.logger.debug(
      EcoLogMessage.fromDefault({
        message: `Fulfilling transaction`,
        properties: { transactions },
      }),
    )

    try {
      await this.finalFeasibilityCheck(model.intent)

      const transactionHash = await kernelAccountClient.execute(transactions)

      const receipt = await kernelAccountClient.waitForTransactionReceipt({
        hash: transactionHash,
        timeout: getWaitForTransactionTimeout(model.intent.route.destination),
      })

      // set the status and receipt for the model
      model.receipt = receipt as any
      if (receipt.status === 'reverted') {
        throw EcoError.FulfillIntentRevertError(receipt)
      }
      model.status = 'SOLVED'

      this.logger.debug(
        EcoLogMessage.fromDefault({
          message: `Fulfilled transactionHash ${receipt.transactionHash}`,
          properties: {
            userOPHash: receipt,
            destinationChainID: model.intent.route.destination,
            sourceChainID: IntentSourceModel.getSource(model),
          },
        }),
      )

      return transactionHash
    } catch (e) {
      model.status = 'FAILED'
      model.receipt = model.receipt ? { previous: model.receipt, current: e } : e

      this.logger.error(
        EcoLogMessage.withError({
          message: `fulfillIntent: Invalid transaction`,
          error: EcoError.FulfillIntentBatchError,
          properties: {
            model: model,
            flatExecuteData: transactions,
            errorPassed: e,
          },
        }),
      )

      // Throw error to retry job
      throw e
    } finally {
      // Update the db model
      await this.utilsIntentService.updateIntentModel(model)
    }
  }

  /**
   * Checks that the intent is feasible for the fulfillment. This
   * could occur due to changes to the fees/limits of the intent. A failed
   * intent might retry later when its no longer profitable, etc.
   * Throws an error if the intent is not feasible.
   * @param intent the intent to check
   */
  async finalFeasibilityCheck(intent: IntentDataModel) {
    const { error } = await this.feeService.isRouteFeasible(intent)
    if (error) {
      throw error
    }
  }

  /**
   * Checks if the transaction is feasible for an erc20 token transfer.
   *
   * @param tt the transaction target data
   * @param solver the target solver
   * @param target the target ERC20 address
   * @returns
   */
  handleErc20(tt: TransactionTargetData, solver: Solver, target: Hex) {
    switch (tt.selector) {
      case getERC20Selector('transfer'):
        const dstAmount = tt.decodedFunctionData.args?.[1] as bigint
        // Approve the inbox to spend the amount, inbox contract pulls the funds
        // then does the transfer call for the target
        const transferFunctionData = encodeFunctionData({
          abi: erc20Abi,
          functionName: 'approve',
          args: [solver.inboxAddress, dstAmount], //spender, amount
        })

        return [{ to: target, data: transferFunctionData }]
      default:
        return []
    }
  }

  /**
   * Generates transactions for specified intent targets by processing the intent source model and solver.
   *
   * @param {IntentSourceModel} model - The intent source model containing call data and routing information.
   * @param {Solver} solver - The solver instance used to resolve transaction target data and relevant configurations.
   * @return {Array} An array of generated transactions based on the intent targets. Returns an empty array if no valid transactions are created.
   */
  private getTransactionsForTargets(model: IntentSourceModel, solver: Solver) {
    // Create transactions for intent targets
    return model.intent.route.calls.flatMap((call) => {
      const tt = getTransactionTargetData(solver, call)
      if (tt === null) {
        this.logger.error(
          EcoLogMessage.withError({
            message: `fulfillIntent: Invalid transaction data`,
            error: EcoError.FulfillIntentNoTransactionError,
            properties: {
              model: model,
            },
          }),
        )
        return []
      }

      switch (tt.targetConfig.contractType) {
        case 'erc20':
          return this.handleErc20(tt, solver, call.target)
        case 'erc721':
        case 'erc1155':
        default:
          return []
      }
    })
  }

  /**
   * Returns the fulfill intent data
   * @param inboxAddress
   * @param model
   * @private
   */
  private async getFulfillIntentTx(
    inboxAddress: Hex,
    model: IntentSourceModel,
  ): Promise<ExecuteSmartWalletArg> {
    const claimant = this.ecoConfigService.getEth().claimant

    // Storage Prover

    const isStorageProver = this.proofService.isStorageProver(model.intent.reward.prover)
    if (isStorageProver) {
      return this.getFulfillTxForStorageProver(inboxAddress, claimant, model)
    }

    // Hyper Prover

    const isHyperlane = this.proofService.isHyperlaneProver(model.intent.reward.prover)
    if (isHyperlane) {
      return this.getFulfillTxForHyperprover(inboxAddress, claimant, model)
    }

    throw new Error('Unsupported fulfillment method')
  }

  /**
   * Generates a transaction to fulfill an intent for a hyperprover based on the configuration.
   *
   * @param {Hex} inboxAddress - The address of the inbox associated with the transaction.
   * @param {Hex} claimant - The address of the claimant requesting fulfillment.
   * @param {IntentSourceModel} model - The model containing the details of the intent to fulfill.
   * @return {Promise<ExecuteSmartWalletArg>} A promise resolving to the transaction arguments needed to fulfill the intent.
   */
  private async getFulfillTxForHyperprover(
    inboxAddress: Hex,
    claimant: Hex,
    model: IntentSourceModel,
  ): Promise<ExecuteSmartWalletArg> {
    switch (this.ecoConfigService.getFulfill().run) {
      case 'batch':
        return this.getFulfillTxForHyperproverBatch(inboxAddress, claimant, model)
      case 'single':
      default:
        return this.getFulfillTxForHyperproverSingle(inboxAddress, claimant, model)
    }
  }

  /**
   * Constructs a transaction argument for fulfilling a hyper-prover batched intent.
   *
   * @param {Hex} inboxAddress - The address of the inbox contract.
   * @param {Hex} claimant - The address of the entity claiming the intent.
   * @param {IntentSourceModel} model - The intent source model containing the intent, route, and related data.
   * @return {Promise<ExecuteSmartWalletArg>} A promise resolving to an object containing the transaction data for executing the smart wallet.
   */
  private async getFulfillTxForHyperproverBatch(
    inboxAddress: Hex,
    claimant: Hex,
    model: IntentSourceModel,
  ): Promise<ExecuteSmartWalletArg> {
    const { HyperProver: hyperProverAddr } = getChainConfig(Number(model.intent.route.destination))

    const fulfillIntentData = encodeFunctionData({
      abi: InboxAbi,
      functionName: 'fulfill',
      args: [
        model.intent.route,
        RewardDataModel.getHash(model.intent.reward),
        claimant,
        IntentDataModel.getHash(model.intent).intentHash,
        hyperProverAddr,
      ],
    })

    return {
      to: inboxAddress,
      data: fulfillIntentData,
      value: 0n,
    }
  }

  private async getFulfillTxForHyperproverSingle(
    inboxAddress: Hex,
    claimant: Hex,
    model: IntentSourceModel,
  ): Promise<ExecuteSmartWalletArg> {
    const { HyperProver: hyperProverAddr } = getChainConfig(Number(model.intent.route.destination))

    const messageData = encodeAbiParameters(
      [{ type: 'bytes32' }, { type: 'bytes' }, { type: 'address' }],
      [pad(model.intent.reward.prover), '0x', zeroAddress],
    )

    const fee = await this.getHyperlaneFee(model, hyperProverAddr, messageData)

    const fulfillIntentData = encodeFunctionData({
      abi: InboxAbi,
      functionName: 'fulfillAndProve',
      args: [
        model.intent.route,
        RewardDataModel.getHash(model.intent.reward),
        claimant,
        IntentDataModel.getHash(model.intent).intentHash,
        hyperProverAddr,
        messageData,
      ],
    })

    return {
      to: inboxAddress,
      data: fulfillIntentData,
      value: fee,
    }
  }

  private async getFulfillTxForStorageProver(
    inboxAddress: Hex,
    claimant: Hex,
    model: IntentSourceModel,
  ): Promise<ExecuteSmartWalletArg> {
    const { Prover: storageProverAddr } = getChainConfig(Number(model.intent.route.destination))

    if (!storageProverAddr) {
      throw EcoError.FulfillIntentProverNotFound
    }

    const fulfillIntentData = encodeFunctionData({
      abi: InboxAbi,
      functionName: 'fulfillAndProve',
      args: [
        model.intent.route,
        RewardDataModel.getHash(model.intent.reward),
        claimant,
        IntentDataModel.getHash(model.intent).intentHash,
        storageProverAddr!,
        '0x',
      ],
    })

    return {
      to: inboxAddress,
      data: fulfillIntentData,
      value: 0n,
    }
  }

  /**
   * Calculates the fee required for a hyperlane transaction by calling the inbox contract.
   *
   * @param {IntentSourceModel} model - The model containing intent details, including route, hash, and reward information.
   * @param hyperProverAddr
   * @param messageData
   * @return {Promise<Hex | undefined>} A promise that resolves to the fee in hexadecimal format, or undefined if the fee could not be determined.
   */
  private async getHyperlaneFee(
    model: IntentSourceModel,
    hyperProverAddr: Hex,
    messageData: Hex,
  ): Promise<bigint> {
    const client = await this.kernelAccountClientService.getClient(
      Number(model.intent.route.destination),
    )

    const callData = encodeFunctionData({
      abi: IMessageBridgeProverAbi,
      functionName: 'fetchFee',
      args: [
<<<<<<< HEAD
        IntentSourceModel.getSource(model), //_sourceChainID
        pad(model.intent.reward.prover), //_prover
        encodedMessageBody, //_messageBody
        '0x0', //_metadata
        zeroAddress, //_postDispatchHook
=======
        model.event.sourceChainID, //_sourceChainID
        [model.intent.hash],
        [this.ecoConfigService.getEth().claimant],
        messageData,
>>>>>>> eef532e9
      ],
    })

    const proverData = await client.call({
      to: hyperProverAddr,
      data: callData,
    })
    return BigInt(proverData.data ?? 0)
  }
}<|MERGE_RESOLUTION|>--- conflicted
+++ resolved
@@ -359,18 +359,10 @@
       abi: IMessageBridgeProverAbi,
       functionName: 'fetchFee',
       args: [
-<<<<<<< HEAD
-        IntentSourceModel.getSource(model), //_sourceChainID
-        pad(model.intent.reward.prover), //_prover
-        encodedMessageBody, //_messageBody
-        '0x0', //_metadata
-        zeroAddress, //_postDispatchHook
-=======
         model.event.sourceChainID, //_sourceChainID
         [model.intent.hash],
         [this.ecoConfigService.getEth().claimant],
         messageData,
->>>>>>> eef532e9
       ],
     })
 
