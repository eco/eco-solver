--- conflicted
+++ resolved
@@ -1,9 +1,5 @@
 import { Injectable, Logger } from '@nestjs/common'
-<<<<<<< HEAD
 import { Call, encodeAbiParameters, encodeFunctionData, erc20Abi, Hex, pad, zeroAddress } from 'viem'
-=======
-import { encodeAbiParameters, encodeFunctionData, erc20Abi, Hex, pad, zeroAddress } from 'viem'
->>>>>>> 3fe23963
 import { IMessageBridgeProverAbi, InboxAbi } from '@eco-foundation/routes-ts'
 import { TransactionTargetData, UtilsIntentService } from './utils-intent.service'
 import { CallDataInterface, getERC20Selector } from '@/contracts'
@@ -366,13 +362,8 @@
     }
 
     const messageData = encodeAbiParameters(
-<<<<<<< HEAD
-      [{ type: 'uint32' }, { type: 'bytes32' }],
-      [Number(model.intent.route.source), pad(model.intent.reward.prover)],
-=======
       [{ type: 'bytes32' }],
       [pad(model.intent.reward.prover)],
->>>>>>> 3fe23963
     )
 
     // Metalayer may use the same fee structure as Hyperlane
@@ -419,11 +410,7 @@
       abi: IMessageBridgeProverAbi,
       functionName: 'fetchFee',
       args: [
-<<<<<<< HEAD
-        Number(IntentSourceModel.getSource(model)), //_sourceChainID
-=======
         model.event.sourceChainID, //_sourceChainID
->>>>>>> 3fe23963
         [model.intent.hash],
         [this.ecoConfigService.getEth().claimant],
         messageData,
