--- conflicted
+++ resolved
@@ -1,43 +1,25 @@
-<<<<<<< HEAD
 import { EcoAnalyticsService } from '@/analytics'
-import { EcoConfigService } from '../eco-configs/eco-config.service'
-=======
-import { Injectable, Logger } from '@nestjs/common'
-import { UtilsIntentService } from './utils-intent.service'
->>>>>>> 61c3dd29
 import { EcoLogMessage } from '../common/logging/eco-log-message'
 import { ERROR_EVENTS } from '@/analytics/events.constants'
 import { FeeService } from '@/fee/fee.service'
 import { getIntentJobId } from '../common/utils/strings'
+import { Hex } from 'viem'
 import { Injectable, Logger, OnModuleInit } from '@nestjs/common'
-import { InjectQueue } from '@nestjs/bullmq'
 import { IntentProcessingJobData } from '@/intent/interfaces/intent-processing-job-data.interface'
-import { JobsOptions, Queue } from 'bullmq'
+import { IntentSourceModel } from '@/intent/schemas/intent-source.schema'
 import { ModuleRef } from '@nestjs/core'
 import { NegativeIntentAnalyzerService } from '@/negative-intents/services/negative-intents-analyzer.service'
-import { QUEUES } from '../common/redis/constants'
 import { QuoteIntentModel } from '@/quote/schemas/quote-intent.schema'
-<<<<<<< HEAD
 import { UtilsIntentService } from './utils-intent.service'
-=======
-import { FeeService } from '@/fee/fee.service'
-import { EcoAnalyticsService } from '@/analytics'
-import { ERROR_EVENTS } from '@/analytics/events.constants'
-import { IntentFulfillmentQueue } from '@/intent-fulfillment/queues/intent-fulfillment.queue'
->>>>>>> 61c3dd29
 
 /**
  * Service class for getting configs for the app
  */
 @Injectable()
-export class FeasableIntentService {
+export class FeasableIntentService implements OnModuleInit {
   private logger = new Logger(FeasableIntentService.name)
-<<<<<<< HEAD
-  private intentJobConfig: JobsOptions
   private negativeIntentAnalyzerService: NegativeIntentAnalyzerService
 
-=======
->>>>>>> 61c3dd29
   constructor(
     private readonly intentFulfillmentQueue: IntentFulfillmentQueue,
     private readonly feeService: FeeService,
@@ -46,16 +28,12 @@
     private readonly moduleRef: ModuleRef,
   ) {}
 
-<<<<<<< HEAD
   async onModuleInit() {
-    this.intentJobConfig = this.ecoConfigService.getRedis().jobs.intentJobConfig
     this.negativeIntentAnalyzerService = this.moduleRef.get(NegativeIntentAnalyzerService, {
       strict: false,
     })
   }
 
-=======
->>>>>>> 61c3dd29
   async feasableQuote(quoteIntent: QuoteIntentModel) {
     try {
       this.logger.debug(
@@ -73,9 +51,14 @@
     }
   }
 
+  /**
+   * Validates that the execution of the intent is feasible. This means that the solver can execute
+   * the transaction and that transaction cost is profitable to the solver.
+   * @param data the intent processing job data containing the intent hash and other necessary information
+   * @returns
+   */
   async feasableIntent(data: IntentProcessingJobData) {
     const { intentHash } = data
-
     const isNegativeIntent = await this.isNegativeIntent(data)
 
     if (isNegativeIntent) {
@@ -85,7 +68,14 @@
         }),
       )
 
-      await this.addFulfillJob(data)
+      const model = await this.getIntentSourceModel(intentHash)
+
+      if (!model) {
+        return
+      }
+
+      const chainID = Number(model.intent.route.destination)
+      await this.addFulfillJob(data, chainID)
       return true
     }
 
@@ -120,22 +110,9 @@
     // Track feasibility check start
     this.ecoAnalytics.trackIntentFeasibilityCheckStarted(intentHash)
 
-    const data = await this.utilsIntentService.getIntentProcessData(intentHash)
-    const { model, solver, err } = data ?? {}
-    if (!model || !solver) {
-      // Track feasibility check failed due to missing data
-      this.ecoAnalytics.trackError(
-        ERROR_EVENTS.INTENT_FEASIBILITY_CHECK_FAILED,
-        err || new Error('missing_model_or_solver'),
-        {
-          intentHash,
-          reason: 'missing_model_or_solver',
-          stage: 'data_retrieval',
-        },
-      )
-      if (err) {
-        throw err
-      }
+    const model = await this.getIntentSourceModel(intentHash)
+
+    if (!model) {
       return
     }
 
@@ -151,23 +128,13 @@
         },
       }),
     )
+
     if (!error) {
       //add to processing queue
-<<<<<<< HEAD
-      await this.intentQueue.add(
-        QUEUES.SOURCE_INTENT.jobs.fulfill_intent,
-        intentProcessingJobData,
-        {
-          jobId,
-          ...this.intentJobConfig,
-        },
-      )
-=======
       await this.intentFulfillmentQueue.addFulfillIntentJob({
         intentHash,
         chainId: Number(model.intent.route.destination),
       })
->>>>>>> 61c3dd29
 
       // Track feasible intent queued for fulfillment
       this.ecoAnalytics.trackIntentFeasibleAndQueued(intentHash, jobId, model)
@@ -179,9 +146,9 @@
     }
   }
 
-  private async addFulfillJob(data: IntentProcessingJobData, logIndex: number = 0) {
+  private async addFulfillJob(data: IntentProcessingJobData, chainID: number) {
     const { intentHash } = data
-    const jobId = getIntentJobId('feasable', intentHash, logIndex)
+    const jobId = getIntentJobId('feasable', intentHash, chainID)
     this.logger.debug(
       EcoLogMessage.fromDefault({
         message: `FeasableIntent intent ${intentHash}`,
@@ -193,9 +160,33 @@
     )
 
     // Add to processing queue
-    await this.intentQueue.add(QUEUES.SOURCE_INTENT.jobs.fulfill_intent, data, {
-      jobId,
-      ...this.intentJobConfig,
+    await this.intentFulfillmentQueue.addFulfillIntentJob({
+      intentHash,
+      chainId: chainID,
     })
   }
+
+  private async getIntentSourceModel(intentHash: Hex): Promise<IntentSourceModel | undefined> {
+    const data = await this.utilsIntentService.getIntentProcessData(intentHash)
+    const { model, solver, err } = data ?? {}
+
+    if (!model || !solver) {
+      // Track feasibility check failed due to missing data
+      this.ecoAnalytics.trackError(
+        ERROR_EVENTS.INTENT_FEASIBILITY_CHECK_FAILED,
+        err || new Error('missing_model_or_solver'),
+        {
+          intentHash,
+          reason: 'missing_model_or_solver',
+          stage: 'data_retrieval',
+        },
+      )
+      if (err) {
+        throw err
+      }
+      return undefined
+    }
+
+    return model
+  }
 }