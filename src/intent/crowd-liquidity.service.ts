--- conflicted
+++ resolved
@@ -34,7 +34,7 @@
 import { TokenConfig } from '@/balance/types'
 import { EcoError } from '@/common/errors/eco-error'
 import { IntentDataModel } from '@/intent/schemas/intent-data.schema'
-<<<<<<< HEAD
+import { EcoAnalyticsService } from '@/analytics'
 import { WalletClientDefaultSignerService } from '@/transaction/smart-wallets/wallet-client.service'
 import { stablePoolAbi } from '@/contracts/StablePool'
 import { hashIntent, IMessageBridgeProverAbi, IntentType } from '@eco-foundation/routes-ts'
@@ -43,9 +43,6 @@
   FulfillActionResponse,
 } from '@/intent/interfaces/fulfill-action-response.interface'
 import { convertBigIntsToStrings } from '@/common/viem/utils'
-=======
-import { EcoAnalyticsService } from '@/analytics'
->>>>>>> 3b742ef7
 
 @Injectable()
 export class CrowdLiquidityService implements OnModuleInit, IFulfillService {
@@ -56,11 +53,8 @@
     @Inject(CACHE_MANAGER) private cacheManager: Cache,
     private readonly configService: EcoConfigService,
     private readonly balanceService: BalanceService,
-<<<<<<< HEAD
+    private readonly ecoAnalytics: EcoAnalyticsService,
     private readonly walletClientService: WalletClientDefaultSignerService,
-=======
-    private readonly ecoAnalytics: EcoAnalyticsService,
->>>>>>> 3b742ef7
   ) {}
 
   onModuleInit() {
@@ -73,85 +67,103 @@
    * @param {IntentSourceModel} intentModel - The source model containing the intent and related chain information.
    * @return {Promise<Hex>} A promise that resolves to the hexadecimal hash representing the result of the fulfilled intent.
    */
-<<<<<<< HEAD
   async fulfill(intentModel: IntentSourceModel): Promise<Hex> {
+    const startTime = Date.now()
     const excessFee = 0n
 
     const totalRouteAmount = intentModel.intent.route.tokens.reduce(
       (acc, token) => acc + token.amount,
       0n,
     )
-    const executionFee = await this.getExecutionFee(intentModel.intent, totalRouteAmount, excessFee)
-
-    const isRewardEnough = await this.isRewardEnough(intentModel, totalRouteAmount, executionFee)
-    if (!isRewardEnough) {
-      throw EcoError.CrowdLiquidityRewardNotEnough(intentModel.intent.hash)
+
+    try {
+      const executionFee = await this.getExecutionFee(
+        intentModel.intent,
+        totalRouteAmount,
+        excessFee,
+      )
+
+      const isRewardEnough = await this.isRewardEnough(intentModel, totalRouteAmount, executionFee)
+      if (!isRewardEnough) {
+        const error = EcoError.CrowdLiquidityRewardNotEnough(intentModel.intent.hash)
+        this.ecoAnalytics.trackCrowdLiquidityFulfillmentRewardNotEnough(intentModel, error)
+        throw error
+      }
+
+      const isPoolSolvent = await this.isPoolSolvent(intentModel)
+      if (!isPoolSolvent) {
+        const error = EcoError.CrowdLiquidityPoolNotSolvent(intentModel.intent.hash)
+        this.ecoAnalytics.trackCrowdLiquidityFulfillmentPoolNotSolvent(intentModel, error)
+        throw error
+      }
+
+      const { pkp, actions } = this.config
+
+      // Serialize intent
+      const intent = this.getIntentType(intentModel.intent)
+
+      // Convert all bigints to strings
+      const serializedStringIntent = convertBigIntsToStrings(intent)
+      const serializedIntent: FulfillActionArgs['intent'] = {
+        route: {
+          ...serializedStringIntent.route,
+          source: Number(serializedStringIntent.route.source),
+          destination: Number(serializedStringIntent.route.destination),
+        },
+        reward: {
+          ...serializedStringIntent.reward,
+          deadline: Number(serializedStringIntent.reward.deadline),
+        },
+      }
+
+      const poolData = await this.callLitAction<FulfillActionArgs, FulfillActionResponse>(
+        actions.fulfill,
+        { intent: serializedIntent, publicKey: pkp.publicKey },
+      )
+
+      const { rewardHash, intentHash } = hashIntent(intent)
+
+      this.logger.log(
+        EcoLogMessage.fromDefault({
+          message: 'Crowd liquidity: Pool data',
+          properties: { poolData, intentHash },
+        }),
+      )
+
+      const proverFee = await this.getProverFee(intentModel.intent)
+      const { destination, messageData } = this.getProverData(intentModel.intent)
+
+      const walletClient = await this.walletClientService.getClient(destination)
+      const publicClient = walletClient.extend(publicActions)
+
+      const hash = await walletClient.writeContract({
+        address: this.getPoolAddress(destination),
+        abi: stablePoolAbi,
+        functionName: 'fulfillAndProve',
+        value: proverFee,
+        args: [
+          intent.route,
+          rewardHash,
+          poolData.rewardVault,
+          intentHash,
+          poolData.localProver,
+          BigInt(poolData.ttl),
+          messageData,
+          poolData.signature,
+        ],
+      })
+
+      await publicClient.waitForTransactionReceipt({ hash })
+
+      const processingTime = Date.now() - startTime
+      this.ecoAnalytics.trackCrowdLiquidityFulfillmentSuccess(intentModel, hash, processingTime)
+
+      return hash
+    } catch (error) {
+      const processingTime = Date.now() - startTime
+      this.ecoAnalytics.trackCrowdLiquidityFulfillmentFailed(intentModel, error, processingTime)
+      throw error
     }
-
-    const isPoolSolvent = await this.isPoolSolvent(intentModel)
-    if (!isPoolSolvent) {
-      throw EcoError.CrowdLiquidityPoolNotSolvent(intentModel.intent.hash)
-    }
-
-    const { pkp, actions } = this.config
-
-    // Serialize intent
-    const intent = this.getIntentType(intentModel.intent)
-
-    // Convert all bigints to strings
-    const serializedStringIntent = convertBigIntsToStrings(intent)
-    const serializedIntent: FulfillActionArgs['intent'] = {
-      route: {
-        ...serializedStringIntent.route,
-        source: Number(serializedStringIntent.route.source),
-        destination: Number(serializedStringIntent.route.destination),
-      },
-      reward: {
-        ...serializedStringIntent.reward,
-        deadline: Number(serializedStringIntent.reward.deadline),
-      },
-    }
-
-    const poolData = await this.callLitAction<FulfillActionArgs, FulfillActionResponse>(
-      actions.fulfill,
-      { intent: serializedIntent, publicKey: pkp.publicKey },
-    )
-
-    const { rewardHash, intentHash } = hashIntent(intent)
-
-    this.logger.log(
-      EcoLogMessage.fromDefault({
-        message: 'Crowd liquidity: Pool data',
-        properties: { poolData, intentHash },
-      }),
-    )
-
-    const proverFee = await this.getProverFee(intentModel.intent)
-    const { destination, messageData } = this.getProverData(intentModel.intent)
-
-    const walletClient = await this.walletClientService.getClient(destination)
-    const publicClient = walletClient.extend(publicActions)
-
-    const hash = await walletClient.writeContract({
-      address: this.getPoolAddress(destination),
-      abi: stablePoolAbi,
-      functionName: 'fulfillAndProve',
-      value: proverFee,
-      args: [
-        intent.route,
-        rewardHash,
-        poolData.rewardVault,
-        intentHash,
-        poolData.localProver,
-        BigInt(poolData.ttl),
-        messageData,
-        poolData.signature,
-      ],
-    })
-
-    await publicClient.waitForTransactionReceipt({ hash })
-
-    return hash
   }
 
   // eslint-disable-next-line
@@ -168,63 +180,90 @@
     // }
     //
     // return this.callLitAction<FulfillActionArgs, FulfillActionResponse>(actions.rebalance, params)
-=======
-  async fulfill(model: IntentSourceModel, solver: Solver): Promise<Hex> {
-    const startTime = Date.now()
-
+  }
+
+  /**
+   * Retrieves the list of supported tokens with their configuration details.
+   *
+   * @return {TokenConfig[]} Array of supported tokens, each including token details and the corresponding target balance.
+   */
+  getSupportedTokens(): TokenConfig[] {
+    return this.balanceService
+      .getInboxTokens()
+      .filter((token) => this.isSupportedToken(token.chainId, token.address))
+      .map((token) => ({
+        ...token,
+        targetBalance: this.config.defaultTargetBalance,
+      }))
+  }
+
+  /**
+   * Checks if the given intent is solvent, ensuring all required token balances meet or exceed the specified amounts.
+   *
+   * @param {IntentSourceModel} intentModel - The intent model containing route information and token requirements.
+   * @return {Promise<boolean>} - A promise that resolves to true if the intent is solvent, otherwise false.
+   */
+  async isPoolSolvent(intentModel: IntentSourceModel): Promise<boolean> {
     try {
-      if (!this.isRewardEnough(model)) {
-        const error = EcoError.CrowdLiquidityRewardNotEnough(model.intent.hash)
-        this.ecoAnalytics.trackCrowdLiquidityFulfillmentRewardNotEnough(model, solver, error)
-        throw error
-      }
-
-      if (!(await this.isPoolSolvent(model))) {
-        const error = EcoError.CrowdLiquidityPoolNotSolvent(model.intent.hash)
-        this.ecoAnalytics.trackCrowdLiquidityFulfillmentPoolNotSolvent(model, solver, error)
-        throw error
-      }
-
-      const result = await this._fulfill(model.intent)
-      const processingTime = Date.now() - startTime
-      this.ecoAnalytics.trackCrowdLiquidityFulfillmentSuccess(model, solver, result, processingTime)
-      return result
+      // Get supported tokens from intent
+      const routeTokens = this.getSupportedTokens().filter((token) => {
+        return intentModel.intent.route.tokens.some(
+          (rewardToken) =>
+            BigInt(token.chainId) === intentModel.intent.route.destination &&
+            isAddressEqual(token.address, rewardToken.token),
+        )
+      })
+
+      const poolAddress = this.getPoolAddress(Number(intentModel.intent.route.destination))
+
+      const routeTokensData: TokenData[] = await this.balanceService.getAllTokenDataForAddress(
+        poolAddress,
+        routeTokens,
+      )
+
+      const isSolvent = intentModel.intent.route.tokens.every((routeToken) => {
+        const token = routeTokensData.find((token) =>
+          isAddressEqual(token.config.address, routeToken.token),
+        )
+        return token && token.balance.balance >= routeToken.amount
+      })
+
+      this.ecoAnalytics.trackCrowdLiquidityPoolSolvencyResult(intentModel, isSolvent, {
+        poolAddress,
+        routeTokens: routeTokens.length,
+        routeTokensData: routeTokensData.length,
+      })
+
+      return isSolvent
     } catch (error) {
-      const processingTime = Date.now() - startTime
-      this.ecoAnalytics.trackCrowdLiquidityFulfillmentFailed(model, solver, error, processingTime)
+      this.ecoAnalytics.trackCrowdLiquidityPoolSolvencyError(intentModel, error)
       throw error
     }
   }
 
-  async rebalanceCCTP(tokenIn: TokenData, tokenOut: TokenData) {
-    try {
-      const { kernel, pkp, actions } = this.config
-
-      const publicClient = await this.publicClient.getClient(tokenIn.chainId)
-
-      const [feeData, nonce] = await Promise.all([
-        this.getFeeData(publicClient),
-        publicClient.getTransactionCount({ address: pkp.ethAddress as Hex }),
-      ])
-
-      const transactionBase = { ...feeData, nonce, gasLimit: 1_000_000 }
-
-      const params = {
-        chainId: tokenIn.chainId,
-        tokenAddress: tokenOut.config.address,
-        tokenChainId: tokenOut.chainId,
-        publicKey: pkp.publicKey,
-        kernelAddress: kernel.address,
-        transaction: transactionBase,
-      }
-
-      const result = await this.callLitAction(actions.rebalance, publicClient, params)
-      this.ecoAnalytics.trackCrowdLiquidityRebalanceSuccess(tokenIn, tokenOut, result)
-      return result
-    } catch (error) {
-      this.ecoAnalytics.trackCrowdLiquidityRebalanceError(tokenIn, tokenOut, error)
-      throw error
-    }
+  /**
+   * Checks if a token with the specified chain ID and address is supported.
+   *
+   * @param {number} chainId - The chain ID of the token to check.
+   * @param {Hex} address - The address of the token to check.
+   * @return {boolean} Returns true if the token is supported; otherwise, false.
+   */
+  isSupportedToken(chainId: number, address: Hex): boolean {
+    return this.config.supportedTokens.some(
+      (token) => isAddressEqual(token.tokenAddress, address) && token.chainId === chainId,
+    )
+  }
+
+  /**
+   * Get pool address by chain ID.
+   * @param chainID Chain ID
+   */
+  getPoolAddress(chainID: number): Hex {
+    const intentSource = this.configService.getIntentSource(chainID)
+    if (!intentSource) throw EcoError.IntentSourceNotFound(chainID)
+    if (!intentSource.stablePoolAddress)
+      throw new Error(`Stable pool not present on chain id ${chainID}`)
+    return intentSource.stablePoolAddress
   }
 
   /**
@@ -247,165 +286,13 @@
     })
 
     const isSupported = isSupportedReward && isSupportedRoute
+
     this.ecoAnalytics.trackCrowdLiquidityRouteSupportResult(intentModel, isSupported, {
       isSupportedReward,
       isSupportedRoute,
     })
 
     return isSupported
-  }
-
-  /**
-   * Determines if the reward provided in the intent model is sufficient based on the route amount and the fee percentage.
-   *
-   * @param {IntentSourceModel} intentModel - The intent model containing the route and reward information.
-   * @return {boolean} - Returns true if the total reward amount is greater than or equal to the calculated minimum required reward; otherwise, false.
-   */
-  isRewardEnough(intentModel: IntentSourceModel): boolean {
-    this.ecoAnalytics.trackCrowdLiquidityRewardCheck(intentModel)
-
-    const { route, reward } = intentModel.intent
-    const totalRouteAmount = route.tokens.reduce((acc, token) => acc + token.amount, 0n)
-    const totalRewardAmount = reward.tokens.reduce((acc, token) => acc + token.amount, 0n)
-
-    const minimumReward = (totalRouteAmount * BigInt(this.config.feePercentage * 1e6)) / BigInt(1e6)
-    const isEnough = totalRewardAmount >= minimumReward
-
-    this.ecoAnalytics.trackCrowdLiquidityRewardCheckResult(intentModel, isEnough, {
-      totalRouteAmount: totalRouteAmount.toString(),
-      totalRewardAmount: totalRewardAmount.toString(),
-      minimumReward: minimumReward.toString(),
-      feePercentage: this.config.feePercentage,
-    })
-
-    return isEnough
->>>>>>> 3b742ef7
-  }
-
-  /**
-   * Retrieves the list of supported tokens with their configuration details.
-   *
-   * @return {TokenConfig[]} Array of supported tokens, each including token details and the corresponding target balance.
-   */
-  getSupportedTokens(): TokenConfig[] {
-    return this.balanceService
-      .getInboxTokens()
-      .filter((token) => this.isSupportedToken(token.chainId, token.address))
-      .map((token) => ({
-        ...token,
-        targetBalance: this.config.defaultTargetBalance,
-      }))
-  }
-
-  /**
-   * Checks if the given intent is solvent, ensuring all required token balances meet or exceed the specified amounts.
-   *
-   * @param {IntentSourceModel} intentModel - The intent model containing route information and token requirements.
-   * @return {Promise<boolean>} - A promise that resolves to true if the intent is solvent, otherwise false.
-   */
-<<<<<<< HEAD
-  async isPoolSolvent(intentModel: IntentSourceModel): Promise<boolean> {
-    // Get supported tokens from intent
-    const routeTokens = this.getSupportedTokens().filter((token) => {
-      return intentModel.intent.route.tokens.some(
-        (rewardToken) =>
-          BigInt(token.chainId) === intentModel.intent.route.destination &&
-          isAddressEqual(token.address, rewardToken.token),
-=======
-  async isPoolSolvent(intentModel: IntentSourceModel) {
-    try {
-      // Get supported tokens from intent
-      const routeTokens = this.getSupportedTokens().filter((token) => {
-        return intentModel.intent.route.tokens.some(
-          (rewardToken) =>
-            BigInt(token.chainId) === intentModel.intent.route.destination &&
-            isAddressEqual(token.address, rewardToken.token),
-        )
-      })
-
-      const routeTokensData: TokenData[] = await this.balanceService.getAllTokenDataForAddress(
-        this.getPoolAddress(),
-        routeTokens,
->>>>>>> 3b742ef7
-      )
-
-<<<<<<< HEAD
-    const routeTokensData: TokenData[] = await this.balanceService.getAllTokenDataForAddress(
-      this.getPoolAddress(Number(intentModel.intent.route.destination)),
-      routeTokens,
-    )
-
-    return intentModel.intent.route.tokens.every((routeToken) => {
-      const token = routeTokensData.find((token) =>
-        isAddressEqual(token.config.address, routeToken.token),
-      )
-      return token && token.balance.balance >= routeToken.amount
-    })
-=======
-      const isSolvent = intentModel.intent.route.tokens.every((routeToken) => {
-        const token = routeTokensData.find((token) =>
-          isAddressEqual(token.config.address, routeToken.token),
-        )
-        return token && token.balance.balance >= routeToken.amount
-      })
-
-      this.ecoAnalytics.trackCrowdLiquidityPoolSolvencyResult(intentModel, isSolvent, {
-        routeTokens: routeTokens.length,
-        routeTokensData: routeTokensData.length,
-        poolAddress: this.getPoolAddress(),
-      })
-
-      return isSolvent
-    } catch (error) {
-      this.ecoAnalytics.trackCrowdLiquidityPoolSolvencyError(intentModel, error)
-      throw error
-    }
->>>>>>> 3b742ef7
-  }
-
-  /**
-   * Checks if a token with the specified chain ID and address is supported.
-   *
-   * @param {number} chainId - The chain ID of the token to check.
-   * @param {Hex} address - The address of the token to check.
-   * @return {boolean} Returns true if the token is supported; otherwise, false.
-   */
-  isSupportedToken(chainId: number, address: Hex): boolean {
-    return this.config.supportedTokens.some(
-      (token) => isAddressEqual(token.tokenAddress, address) && token.chainId === chainId,
-    )
-  }
-
-  /**
-   * Get pool address by chain ID.
-   * @param chainID Chain ID
-   */
-  getPoolAddress(chainID: number): Hex {
-    const intentSource = this.configService.getIntentSource(chainID)
-    if (!intentSource) throw EcoError.IntentSourceNotFound(chainID)
-    if (!intentSource.stablePoolAddress)
-      throw new Error(`Stable pool not present on chain id ${chainID}`)
-    return intentSource.stablePoolAddress
-  }
-
-  /**
-   * Determines if a given route.
-   *
-   * @param {IntentSourceModel} intentModel - The model containing intent data, including route information.
-   * @return {boolean} - Returns true if the route is supported, otherwise false.
-   */
-  isRouteSupported(intentModel: IntentSourceModel): boolean {
-    const { route, reward } = intentModel.intent
-    const isSupportedReward = reward.tokens.every((item) => {
-      return this.isSupportedToken(Number(route.source), item.token)
-    })
-    const isSupportedRoute = route.calls.every((call) => {
-      const areSupportedTargetTokens = this.isSupportedToken(Number(route.destination), call.target)
-      const isSupportedAction = this.isSupportedAction(call.data)
-      return areSupportedTargetTokens && isSupportedAction
-    })
-
-    return isSupportedReward && isSupportedRoute
   }
 
   /**
@@ -421,12 +308,23 @@
     totalRouteAmount: bigint,
     executionFee: bigint,
   ): Promise<boolean> {
+    this.ecoAnalytics.trackCrowdLiquidityRewardCheck(intentModel)
+
     const totalRewardAmount = intentModel.intent.reward.tokens.reduce(
       (acc, token) => acc + token.amount,
       0n,
     )
 
-    return totalRewardAmount >= totalRouteAmount + executionFee
+    const minimumReward = totalRouteAmount + executionFee
+    const isEnough = totalRewardAmount >= minimumReward
+
+    this.ecoAnalytics.trackCrowdLiquidityRewardCheckResult(intentModel, isEnough, {
+      totalRouteAmount: totalRouteAmount.toString(),
+      totalRewardAmount: totalRewardAmount.toString(),
+      minimumReward: minimumReward.toString(),
+    })
+
+    return isEnough
   }
 
   protected async getExecutionFee(
@@ -468,7 +366,6 @@
     return { bridgingFeeBps: { multiplier: bridgingFeeBps, base: bridgingFeeBpsBase }, ethPrice }
   }
 
-<<<<<<< HEAD
   getProverData(intentModel: IntentDataModel) {
     const messageData = encodeAbiParameters(
       [{ type: 'bytes32' }, { type: 'bytes' }, { type: 'address' }],
@@ -505,43 +402,10 @@
     Params extends LitActionSdkParams['jsParams'],
     Response extends { signature: string } = { signature: string },
   >(ipfsId: string, params: Params): Promise<Response> {
-    const { capacityTokenOwnerPk, pkp, litNetwork } = this.config
-
-    const litNodeClient = new LitNodeClient({ litNetwork, debug: false })
-    await litNodeClient.connect()
-
-    // ================ Create capacity delegation AuthSig ================
-
-    const capacityTokenOwner = this.getViemWallet(capacityTokenOwnerPk)
-
-    const { capacityDelegationAuthSig } = await litNodeClient.createCapacityDelegationAuthSig({
-      uses: '1',
-      dAppOwnerWallet: capacityTokenOwner,
-    })
-
-    // ================ Get session sigs ================
-
-    const sessionSigs = await litNodeClient.getSessionSigs({
-      pkpPublicKey: pkp.publicKey,
-      chain: 'ethereum',
-      capabilityAuthSigs: [capacityDelegationAuthSig],
-      resourceAbilityRequests: [
-        {
-          resource: new LitActionResource('*'),
-          ability: LIT_ABILITY.LitActionExecution,
-=======
-  private async callLitAction(
-    ipfsId: string,
-    publicClient: PublicClient,
-    params: LitActionSdkParams['jsParams'],
-  ): Promise<Hex> {
     try {
-      const { capacityTokenId, capacityTokenOwnerPk, pkp, litNetwork } = this.config
-
-      const litNodeClient = new LitNodeClient({
-        litNetwork,
-        debug: false,
-      })
+      const { capacityTokenOwnerPk, pkp, litNetwork } = this.config
+
+      const litNodeClient = new LitNodeClient({ litNetwork, debug: false })
       await litNodeClient.connect()
 
       // ================ Create capacity delegation AuthSig ================
@@ -551,7 +415,6 @@
       const { capacityDelegationAuthSig } = await litNodeClient.createCapacityDelegationAuthSig({
         uses: '1',
         dAppOwnerWallet: capacityTokenOwner,
-        capacityTokenId: capacityTokenId,
       })
 
       // ================ Get session sigs ================
@@ -579,7 +442,6 @@
           })
 
           return generateAuthSig({ signer: capacityTokenOwner, toSign })
->>>>>>> 3b742ef7
         },
       })
 
@@ -589,11 +451,7 @@
 
       await litNodeClient.disconnect()
 
-<<<<<<< HEAD
-    // ================ Process response ================
-=======
-      // ================ Execute Transaction ================
->>>>>>> 3b742ef7
+      // ================ Process response ================
 
       if (typeof litRes.response === 'string') {
         this.logger.error(
@@ -608,50 +466,18 @@
         throw error
       }
 
-<<<<<<< HEAD
-    return { ...litRes.response, signature: litRes.signatures.sig.signature as string } as Response
-=======
-      const response = litRes.response as {
-        type: number
-        maxPriorityFeePerGas: string
-        maxFeePerGas: string
-        nonce: number
-        gasLimit: number
-        value: {
-          type: 'BigNumber'
-          hex: string
-        }
-        from: string
-        to: string
-        data: string
-        chainId: number
-      }
-
-      const unsignedTransaction: TransactionSerializableEIP1559 = {
-        type: 'eip1559',
-        chainId: response.chainId,
-        nonce: response.nonce,
-        to: response.to as Hex,
-        value: BigInt(response.value.hex ?? response.value ?? 0),
-        data: response.data as Hex,
-        gas: BigInt(response.gasLimit),
-        maxFeePerGas: BigInt(response.maxFeePerGas),
-        maxPriorityFeePerGas: BigInt(response.maxPriorityFeePerGas),
-      }
-
-      const serializedTransaction = serializeTransaction(
-        unsignedTransaction,
-        parseSignature(litRes.signatures.sig.signature),
-      )
-
-      const result = await publicClient.sendRawTransaction({ serializedTransaction })
+      const result = {
+        ...litRes.response,
+        signature: litRes.signatures.sig.signature as string,
+      } as Response
+
       this.ecoAnalytics.trackCrowdLiquidityLitActionSuccess(ipfsId, params, result)
+
       return result
     } catch (error) {
       this.ecoAnalytics.trackCrowdLiquidityLitActionError(ipfsId, params, error)
       throw error
     }
->>>>>>> 3b742ef7
   }
 
   /**
