--- conflicted
+++ resolved
@@ -21,11 +21,8 @@
 import { CallDataInterface } from '@/contracts'
 import { EcoError } from '@/common/errors/eco-error'
 import { BalanceService } from '@/balance/balance.service'
-<<<<<<< HEAD
-=======
 import { KernelAccountClientService } from '@/transaction/smart-wallets/kernel/kernel-account-client.service'
 import { CrowdLiquidityService } from '@/intent/crowd-liquidity.service'
->>>>>>> 1750dad5
 
 interface IntentModelWithHashInterface {
   hash?: Hex
@@ -320,52 +317,8 @@
         )
         return false
       }
-<<<<<<< HEAD
-      const solverTargets = solver.targets // Ensure the solver is initialized
-
-      // Check if solver has enough token balances
-      // Token amounts are already normalized to 18 decimals by interceptor
-      for (const routeToken of intent.route.tokens) {
-        const balance = tokenBalances[routeToken.token]
-        const target = solverTargets[routeToken.token]
-        if (balance === undefined || balance === null) {
-          this.logger.warn(
-            EcoLogMessage.fromDefault({
-              message: `hasSufficientBalance: Missing token balance`,
-              properties: {
-                token: routeToken.token,
-                intentHash: intent.hash,
-                destination: destinationChain,
-              },
-            }),
-          )
-          return false
-        }
-        const balanceMinReq = target?.minBalance || 0n
-
-        // Both routeToken.amount and balance.balance are in 18 decimals (normalized)
-        if (!balance || balance.balance - balanceMinReq < routeToken.amount) {
-          this.logger.warn(
-            EcoLogMessage.fromDefault({
-              message: `hasSufficientBalance: Insufficient token balance`,
-              properties: {
-                token: routeToken.token,
-                required: routeToken.amount.toString(),
-                available: balance?.balance.toString() || '0',
-                intentHash: intent.hash,
-                destination: destinationChain,
-              },
-            }),
-          )
-          return false
-        }
-      }
-
-      // Check native balance if there are native value calls
-=======
 
       // Early return if no tokens to check and no native value
->>>>>>> 1750dad5
       const totalFulfillNativeValue = getNativeFulfill(intent.route.calls)
       if (intent.route.tokens.length === 0 && totalFulfillNativeValue === 0n) {
         return true
