import { Injectable, Logger, OnModuleInit } from '@nestjs/common'
import { EcoConfigService } from '../eco-configs/eco-config.service'
import { EcoLogMessage } from '../common/logging/eco-log-message'
import { IntentProcessData, UtilsIntentService } from './utils-intent.service'
import { QUEUES } from '../common/redis/constants'
import { JobsOptions, Queue } from 'bullmq'
import { InjectQueue } from '@nestjs/bullmq'
import { getIntentJobId } from '../common/utils/strings'
import { Solver } from '../eco-configs/eco-config.types'
import { IntentSourceModel } from './schemas/intent-source.schema'
import { ProofService } from '../prover/proof.service'
import { Model } from 'mongoose'
import { InjectModel } from '@nestjs/mongoose'
import { Hex } from 'viem'
import { EcoError } from '../common/errors/eco-error'

/**
 * Service class that acts as the main validation service for intents. It validates that
 * the solver:
 * 1. Supports the prover
 * 2. Supports the targets
 * 3. Supports the selectors
 * 4. Has a valid expiration time
 * 5. Fulfill chain not same as source chain
 *
 * As well as some structural checks on the intent model
 */
@Injectable()
export class ValidateIntentService implements OnModuleInit {
  private logger = new Logger(ValidateIntentService.name)
  private intentJobConfig: JobsOptions

  constructor(
    @InjectQueue(QUEUES.SOURCE_INTENT.queue) private readonly intentQueue: Queue,
    @InjectModel(IntentSourceModel.name) private intentModel: Model<IntentSourceModel>,
    private readonly utilsIntentService: UtilsIntentService,
    private readonly proofService: ProofService,
    private readonly ecoConfigService: EcoConfigService,
  ) {}

  onModuleInit() {
    this.intentJobConfig = this.ecoConfigService.getRedis().jobs.intentJobConfig
  }

  /**
   * @param intentHash the hash of the intent to fulfill
   */
  async validateIntent(intentHash: Hex) {
    this.logger.debug(
      EcoLogMessage.fromDefault({
        message: `validateIntent ${intentHash}`,
        properties: {
          intentHash: intentHash,
        },
      }),
    )

    const { model, solver } = await this.destructureIntent(intentHash)
    if (!model || !solver) {
      return false
    }

    if (!(await this.assertValidations(model, solver))) {
      return false
    }

    const jobId = getIntentJobId('validate', intentHash, model.intent.logIndex)
    this.logger.debug(
      EcoLogMessage.fromDefault({
        message: `validateIntent ${intentHash}`,
        properties: {
          intentHash,
          jobId,
        },
      }),
    )
    //add to processing queue
    await this.intentQueue.add(QUEUES.SOURCE_INTENT.jobs.feasable_intent, intentHash, {
      jobId,
      ...this.intentJobConfig,
    })

    return true
  }

  /**
   * Executes all the validations we have on the model and solver
   *
   * @param model the source intent model
   * @param solver the solver for the source chain
   * @returns true if they all pass, false otherwise
   */
  async assertValidations(model: IntentSourceModel, solver: Solver): Promise<boolean> {
    if (!this.isRewardsEqualSized(model)) {
      return false
    }

    const proverUnsupported = !this.supportedProver(model)
    const targetsUnsupported = !this.supportedTargets(model, solver)
    const selectorsUnsupported = !this.supportedSelectors(model, solver)
    const expiresEarly = !this.validExpirationTime(model)
<<<<<<< HEAD

    if (proverUnsupported || targetsUnsupported || selectorsUnsupported || expiresEarly) {
      await this.utilsIntentService.updateInvalidIntentModel(model, {
=======
    const sameChainFulfill = !this.fulfillOnDifferentChain(model)

    if (
      proverUnsupported ||
      targetsUnsupported ||
      selectorsUnsupported ||
      expiresEarly ||
      sameChainFulfill
    ) {
      await this.utilsIntentService.updateInvalidIntentModel(this.intentModel, model, {
>>>>>>> e966ce0c
        proverUnsupported,
        targetsUnsupported,
        selectorsUnsupported,
        expiresEarly,
        sameChainFulfill,
      })
      this.logger.log(
        EcoLogMessage.fromDefault({
          message: `Intent failed validation ${model.intent.hash}`,
          properties: {
            model,
            proverUnsupported,
            targetsUnsupported,
            selectorsUnsupported,
            expiresEarly,
            sameChainFulfill,
            ...(expiresEarly && {
              proofMinDurationSeconds: this.proofService
                .getProofMinimumDate(this.proofService.getProverType(model.intent.prover))
                .toUTCString(),
            }),
          },
        }),
      )
      return false
    }

    return true
  }

  /**
   * Fetches the intent from the db and its solver and model from configs. Validates
   * that both are returned without any error
   *
   * @param intentHash the hash of the intent to find in the db
   * @returns
   */
  private async destructureIntent(intentHash: Hex): Promise<IntentProcessData> {
    const data = await this.utilsIntentService.getIntentProcessData(intentHash)
    const { model, solver, err } = data ?? {}
    if (!data || !model || !solver) {
      throw EcoError.ValidateIntentDescructureFailed(err)
    }
    return data
  }

  /**
   * Checks if the IntentCreated event is using a supported prover. It first finds the source intent contract that is on the
   * source chain of the event. Then it checks if the prover is supported by the source intent. In the
   * case that there are multiple matching source intent contracts on the same chain, as long as any of
   * them support the prover, the function will return true.
   *
   * @param model the source intent model
   * @returns
   */
  private supportedProver(model: IntentSourceModel): boolean {
    const srcSolvers = this.ecoConfigService.getIntentSources().filter((intent) => {
      return BigInt(intent.chainID) == model.event.sourceChainID
    })

    return srcSolvers.some((intent) => {
      return intent.provers.some((prover) => prover == model.intent.prover)
    })
  }

  /**
   * Checks if the target in the event is supported on its solver
   *
   * @param model the source intent model
   * @param solver the solver for the source chain
   * @returns
   */
  private supportedTargets(model: IntentSourceModel, solver: Solver): boolean {
    return !!this.utilsIntentService.targetsSupported(model, solver)
  }

  /**
   * Checks if the selectors in the event are supported on the solver
   * @param model the source intent model
   * @param solver the solver for the source chain
   * @returns
   */
  private supportedSelectors(model: IntentSourceModel, solver: Solver): boolean {
    //check if the targets support the selectors encoded in the intent data
    return !!this.utilsIntentService.selectorsSupported(model, solver)
  }

  /**
   *
   * @param model the source intent model
   * @param solver the solver for the source chain
   * @returns
   */
  private validExpirationTime(model: IntentSourceModel): boolean {
    //convert to milliseconds
    const time = Number.parseInt(`${model.intent.expiryTime as bigint}`) * 1000
    const expires = new Date(time)
    return !!this.proofService.isIntentExpirationWithinProofMinimumDate(
      model.intent.prover,
      expires,
    )
  }

  /**
   * Checks that the intent fulfillment is on a different chain than its source
   * Needed since some proving methods(Hyperlane) cant prove same chain
   * @param model the model of the source intent
   * @param solver the solver used to fulfill
   * @returns
   */
  private fulfillOnDifferentChain(model: IntentSourceModel): boolean {
    return model.intent.destinationChainID !== model.event.sourceChainID
  }

  /**
   * Checks if the rewards and amounts arrays are of equal size
   * @param model the source intent model
   * @returns
   */
  isRewardsEqualSized(model: IntentSourceModel) {
    //check that the rewards and amounts are equal sized
    if (model.intent.rewardTokens.length !== model.intent.rewardAmounts.length) {
      this.logger.log(
        EcoLogMessage.fromDefault({
          message: `validateIntent: Rewards mismatch`,
          properties: {
            intent: model.intent,
          },
        }),
      )
      return false
    }
    return true
  }
}<|MERGE_RESOLUTION|>--- conflicted
+++ resolved
@@ -99,11 +99,6 @@
     const targetsUnsupported = !this.supportedTargets(model, solver)
     const selectorsUnsupported = !this.supportedSelectors(model, solver)
     const expiresEarly = !this.validExpirationTime(model)
-<<<<<<< HEAD
-
-    if (proverUnsupported || targetsUnsupported || selectorsUnsupported || expiresEarly) {
-      await this.utilsIntentService.updateInvalidIntentModel(model, {
-=======
     const sameChainFulfill = !this.fulfillOnDifferentChain(model)
 
     if (
@@ -113,8 +108,7 @@
       expiresEarly ||
       sameChainFulfill
     ) {
-      await this.utilsIntentService.updateInvalidIntentModel(this.intentModel, model, {
->>>>>>> e966ce0c
+      await this.utilsIntentService.updateInvalidIntentModel(model, {
         proverUnsupported,
         targetsUnsupported,
         selectorsUnsupported,
