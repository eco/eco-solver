--- conflicted
+++ resolved
@@ -50,18 +50,6 @@
     const expiresEarly = !this.validExpirationTime(model, solver)
 
     if (targetsUnsupported || selectorsUnsupported || expiresEarly) {
-<<<<<<< HEAD
-      this.logger.log( EcoLogMessage.fromDefault({
-        message: `Intent failed validation ${model.intent.hash}`,
-        properties: {
-          intentHash: model.intent.hash,
-          sourceNetwork: model.event.sourceNetwork,
-          targetsUnsupported,
-          selectorsUnsupported,
-          expiresEarly
-        },
-      }),)
-=======
       this.logger.log(
         EcoLogMessage.fromDefault({
           message: `Intent failed validation ${model.intent.hash}`,
@@ -74,7 +62,6 @@
           },
         }),
       )
->>>>>>> a15eb78c
       return
     }
 
@@ -100,13 +87,8 @@
 
   private validExpirationTime(model: SourceIntentModel, solver: Solver): boolean {
     //convert to milliseconds
-<<<<<<< HEAD
-    const time  = Number.parseInt(`${(model.intent.expiryTime as bigint)}`) * 1000
-    const expires = new Date(time )
-=======
     const time = Number.parseInt(`${model.intent.expiryTime as bigint}`) * 1000
     const expires = new Date(time)
->>>>>>> a15eb78c
     const validExipration = this.proofService.isIntentExpirationWithinProofMinimumDate(
       solver.chainID,
       expires,
