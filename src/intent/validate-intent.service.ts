import { Injectable, Logger, OnModuleInit } from '@nestjs/common'
import { Address as EvmAddress, Hex } from 'viem'
import { PublicKey, Connection } from '@solana/web3.js'
import { JobsOptions, Queue } from 'bullmq'
import { InjectQueue } from '@nestjs/bullmq'
import { IntentSourceAbi, RewardType } from '@eco-foundation/routes-ts'
import { checkIntentFunding } from './check-funded-solana'
import { Solver, VmType } from '@/eco-configs/eco-config.types'
import { EcoConfigService } from '@/eco-configs/eco-config.service'
import { IntentProcessData, UtilsIntentService } from './utils-intent.service'
import { delay } from '@/common/utils/time'
import { QUEUES } from '@/common/redis/constants'
import { EcoError } from '@/common/errors/eco-error'
import { getIntentJobId } from '@/common/utils/strings'
import { EcoLogMessage } from '@/common/logging/eco-log-message'
import { IntentSourceModel } from './schemas/intent-source.schema'
import { MultichainPublicClientService } from '@/transaction/multichain-public-client.service'
import { IntentDataModel } from '@/intent/schemas/intent-data.schema'
import { ValidationChecks, ValidationService, validationsFailed } from '@/intent/validation.sevice'
<<<<<<< HEAD
import { SvmMultichainClientService } from '@/transaction/svm-multichain-client.service'
=======
import { EcoAnalyticsService } from '@/analytics'
import { ANALYTICS_EVENTS, ERROR_EVENTS } from '@/analytics/events.constants'
>>>>>>> 460bd75d

/**
 * Type that merges the {@link ValidationChecks} with the intentFunded check
 */
export type IntentValidations = ValidationChecks & {
  intentFunded: boolean
}

/**
 * Service class that acts as the main validation service for intents.
 * Validation {@license ValidationService}:
 * supportedProver: boolean
 * supportedNative: boolean
 * supportedTargets: boolean
 * supportedTransaction: boolean
 * validTransferLimit: boolean
 * validExpirationTime: boolean
 * validDestination: boolean
 * fulfillOnDifferentChain: boolean
 * sufficientBalance: boolean
 *
 * Validates that the intent was also funded:
 * 1. The intent was funded on chain in the IntentSource
 *
 * As well as some structural checks on the intent model
 */
@Injectable()
export class ValidateIntentService implements OnModuleInit {
  private logger = new Logger(ValidateIntentService.name)
  private intentJobConfig: JobsOptions
  private MAX_RETRIES: number
  private RETRY_DELAY_MS: number

  constructor(
    @InjectQueue(QUEUES.SOURCE_INTENT.queue) private readonly intentQueue: Queue,
    private readonly validationService: ValidationService,
    private readonly multichainPublicClientService: MultichainPublicClientService,
    private readonly utilsIntentService: UtilsIntentService,
    private readonly ecoConfigService: EcoConfigService,
<<<<<<< HEAD
    private readonly svmMultichainClientService: SvmMultichainClientService,
=======
    private readonly ecoAnalytics: EcoAnalyticsService,
>>>>>>> 460bd75d
  ) {}

  onModuleInit() {
    this.intentJobConfig = this.ecoConfigService.getRedis().jobs.intentJobConfig
    const intentConfigs = this.ecoConfigService.getIntentConfigs()
    this.MAX_RETRIES = intentConfigs.intentFundedRetries
    this.RETRY_DELAY_MS = intentConfigs.intentFundedRetryDelayMs
  }

  /**
   * @param intentHash the hash of the intent to fulfill
   */
  async validateIntent(intentHash: Hex) {
    this.logger.debug(
      EcoLogMessage.fromDefault({
        message: `validateIntent ${intentHash}`,
        properties: {
          intentHash: intentHash,
        },
      }),
    )

    // Track validation start
    this.ecoAnalytics.trackIntentValidationStarted(intentHash)

    const { model, solver } = await this.destructureIntent(intentHash)
    if (!model || !solver) {
      // Track validation failed due to missing data
      this.ecoAnalytics.trackIntentValidationFailed(
        intentHash,
        'missing_model_or_solver',
        'destructure',
      )
      return false
    }

    if (!(await this.assertValidations(model, solver))) {
      return false
    }

    const jobId = getIntentJobId('validate', intentHash, model.intent.logIndex)
    this.logger.debug(
      EcoLogMessage.fromDefault({
        message: `validateIntent ${intentHash}`,
        properties: {
          intentHash,
          jobId,
        },
      }),
    )
    //add to processing queue
    await this.intentQueue.add(QUEUES.SOURCE_INTENT.jobs.feasable_intent, intentHash, {
      jobId,
      ...this.intentJobConfig,
    })

    // Track successful validation and queue addition
    this.ecoAnalytics.trackIntentValidatedAndQueued(intentHash, jobId, model)

    return true
  }

  /**
   * Executes all the validations we have on the model and solver
   *
   * @param model the source intent model
   * @param solver the solver for the source chain
   * @returns true if they all pass, false otherwise
   */
  async assertValidations(model: IntentSourceModel, solver: Solver): Promise<boolean> {
    const validations = (await this.validationService.assertValidations(
      model.intent,
      solver,
    )) as IntentValidations
    validations.intentFunded = await this.intentFunded(model)
    console.log("SAQUON: validations", validations);

    if (validationsFailed(validations)) {
      await this.utilsIntentService.updateInvalidIntentModel(model, validations)
      this.logger.log(
        EcoLogMessage.fromDefault({
          message: EcoError.IntentValidationFailed(model.intent.hash).message,
          properties: {
            model,
            validations,
          },
        }),
      )

      // Track validation failure with detailed reasons
      this.ecoAnalytics.trackIntentValidationFailed(
        model.intent.hash,
        'validation_checks_failed',
        'assertValidations',
        {
          model,
          solver,
          validationResults: validations,
          failedChecks: Object.entries(validations)
            .filter(([, passed]) => !passed)
            .map(([check]) => check),
        },
      )
      return false
    }

    // Track successful validation
    this.ecoAnalytics.trackSuccess(ANALYTICS_EVENTS.INTENT.VALIDATION_CHECKS_PASSED, {
      intentHash: model.intent.hash,
      model,
      solver,
      validationResults: validations,
    })

    return true
  }

  /**
   * Makes on onchain read call to make sure that the intent was funded in the IntentSource
   * contract.
   * @Notice An event emitted is not enough to guarantee that the intent was funded
   * @param model the source intent model
   * @returns
   */
  async intentFunded(model: IntentSourceModel): Promise<boolean> {
    const sourceChainID = Number(model.intent.route.source)

    let client;
    if (sourceChainID === 1399811149) {
      client = await this.svmMultichainClientService.getConnection(sourceChainID)
    } else {
      client = await this.multichainPublicClientService.getClient(sourceChainID)
    }
    const intentSource = this.ecoConfigService.getIntentSource(sourceChainID)
    if (!intentSource) {
      this.logger.error(
        EcoLogMessage.fromDefault({
          message: EcoError.IntentSourceNotFound(sourceChainID).message,
          properties: {
            model,
          },
        }),
      )

      // Track intent source not found error
      this.ecoAnalytics.trackError(
        ERROR_EVENTS.INTENT_FUNDING_CHECK_FAILED,
        EcoError.IntentSourceNotFound(sourceChainID),
        {
          intentHash: model.intent.hash,
          reason: 'intent_source_not_found',
          sourceChainID,
        },
      )
      return false
    }

    let retryCount = 0
    let isIntentFunded = false

    // Track funding check start
    this.ecoAnalytics.trackSuccess(ANALYTICS_EVENTS.INTENT.FUNDING_CHECK_STARTED, {
      intentHash: model.intent.hash,
      sourceChainID,
      maxRetries: this.MAX_RETRIES,
      retryDelayMs: this.RETRY_DELAY_MS,
    })

    do {
      // Add delay for retries (skip delay on first attempt)
      if (retryCount > 0) {
        await delay(this.RETRY_DELAY_MS, retryCount - 1)

        this.logger.debug(
          EcoLogMessage.fromDefault({
            message: `intentFunded check failed, retrying... (${retryCount}/${this.MAX_RETRIES})`,
            properties: {
              intentHash: model.intent.hash,
            },
          }),
        )

        // Track retry attempt
        this.ecoAnalytics.trackSuccess(ANALYTICS_EVENTS.INTENT.FUNDING_CHECK_RETRY, {
          intentHash: model.intent.hash,
          retryCount,
          maxRetries: this.MAX_RETRIES,
          sourceChainID,
        })
      }

      // Check if the intent is funded
      if (sourceChainID === 1399811149) {
        // Solana intent funding check
        try {
          const connection = await this.svmMultichainClientService.getConnection(sourceChainID)
          
          // Convert intent model to SolanaReward format
          const solanaReward: RewardType<VmType.SVM> = {
            vm: VmType.SVM,
            deadline: BigInt(model.intent.reward.deadline),
            creator: new PublicKey(model.intent.reward.creator),
            prover: new PublicKey(model.intent.reward.prover),
            nativeAmount: BigInt(model.intent.reward.nativeAmount),
            tokens: model.intent.reward.tokens.map(token => ({
              token: new PublicKey(token.token),
              amount: BigInt(token.amount)
            }))
          };

          // Get route hash from intent
          const routeHash = '0x1111111111111111111111111111111111111111111111111111111111111111';
          
          isIntentFunded = await checkIntentFunding(
            connection,
            IntentDataModel.toChainIntent(model.intent)
          );
        } catch (error) {
          this.logger.error(`Error checking Solana intent funding: ${error}`);
          isIntentFunded = false;
        }
      } else {
        // isIntentFunded = await client.readContract({
        //   address: intentSource.sourceAddress as `0x${string}`,
        //   abi: IntentSourceAbi,
        //   functionName: 'isIntentFunded',
        //   args: [IntentDataModel.toChainIntent(model.intent) as any], // TODO: fix this
        // })
        console.log("MADDEN: intentFunded called for EVM", intentSource.sourceAddress, model.intent.reward)
        isIntentFunded = true;
      }

      

      retryCount++
    } while (!isIntentFunded && retryCount <= this.MAX_RETRIES)

    // Track funding check result
    if (isIntentFunded) {
      this.ecoAnalytics.trackSuccess(ANALYTICS_EVENTS.INTENT.FUNDING_VERIFIED, {
        intentHash: model.intent.hash,
        sourceChainID,
        retryCount: retryCount - 1,
        funded: true,
      })
    } else {
      this.ecoAnalytics.trackError(
        ANALYTICS_EVENTS.INTENT.FUNDING_CHECK_FAILED,
        new Error('intent_not_funded_after_retries'),
        {
          intentHash: model.intent.hash,
          sourceChainID,
          retryCount: retryCount - 1,
          maxRetries: this.MAX_RETRIES,
          reason: 'intent_not_funded_after_retries',
          funded: false,
        },
      )
    }

    return isIntentFunded
  }

  /**
   * Fetches the intent from the db and its solver and model from configs. Validates
   * that both are returned without any error
   *
   * @param intentHash the hash of the intent to find in the db
   * @returns
   */
  private async destructureIntent(intentHash: Hex): Promise<IntentProcessData> {
    const data = await this.utilsIntentService.getIntentProcessData(intentHash)
    const { model, solver, err } = data ?? {}
    if (!data || !model || !solver) {
      throw EcoError.ValidateIntentDescructureFailed(err)
    }
    return data
  }
}<|MERGE_RESOLUTION|>--- conflicted
+++ resolved
@@ -3,9 +3,10 @@
 import { PublicKey, Connection } from '@solana/web3.js'
 import { JobsOptions, Queue } from 'bullmq'
 import { InjectQueue } from '@nestjs/bullmq'
-import { IntentSourceAbi, RewardType } from '@eco-foundation/routes-ts'
+import { IntentSourceAbi } from '@eco-foundation/routes-ts'
+import { Rewa
 import { checkIntentFunding } from './check-funded-solana'
-import { Solver, VmType } from '@/eco-configs/eco-config.types'
+import { RewardType, Solver, VmType } from '@/eco-configs/eco-config.types'
 import { EcoConfigService } from '@/eco-configs/eco-config.service'
 import { IntentProcessData, UtilsIntentService } from './utils-intent.service'
 import { delay } from '@/common/utils/time'
@@ -17,12 +18,10 @@
 import { MultichainPublicClientService } from '@/transaction/multichain-public-client.service'
 import { IntentDataModel } from '@/intent/schemas/intent-data.schema'
 import { ValidationChecks, ValidationService, validationsFailed } from '@/intent/validation.sevice'
-<<<<<<< HEAD
 import { SvmMultichainClientService } from '@/transaction/svm-multichain-client.service'
-=======
 import { EcoAnalyticsService } from '@/analytics'
 import { ANALYTICS_EVENTS, ERROR_EVENTS } from '@/analytics/events.constants'
->>>>>>> 460bd75d
+import { checkIntentFunding } from './check-funded-solana'
 
 /**
  * Type that merges the {@link ValidationChecks} with the intentFunded check
@@ -62,11 +61,8 @@
     private readonly multichainPublicClientService: MultichainPublicClientService,
     private readonly utilsIntentService: UtilsIntentService,
     private readonly ecoConfigService: EcoConfigService,
-<<<<<<< HEAD
     private readonly svmMultichainClientService: SvmMultichainClientService,
-=======
     private readonly ecoAnalytics: EcoAnalyticsService,
->>>>>>> 460bd75d
   ) {}
 
   onModuleInit() {
