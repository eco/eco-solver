import { Module } from '@nestjs/common'
import { initBullMQ } from '../bullmq/bullmq.helper'
import { QUEUES } from '../common/redis/constants'
import { IntentSourceModel, IntentSourceSchema } from './schemas/intent-source.schema'
import { ValidateIntentService } from './validate-intent.service'
import { FeasableIntentService } from './feasable-intent.service'
import { CreateIntentService } from './create-intent.service'
import { UtilsIntentService } from './utils-intent.service'
import { BalanceModule } from '../balance/balance.module'
import { FulfillIntentService } from './fulfill-intent.service'
import { ProverModule } from '../prover/prover.module'
import { TransactionModule } from '../transaction/transaction.module'
import { MongooseModule } from '@nestjs/mongoose'
import { SolverModule } from '../solver/solver.module'
import { FlagsModule } from '../flags/flags.module'
import { ValidationService } from '@/intent/validation.sevice'
import { FeeModule } from '@/fee/fee.module'
<<<<<<< HEAD
=======
import { WalletFulfillService } from '@/intent/wallet-fulfill.service'
>>>>>>> e1d9b5bd
import { CrowdLiquidityService } from '@/intent/crowd-liquidity.service'

@Module({
  imports: [
    BalanceModule,
    FeeModule,
    FlagsModule,
    MongooseModule.forFeature([{ name: IntentSourceModel.name, schema: IntentSourceSchema }]),
    ProverModule,
    SolverModule,
    TransactionModule,
    initBullMQ(QUEUES.SOURCE_INTENT),
  ],
  providers: [
    CreateIntentService,
    ValidateIntentService,
    FeasableIntentService,
    FulfillIntentService,
    CrowdLiquidityService,
    UtilsIntentService,
    ValidationService,
    WalletFulfillService,
  ],
  // controllers: [IntentSourceController],
  exports: [
    CreateIntentService,
    ValidateIntentService,
    FeasableIntentService,
    FulfillIntentService,
    CrowdLiquidityService,
    UtilsIntentService,
    ValidationService,
    MongooseModule, //add IntentSourceModel to the rest of the modules that import intents
  ],
})
export class IntentModule {}<|MERGE_RESOLUTION|>--- conflicted
+++ resolved
@@ -15,10 +15,7 @@
 import { FlagsModule } from '../flags/flags.module'
 import { ValidationService } from '@/intent/validation.sevice'
 import { FeeModule } from '@/fee/fee.module'
-<<<<<<< HEAD
-=======
 import { WalletFulfillService } from '@/intent/wallet-fulfill.service'
->>>>>>> e1d9b5bd
 import { CrowdLiquidityService } from '@/intent/crowd-liquidity.service'
 
 @Module({
