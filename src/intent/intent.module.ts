import { Module } from '@nestjs/common'
import { initBullMQ } from '../bullmq/bullmq.helper'
import { QUEUES } from '../common/redis/constants'
import { IntentSourceModel, IntentSourceSchema } from './schemas/intent-source.schema'
import { ValidateIntentService } from './validate-intent.service'
import { FeasableIntentService } from './feasable-intent.service'
import { CreateIntentService } from './create-intent.service'
import { UtilsIntentService } from './utils-intent.service'
import { BalanceModule } from '../balance/balance.module'
import { FulfillIntentService } from './fulfill-intent.service'
import { ProverModule } from '../prover/prover.module'
import { TransactionModule } from '../transaction/transaction.module'
import { MongooseModule } from '@nestjs/mongoose'
import { SolverModule } from '../solver/solver.module'
import { FlagsModule } from '../flags/flags.module'
<<<<<<< HEAD
import { CrowdLiquidityService } from '@/intent/crowd-liquidity.service'
=======
import { ValidationService } from '@/intent/validation.sevice'
import { FeeModule } from '@/fee/fee.module'
>>>>>>> ce021a66

@Module({
  imports: [
    BalanceModule,
    FeeModule,
    FlagsModule,
    MongooseModule.forFeature([{ name: IntentSourceModel.name, schema: IntentSourceSchema }]),
    ProverModule,
    SolverModule,
    TransactionModule,
    initBullMQ(QUEUES.SOURCE_INTENT),
  ],
  providers: [
    CreateIntentService,
    ValidateIntentService,
    FeasableIntentService,
    FulfillIntentService,
    CrowdLiquidityService,
    UtilsIntentService,
    ValidationService,
  ],
  // controllers: [IntentSourceController],
  exports: [
    CreateIntentService,
    ValidateIntentService,
    FeasableIntentService,
    FulfillIntentService,
    UtilsIntentService,
    ValidationService,
    MongooseModule, //add IntentSourceModel to the rest of the modules that import intents
  ],
})
export class IntentModule {}<|MERGE_RESOLUTION|>--- conflicted
+++ resolved
@@ -13,12 +13,9 @@
 import { MongooseModule } from '@nestjs/mongoose'
 import { SolverModule } from '../solver/solver.module'
 import { FlagsModule } from '../flags/flags.module'
-<<<<<<< HEAD
-import { CrowdLiquidityService } from '@/intent/crowd-liquidity.service'
-=======
 import { ValidationService } from '@/intent/validation.sevice'
 import { FeeModule } from '@/fee/fee.module'
->>>>>>> ce021a66
+import { CrowdLiquidityService } from '@/intent/crowd-liquidity.service'
 
 @Module({
   imports: [
