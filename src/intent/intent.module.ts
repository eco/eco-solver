import { forwardRef, Module } from '@nestjs/common'
import { initBullMQ } from '../bullmq/bullmq.helper'
import { QUEUES } from '../common/redis/constants'
import { IntentSourceModel, IntentSourceSchema } from './schemas/intent-source.schema'
import { ValidateIntentService } from './validate-intent.service'
import { FeasableIntentService } from './feasable-intent.service'
import { CreateIntentService } from './create-intent.service'
import { UtilsIntentService } from './utils-intent.service'
import { BalanceModule } from '../balance/balance.module'
import { FulfillIntentService } from './fulfill-intent.service'
import { ProverModule } from '../prover/prover.module'
import { TransactionModule } from '../transaction/transaction.module'
import { MongooseModule } from '@nestjs/mongoose'
import { SolverModule } from '../solver/solver.module'
import { FlagsModule } from '../flags/flags.module'
import { ValidationService } from '@/intent/validation.sevice'
import { FeeModule } from '@/fee/fee.module'
import { WalletFulfillService } from '@/intent/wallet-fulfill.service'
import { CrowdLiquidityService } from '@/intent/crowd-liquidity.service'
<<<<<<< HEAD
import { IntentSourceRepository } from '@/intent/repositories/intent-source.repository'
=======
import { IntentFulfillmentModule } from '@/intent-fulfillment/intent-fulfillment.module'
>>>>>>> 61c3dd29

@Module({
  imports: [
    BalanceModule,
    FeeModule,
    FlagsModule,
    MongooseModule.forFeature([{ name: IntentSourceModel.name, schema: IntentSourceSchema }]),
    ProverModule,
    SolverModule,
    TransactionModule,
    initBullMQ(QUEUES.SOURCE_INTENT),
    forwardRef(() => IntentFulfillmentModule),
  ],
  providers: [
    CreateIntentService,
    IntentSourceRepository,
    ValidateIntentService,
    FeasableIntentService,
    FulfillIntentService,
    CrowdLiquidityService,
    UtilsIntentService,
    ValidationService,
    WalletFulfillService,
  ],
  // controllers: [IntentSourceController],
  exports: [
    CreateIntentService,
    IntentSourceRepository,
    ValidateIntentService,
    FeasableIntentService,
    FulfillIntentService,
    CrowdLiquidityService,
    UtilsIntentService,
    ValidationService,
    MongooseModule, //add IntentSourceModel to the rest of the modules that import intents
  ],
})
export class IntentModule {}<|MERGE_RESOLUTION|>--- conflicted
+++ resolved
@@ -1,27 +1,24 @@
+import { BalanceModule } from '../balance/balance.module'
+import { CreateIntentService } from './create-intent.service'
+import { CrowdLiquidityService } from '@/intent/crowd-liquidity.service'
+import { FeasableIntentService } from './feasable-intent.service'
+import { FeeModule } from '@/fee/fee.module'
+import { FlagsModule } from '../flags/flags.module'
 import { forwardRef, Module } from '@nestjs/common'
+import { FulfillIntentService } from './fulfill-intent.service'
 import { initBullMQ } from '../bullmq/bullmq.helper'
+import { IntentFulfillmentModule } from '@/intent-fulfillment/intent-fulfillment.module'
+import { IntentSourceModel, IntentSourceSchema } from './schemas/intent-source.schema'
+import { IntentSourceRepository } from '@/intent/repositories/intent-source.repository'
+import { MongooseModule } from '@nestjs/mongoose'
+import { ProverModule } from '../prover/prover.module'
 import { QUEUES } from '../common/redis/constants'
-import { IntentSourceModel, IntentSourceSchema } from './schemas/intent-source.schema'
+import { SolverModule } from '../solver/solver.module'
+import { TransactionModule } from '../transaction/transaction.module'
+import { UtilsIntentService } from './utils-intent.service'
 import { ValidateIntentService } from './validate-intent.service'
-import { FeasableIntentService } from './feasable-intent.service'
-import { CreateIntentService } from './create-intent.service'
-import { UtilsIntentService } from './utils-intent.service'
-import { BalanceModule } from '../balance/balance.module'
-import { FulfillIntentService } from './fulfill-intent.service'
-import { ProverModule } from '../prover/prover.module'
-import { TransactionModule } from '../transaction/transaction.module'
-import { MongooseModule } from '@nestjs/mongoose'
-import { SolverModule } from '../solver/solver.module'
-import { FlagsModule } from '../flags/flags.module'
 import { ValidationService } from '@/intent/validation.sevice'
-import { FeeModule } from '@/fee/fee.module'
 import { WalletFulfillService } from '@/intent/wallet-fulfill.service'
-import { CrowdLiquidityService } from '@/intent/crowd-liquidity.service'
-<<<<<<< HEAD
-import { IntentSourceRepository } from '@/intent/repositories/intent-source.repository'
-=======
-import { IntentFulfillmentModule } from '@/intent-fulfillment/intent-fulfillment.module'
->>>>>>> 61c3dd29
 
 @Module({
   imports: [
@@ -37,24 +34,24 @@
   ],
   providers: [
     CreateIntentService,
-    IntentSourceRepository,
-    ValidateIntentService,
+    CrowdLiquidityService,
     FeasableIntentService,
     FulfillIntentService,
-    CrowdLiquidityService,
+    IntentSourceRepository,
     UtilsIntentService,
+    ValidateIntentService,
     ValidationService,
     WalletFulfillService,
   ],
   // controllers: [IntentSourceController],
   exports: [
     CreateIntentService,
-    IntentSourceRepository,
-    ValidateIntentService,
+    CrowdLiquidityService,
     FeasableIntentService,
     FulfillIntentService,
-    CrowdLiquidityService,
+    IntentSourceRepository,
     UtilsIntentService,
+    ValidateIntentService,
     ValidationService,
     MongooseModule, //add IntentSourceModel to the rest of the modules that import intents
   ],
