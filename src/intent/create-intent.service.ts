import { decodeCreateIntentLog, IntentCreatedLog } from '../contracts'
import { deserialize, Serialize } from '@/common/utils/serialize'
import { EcoConfigService } from '../eco-configs/eco-config.service'
import { EcoError } from '@/common/errors/eco-error'
import { EcoLogMessage } from '../common/logging/eco-log-message'
import { EcoResponse } from '@/common/eco-response'
import { FlagService } from '../flags/flags.service'
import { getIntentJobId } from '../common/utils/strings'
import { Hex } from 'viem'
import { Injectable, Logger, OnModuleInit } from '@nestjs/common'
import { InjectModel } from '@nestjs/mongoose'
import { InjectQueue } from '@nestjs/bullmq'
import { IntentDataModel } from './schemas/intent-data.schema'
import { IntentSourceModel } from './schemas/intent-source.schema'
import { JobsOptions, Queue } from 'bullmq'
import { Model } from 'mongoose'
import { QUEUES } from '../common/redis/constants'
import { ValidSmartWalletService } from '../solver/filters/valid-smart-wallet.service'
<<<<<<< HEAD
=======
import {
  CallDataInterface,
  decodeCreateIntentLog,
  IntentCreatedLog,
  RewardTokensInterface,
} from '../contracts'
import { IntentDataModel } from './schemas/intent-data.schema'
import { FlagService } from '../flags/flags.service'
import { deserialize, Serialize } from '@/common/utils/serialize'
import { hashIntent, RouteType } from '@eco-foundation/routes-ts'
import { QuoteRewardDataModel } from '@/quote/schemas/quote-reward.schema'
import { EcoResponse } from '@/common/eco-response'
import { EcoError } from '@/common/errors/eco-error'
import { EcoAnalyticsService } from '@/analytics'
>>>>>>> 2cb8b3a8

/**
 * This service is responsible for creating a new intent record in the database. It is
 * triggered when a new intent is created recieved in {@link WatchIntentService}.
 * It validates that the record doesn't exist yet, and that its creator is a valid BEND wallet
 */
@Injectable()
export class CreateIntentService implements OnModuleInit {
  private logger = new Logger(CreateIntentService.name)
  private intentJobConfig: JobsOptions

  constructor(
    @InjectQueue(QUEUES.SOURCE_INTENT.queue) private readonly intentQueue: Queue,
    @InjectModel(IntentSourceModel.name) private intentModel: Model<IntentSourceModel>,
    private readonly validSmartWalletService: ValidSmartWalletService,
    private readonly flagService: FlagService,
    private readonly ecoConfigService: EcoConfigService,
    private readonly ecoAnalytics: EcoAnalyticsService,
  ) {}

  onModuleInit() {
    this.intentJobConfig = this.ecoConfigService.getRedis().jobs.intentJobConfig
  }

  /**
   * Decodes the intent log, validates the creator is a valid BEND wallet, and creates a new record in the database
   * if one doesn't yet exist. Finally it enqueue the intent for validation
   *
   * @param serializedIntentWs the serialized intent created log
   * @returns
   */
  async createIntent(serializedIntentWs: Serialize<IntentCreatedLog>) {
    const intentWs = deserialize(serializedIntentWs)

    this.logger.debug(
      EcoLogMessage.fromDefault({
        message: `createIntent ${intentWs.transactionHash}`,
        properties: {
          transactionHash: intentWs.transactionHash,
          intentHash: intentWs.args?.hash,
        },
      }),
    )

    const ei = decodeCreateIntentLog(intentWs.data, intentWs.topics)
    const intent = IntentDataModel.fromEvent(ei, intentWs.logIndex || 0)

    try {
      //check db if the intent is already filled
      const model = await this.intentModel.findOne({
        'intent.hash': intent.hash,
      })

      if (model) {
        // Record already exists, do nothing and return
        this.logger.debug(
          EcoLogMessage.fromDefault({
            message: `Record for intent already exists ${intent.hash}`,
            properties: {
              intentHash: intent.hash,
              intent: intent,
            },
          }),
        )

        // Track duplicate intent detection
        this.ecoAnalytics.trackIntentDuplicateDetected(intent, model, intentWs)
        return
      }

      const validWallet = this.flagService.getFlagValue('bendWalletOnly')
        ? await this.validSmartWalletService.validateSmartWallet(
            intent.reward.creator as Hex,
            intentWs.sourceChainID,
          )
        : true

      //create db record
      const record = await this.intentModel.create({
        event: intentWs,
        intent: intent,
        receipt: null,
        status: validWallet ? 'PENDING' : 'NON-BEND-WALLET',
      })

      const jobId = getIntentJobId('create', intent.hash as Hex, intent.logIndex)
      if (validWallet) {
        //add to processing queue
        await this.intentQueue.add(QUEUES.SOURCE_INTENT.jobs.validate_intent, intent.hash, {
          jobId,
          ...this.intentJobConfig,
        })

        // Track successful intent creation and queue addition
        this.ecoAnalytics.trackIntentCreatedAndQueued(intent, jobId, intentWs)
      } else {
        // Track intent created but not queued due to invalid wallet
        this.ecoAnalytics.trackIntentCreatedWalletRejected(intent, intentWs)
      }

      this.logger.log(
        EcoLogMessage.fromDefault({
          message: `Recorded intent ${record.intent.hash}`,
          properties: {
            intentHash: intent.hash,
            intent: record.intent,
            validWallet,
            ...(validWallet ? { jobId } : {}),
          },
        }),
      )
    } catch (e) {
      this.logger.error(
        EcoLogMessage.fromDefault({
          message: `Error in createIntent ${intentWs.transactionHash}`,
          properties: {
            intentHash: intentWs.transactionHash,
            error: e,
          },
        }),
      )

      // Track intent creation failure
      this.ecoAnalytics.trackIntentCreationFailed(intent, intentWs, e)
    }
  }

<<<<<<< HEAD
=======
  async createIntentFromIntentInitiation(
    quoteID: string,
    funder: Hex,
    route: RouteType,
    reward: QuoteRewardDataModel,
  ) {
    try {
      const { salt, source, destination, inbox, tokens: routeTokens, calls } = route
      const { creator, prover, deadline, nativeValue, tokens: rewardTokens } = reward
      const intentHash = hashIntent({ route, reward }).intentHash

      this.logger.debug(
        EcoLogMessage.fromDefault({
          message: `createIntentFromIntentInitiation`,
          properties: {
            intentHash,
          },
        }),
      )

      // Track gasless intent creation attempt with complete objects
      this.ecoAnalytics.trackGaslessIntentCreationStarted(
        intentHash,
        quoteID,
        funder,
        route,
        reward,
      )

      const intent = new IntentDataModel({
        quoteID,
        hash: intentHash,
        salt,
        source,
        destination,
        inbox,
        routeTokens: routeTokens as RewardTokensInterface[],
        calls: calls as CallDataInterface[],
        creator,
        prover,
        deadline,
        nativeValue,
        rewardTokens,
        logIndex: 0,
        funder,
      })

      await this.intentModel.create({
        // event: null,
        intent,
        receipt: null,
        status: 'PENDING',
      })

      // Track successful gasless intent creation with complete context
      this.ecoAnalytics.trackGaslessIntentCreated(
        intentHash,
        quoteID,
        funder,
        intent,
        route,
        reward,
      )
    } catch (ex) {
      this.logger.error(
        EcoLogMessage.fromDefault({
          message: `Error in createIntentFromIntentInitiation`,
          properties: {
            quoteID,
            error: ex.message,
          },
        }),
      )

      // Track gasless intent creation failure with complete context
      this.ecoAnalytics.trackGaslessIntentCreationError(ex, quoteID, funder, route, reward)
    }
  }

>>>>>>> 2cb8b3a8
  /**
   * Fetch an intent from the db
   * @param query for fetching the intent
   * @returns the intent or an error
   */
  async getIntentForHash(hash: string): Promise<EcoResponse<IntentSourceModel>> {
    try {
      const result = await this.fetchIntent({ 'intent.hash': hash })

      if (result.error) {
        this.ecoAnalytics.trackIntentRetrievalNotFound('getIntentForHash', { hash }, result.error)
      } else {
        this.ecoAnalytics.trackIntentRetrievalSuccess('getIntentForHash', {
          hash,
          intent: result.response,
        })
      }

      return result
    } catch (error) {
      this.ecoAnalytics.trackIntentRetrievalError('getIntentForHash', error, { hash })
      throw error
    }
  }

  /**
   * Fetch an intent from the db
   * @param query for fetching the intent
   * @returns the intent or an error
   */
  async fetchIntent(query: object): Promise<EcoResponse<IntentSourceModel>> {
    try {
      const intent = await this.intentModel.findOne(query)

      if (!intent) {
        const error = EcoError.IntentNotFound
        this.ecoAnalytics.trackIntentRetrievalNotFound('fetchIntent', { query }, error)
        return { error }
      }

      this.ecoAnalytics.trackIntentRetrievalSuccess('fetchIntent', { query, intent })
      return { response: intent }
    } catch (error) {
      this.ecoAnalytics.trackIntentRetrievalError('fetchIntent', error, { query })
      throw error
    }
  }
}<|MERGE_RESOLUTION|>--- conflicted
+++ resolved
@@ -1,5 +1,6 @@
 import { decodeCreateIntentLog, IntentCreatedLog } from '../contracts'
 import { deserialize, Serialize } from '@/common/utils/serialize'
+import { EcoAnalyticsService } from '@/analytics'
 import { EcoConfigService } from '../eco-configs/eco-config.service'
 import { EcoError } from '@/common/errors/eco-error'
 import { EcoLogMessage } from '../common/logging/eco-log-message'
@@ -16,23 +17,6 @@
 import { Model } from 'mongoose'
 import { QUEUES } from '../common/redis/constants'
 import { ValidSmartWalletService } from '../solver/filters/valid-smart-wallet.service'
-<<<<<<< HEAD
-=======
-import {
-  CallDataInterface,
-  decodeCreateIntentLog,
-  IntentCreatedLog,
-  RewardTokensInterface,
-} from '../contracts'
-import { IntentDataModel } from './schemas/intent-data.schema'
-import { FlagService } from '../flags/flags.service'
-import { deserialize, Serialize } from '@/common/utils/serialize'
-import { hashIntent, RouteType } from '@eco-foundation/routes-ts'
-import { QuoteRewardDataModel } from '@/quote/schemas/quote-reward.schema'
-import { EcoResponse } from '@/common/eco-response'
-import { EcoError } from '@/common/errors/eco-error'
-import { EcoAnalyticsService } from '@/analytics'
->>>>>>> 2cb8b3a8
 
 /**
  * This service is responsible for creating a new intent record in the database. It is
@@ -160,88 +144,6 @@
     }
   }
 
-<<<<<<< HEAD
-=======
-  async createIntentFromIntentInitiation(
-    quoteID: string,
-    funder: Hex,
-    route: RouteType,
-    reward: QuoteRewardDataModel,
-  ) {
-    try {
-      const { salt, source, destination, inbox, tokens: routeTokens, calls } = route
-      const { creator, prover, deadline, nativeValue, tokens: rewardTokens } = reward
-      const intentHash = hashIntent({ route, reward }).intentHash
-
-      this.logger.debug(
-        EcoLogMessage.fromDefault({
-          message: `createIntentFromIntentInitiation`,
-          properties: {
-            intentHash,
-          },
-        }),
-      )
-
-      // Track gasless intent creation attempt with complete objects
-      this.ecoAnalytics.trackGaslessIntentCreationStarted(
-        intentHash,
-        quoteID,
-        funder,
-        route,
-        reward,
-      )
-
-      const intent = new IntentDataModel({
-        quoteID,
-        hash: intentHash,
-        salt,
-        source,
-        destination,
-        inbox,
-        routeTokens: routeTokens as RewardTokensInterface[],
-        calls: calls as CallDataInterface[],
-        creator,
-        prover,
-        deadline,
-        nativeValue,
-        rewardTokens,
-        logIndex: 0,
-        funder,
-      })
-
-      await this.intentModel.create({
-        // event: null,
-        intent,
-        receipt: null,
-        status: 'PENDING',
-      })
-
-      // Track successful gasless intent creation with complete context
-      this.ecoAnalytics.trackGaslessIntentCreated(
-        intentHash,
-        quoteID,
-        funder,
-        intent,
-        route,
-        reward,
-      )
-    } catch (ex) {
-      this.logger.error(
-        EcoLogMessage.fromDefault({
-          message: `Error in createIntentFromIntentInitiation`,
-          properties: {
-            quoteID,
-            error: ex.message,
-          },
-        }),
-      )
-
-      // Track gasless intent creation failure with complete context
-      this.ecoAnalytics.trackGaslessIntentCreationError(ex, quoteID, funder, route, reward)
-    }
-  }
-
->>>>>>> 2cb8b3a8
   /**
    * Fetch an intent from the db
    * @param query for fetching the intent
