<<<<<<< HEAD
import { Injectable, OnModuleInit } from '@nestjs/common'
import { EcoConfigService } from '../eco-configs/eco-config.service'
import { IntentOperationLogger } from '@/common/logging/loggers'
import { LogOperation, LogContext } from '@/common/logging/decorators'
import { QUEUES } from '../common/redis/constants'
import { JobsOptions, Queue } from 'bullmq'
import { InjectQueue } from '@nestjs/bullmq'
import { IntentSourceModel } from './schemas/intent-source.schema'
import { InjectModel } from '@nestjs/mongoose'
import { Model } from 'mongoose'
=======
import { decodeCreateIntentLog, IntentCreatedLog } from '../contracts'
import { deserialize, Serialize } from '@/common/utils/serialize'
import { EcoAnalyticsService } from '@/analytics'
import { EcoConfigService } from '../eco-configs/eco-config.service'
import { EcoError } from '@/common/errors/eco-error'
import { EcoLogger } from '@/common/logging/eco-logger'
import { EcoLogMessage } from '../common/logging/eco-log-message'
import { EcoResponse } from '@/common/eco-response'
import { FlagService } from '../flags/flags.service'
>>>>>>> 44c39801
import { getIntentJobId } from '../common/utils/strings'
import { Hex } from 'viem'
import { Injectable, OnModuleInit } from '@nestjs/common'
import { InjectQueue } from '@nestjs/bullmq'
import { IntentDataModel } from './schemas/intent-data.schema'
import { IntentSourceModel } from './schemas/intent-source.schema'
import { IntentSourceRepository } from '@/intent/repositories/intent-source.repository'
import { JobsOptions, Queue } from 'bullmq'
import { QUEUES } from '../common/redis/constants'
import { ValidSmartWalletService } from '../solver/filters/valid-smart-wallet.service'

/**
 * This service is responsible for creating a new intent record in the database. It is
 * triggered when a new intent is created recieved in {@link WatchIntentService}.
 * It validates that the record doesn't exist yet, and that its creator is a valid BEND wallet
 */
@Injectable()
export class CreateIntentService implements OnModuleInit {
<<<<<<< HEAD
  private logger = new IntentOperationLogger('CreateIntentService')
=======
  private logger = new EcoLogger(CreateIntentService.name)
>>>>>>> 44c39801
  private intentJobConfig: JobsOptions

  constructor(
    @InjectQueue(QUEUES.SOURCE_INTENT.queue) private readonly intentQueue: Queue,
    private readonly intentSourceRepository: IntentSourceRepository,
    private readonly validSmartWalletService: ValidSmartWalletService,
    private readonly flagService: FlagService,
    private readonly ecoConfigService: EcoConfigService,
    private readonly ecoAnalytics: EcoAnalyticsService,
  ) {}

  onModuleInit() {
    this.intentJobConfig = this.ecoConfigService.getRedis().jobs.intentJobConfig
  }

  /**
   * Decodes the intent log, validates the creator is a valid BEND wallet, and creates a new record in the database
   * if one doesn't yet exist. Finally it enqueue the intent for validation
   *
   * @param serializedIntentWs the serialized intent created log
   * @returns
   */
  @LogOperation('intent_creation', IntentOperationLogger)
  async createIntent(@LogContext serializedIntentWs: Serialize<IntentCreatedLog>) {
    const intentWs = deserialize(serializedIntentWs)

<<<<<<< HEAD
    const ei = decodeCreateIntentLog(intentWs.data, intentWs.topics)
    const intent = IntentDataModel.fromEvent(ei, intentWs.logIndex || 0)
=======
    this.logger.debug(
      EcoLogMessage.fromDefault({
        message: `createIntent ${intentWs.transactionHash}`,
        properties: {
          transactionHash: intentWs.transactionHash,
          intentHash: intentWs.args?.hash,
        },
      }),
    )

    const intent = this.getIntentFromIntentCreatedLog(intentWs)
>>>>>>> 44c39801

    try {
      // Check db if the intent is already filled
      const model = await this.intentSourceRepository.getIntent(intent.hash)

      if (model) {
        // Log business event for duplicate detection
        this.logger.logDuplicateIntentDetected(model, intent, intentWs)
        this.ecoAnalytics.trackIntentDuplicateDetected(intent, model, intentWs)
        return
      }

      const validWallet = this.flagService.getFlagValue('bendWalletOnly')
        ? await this.validSmartWalletService.validateSmartWallet(
            intent.reward.creator as Hex,
            intentWs.sourceChainID,
          )
        : true

<<<<<<< HEAD
      //create db record
      await this.intentModel.create({
=======
      // Create db record
      const record = await this.intentSourceRepository.create({
>>>>>>> 44c39801
        event: intentWs,
        intent: intent,
        receipt: null,
        status: validWallet ? 'PENDING' : 'NON-BEND-WALLET',
      })

      const jobId = getIntentJobId('create', intent.hash as Hex, intent.logIndex)
      if (validWallet) {
        //add to processing queue
        await this.intentQueue.add(QUEUES.SOURCE_INTENT.jobs.validate_intent, intent.hash, {
          jobId,
          ...this.intentJobConfig,
        })

        // Track successful intent creation and queue addition
        this.ecoAnalytics.trackIntentCreatedAndQueued(intent, jobId, intentWs)
      } else {
        // Track intent created but not queued due to invalid wallet
        this.ecoAnalytics.trackIntentCreatedWalletRejected(intent, intentWs)
      }
    } catch (e) {
      // Log business event for creation failure
      this.logger.logIntentCreationFailure(intent, e as Error, intentWs)
      this.ecoAnalytics.trackIntentCreationFailed(intent, intentWs, e)
    }
  }

<<<<<<< HEAD
  @LogOperation('gasless_intent_creation', IntentOperationLogger)
  async createIntentFromIntentInitiation(
    @LogContext quoteID: string,
    @LogContext funder: Hex,
    @LogContext route: RouteType,
    @LogContext reward: QuoteRewardDataModel,
  ) {
    try {
      const { salt, source, destination, inbox, tokens: routeTokens, calls } = route
      const { creator, prover, deadline, nativeValue, tokens: rewardTokens } = reward
      const intentHash = hashIntent({ route, reward }).intentHash

      // Track gasless intent creation attempt with complete objects
      this.ecoAnalytics.trackGaslessIntentCreationStarted(
        intentHash,
        quoteID,
        funder,
        route,
        reward,
      )

      const intent = new IntentDataModel({
        quoteID,
        hash: intentHash,
        salt,
        source,
        destination,
        inbox,
        routeTokens: routeTokens as RewardTokensInterface[],
        calls: calls as CallDataInterface[],
        creator,
        prover,
        deadline,
        nativeValue,
        rewardTokens,
        logIndex: 0,
        funder,
      })

      await this.intentModel.create({
        // event: null,
        intent,
        receipt: null,
        status: 'PENDING',
      })

      // Track successful gasless intent creation with complete context
      this.ecoAnalytics.trackGaslessIntentCreated(
        intentHash,
        quoteID,
        funder,
        intent,
        route,
        reward,
      )
    } catch (ex) {
      // Log business event for gasless creation failure
      this.logger.logGaslessIntentCreationFailure(quoteID, funder, route, reward, ex as Error)
      this.ecoAnalytics.trackIntentCreationFailed({ quoteID, route, reward }, null, ex)
    }
=======
  private getIntentFromIntentCreatedLog(intentWs: IntentCreatedLog): IntentDataModel {
    const ei = decodeCreateIntentLog(intentWs.data, intentWs.topics)
    const intent = IntentDataModel.fromEvent(ei, intentWs.logIndex || 0)
    return intent
>>>>>>> 44c39801
  }

  /**
   * Fetch an intent from the db
   * @param hash for fetching the intent
   * @returns the intent or an error
   */
  @LogOperation('intent_hash_lookup', IntentOperationLogger)
  async getIntentForHash(@LogContext hash: string): Promise<EcoResponse<IntentSourceModel>> {
    try {
      const result = await this.fetchIntent({ 'intent.hash': hash })

      if (result.error) {
        this.ecoAnalytics.trackIntentRetrievalNotFound('getIntentForHash', { hash }, result.error)
      } else {
        this.ecoAnalytics.trackIntentRetrievalSuccess('getIntentForHash', {
          hash,
          intent: result.response,
        })
      }

      return result
    } catch (error) {
      this.ecoAnalytics.trackIntentRetrievalError('getIntentForHash', error, { hash })
      throw error
    }
  }

  /**
   * Fetch an intent from the db
   * @param query for fetching the intent
   * @returns the intent or an error
   */
  @LogOperation('intent_fetch', IntentOperationLogger)
  async fetchIntent(@LogContext query: object): Promise<EcoResponse<IntentSourceModel>> {
    try {
      const intent = await this.intentSourceRepository.queryIntent(query)

      if (!intent) {
        const error = EcoError.IntentNotFound
        this.ecoAnalytics.trackIntentRetrievalNotFound('fetchIntent', { query }, error)
        return { error }
      }

      this.ecoAnalytics.trackIntentRetrievalSuccess('fetchIntent', { query, intent })
      return { response: intent }
    } catch (error) {
      this.ecoAnalytics.trackIntentRetrievalError('fetchIntent', error, { query })
      throw error
    }
  }
}<|MERGE_RESOLUTION|>--- conflicted
+++ resolved
@@ -1,25 +1,16 @@
-<<<<<<< HEAD
-import { Injectable, OnModuleInit } from '@nestjs/common'
-import { EcoConfigService } from '../eco-configs/eco-config.service'
-import { IntentOperationLogger } from '@/common/logging/loggers'
-import { LogOperation, LogContext } from '@/common/logging/decorators'
-import { QUEUES } from '../common/redis/constants'
-import { JobsOptions, Queue } from 'bullmq'
-import { InjectQueue } from '@nestjs/bullmq'
-import { IntentSourceModel } from './schemas/intent-source.schema'
-import { InjectModel } from '@nestjs/mongoose'
-import { Model } from 'mongoose'
-=======
-import { decodeCreateIntentLog, IntentCreatedLog } from '../contracts'
+import {
+  CallDataInterface,
+  decodeCreateIntentLog,
+  IntentCreatedLog,
+  RewardTokensInterface,
+} from '../contracts'
 import { deserialize, Serialize } from '@/common/utils/serialize'
 import { EcoAnalyticsService } from '@/analytics'
 import { EcoConfigService } from '../eco-configs/eco-config.service'
 import { EcoError } from '@/common/errors/eco-error'
-import { EcoLogger } from '@/common/logging/eco-logger'
-import { EcoLogMessage } from '../common/logging/eco-log-message'
+import { LogOperation, LogContext } from '@/common/logging/decorators'
 import { EcoResponse } from '@/common/eco-response'
 import { FlagService } from '../flags/flags.service'
->>>>>>> 44c39801
 import { getIntentJobId } from '../common/utils/strings'
 import { Hex } from 'viem'
 import { Injectable, OnModuleInit } from '@nestjs/common'
@@ -30,6 +21,9 @@
 import { JobsOptions, Queue } from 'bullmq'
 import { QUEUES } from '../common/redis/constants'
 import { ValidSmartWalletService } from '../solver/filters/valid-smart-wallet.service'
+import { IntentOperationLogger } from '@/common/logging'
+import { hashIntent, RouteType } from '@eco-foundation/routes-ts'
+import { QuoteRewardDataModel } from '@/quote/schemas/quote-reward.schema'
 
 /**
  * This service is responsible for creating a new intent record in the database. It is
@@ -38,11 +32,7 @@
  */
 @Injectable()
 export class CreateIntentService implements OnModuleInit {
-<<<<<<< HEAD
   private logger = new IntentOperationLogger('CreateIntentService')
-=======
-  private logger = new EcoLogger(CreateIntentService.name)
->>>>>>> 44c39801
   private intentJobConfig: JobsOptions
 
   constructor(
@@ -69,22 +59,8 @@
   async createIntent(@LogContext serializedIntentWs: Serialize<IntentCreatedLog>) {
     const intentWs = deserialize(serializedIntentWs)
 
-<<<<<<< HEAD
     const ei = decodeCreateIntentLog(intentWs.data, intentWs.topics)
     const intent = IntentDataModel.fromEvent(ei, intentWs.logIndex || 0)
-=======
-    this.logger.debug(
-      EcoLogMessage.fromDefault({
-        message: `createIntent ${intentWs.transactionHash}`,
-        properties: {
-          transactionHash: intentWs.transactionHash,
-          intentHash: intentWs.args?.hash,
-        },
-      }),
-    )
-
-    const intent = this.getIntentFromIntentCreatedLog(intentWs)
->>>>>>> 44c39801
 
     try {
       // Check db if the intent is already filled
@@ -104,13 +80,8 @@
           )
         : true
 
-<<<<<<< HEAD
-      //create db record
-      await this.intentModel.create({
-=======
       // Create db record
-      const record = await this.intentSourceRepository.create({
->>>>>>> 44c39801
+      await this.intentSourceRepository.create({
         event: intentWs,
         intent: intent,
         receipt: null,
@@ -138,7 +109,6 @@
     }
   }
 
-<<<<<<< HEAD
   @LogOperation('gasless_intent_creation', IntentOperationLogger)
   async createIntentFromIntentInitiation(
     @LogContext quoteID: string,
@@ -178,7 +148,7 @@
         funder,
       })
 
-      await this.intentModel.create({
+      await this.intentSourceRepository.create({
         // event: null,
         intent,
         receipt: null,
@@ -199,12 +169,6 @@
       this.logger.logGaslessIntentCreationFailure(quoteID, funder, route, reward, ex as Error)
       this.ecoAnalytics.trackIntentCreationFailed({ quoteID, route, reward }, null, ex)
     }
-=======
-  private getIntentFromIntentCreatedLog(intentWs: IntentCreatedLog): IntentDataModel {
-    const ei = decodeCreateIntentLog(intentWs.data, intentWs.topics)
-    const intent = IntentDataModel.fromEvent(ei, intentWs.logIndex || 0)
-    return intent
->>>>>>> 44c39801
   }
 
   /**
