--- conflicted
+++ resolved
@@ -20,16 +20,13 @@
 import { IntentDataModel } from './schemas/intent-data.schema'
 import { FlagService } from '../flags/flags.service'
 import { deserialize, Serialize } from '@/common/utils/serialize'
-import { RouteType } from '@eco-foundation/routes-ts'
+import { RouteType } from '@/eco-configs/eco-config.types'
 import { hashIntent } from '@/intent/check-funded-solana'
 import { QuoteRewardDataModel } from '@/quote/schemas/quote-reward.schema'
 import { EcoResponse } from '@/common/eco-response'
 import { EcoError } from '@/common/errors/eco-error'
-<<<<<<< HEAD
 import { getVmType, VmType } from '@/eco-configs/eco-config.types'
-=======
 import { EcoAnalyticsService } from '@/analytics'
->>>>>>> 460bd75d
 
 /**
  * This service is responsible for creating a new intent record in the database. It is
