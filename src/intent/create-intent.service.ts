import { Injectable, Logger, OnModuleInit } from '@nestjs/common'
import { EcoConfigService } from '@/eco-configs/eco-config.service'
import { EcoLogMessage } from '@/common/logging/eco-log-message'
import { QUEUES } from '@/common/redis/constants'
import { JobsOptions, Queue } from 'bullmq'
import { InjectQueue } from '@nestjs/bullmq'
import { IntentSourceModel } from './schemas/intent-source.schema'
import { InjectModel } from '@nestjs/mongoose'
import { Model } from 'mongoose'
import { getIntentJobId } from '@/common/utils/strings'
import { decodeAbiParameters, decodeEventLog, Hex } from 'viem'
import { ValidSmartWalletService } from '@/solver/filters/valid-smart-wallet.service'
import {
  CallDataInterface,
  IntentCreatedLog,
  RewardTokensInterface,
<<<<<<< HEAD
  routeStructAbi,
  V2RouteType,
} from '../contracts'
=======
  routeStructAbiItem,
} from '@/contracts'
>>>>>>> b0a966c4
import { IntentDataModel } from './schemas/intent-data.schema'
import { FlagService } from '@/flags/flags.service'
import { deserialize, Serialize } from '@/common/utils/serialize'
import { hashIntent } from '@/utils/encodeAndHash'
import { QuoteRewardDataModel } from '@/quote/schemas/quote-reward.schema'
import { EcoResponse } from '@/common/eco-response'
import { EcoError } from '@/common/errors/eco-error'
import { EcoAnalyticsService } from '@/analytics'
import { portalAbi } from '@/contracts/v2-abi/Portal'

/**
 * This service is responsible for creating a new intent record in the database. It is
 * triggered when a new intent is created recieved in {@link WatchIntentService}.
 * It validates that the record doesn't exist yet, and that its creator is a valid BEND wallet
 */
@Injectable()
export class CreateIntentService implements OnModuleInit {
  private logger = new Logger(CreateIntentService.name)
  private intentJobConfig: JobsOptions

  constructor(
    @InjectQueue(QUEUES.SOURCE_INTENT.queue) private readonly intentQueue: Queue,
    @InjectModel(IntentSourceModel.name) private intentModel: Model<IntentSourceModel>,
    private readonly validSmartWalletService: ValidSmartWalletService,
    private readonly flagService: FlagService,
    private readonly ecoConfigService: EcoConfigService,
    private readonly ecoAnalytics: EcoAnalyticsService,
  ) {}

  onModuleInit() {
    this.intentJobConfig = this.ecoConfigService.getRedis().jobs.intentJobConfig
  }

  /**
   * Decodes the intent log, validates the creator is a valid BEND wallet, and creates a new record in the database
   * if one doesn't yet exist. Finally it enqueue the intent for validation
   *
   * @param serializedIntentWs the serialized intent created log
   * @returns
   */
  async createIntent(serializedIntentWs: Serialize<IntentCreatedLog>) {
    const intentWs = deserialize(serializedIntentWs)

    this.logger.debug(
      EcoLogMessage.fromDefault({
        message: `createIntent ${intentWs.transactionHash}`,
        properties: {
          transactionHash: intentWs.transactionHash,
          intentHash: intentWs.args?.intentHash,
        },
      }),
    )

    const ei = decodeEventLog({
      abi: portalAbi,
      eventName: 'IntentPublished',
      strict: true,
      topics: intentWs.topics,
      data: intentWs.data,
    })

    // route in the event is bytes encoded with a length prefix
    // skipping the first 32 bytes (length prefix) and decode the actual Route struct
<<<<<<< HEAD
    const routeDataWithoutPrefix = ('0x' + ei.args.route.slice(66)) as Hex
    const [salt, deadline, portal, nativeAmount, tokens, calls] = decodeAbiParameters(
      routeStructAbi,
      routeDataWithoutPrefix,
    )
    console.log('WUTANG deadline', deadline)
=======
    const { salt, deadline, portal, nativeAmount, tokens, calls } = decodeAbiParameters(
      [routeStructAbiItem],
      ei.args.route,
    )[0]
>>>>>>> b0a966c4

    const decodedRoute = {
      salt,
      deadline,
      portal,
      nativeAmount,
      tokens,
      calls,
    }

    const intent = IntentDataModel.fromEvent(
      intentWs.sourceChainID,
      intentWs.logIndex || 0,
      ei,
      decodedRoute,
    )

    try {
      //check db if the intent is already filled
      const model = await this.intentModel.findOne({
        'intent.hash': intent.hash,
      })

      if (model) {
        // Record already exists, do nothing and return
        this.logger.debug(
          EcoLogMessage.fromDefault({
            message: `Record for intent already exists ${intent.hash}`,
            properties: {
              intentHash: intent.hash,
              intent: intent,
            },
          }),
        )

        // Track duplicate intent detection
        this.ecoAnalytics.trackIntentDuplicateDetected(intent, model, intentWs)
        return
      }

      let validWallet = this.flagService.getFlagValue('bendWalletOnly')
        ? await this.validSmartWalletService.validateSmartWallet(
            intent.reward.creator as Hex,
            intentWs.sourceChainID,
          )
        : true
        validWallet = true; // TODO: remove this

      //create db record
      const record = await this.intentModel.create({
        event: intentWs,
        intent: intent,
        receipt: null,
        status: validWallet ? 'PENDING' : 'NON-BEND-WALLET',
      })

      const jobId = getIntentJobId('create', intent.hash as Hex, intent.logIndex)
      if (validWallet) {
        //add to processing queue
        await this.intentQueue.add(QUEUES.SOURCE_INTENT.jobs.validate_intent, intent.hash, {
          jobId,
          ...this.intentJobConfig,
        })

        // Track successful intent creation and queue addition
        this.ecoAnalytics.trackIntentCreatedAndQueued(intent, jobId, intentWs)
      } else {
        // Track intent created but not queued due to invalid wallet
        this.ecoAnalytics.trackIntentCreatedWalletRejected(intent, intentWs)
      } 

      this.logger.log(
        EcoLogMessage.fromDefault({
          message: `Recorded intent ${record.intent.hash}`,
          properties: {
            intentHash: intent.hash,
            intent: record.intent,
            validWallet,
            ...(validWallet ? { jobId } : {}),
          },
        }),
      )
    } catch (e) {
      this.logger.error(
        EcoLogMessage.fromDefault({
          message: `Error in createIntent ${intentWs.transactionHash}`,
          properties: {
            intentHash: intentWs.transactionHash,
            error: e,
          },
        }),
      )

      // Track intent creation failure
      this.ecoAnalytics.trackIntentCreationFailed(intent, intentWs, e)
    }
  }

  async createIntentFromIntentInitiation(
    quoteID: string,
    funder: Hex,
    route: V2RouteType,
    reward: QuoteRewardDataModel,
  ) {
    try {
      const { salt, source, destination, deadline: executionDeadline, portal, tokens: routeTokens, calls } = route
      const { creator, prover, deadline: claimDeadline, nativeValue, tokens: rewardTokens } = reward
      const intentHash = hashIntent(destination, route, { ...reward, nativeAmount: nativeValue }).intentHash

      this.logger.debug(
        EcoLogMessage.fromDefault({
          message: `createIntentFromIntentInitiation`,
          properties: {
            intentHash,
          },
        }),
      )

      // Track gasless intent creation attempt with complete objects
      this.ecoAnalytics.trackGaslessIntentCreationStarted(
        intentHash,
        quoteID,
        funder,
        route,
        reward,
      )

      const intent = new IntentDataModel({
        quoteID,
        hash: intentHash,
        salt,
        source,
        destination,
        inbox: portal,
        routeTokens: routeTokens as RewardTokensInterface[],
        calls: calls as CallDataInterface[],
        creator,
        prover,
        executionDeadline,
        claimDeadline,
        nativeValue,
        rewardTokens,
        logIndex: 0,
        funder,
      })

      await this.intentModel.create({
        // event: null,
        intent,
        receipt: null,
        status: 'PENDING',
      })

      // Track successful gasless intent creation with complete context
      this.ecoAnalytics.trackGaslessIntentCreated(
        intentHash,
        quoteID,
        funder,
        intent,
        route,
        reward,
      )
    } catch (ex) {
      this.logger.error(
        EcoLogMessage.fromDefault({
          message: `Error in createIntentFromIntentInitiation`,
          properties: {
            quoteID,
            error: ex.message,
          },
        }),
      )

      // Track gasless intent creation failure with complete context
      this.ecoAnalytics.trackGaslessIntentCreationError(ex, quoteID, funder, route, reward)
    }
  }

  /**
   * Fetch an intent from the db
   * @param hash for fetching the intent
   * @returns the intent or an error
   */
  async getIntentForHash(hash: string): Promise<EcoResponse<IntentSourceModel>> {
    try {
      const result = await this.fetchIntent({ 'intent.hash': hash })

      if (result.error) {
        this.ecoAnalytics.trackIntentRetrievalNotFound('getIntentForHash', { hash }, result.error)
      } else {
        this.ecoAnalytics.trackIntentRetrievalSuccess('getIntentForHash', {
          hash,
          intent: result.response,
        })
      }

      return result
    } catch (error) {
      this.ecoAnalytics.trackIntentRetrievalError('getIntentForHash', error, { hash })
      throw error
    }
  }

  /**
   * Fetch an intent from the db
   * @param query for fetching the intent
   * @returns the intent or an error
   */
  async fetchIntent(query: object): Promise<EcoResponse<IntentSourceModel>> {
    try {
      const intent = await this.intentModel.findOne(query)

      if (!intent) {
        const error = EcoError.IntentNotFound
        this.ecoAnalytics.trackIntentRetrievalNotFound('fetchIntent', { query }, error)
        return { error }
      }

      this.ecoAnalytics.trackIntentRetrievalSuccess('fetchIntent', { query, intent })
      return { response: intent }
    } catch (error) {
      this.ecoAnalytics.trackIntentRetrievalError('fetchIntent', error, { query })
      throw error
    }
  }
}<|MERGE_RESOLUTION|>--- conflicted
+++ resolved
@@ -14,14 +14,8 @@
   CallDataInterface,
   IntentCreatedLog,
   RewardTokensInterface,
-<<<<<<< HEAD
-  routeStructAbi,
-  V2RouteType,
-} from '../contracts'
-=======
   routeStructAbiItem,
 } from '@/contracts'
->>>>>>> b0a966c4
 import { IntentDataModel } from './schemas/intent-data.schema'
 import { FlagService } from '@/flags/flags.service'
 import { deserialize, Serialize } from '@/common/utils/serialize'
@@ -83,21 +77,10 @@
       data: intentWs.data,
     })
 
-    // route in the event is bytes encoded with a length prefix
-    // skipping the first 32 bytes (length prefix) and decode the actual Route struct
-<<<<<<< HEAD
-    const routeDataWithoutPrefix = ('0x' + ei.args.route.slice(66)) as Hex
-    const [salt, deadline, portal, nativeAmount, tokens, calls] = decodeAbiParameters(
-      routeStructAbi,
-      routeDataWithoutPrefix,
-    )
-    console.log('WUTANG deadline', deadline)
-=======
     const { salt, deadline, portal, nativeAmount, tokens, calls } = decodeAbiParameters(
       [routeStructAbiItem],
       ei.args.route,
     )[0]
->>>>>>> b0a966c4
 
     const decodedRoute = {
       salt,
