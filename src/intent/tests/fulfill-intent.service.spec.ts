--- conflicted
+++ resolved
@@ -1,78 +1,20 @@
-<<<<<<< HEAD
-const mockEncodeFunctionData = jest.fn()
-const mockGetTransactionTargetData = jest.fn()
-import { Test, TestingModule } from '@nestjs/testing'
-import { Hex, zeroAddress } from 'viem'
-=======
->>>>>>> e1d9b5bd
 import { createMock, DeepMocked } from '@golevelup/ts-jest'
 import { Test, TestingModule } from '@nestjs/testing'
 import { UtilsIntentService } from '../utils-intent.service'
 import { FulfillIntentService } from '../fulfill-intent.service'
-<<<<<<< HEAD
-import { CrowdLiquidityService } from '../crowd-liquidity.service'
-import { KernelAccountClientService } from '@/transaction/smart-wallets/kernel/kernel-account-client.service'
-import { FeeService } from '@/fee/fee.service'
-import { IntentDataModel } from '@/intent/schemas/intent-data.schema'
-
-jest.mock('viem', () => {
-  return {
-    ...jest.requireActual('viem'),
-    encodeFunctionData: mockEncodeFunctionData,
-  }
-})
-=======
 import { EcoConfigService } from '@/eco-configs/eco-config.service'
 import { CrowdLiquidityService } from '@/intent/crowd-liquidity.service'
 import { WalletFulfillService } from '@/intent/wallet-fulfill.service'
->>>>>>> e1d9b5bd
 
 describe('FulfillIntentService', () => {
   let fulfillIntentService: FulfillIntentService
   let ecoConfigService: DeepMocked<EcoConfigService>
-<<<<<<< HEAD
-  let mockFinalFeasibilityCheck: jest.SpyInstance<Promise<void>, [intent: IntentDataModel], any>
-  const mockLogDebug = jest.fn()
-  const mockLogLog = jest.fn()
-  const mockLogError = jest.fn()
-
-  beforeEach(async () => {
-    const chainMod: TestingModule = await Test.createTestingModule({
-      providers: [
-        FulfillIntentService,
-        { provide: KernelAccountClientService, useValue: createMock<KernelAccountClientService>() },
-        { provide: ProofService, useValue: createMock<ProofService>() },
-        { provide: FeeService, useValue: createMock<FeeService>() },
-        { provide: UtilsIntentService, useValue: createMock<UtilsIntentService>() },
-        { provide: EcoConfigService, useValue: createMock<EcoConfigService>() },
-        { provide: CrowdLiquidityService, useValue: createMock<EcoConfigService>() },
-      ],
-    }).compile()
-
-    fulfillIntentService = chainMod.get(FulfillIntentService)
-    accountClientService = chainMod.get(KernelAccountClientService)
-    proofService = chainMod.get(ProofService)
-    feeService = chainMod.get(FeeService)
-    utilsIntentService = chainMod.get(UtilsIntentService)
-    ecoConfigService = chainMod.get(EcoConfigService)
-
-    fulfillIntentService['logger'].debug = mockLogDebug
-    fulfillIntentService['logger'].log = mockLogLog
-    fulfillIntentService['logger'].error = mockLogError
-
-    // make sure it returns something real
-    fulfillIntentService['getHyperlaneFee'] = jest.fn().mockReturnValue(0n)
-  })
-  const hash = address1
-  const claimant = address2
-=======
   let utilsIntentService: DeepMocked<UtilsIntentService>
   let walletFulfillService: DeepMocked<WalletFulfillService>
   let crowdLiquidityService: DeepMocked<CrowdLiquidityService>
 
   const address1 = '0x1111111111111111111111111111111111111111'
   const hash = '0xe42305a292d4df6805f686b2d575b01bfcef35f22675a82aacffacb2122b890f'
->>>>>>> e1d9b5bd
   const solver = { inboxAddress: address1, chainID: 1 } as any
   const model = {
     intent: {
@@ -84,296 +26,6 @@
     },
     event: { sourceChainID: 11111 },
   } as any
-<<<<<<< HEAD
-  const emptyTxs = [{ data: undefined, to: hash, value: 0n }]
-
-  beforeEach(async () => {
-    //dont have it throw
-    mockFinalFeasibilityCheck = jest
-      .spyOn(fulfillIntentService, 'finalFeasibilityCheck')
-      .mockResolvedValue()
-  })
-  afterEach(async () => {
-    // restore the spy created with spyOn
-    jest.restoreAllMocks()
-    mockLogDebug.mockClear()
-    mockLogLog.mockClear()
-    mockLogError.mockClear()
-    mockEncodeFunctionData.mockClear()
-    delete (model as any).status
-    delete (model as any).receipt
-  })
-
-  describe('on executeFulfillIntent', () => {
-    describe('on setup', () => {
-      it('should throw if data can`t be destructured', async () => {
-        //when error
-        const error = new Error('stuff went bad')
-        utilsIntentService.getIntentProcessData = jest.fn().mockResolvedValue({ err: error })
-        await expect(() => fulfillIntentService.fulfillIntent(hash)).rejects.toThrow(error)
-      })
-
-      it('should set the claimant for the fulfill', async () => {
-        jest.spyOn(accountClientService, 'getClient').mockImplementation((): any =>
-          Promise.resolve({
-            execute: jest.fn().mockResolvedValue(hash),
-            waitForTransactionReceipt: jest.fn().mockResolvedValue({ transactionHash: hash }),
-          }),
-        )
-
-        utilsIntentService.getIntentProcessData = jest.fn().mockResolvedValue({ model, solver })
-        const mockGetFulfillIntentTx = jest.fn()
-        fulfillIntentService['getFulfillIntentTx'] = mockGetFulfillIntentTx
-        fulfillIntentService['getTransactionsForTargets'] = jest.fn().mockReturnValue([])
-        jest.spyOn(ecoConfigService, 'getEth').mockReturnValue({ claimant } as any)
-        expect(await fulfillIntentService.executeFulfillIntent(model, solver)).toBe(hash)
-        expect(mockGetFulfillIntentTx).toHaveBeenCalledWith(solver.inboxAddress, model)
-      })
-
-      it('should throw if the finalFeasibilityCheck throws', async () => {
-        const error = new Error('stuff went bad')
-        utilsIntentService.getIntentProcessData = jest.fn().mockResolvedValue({ model, solver })
-        const mockGetFulfillIntentTx = jest.fn()
-        fulfillIntentService['getFulfillIntentTx'] = mockGetFulfillIntentTx
-        fulfillIntentService['getTransactionsForTargets'] = jest.fn().mockReturnValue([])
-        jest.spyOn(ecoConfigService, 'getEth').mockReturnValue({ claimant } as any)
-        jest.spyOn(fulfillIntentService, 'finalFeasibilityCheck').mockImplementation(async () => {
-          throw error
-        })
-
-        await expect(() =>
-          fulfillIntentService.executeFulfillIntent(model, solver),
-        ).rejects.toThrow(error)
-      })
-    })
-
-    describe('on failed execution', () => {
-      it('should bubble up the thrown error', async () => {
-        const error = new Error('stuff went bad')
-        utilsIntentService.getIntentProcessData = jest.fn().mockResolvedValue({ model, solver })
-        fulfillIntentService['getFulfillIntentData'] = jest.fn()
-        fulfillIntentService['getTransactionsForTargets'] = jest.fn().mockReturnValue([])
-        fulfillIntentService['getFulfillTxForStorageProver'] = jest
-          .fn()
-          .mockReturnValue(emptyTxs[0])
-        jest.spyOn(ecoConfigService, 'getEth').mockReturnValue({ claimant } as any)
-        jest.spyOn(accountClientService, 'getClient').mockImplementation(async () => {
-          return {
-            execute: () => {
-              throw error
-            },
-          } as any
-        })
-        await expect(() =>
-          fulfillIntentService.executeFulfillIntent(model, solver),
-        ).rejects.toThrow(error)
-      })
-
-      it('should fail on receipt status reverted', async () => {
-        const receipt = { status: 'reverted' }
-        const error = EcoError.FulfillIntentRevertError(receipt as any)
-        utilsIntentService.getIntentProcessData = jest.fn().mockResolvedValue({ model, solver })
-        fulfillIntentService['getFulfillIntentData'] = jest.fn()
-        fulfillIntentService['getTransactionsForTargets'] = jest.fn().mockReturnValue([])
-        fulfillIntentService['getFulfillIntentTx'] = jest.fn().mockReturnValue(emptyTxs[0])
-        jest.spyOn(ecoConfigService, 'getEth').mockReturnValue({ claimant } as any)
-        jest.spyOn(accountClientService, 'getClient').mockImplementation(async () => {
-          return {
-            execute: () => {
-              return '0x33'
-            },
-            waitForTransactionReceipt: () => {
-              return receipt
-            },
-          } as any
-        })
-        await expect(() =>
-          fulfillIntentService.executeFulfillIntent(model, solver),
-        ).rejects.toThrow(error)
-        expect(mockLogError).toHaveBeenCalledTimes(1)
-        expect((model as any).status).toBe('FAILED')
-        expect(mockLogError).toHaveBeenCalledWith({
-          msg: `fulfillIntent: Invalid transaction`,
-          error: EcoError.FulfillIntentBatchError.toString(),
-          model,
-          errorPassed: error,
-          flatExecuteData: emptyTxs,
-        })
-      })
-
-      it('should log error', async () => {
-        const error = new Error('stuff went bad')
-        utilsIntentService.getIntentProcessData = jest.fn().mockResolvedValue({ model, solver })
-        fulfillIntentService['getFulfillIntentData'] = jest.fn()
-        fulfillIntentService['getTransactionsForTargets'] = jest.fn().mockReturnValue([])
-        fulfillIntentService['getFulfillTxForStorageProver'] = jest
-          .fn()
-          .mockReturnValue(emptyTxs[0])
-        jest.spyOn(ecoConfigService, 'getEth').mockReturnValue({ claimant } as any)
-        jest.spyOn(accountClientService, 'getClient').mockImplementation(async () => {
-          return {
-            execute: () => {
-              throw error
-            },
-          } as any
-        })
-        await expect(() =>
-          fulfillIntentService.executeFulfillIntent(model, solver),
-        ).rejects.toThrow(error)
-        expect(mockLogError).toHaveBeenCalledTimes(1)
-        expect(mockLogError).toHaveBeenCalledWith({
-          msg: `fulfillIntent: Invalid transaction`,
-          error: EcoError.FulfillIntentBatchError.toString(),
-          model,
-          errorPassed: error,
-          flatExecuteData: emptyTxs,
-        })
-      })
-
-      it('should update the db model with status and error receipt', async () => {
-        const error = new Error('stuff went bad')
-        utilsIntentService.getIntentProcessData = jest.fn().mockResolvedValue({ model, solver })
-        fulfillIntentService['getFulfillIntentData'] = jest.fn()
-        fulfillIntentService['getTransactionsForTargets'] = jest.fn().mockReturnValue([])
-        fulfillIntentService['getFulfillTxForStorageProver'] = jest
-          .fn()
-          .mockReturnValue(emptyTxs[0])
-        jest.spyOn(ecoConfigService, 'getEth').mockReturnValue({ claimant } as any)
-        jest.spyOn(accountClientService, 'getClient').mockImplementation(async () => {
-          return {
-            execute: () => {
-              throw error
-            },
-          } as any
-        })
-        await expect(() =>
-          fulfillIntentService.executeFulfillIntent(model, solver),
-        ).rejects.toThrow(error)
-        expect(utilsIntentService.updateIntentModel).toHaveBeenCalledTimes(1)
-        expect(utilsIntentService.updateIntentModel).toHaveBeenCalledWith({
-          ...model,
-          status: 'FAILED',
-          receipt: error,
-        })
-
-        //check error stacking
-        const error2 = new Error('stuff went bad a second time')
-        jest.spyOn(accountClientService, 'getClient').mockImplementation(async () => {
-          return {
-            execute: () => {
-              throw error2
-            },
-          } as any
-        })
-
-        await expect(() =>
-          fulfillIntentService.executeFulfillIntent(model, solver),
-        ).rejects.toThrow(error2)
-        expect(utilsIntentService.updateIntentModel).toHaveBeenCalledTimes(2)
-        expect(utilsIntentService.updateIntentModel).toHaveBeenLastCalledWith({
-          ...model,
-          status: 'FAILED',
-          receipt: { previous: error, current: error2 },
-        })
-      })
-    })
-
-    describe('on successful execution', () => {
-      const transactionHash = '0x33'
-      const mockExecute = jest.fn()
-      const mockWaitForTransactionReceipt = jest.fn()
-      const mockGetIntentProcessData = jest.fn()
-      beforeEach(async () => {
-        fulfillIntentService['getFulfillIntentTx'] = jest.fn().mockReturnValue(emptyTxs)
-        utilsIntentService.getIntentProcessData = mockGetIntentProcessData.mockResolvedValue({
-          model,
-          solver,
-        })
-        fulfillIntentService['getTransactionsForTargets'] = jest.fn().mockReturnValue([])
-
-        jest.spyOn(accountClientService, 'getClient').mockImplementation(async () => {
-          return {
-            execute: mockExecute.mockResolvedValue(transactionHash),
-            waitForTransactionReceipt: mockWaitForTransactionReceipt.mockResolvedValue({
-              transactionHash,
-            }),
-          } as any
-        })
-
-        expect(await fulfillIntentService.executeFulfillIntent(model, solver)).resolves
-        expect(fulfillIntentService['getTransactionsForTargets']).toHaveBeenCalledTimes(1)
-        expect(fulfillIntentService['getFulfillIntentTx']).toHaveBeenCalledTimes(1)
-      })
-
-      afterEach(() => {
-        jest.restoreAllMocks()
-        mockExecute.mockClear()
-        mockWaitForTransactionReceipt.mockClear()
-        mockGetIntentProcessData.mockClear()
-      })
-
-      it('should execute the transactions', async () => {
-        expect(mockExecute).toHaveBeenCalledTimes(1)
-        expect(mockExecute).toHaveBeenCalledWith([emptyTxs])
-      })
-
-      it('should get a receipt', async () => {
-        expect(mockWaitForTransactionReceipt).toHaveBeenCalledTimes(1)
-        expect(mockWaitForTransactionReceipt).toHaveBeenCalledWith({ hash: transactionHash })
-      })
-
-      it('should log', async () => {
-        expect(mockLogDebug).toHaveBeenCalledTimes(2)
-        expect(mockLogDebug).toHaveBeenNthCalledWith(2, {
-          msg: `Fulfilled transactionHash ${transactionHash}`,
-          userOPHash: { transactionHash },
-          destinationChainID: model.intent.route.destination,
-          sourceChainID: model.event.sourceChainID,
-        })
-      })
-
-      it('should update the db model with status and receipt', async () => {
-        expect(utilsIntentService.updateIntentModel).toHaveBeenCalledTimes(1)
-        expect(utilsIntentService.updateIntentModel).toHaveBeenCalledWith({
-          ...model,
-          status: 'SOLVED',
-          receipt: { transactionHash },
-        })
-      })
-    })
-  })
-
-  describe('on finalFeasibilityCheck', () => {
-    const error = new Error('stuff went bad')
-    beforeEach(async () => {
-      mockFinalFeasibilityCheck.mockRestore()
-    })
-    it('should throw if the model is not feasible', async () => {
-      jest.spyOn(feeService, 'isRouteFeasible').mockResolvedValue({ error })
-      await expect(fulfillIntentService.finalFeasibilityCheck({} as any)).rejects.toThrow(error)
-    })
-
-    it('should not throw if the model is feasible', async () => {
-      jest.spyOn(feeService, 'isRouteFeasible').mockResolvedValue({ error: undefined })
-      await expect(fulfillIntentService.finalFeasibilityCheck({} as any)).resolves.not.toThrow()
-    })
-  })
-
-  describe('on handleErc20', () => {
-    const selector = '0xa9059cbb'
-    const inboxAddress = '0x131'
-    const target = '0x9'
-    const amount = 100n
-    it('should return empty on unsupported selector', async () => {
-      expect(
-        fulfillIntentService.handleErc20(
-          { selector: address1, targetConfig: {} } as any,
-          {} as any,
-          '0x0',
-        ),
-      ).toEqual([])
-    })
-=======
 
   beforeEach(async () => {
     const chainMod: TestingModule = await Test.createTestingModule({
@@ -385,7 +37,6 @@
         { provide: CrowdLiquidityService, useValue: createMock<EcoConfigService>() },
       ],
     }).compile()
->>>>>>> e1d9b5bd
 
     fulfillIntentService = chainMod.get(FulfillIntentService)
     ecoConfigService = chainMod.get(EcoConfigService)
@@ -394,185 +45,6 @@
     crowdLiquidityService = chainMod.get(CrowdLiquidityService)
   })
 
-<<<<<<< HEAD
-  describe('on getTransactionsForTargets', () => {
-    const model = { intent: { route: { calls: [{ target: address1, data: address2 }] } } } as any
-    const tt = { targetConfig: { contractType: 'erc20' } }
-
-    it('should return empty if no targets', async () => {
-      expect(
-        fulfillIntentService['getTransactionsForTargets'](
-          { intent: { route: { calls: [] } } } as any,
-          {} as any,
-        ),
-      ).toEqual([])
-    })
-
-    it('should return empty item for invalid transaction target data', async () => {
-      mockGetTransactionTargetData.mockReturnValue(null)
-      expect(fulfillIntentService['getTransactionsForTargets'](model, solver)).toEqual([])
-      expect(mockGetTransactionTargetData).toHaveBeenCalledWith(solver, model.intent.route.calls[0])
-      expect(mockLogError).toHaveBeenCalledTimes(1)
-      expect(mockLogError).toHaveBeenCalledWith({
-        msg: `fulfillIntent: Invalid transaction data`,
-        error: EcoError.FulfillIntentNoTransactionError.toString(),
-        model,
-      })
-    })
-
-    it('should return empty for erc721, erc1155, or anything other than erc20', async () => {
-      //erc721
-      mockGetTransactionTargetData.mockReturnValue({ targetConfig: { contractType: 'erc721' } })
-      expect(fulfillIntentService['getTransactionsForTargets'](model, solver)).toEqual([])
-
-      //erc1155
-      mockGetTransactionTargetData.mockReturnValue({ targetConfig: { contractType: 'erc1155' } })
-      expect(fulfillIntentService['getTransactionsForTargets'](model, solver)).toEqual([])
-
-      //default/catch-all
-      mockGetTransactionTargetData.mockReturnValue({ targetConfig: { contractType: 'face' } })
-      expect(fulfillIntentService['getTransactionsForTargets'](model, solver)).toEqual([])
-    })
-
-    it('should return correct data for erc20', async () => {
-      const mockHandleErc20Data = [{ to: address1, data: address2 }]
-      mockGetTransactionTargetData.mockReturnValue(tt)
-      fulfillIntentService.handleErc20 = jest.fn().mockReturnValue(mockHandleErc20Data)
-      expect(fulfillIntentService['getTransactionsForTargets'](model, solver)).toEqual(
-        mockHandleErc20Data,
-      )
-    })
-
-    it('should process multiple targets', async () => {
-      const model = {
-        intent: {
-          route: {
-            calls: [
-              { target: address1, data: '0x3' },
-              { target: address2, data: '0x4' },
-            ],
-          },
-        },
-      } as any
-      const mockHandleErc20Data = [
-        { to: '0x11', data: '0x22' },
-        { to: '0x33', data: '0x44' },
-      ]
-      mockGetTransactionTargetData.mockReturnValue(tt)
-      fulfillIntentService.handleErc20 = jest.fn().mockImplementation((tt, solver, target) => {
-        if (target === model.intent.route.calls[0].target) return mockHandleErc20Data[0]
-        if (target === model.intent.route.calls[1].target) return mockHandleErc20Data[1]
-      })
-      expect(fulfillIntentService['getTransactionsForTargets'](model, solver)).toEqual(
-        mockHandleErc20Data,
-      )
-    })
-  })
-
-  describe('on getFulfillIntentTx', () => {
-    const model = {
-      intent: {
-        hash: '0x1234',
-        route: {
-          calls: [{ target: address1, data: address2 }],
-          deadline: '0x2233',
-          salt: '0x3344',
-          getHash: () => '0xccc',
-        },
-        reward: {
-          prover: '0x1122',
-          getHash: () => '0xab33',
-        },
-        getHash: () => {
-          return { intentHash: '0xaaaa999' }
-        },
-      },
-      event: { sourceChainID: 10 },
-    }
-    const solver = { inboxAddress: '0x9' as Hex }
-    let defaultArgs = [] as any
-    const mockFee = 10n
-    beforeEach(() => {
-      jest.spyOn(ecoConfigService, 'getEth').mockReturnValue({ claimant } as any)
-      fulfillIntentService['getHyperlaneFee'] = jest.fn().mockResolvedValue(mockFee)
-      defaultArgs = [
-        model.intent.route,
-        model.intent.reward.getHash(),
-        claimant,
-        model.intent.getHash().intentHash,
-      ]
-    })
-    describe('on PROOF_STORAGE', () => {
-      it('should use the correct function name and args', async () => {
-        const mockStorage = jest.fn().mockReturnValue(true)
-        const mockHyperlane = jest.fn().mockReturnValue(false)
-        proofService.isStorageProver = mockStorage
-        proofService.isHyperlaneProver = mockHyperlane
-        fulfillIntentService['getFulfillTxForStorageProver'] = jest
-          .fn()
-          .mockReturnValue(emptyTxs[0])
-        await fulfillIntentService['getFulfillIntentTx'](solver.inboxAddress, model as any)
-        expect(proofService.isStorageProver).toHaveBeenCalledTimes(1)
-        expect(proofService.isStorageProver).toHaveBeenCalledWith(model.intent.reward.prover)
-        expect(proofService.isHyperlaneProver).toHaveBeenCalledTimes(0)
-        expect(fulfillIntentService['getFulfillTxForStorageProver']).toHaveBeenCalledTimes(1)
-      })
-    })
-
-    describe('on PROOF_HYPERLANE', () => {
-      it('should use the correct function name and args for fulfillHyperInstantWithRelayer', async () => {
-        const data = '0x9911'
-        jest.spyOn(proofService, 'isStorageProver').mockReturnValue(false)
-        jest.spyOn(proofService, 'isHyperlaneProver').mockReturnValue(true)
-        jest.spyOn(ecoConfigService, 'getFulfill').mockReturnValue({ run: 'single' })
-        mockEncodeFunctionData.mockReturnValue(data)
-        fulfillIntentService['getFulfillment'] = jest
-          .fn()
-          .mockReturnValue('fulfillHyperInstantWithRelayer')
-        defaultArgs.push(model.intent.reward.prover)
-        defaultArgs.push('0x0')
-        defaultArgs.push(zeroAddress)
-        const hyperproverTx = { to: solver.inboxAddress, data, value: mockFee }
-        fulfillIntentService['getFulfillTxForHyperproverSingle'] = jest
-          .fn()
-          .mockReturnValue(hyperproverTx)
-
-        const tx = await fulfillIntentService['getFulfillIntentTx'](
-          solver.inboxAddress,
-          model as any,
-        )
-        expect(tx).toEqual(hyperproverTx)
-        expect(proofService.isStorageProver).toHaveBeenCalledTimes(1)
-        expect(proofService.isStorageProver).toHaveBeenCalledWith(model.intent.reward.prover)
-        expect(proofService.isHyperlaneProver).toHaveBeenCalledTimes(1)
-        expect(proofService.isHyperlaneProver).toHaveBeenCalledWith(model.intent.reward.prover)
-        expect(fulfillIntentService['getFulfillTxForHyperproverSingle']).toHaveBeenCalledTimes(1)
-      })
-
-      it('should use the correct function name and args for fulfillHyperBatched', async () => {
-        const data = '0x9911'
-        jest.spyOn(proofService, 'isStorageProver').mockReturnValue(false)
-        jest.spyOn(proofService, 'isHyperlaneProver').mockReturnValue(true)
-        mockEncodeFunctionData.mockReturnValue(data)
-        fulfillIntentService['getFulfillment'] = jest.fn().mockReturnValue('fulfillHyperBatched')
-        jest.spyOn(ecoConfigService, 'getFulfill').mockReturnValue({ run: 'batch' })
-
-        const hyperproverTx = { to: solver.inboxAddress, data, value: mockFee }
-        fulfillIntentService['getFulfillTxForHyperproverBatch'] = jest
-          .fn()
-          .mockReturnValue(hyperproverTx)
-        defaultArgs.push(model.intent.reward.prover)
-        const tx = await fulfillIntentService['getFulfillIntentTx'](
-          solver.inboxAddress,
-          model as any,
-        )
-        expect(tx).toEqual(hyperproverTx)
-        expect(proofService.isStorageProver).toHaveBeenCalledTimes(1)
-        expect(proofService.isStorageProver).toHaveBeenCalledWith(model.intent.reward.prover)
-        expect(proofService.isHyperlaneProver).toHaveBeenCalledTimes(1)
-        expect(proofService.isHyperlaneProver).toHaveBeenCalledWith(model.intent.reward.prover)
-        expect(fulfillIntentService['getFulfillTxForHyperproverBatch']).toHaveBeenCalledTimes(1)
-=======
   describe('on fulfill', () => {
     beforeEach(() => {
       jest.spyOn(utilsIntentService, 'getIntentProcessData').mockResolvedValue({ model, solver })
@@ -607,7 +79,6 @@
       it('should fulfill using smart wallet account if fulfill type is undefined', async () => {
         await fulfillIntentService.fulfill(hash)
         expect(walletFulfillService.fulfill).toHaveBeenCalled()
->>>>>>> e1d9b5bd
       })
     })
   })
