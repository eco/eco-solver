const mockEncodeFunctionData = jest.fn()
const mockGetTransactionTargetData = jest.fn()
import { Test, TestingModule } from '@nestjs/testing'
import { Hex, zeroAddress } from 'viem'
import { InboxAbi } from '@eco-foundation/routes-ts'
import { createMock, DeepMocked } from '@golevelup/ts-jest'
import { EcoConfigService } from '@/eco-configs/eco-config.service'
import { EcoError } from '@/common/errors/eco-error'
import { ProofService } from '@/prover/proof.service'
import { UtilsIntentService } from '../utils-intent.service'
import { FulfillIntentService } from '../fulfill-intent.service'
import { KernelAccountClientService } from '@/transaction/smart-wallets/kernel/kernel-account-client.service'
import { FeeService } from '@/fee/fee.service'
import { IntentDataModel } from '@/intent/schemas/intent-data.schema'
import { IntentSourceModel } from '@/intent/schemas/intent-source.schema'

jest.mock('viem', () => {
  return {
    ...jest.requireActual('viem'),
    encodeFunctionData: mockEncodeFunctionData,
  }
})

jest.mock('@/intent/utils', () => {
  return {
    ...jest.requireActual('@/intent/utils'),
    getTransactionTargetData: mockGetTransactionTargetData,
  }
})
describe('FulfillIntentService', () => {
  const address1 = '0x1111111111111111111111111111111111111111'
  const address2 = '0x2222222222222222222222222222222222222222'

  let fulfillIntentService: FulfillIntentService
  let accountClientService: DeepMocked<KernelAccountClientService>
  let proofService: DeepMocked<ProofService>
  let feeService: DeepMocked<FeeService>
  let utilsIntentService: DeepMocked<UtilsIntentService>
  let ecoConfigService: DeepMocked<EcoConfigService>
  let mockFinalFeasibilityCheck: jest.SpyInstance<Promise<void>, [intent: IntentDataModel], any>
  const mockLogDebug = jest.fn()
  const mockLogLog = jest.fn()
  const mockLogError = jest.fn()

  beforeEach(async () => {
    const chainMod: TestingModule = await Test.createTestingModule({
      providers: [
        FulfillIntentService,
        { provide: KernelAccountClientService, useValue: createMock<KernelAccountClientService>() },
        { provide: ProofService, useValue: createMock<ProofService>() },
        { provide: FeeService, useValue: createMock<FeeService>() },
        { provide: UtilsIntentService, useValue: createMock<UtilsIntentService>() },
        { provide: EcoConfigService, useValue: createMock<EcoConfigService>() },
      ],
    }).compile()

    fulfillIntentService = chainMod.get(FulfillIntentService)
    accountClientService = chainMod.get(KernelAccountClientService)
    proofService = chainMod.get(ProofService)
    feeService = chainMod.get(FeeService)
    utilsIntentService = chainMod.get(UtilsIntentService)
    ecoConfigService = chainMod.get(EcoConfigService)

    fulfillIntentService['logger'].debug = mockLogDebug
    fulfillIntentService['logger'].log = mockLogLog
    fulfillIntentService['logger'].error = mockLogError

    // make sure it returns something real
    fulfillIntentService['getHyperlaneFee'] = jest.fn().mockReturnValue(0n)
  })
  const hash = address1
  const claimant = address2
  const solver = { inboxAddress: address1, chainID: 1 }
  const model = {
    intent: {
<<<<<<< HEAD
      route: { hash, source: 11111, destination: 85432, getHash: () => '0x6543' },
=======
      route: { hash, destination: 1, getHash: () => '0x6543' },
>>>>>>> 275fc1d6
      reward: { getHash: () => '0x123abc' },
      getHash: () => {
        return { intentHash: '0xaaaa999' }
      },
    },
    event: { sourceChainID: 11111 },
  } as unknown as IntentSourceModel
  const emptyTxs = [{ data: undefined, to: hash, value: 0n }]

  beforeEach(async () => {
    //dont have it throw
    mockFinalFeasibilityCheck = jest
      .spyOn(fulfillIntentService, 'finalFeasibilityCheck')
      .mockResolvedValue()
  })
  afterEach(async () => {
    // restore the spy created with spyOn
    jest.restoreAllMocks()
    mockLogDebug.mockClear()
    mockLogLog.mockClear()
    mockLogError.mockClear()
    mockEncodeFunctionData.mockClear()
    delete (model as any).status
    delete (model as any).receipt
  })

  describe('on executeFulfillIntent', () => {
    describe('on setup', () => {
      it('should throw if data can`t be destructured', async () => {
        //when error
        const error = new Error('stuff went bad')
        utilsIntentService.getIntentProcessData = jest.fn().mockResolvedValue({ err: error })
        await expect(() => fulfillIntentService.executeFulfillIntent(hash)).rejects.toThrow(error)
      })

      it('should set the claimant for the fulfill', async () => {
        jest.spyOn(accountClientService, 'getClient').mockImplementation((): any =>
          Promise.resolve({
            execute: jest.fn().mockResolvedValue(hash),
            waitForTransactionReceipt: jest.fn().mockResolvedValue({ transactionHash: hash }),
          }),
        )

        utilsIntentService.getIntentProcessData = jest.fn().mockResolvedValue({ model, solver })
        const mockGetFulfillIntentTx = jest.fn()
        fulfillIntentService['getFulfillIntentTx'] = mockGetFulfillIntentTx
        fulfillIntentService['getTransactionsForTargets'] = jest.fn().mockReturnValue([])
        jest.spyOn(ecoConfigService, 'getEth').mockReturnValue({ claimant } as any)
        expect(await fulfillIntentService.executeFulfillIntent(hash)).toBeUndefined()
        expect(mockGetFulfillIntentTx).toHaveBeenCalledWith(solver.inboxAddress, model)
      })

      it('should throw if the finalFeasibilityCheck throws', async () => {
        const error = new Error('stuff went bad')
        utilsIntentService.getIntentProcessData = jest.fn().mockResolvedValue({ model, solver })
        const mockGetFulfillIntentTx = jest.fn()
        fulfillIntentService['getFulfillIntentTx'] = mockGetFulfillIntentTx
        fulfillIntentService['getTransactionsForTargets'] = jest.fn().mockReturnValue([])
        jest.spyOn(ecoConfigService, 'getEth').mockReturnValue({ claimant } as any)
        jest.spyOn(fulfillIntentService, 'finalFeasibilityCheck').mockImplementation(async () => {
          throw error
        })

        await expect(() => fulfillIntentService.executeFulfillIntent(hash)).rejects.toThrow(error)
      })
    })

    describe('on failed execution', () => {
      it('should bubble up the thrown error', async () => {
        const error = new Error('stuff went bad')
        utilsIntentService.getIntentProcessData = jest.fn().mockResolvedValue({ model, solver })
        fulfillIntentService['getFulfillIntentData'] = jest.fn()
        fulfillIntentService['getTransactionsForTargets'] = jest.fn().mockReturnValue([])
        jest.spyOn(ecoConfigService, 'getEth').mockReturnValue({ claimant } as any)
        jest.spyOn(accountClientService, 'getClient').mockImplementation(async () => {
          return {
            execute: () => {
              throw error
            },
          } as any
        })
        await expect(() => fulfillIntentService.executeFulfillIntent(hash)).rejects.toThrow(error)
      })

      it('should fail on receipt status reverted', async () => {
        const receipt = { status: 'reverted' }
        const error = EcoError.FulfillIntentRevertError(receipt as any)
        utilsIntentService.getIntentProcessData = jest.fn().mockResolvedValue({ model, solver })
        fulfillIntentService['getFulfillIntentData'] = jest.fn()
        fulfillIntentService['getTransactionsForTargets'] = jest.fn().mockReturnValue([])
        jest.spyOn(ecoConfigService, 'getEth').mockReturnValue({ claimant } as any)
        jest.spyOn(accountClientService, 'getClient').mockImplementation(async () => {
          return {
            execute: () => {
              return '0x33'
            },
            waitForTransactionReceipt: () => {
              return receipt
            },
          } as any
        })
        await expect(() => fulfillIntentService.executeFulfillIntent(hash)).rejects.toThrow(error)
        expect(mockLogError).toHaveBeenCalledTimes(1)
        expect((model as any).status).toBe('FAILED')
        expect(mockLogError).toHaveBeenCalledWith({
          msg: `fulfillIntent: Invalid transaction`,
          error: EcoError.FulfillIntentBatchError.toString(),
          model,
          errorPassed: error,
          flatExecuteData: emptyTxs,
        })
      })

      it('should log error', async () => {
        const error = new Error('stuff went bad')
        utilsIntentService.getIntentProcessData = jest.fn().mockResolvedValue({ model, solver })
        fulfillIntentService['getFulfillIntentData'] = jest.fn()
        fulfillIntentService['getTransactionsForTargets'] = jest.fn().mockReturnValue([])
        jest.spyOn(ecoConfigService, 'getEth').mockReturnValue({ claimant } as any)
        jest.spyOn(accountClientService, 'getClient').mockImplementation(async () => {
          return {
            execute: () => {
              throw error
            },
          } as any
        })
        await expect(() => fulfillIntentService.executeFulfillIntent(hash)).rejects.toThrow(error)
        expect(mockLogError).toHaveBeenCalledTimes(1)
        expect(mockLogError).toHaveBeenCalledWith({
          msg: `fulfillIntent: Invalid transaction`,
          error: EcoError.FulfillIntentBatchError.toString(),
          model,
          errorPassed: error,
          flatExecuteData: emptyTxs,
        })
      })

      it('should update the db model with status and error receipt', async () => {
        const error = new Error('stuff went bad')
        utilsIntentService.getIntentProcessData = jest.fn().mockResolvedValue({ model, solver })
        fulfillIntentService['getFulfillIntentData'] = jest.fn()
        fulfillIntentService['getTransactionsForTargets'] = jest.fn().mockReturnValue([])
        jest.spyOn(ecoConfigService, 'getEth').mockReturnValue({ claimant } as any)
        jest.spyOn(accountClientService, 'getClient').mockImplementation(async () => {
          return {
            execute: () => {
              throw error
            },
          } as any
        })
        await expect(() => fulfillIntentService.executeFulfillIntent(hash)).rejects.toThrow(error)
        expect(utilsIntentService.updateIntentModel).toHaveBeenCalledTimes(1)
        expect(utilsIntentService.updateIntentModel).toHaveBeenCalledWith({
          ...model,
          status: 'FAILED',
          receipt: error,
        })

        //check error stacking
        const error2 = new Error('stuff went bad a second time')
        jest.spyOn(accountClientService, 'getClient').mockImplementation(async () => {
          return {
            execute: () => {
              throw error2
            },
          } as any
        })

        await expect(() => fulfillIntentService.executeFulfillIntent(hash)).rejects.toThrow(error2)
        expect(utilsIntentService.updateIntentModel).toHaveBeenCalledTimes(2)
        expect(utilsIntentService.updateIntentModel).toHaveBeenLastCalledWith({
          ...model,
          status: 'FAILED',
          receipt: { previous: error, current: error2 },
        })
      })
    })

    describe('on successful execution', () => {
      const transactionHash = '0x33'
      const mockExecute = jest.fn()
      const mockWaitForTransactionReceipt = jest.fn()
      const mockGetIntentProcessData = jest.fn()
      beforeEach(async () => {
        fulfillIntentService['getFulfillIntentTx'] = jest.fn().mockReturnValue(emptyTxs)
        utilsIntentService.getIntentProcessData = mockGetIntentProcessData.mockResolvedValue({
          model,
          solver,
        })
        fulfillIntentService['getTransactionsForTargets'] = jest.fn().mockReturnValue([])

        jest.spyOn(accountClientService, 'getClient').mockImplementation(async () => {
          return {
            execute: mockExecute.mockResolvedValue(transactionHash),
            waitForTransactionReceipt: mockWaitForTransactionReceipt.mockResolvedValue({
              transactionHash,
            }),
          } as any
        })

        expect(await fulfillIntentService.executeFulfillIntent(hash)).resolves
        expect(fulfillIntentService['getTransactionsForTargets']).toHaveBeenCalledTimes(1)
        expect(fulfillIntentService['getFulfillIntentTx']).toHaveBeenCalledTimes(1)
      })

      afterEach(() => {
        jest.restoreAllMocks()
        mockExecute.mockClear()
        mockWaitForTransactionReceipt.mockClear()
        mockGetIntentProcessData.mockClear()
      })

      it('should execute the transactions', async () => {
        expect(mockExecute).toHaveBeenCalledTimes(1)
        expect(mockExecute).toHaveBeenCalledWith([emptyTxs])
      })

      it('should get a receipt', async () => {
        expect(mockWaitForTransactionReceipt).toHaveBeenCalledTimes(1)
        expect(mockWaitForTransactionReceipt).toHaveBeenCalledWith({
          hash: transactionHash,
          timeout: 300000,
        })
      })

      it('should log', async () => {
        expect(mockLogDebug).toHaveBeenCalledTimes(2)
        expect(mockLogDebug).toHaveBeenNthCalledWith(2, {
          msg: `Fulfilled transactionHash ${transactionHash}`,
          userOPHash: { transactionHash },
          destinationChainID: model.intent.route.destination,
          sourceChainID: IntentSourceModel.getSource(model),
        })
      })

      it('should update the db model with status and receipt', async () => {
        expect(utilsIntentService.updateIntentModel).toHaveBeenCalledTimes(1)
        expect(utilsIntentService.updateIntentModel).toHaveBeenCalledWith({
          ...model,
          status: 'SOLVED',
          receipt: { transactionHash },
        })
      })
    })
  })

  describe('on finalFeasibilityCheck', () => {
    const error = new Error('stuff went bad')
    beforeEach(async () => {
      mockFinalFeasibilityCheck.mockRestore()
    })
    it('should throw if the model is not feasible', async () => {
      jest.spyOn(feeService, 'isRouteFeasible').mockResolvedValue({ error })
      await expect(fulfillIntentService.finalFeasibilityCheck({} as any)).rejects.toThrow(error)
    })

    it('should not throw if the model is feasible', async () => {
      jest.spyOn(feeService, 'isRouteFeasible').mockResolvedValue({ error: undefined })
      await expect(fulfillIntentService.finalFeasibilityCheck({} as any)).resolves.not.toThrow()
    })
  })

  describe('on handleErc20', () => {
    const selector = '0xa9059cbb'
    const inboxAddress = '0x131'
    const target = '0x9'
    const amount = 100n
    it('should return empty on unsupported selector', async () => {
      expect(
        fulfillIntentService.handleErc20(
          { selector: address1, targetConfig: {} } as any,
          {} as any,
          '0x0',
        ),
      ).toEqual([])
    })

    it('should return the approve selector with data correctly encoded', async () => {
      const transferFunctionData = '0x9911'
      mockEncodeFunctionData.mockReturnValue(transferFunctionData)
      expect(
        fulfillIntentService.handleErc20(
          { selector, decodedFunctionData: { args: [, amount] } } as any,
          { inboxAddress } as any,
          target,
        ),
      ).toEqual([{ to: target, data: transferFunctionData }])
      expect(mockEncodeFunctionData).toHaveBeenCalledWith({
        abi: expect.anything(),
        functionName: 'approve',
        args: [inboxAddress, amount],
      })
    })
  })

  describe('on getTransactionsForTargets', () => {
    const model = { intent: { route: { calls: [{ target: address1, data: address2 }] } } }
    const tt = { targetConfig: { contractType: 'erc20' } }
    it('should return empty if input is invalid', async () => {
      expect(fulfillIntentService['getTransactionsForTargets']({} as any)).toEqual([])
      expect(fulfillIntentService['getTransactionsForTargets']({ model: { a: 1 } } as any)).toEqual(
        [],
      )
      expect(
        fulfillIntentService['getTransactionsForTargets']({ solver: { b: 2 } } as any),
      ).toEqual([])
    })

    it('should return empty if no targets', async () => {
      expect(
        fulfillIntentService['getTransactionsForTargets']({
          model: { intent: { targets: [] } },
        } as any),
      ).toEqual([])
    })

    it('should return empty item for invalid transaction target data', async () => {
      mockGetTransactionTargetData.mockReturnValue(null)
      expect(fulfillIntentService['getTransactionsForTargets']({ model, solver } as any)).toEqual(
        [],
      )
      expect(mockGetTransactionTargetData).toHaveBeenCalledWith(solver, model.intent.route.calls[0])
      expect(mockLogError).toHaveBeenCalledTimes(1)
      expect(mockLogError).toHaveBeenCalledWith({
        msg: `fulfillIntent: Invalid transaction data`,
        error: EcoError.FulfillIntentNoTransactionError.toString(),
        model,
      })
    })

    it('should return empty for erc721, erc1155, or anything other than erc20', async () => {
      //erc721
      mockGetTransactionTargetData.mockReturnValue({ targetConfig: { contractType: 'erc721' } })
      expect(fulfillIntentService['getTransactionsForTargets']({ model, solver } as any)).toEqual(
        [],
      )

      //erc1155
      mockGetTransactionTargetData.mockReturnValue({ targetConfig: { contractType: 'erc1155' } })
      expect(fulfillIntentService['getTransactionsForTargets']({ model, solver } as any)).toEqual(
        [],
      )

      //default/catch-all
      mockGetTransactionTargetData.mockReturnValue({ targetConfig: { contractType: 'face' } })
      expect(fulfillIntentService['getTransactionsForTargets']({ model, solver } as any)).toEqual(
        [],
      )
    })

    it('should return correct data for erc20', async () => {
      const mockHandleErc20Data = [{ to: address1, data: address2 }]
      mockGetTransactionTargetData.mockReturnValue(tt)
      fulfillIntentService.handleErc20 = jest.fn().mockReturnValue(mockHandleErc20Data)
      expect(fulfillIntentService['getTransactionsForTargets']({ model, solver } as any)).toEqual(
        mockHandleErc20Data,
      )
    })

    it('should process multiple targets', async () => {
      const model = {
        intent: {
          route: {
            calls: [
              { target: address1, data: '0x3' },
              { target: address2, data: '0x4' },
            ],
          },
        },
      }
      const mockHandleErc20Data = [
        { to: '0x11', data: '0x22' },
        { to: '0x33', data: '0x44' },
      ]
      mockGetTransactionTargetData.mockReturnValue(tt)
      fulfillIntentService.handleErc20 = jest.fn().mockImplementation((tt, solver, target) => {
        if (target === model.intent.route.calls[0].target) return mockHandleErc20Data[0]
        if (target === model.intent.route.calls[1].target) return mockHandleErc20Data[1]
      })
      expect(fulfillIntentService['getTransactionsForTargets']({ model, solver } as any)).toEqual(
        mockHandleErc20Data,
      )
    })
  })

  describe('on getFulfillIntentTx', () => {
    const model = {
      intent: {
        hash: '0x1234',
        route: {
          calls: [{ target: address1, data: address2 }],
          deadline: '0x2233',
          salt: '0x3344',
          getHash: () => '0xccc',
        },
        reward: {
          prover: '0x1122',
          getHash: () => '0xab33',
        },
        getHash: () => {
          return { intentHash: '0xaaaa999' }
        },
      },
      event: { sourceChainID: 10 },
    }
    const solver = { inboxAddress: '0x9' as Hex }
    let defaultArgs = [] as any
    const mockFee = 10n
    beforeEach(() => {
      jest.spyOn(ecoConfigService, 'getEth').mockReturnValue({ claimant } as any)
      fulfillIntentService['getHyperlaneFee'] = jest.fn().mockResolvedValue(mockFee)
      defaultArgs = [
        model.intent.route,
        model.intent.reward.getHash(),
        claimant,
        model.intent.getHash().intentHash,
      ]
    })
    describe('on PROOF_STORAGE', () => {
      it('should use the correct function name and args', async () => {
        const mockStorage = jest.fn().mockReturnValue(true)
        const mockHyperlane = jest.fn().mockReturnValue(false)
        proofService.isStorageProver = mockStorage
        proofService.isHyperlaneProver = mockHyperlane
        await fulfillIntentService['getFulfillIntentTx'](solver.inboxAddress, model as any)
        expect(proofService.isStorageProver).toHaveBeenCalledTimes(1)
        expect(proofService.isStorageProver).toHaveBeenCalledWith(model.intent.reward.prover)
        expect(proofService.isHyperlaneProver).toHaveBeenCalledTimes(1)
        expect(proofService.isHyperlaneProver).toHaveBeenCalledWith(model.intent.reward.prover)
        expect(mockEncodeFunctionData).toHaveBeenCalledWith({
          abi: InboxAbi,
          functionName: 'fulfillStorage',
          args: defaultArgs,
        })
      })
    })

    describe('on PROOF_HYPERLANE', () => {
      it('should use the correct function name and args for fulfillHyperInstantWithRelayer', async () => {
        const data = '0x9911'
        jest.spyOn(proofService, 'isStorageProver').mockReturnValue(false)
        jest.spyOn(proofService, 'isHyperlaneProver').mockReturnValue(true)
        mockEncodeFunctionData.mockReturnValue(data)
        fulfillIntentService['getFulfillment'] = jest
          .fn()
          .mockReturnValue('fulfillHyperInstantWithRelayer')
        defaultArgs.push(model.intent.reward.prover)
        defaultArgs.push('0x0')
        defaultArgs.push(zeroAddress)
        const tx = await fulfillIntentService['getFulfillIntentTx'](
          solver.inboxAddress,
          model as any,
        )
        expect(tx).toEqual({ to: solver.inboxAddress, data, value: mockFee })
        expect(proofService.isStorageProver).toHaveBeenCalledTimes(1)
        expect(proofService.isStorageProver).toHaveBeenCalledWith(model.intent.reward.prover)
        expect(proofService.isHyperlaneProver).toHaveBeenCalledTimes(1)
        expect(proofService.isHyperlaneProver).toHaveBeenCalledWith(model.intent.reward.prover)
        expect(mockEncodeFunctionData).toHaveBeenCalledTimes(1)
        expect(mockEncodeFunctionData).toHaveBeenCalledWith({
          abi: InboxAbi,
          functionName: 'fulfillHyperInstantWithRelayer',
          args: defaultArgs,
        })
      })

      it('should use the correct function name and args for fulfillHyperBatched', async () => {
        const data = '0x9911'
        jest.spyOn(proofService, 'isStorageProver').mockReturnValue(false)
        jest.spyOn(proofService, 'isHyperlaneProver').mockReturnValue(true)
        mockEncodeFunctionData.mockReturnValue(data)
        fulfillIntentService['getFulfillment'] = jest.fn().mockReturnValue('fulfillHyperBatched')
        defaultArgs.push(model.intent.reward.prover)
        const tx = await fulfillIntentService['getFulfillIntentTx'](
          solver.inboxAddress,
          model as any,
        )
        expect(tx).toEqual({ to: solver.inboxAddress, data, value: 0n })
        expect(proofService.isStorageProver).toHaveBeenCalledTimes(1)
        expect(proofService.isStorageProver).toHaveBeenCalledWith(model.intent.reward.prover)
        expect(proofService.isHyperlaneProver).toHaveBeenCalledTimes(1)
        expect(proofService.isHyperlaneProver).toHaveBeenCalledWith(model.intent.reward.prover)
        expect(mockEncodeFunctionData).toHaveBeenCalledTimes(1)
        expect(mockEncodeFunctionData).toHaveBeenCalledWith({
          abi: InboxAbi,
          functionName: 'fulfillHyperBatched',
          args: defaultArgs,
        })
      })
    })
  })
})<|MERGE_RESOLUTION|>--- conflicted
+++ resolved
@@ -73,11 +73,7 @@
   const solver = { inboxAddress: address1, chainID: 1 }
   const model = {
     intent: {
-<<<<<<< HEAD
-      route: { hash, source: 11111, destination: 85432, getHash: () => '0x6543' },
-=======
       route: { hash, destination: 1, getHash: () => '0x6543' },
->>>>>>> 275fc1d6
       reward: { getHash: () => '0x123abc' },
       getHash: () => {
         return { intentHash: '0xaaaa999' }
