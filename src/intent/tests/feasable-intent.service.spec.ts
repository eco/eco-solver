--- conflicted
+++ resolved
@@ -1,48 +1,39 @@
+import { createMock, DeepMocked } from '@golevelup/ts-jest'
+import { EcoAnalyticsService } from '@/analytics'
+import { EcoConfigService } from '../../eco-configs/eco-config.service'
+import { FeasableIntentService } from '../feasable-intent.service'
+import { FeeService } from '@/fee/fee.service'
+import { getModelToken } from '@nestjs/mongoose'
+import { Hex } from 'viem'
+import { IntentFulfillmentQueue } from '@/intent-fulfillment/queues/intent-fulfillment.queue'
+import { IntentSourceModel } from '../schemas/intent-source.schema'
+import { Model } from 'mongoose'
+import { NegativeIntentAnalyzerService } from '@/negative-intents/services/negative-intents-analyzer.service'
+import { QuoteError } from '@/quote/errors'
 import { Test, TestingModule } from '@nestjs/testing'
-import { createMock, DeepMocked } from '@golevelup/ts-jest'
-import { getModelToken } from '@nestjs/mongoose'
-import { Model } from 'mongoose'
-import { Hex } from 'viem'
-
-import { FeasableIntentService } from '@/intent/feasable-intent.service'
-import { IntentSourceModel } from '@/intent/schemas/intent-source.schema'
-import { FeeService } from '@/fee/fee.service'
-import { UtilsIntentService } from '@/intent/utils-intent.service'
-import { EcoConfigService } from '@/eco-configs/eco-config.service'
-import { EcoAnalyticsService } from '@/analytics'
-<<<<<<< HEAD
-import { NegativeIntentAnalyzerService } from '@/negative-intents/services/negative-intents-analyzer.service'
-=======
-import { IntentFulfillmentQueue } from '@/intent-fulfillment/queues/intent-fulfillment.queue'
-import { QuoteError } from '@/quote/errors'
+import { UtilsIntentService } from '../utils-intent.service'
 
 // Minimal re-mock of queue wrapper
 const mockQueue = () => createMock<IntentFulfillmentQueue>({ addFulfillIntentJob: jest.fn() })
->>>>>>> 61c3dd29
 
 describe('FeasableIntentService', () => {
-  let service: FeasableIntentService
+  let feasableIntentService: FeasableIntentService
   let feeService: DeepMocked<FeeService>
   let utilsIntentService: DeepMocked<UtilsIntentService>
-<<<<<<< HEAD
   let ecoConfigService: DeepMocked<EcoConfigService>
   let negativeIntentAnalyzerService: NegativeIntentAnalyzerService
-  let queue: DeepMocked<Queue>
+  let fulfillmentQueue: DeepMocked<IntentFulfillmentQueue>
+
   const mockLogDebug = jest.fn()
   const mockLogLog = jest.fn()
   const mockLogError = jest.fn()
   const address1 = '0x1111111111111111111111111111111111111111'
   const address2 = '0x2222222222222222222222222222222222222222'
-=======
-  let fulfillmentQueue: DeepMocked<IntentFulfillmentQueue>
 
-  const intentHash = '0x123' as Hex
-
->>>>>>> 61c3dd29
   beforeEach(async () => {
     fulfillmentQueue = mockQueue()
 
-    const module: TestingModule = await Test.createTestingModule({
+    const chainMod: TestingModule = await Test.createTestingModule({
       providers: [
         FeasableIntentService,
         {
@@ -53,18 +44,21 @@
         { provide: UtilsIntentService, useValue: createMock<UtilsIntentService>() },
         { provide: EcoConfigService, useValue: createMock<EcoConfigService>() },
         { provide: EcoAnalyticsService, useValue: createMock<EcoAnalyticsService>() },
-        { provide: getModelToken(IntentSourceModel.name), useValue: createMock<Model<any>>() },
-        { provide: IntentFulfillmentQueue, useValue: fulfillmentQueue },
+        {
+          provide: getModelToken(IntentSourceModel.name),
+          useValue: createMock<Model<IntentSourceModel>>(),
+        },
       ],
-    }).compile()
+      imports: [
+      ],
+    })
+      .compile()
 
-<<<<<<< HEAD
     feasableIntentService = chainMod.get(FeasableIntentService)
     await feasableIntentService.onModuleInit()
     feeService = chainMod.get(FeeService)
     utilsIntentService = chainMod.get(UtilsIntentService)
     ecoConfigService = chainMod.get(EcoConfigService)
-    queue = chainMod.get(getQueueToken(QUEUES.SOURCE_INTENT.queue))
 
     feasableIntentService['logger'].debug = mockLogDebug
     feasableIntentService['logger'].log = mockLogLog
@@ -81,18 +75,19 @@
     jest.restoreAllMocks()
     mockLogDebug.mockClear()
     mockLogLog.mockClear()
-=======
-    service = module.get(FeasableIntentService)
-    feeService = module.get(FeeService)
-    utilsIntentService = module.get(UtilsIntentService)
->>>>>>> 61c3dd29
   })
 
-  it('should be defined', () => {
-    expect(service).toBeDefined()
+  describe('onModuleInit', () => {
+    it('should set the intentJobConfig', async () => {
+      const mockConfig = { foo: 'bar' }
+      jest
+        .spyOn(ecoConfigService, 'getRedis')
+        .mockReturnValue({ jobs: { intentJobConfig: mockConfig } } as any)
+      await feasableIntentService.onModuleInit()
+      expect(feasableIntentService['intentJobConfig']).toEqual(mockConfig)
+    })
   })
 
-<<<<<<< HEAD
   describe('on feasableIntent', () => {
     it('should error out if processing intent data fails', async () => {
       jest.spyOn(utilsIntentService, 'getIntentProcessData').mockResolvedValue(undefined)
@@ -132,27 +127,9 @@
         msg: `FeasableIntent intent ${intentHash}`,
         feasable: false,
       })
-      expect(queue.add).not.toHaveBeenCalled()
-=======
-  it('queues intent when feasible', async () => {
-    const mockModel: any = {
-      intent: { logIndex: 1, route: { destination: 2n }, hash: intentHash },
-    }
-    jest
-      .spyOn(utilsIntentService, 'getIntentProcessData')
-      .mockResolvedValue({ model: mockModel, solver: {} } as any)
-    jest.spyOn(feeService, 'isRouteFeasible').mockResolvedValue({} as any)
+      expect(fulfillmentQueue.add).not.toHaveBeenCalled()
+    })
 
-    await service.feasableIntent(intentHash)
-
-    expect(fulfillmentQueue.addFulfillIntentJob).toHaveBeenCalledWith({
-      intentHash,
-      chainId: 2,
->>>>>>> 61c3dd29
-    })
-  })
-
-<<<<<<< HEAD
     it('should update the db intent model if the intent is not feasable', async () => {
       jest.spyOn(utilsIntentService, 'getIntentProcessData').mockResolvedValue(mockData as any)
       jest
@@ -166,48 +143,22 @@
         QuoteError.MultiFulfillRoute(),
       )
     })
-=======
-  it('updates model when infeasible', async () => {
-    const mockModel: any = { intent: { route: { destination: 1n }, logIndex: 1 } }
-    jest
-      .spyOn(utilsIntentService, 'getIntentProcessData')
-      .mockResolvedValue({ model: mockModel, solver: {} } as any)
-    jest
-      .spyOn(feeService, 'isRouteFeasible')
-      .mockResolvedValue({ error: QuoteError.MultiFulfillRoute() } as any)
->>>>>>> 61c3dd29
 
-    await service.feasableIntent(intentHash)
-    expect(fulfillmentQueue.addFulfillIntentJob).not.toHaveBeenCalled()
-  })
+    it('queues intent when feasible', async () => {
+      const mockModel: any = {
+        intent: { logIndex: 1, route: { destination: 2n }, hash: intentHash },
+      }
+      jest
+        .spyOn(utilsIntentService, 'getIntentProcessData')
+        .mockResolvedValue({ model: mockModel, solver: {} } as any)
+      jest.spyOn(feeService, 'isRouteFeasible').mockResolvedValue({} as any)
 
-<<<<<<< HEAD
       await feasableIntentService.feasableIntent({ intentHash })
 
-      expect(mockLogDebug).toHaveBeenCalledTimes(2)
-      expect(mockLogDebug).toHaveBeenNthCalledWith(2, {
-        msg: `FeasableIntent intent ${intentHash}`,
-        feasable: true,
-        jobId,
+      expect(fulfillmentQueue.addFulfillIntentJob).toHaveBeenCalledWith({
+        intentHash,
+        chainId: 2,
       })
-      expect(queue.add).toHaveBeenCalledWith(
-        QUEUES.SOURCE_INTENT.jobs.fulfill_intent,
-        { intentHash },
-        {
-          jobId,
-          ...feasableIntentService['intentJobConfig'],
-        },
-      )
     })
-=======
-  it('ignores when model/solver missing and propagates error', async () => {
-    jest.spyOn(utilsIntentService, 'getIntentProcessData').mockResolvedValue(undefined as any)
-    await service.feasableIntent(intentHash)
-    expect(fulfillmentQueue.addFulfillIntentJob).not.toHaveBeenCalled()
-
-    const e = new Error('db')
-    jest.spyOn(utilsIntentService, 'getIntentProcessData').mockResolvedValue({ err: e } as any)
-    await expect(service.feasableIntent(intentHash)).rejects.toThrow(e)
->>>>>>> 61c3dd29
   })
 })