const mockGetTransactionTargetData = jest.fn()
import { Test, TestingModule } from '@nestjs/testing'
import { createMock, DeepMocked } from '@golevelup/ts-jest'
import { TransactionTargetData, UtilsIntentService } from '@/intent/utils-intent.service'
import { ProofService } from '@/prover/proof.service'
import {
  ValidationChecks,
  ValidationService,
  validationsSucceeded,
} from '@/intent/validation.sevice'
import { EcoConfigService } from '@/eco-configs/eco-config.service'
import { entries } from 'lodash'
import { FeeService } from '@/fee/fee.service'
import { FeeConfigType } from '@/eco-configs/eco-config.types'
<<<<<<< HEAD
import { RpcBalanceService } from '@/balance/services/rpc-balance.service'
import { KernelAccountClientService } from '../../transaction/smart-wallets/kernel/kernel-account-client.service'
import { Hex } from 'viem'
=======
import { BalanceService } from '@/balance/balance.service'
>>>>>>> 11a18833
jest.mock('@/intent/utils', () => {
  return {
    ...jest.requireActual('@/intent/utils'),
    getTransactionTargetData: mockGetTransactionTargetData,
  }
})
describe('ValidationService', () => {
  let validationService: ValidationService
  let proofService: DeepMocked<ProofService>
  let feeService: DeepMocked<FeeService>
  let balanceService: DeepMocked<BalanceService>
  let ecoConfigService: DeepMocked<EcoConfigService>
  let balanceService: DeepMocked<RpcBalanceService>
  let kernelAccountClientService: DeepMocked<KernelAccountClientService>
  let utilsIntentService: DeepMocked<UtilsIntentService>
  const mockLogLog = jest.fn()

  beforeEach(async () => {
    const mod: TestingModule = await Test.createTestingModule({
      providers: [
        ValidationService,
        { provide: ProofService, useValue: createMock<ProofService>() },
        { provide: FeeService, useValue: createMock<FeeService>() },
        { provide: BalanceService, useValue: createMock<BalanceService>() },
        { provide: EcoConfigService, useValue: createMock<EcoConfigService>() },
        { provide: RpcBalanceService, useValue: createMock<RpcBalanceService>() },
        { provide: KernelAccountClientService, useValue: createMock<KernelAccountClientService>() },
        { provide: UtilsIntentService, useValue: createMock<UtilsIntentService>() },
      ],
    }).compile()

    validationService = mod.get(ValidationService)
    proofService = mod.get(ProofService)
    feeService = mod.get(FeeService)
    balanceService = mod.get(BalanceService)
    ecoConfigService = mod.get(EcoConfigService)
    balanceService = mod.get(RpcBalanceService)
    kernelAccountClientService = mod.get(KernelAccountClientService)
    utilsIntentService = mod.get(UtilsIntentService)

    validationService['logger'].log = mockLogLog

<<<<<<< HEAD
    // Remove this line since we need to mock it in individual tests
=======
    // Mock default config values to prevent initialization errors
    ecoConfigService.getIntentConfigs.mockReturnValue({ isNativeETHSupported: true } as any)
    ecoConfigService.getEth.mockReturnValue({
      simpleAccount: { minEthBalanceWei: '0' },
    } as any)

    // Mock default solver to prevent null reference errors
    const defaultMockSolver = {
      inboxAddress: '0x123',
      network: 'mainnet',
      fee: {},
      chainID: 10n,
      averageBlockTime: 12000,
      targets: {},
    } as any
    ecoConfigService.getSolver.mockReturnValue(defaultMockSolver)

    // Mock proofService methods to return a valid ProofType by default
    const mockProofType = {
      isHyperlane: () => true,
      isMetalayer: () => false,
    }
    proofService.getProverType.mockReturnValue(mockProofType as any)
    proofService.isIntentExpirationWithinProofMinimumDate.mockReturnValue(true)
>>>>>>> 11a18833
  })

  afterEach(async () => {
    jest.restoreAllMocks()
    mockLogLog.mockClear()
  })

  describe('on initialization', () => {
    it('should set isNativeETHSupported based on config on module init', () => {
      // Test when native is supported
      ecoConfigService.getIntentConfigs.mockReturnValue({ isNativeETHSupported: true } as any)
      validationService.onModuleInit()
      expect(validationService['isNativeETHSupported']).toBe(true)

      // Test when native is not supported
      ecoConfigService.getIntentConfigs.mockReturnValue({ isNativeETHSupported: false } as any)
      validationService.onModuleInit()
      expect(validationService['isNativeETHSupported']).toBe(false)
    })

    it('should set minEthBalanceWei from config on module init', () => {
      const mockMinEthBalance = '500000000000000000' // 0.5 ETH in wei as string
      ecoConfigService.getEth.mockReturnValue({
        simpleAccount: { minEthBalanceWei: mockMinEthBalance },
      } as any)
      ecoConfigService.getIntentConfigs.mockReturnValue({ isNativeETHSupported: true } as any)

      validationService.onModuleInit()

      expect(validationService['minEthBalanceWei']).toBe(BigInt(mockMinEthBalance))
      expect(ecoConfigService.getEth).toHaveBeenCalled()
    })

    it('should handle zero minimum ETH balance configuration', () => {
      ecoConfigService.getEth.mockReturnValue({
        simpleAccount: { minEthBalanceWei: '0' },
      } as any)
      ecoConfigService.getIntentConfigs.mockReturnValue({ isNativeETHSupported: true } as any)

      validationService.onModuleInit()

      expect(validationService['minEthBalanceWei']).toBe(0n)
    })

    it('should handle large minimum ETH balance values', () => {
      const largeMinBalance = '10000000000000000000' // 10 ETH in wei
      ecoConfigService.getEth.mockReturnValue({
        simpleAccount: { minEthBalanceWei: largeMinBalance },
      } as any)
      ecoConfigService.getIntentConfigs.mockReturnValue({ isNativeETHSupported: true } as any)

      validationService.onModuleInit()

      expect(validationService['minEthBalanceWei']).toBe(BigInt(largeMinBalance))
    })
  })

  describe('on validationsSucceeded', () => {
    it('should return false if any validations are false', async () => {
      const validations: ValidationChecks = {
        supportedProver: true,
        supportedNative: true,
        supportedTargets: true,
        supportedTransaction: true,
        validSourceMax: true,
        validTransferLimit: true,
        validExpirationTime: false,
        validDestination: true,
        fulfillOnDifferentChain: true,
        sufficientBalance: true,
      }
      expect(validationsSucceeded(validations)).toBe(false)
    })

    it('should return false if all validations are false', async () => {
      const validations: ValidationChecks = {
        supportedProver: false,
        supportedNative: false,
        supportedTargets: false,
        supportedTransaction: false,
        validSourceMax: false,
        validTransferLimit: false,
        validExpirationTime: false,
        validDestination: false,
        fulfillOnDifferentChain: false,
        sufficientBalance: false,
      }
      expect(validationsSucceeded(validations)).toBe(false)
    })

    it('should return true if all validations are true', async () => {
      const validations: ValidationChecks = {
        supportedProver: true,
        supportedNative: true,
        supportedTargets: true,
        supportedTransaction: true,
        validSourceMax: true,
        validTransferLimit: true,
        validExpirationTime: true,
        validDestination: true,
        fulfillOnDifferentChain: true,
        sufficientBalance: true,
      }
      expect(validationsSucceeded(validations)).toBe(true)
    })
  })

  describe('on individual validation cases', () => {
    describe('on supportedProver', () => {
      const sourceChainID = 1n
      const chainID = 1
      const prover = '0xcf25397DC87C750eEF006101172FFbeAeA98Aa76'
      const unsupportedChain = 2n
      const unsupportedProver = '0x26D2C47c5659aC8a1c4A29A052Fa7B2ccD45Ca43'
      it('should fail if no source intent exists with the models source chain id', async () => {
        const intent = { event: { sourceChainID } } as any
        ecoConfigService.getIntentSources.mockReturnValueOnce([])
        expect(validationService.supportedProver(intent)).toBe(false)
      })

      it('should fail if no source supports the prover', async () => {
        const intent = { event: { sourceChainID }, intent: { reward: { prover } } } as any
        ecoConfigService.getIntentSources.mockReturnValueOnce([
          { provers: [unsupportedProver], chainID } as any,
        ])
        expect(validationService.supportedProver(intent)).toBe(false)
      })

      it('should fail if no source supports the prover on the required chain', async () => {
        const intent = { event: { sourceChainID }, intent: { prover } } as any
        ecoConfigService.getIntentSources.mockReturnValueOnce([
          { provers: [prover], chainID: unsupportedChain } as any,
        ])
        expect(validationService.supportedProver(intent)).toBe(false)
      })

      it('should succeed if a single source supports the prover', async () => {
        // Mock the first call for source chain check
        ecoConfigService.getIntentSources.mockReturnValueOnce([
          { provers: [unsupportedProver], chainID } as any,
          { provers: [prover], chainID } as any,
        ])
        // Mock the second call for destination chain check
        ecoConfigService.getIntentSources.mockReturnValueOnce([
          { provers: [prover], chainID } as any,
        ])
        expect(
          validationService.supportedProver({
            source: Number(sourceChainID),
            destination: Number(chainID),
            prover: prover as any,
          }),
        ).toBe(true)
      })

      it('should succeed if multiple sources supports the prover', async () => {
        // Mock the first call for source chain check
        ecoConfigService.getIntentSources.mockReturnValueOnce([
          { provers: [prover], chainID } as any,
          { provers: [prover], chainID } as any,
        ])
        // Mock the second call for destination chain check
        ecoConfigService.getIntentSources.mockReturnValueOnce([
          { provers: [prover], chainID } as any,
        ])
        expect(
          validationService.supportedProver({
            source: Number(sourceChainID),
            destination: Number(chainID),
            prover: prover as any,
          }),
        ).toBe(true)
      })
    })

    describe('on supportedNative', () => {
      let mockIsNativeIntent: jest.SpyInstance
      let mockEquivalentNativeGas: jest.SpyInstance
      let mockIsNativeETH: jest.SpyInstance

      beforeEach(() => {
        mockIsNativeIntent = jest.spyOn(require('@/intent/utils'), 'isNativeIntent')
        mockEquivalentNativeGas = jest.spyOn(require('@/intent/utils'), 'equivalentNativeGas')
        mockIsNativeETH = jest.spyOn(require('@/intent/utils'), 'isNativeETH')
      })

      afterEach(() => {
        mockIsNativeIntent.mockRestore()
        mockEquivalentNativeGas.mockRestore()
        mockIsNativeETH.mockRestore()
      })

      describe('when native is enabled', () => {
        beforeEach(() => {
          validationService['isNativeETHSupported'] = true
        })

        it('should return true when intent is not native', () => {
          const intent = { route: { calls: [] }, reward: { nativeValue: 0n } } as any
          mockIsNativeIntent.mockReturnValue(false)

          expect(validationService.supportedNative(intent)).toBe(true)
          expect(mockIsNativeIntent).toHaveBeenCalledWith(intent)
        })

        it('should return true if equivalentNativeGas and isNativeETH are true', () => {
          const intent = { route: { calls: [{ value: 100n }] }, reward: { nativeValue: 0n } } as any
          mockIsNativeIntent.mockReturnValue(true)
          mockEquivalentNativeGas.mockReturnValue(true)
          mockIsNativeETH.mockReturnValue(true)
          expect(validationService.supportedNative(intent)).toBe(true)
          expect(mockEquivalentNativeGas).toHaveBeenCalledWith(intent, validationService['logger'])
          expect(mockIsNativeETH).toHaveBeenCalledWith(intent)
        })

        it('should return false if equivalentNativeGas is true and isNativeETH is false', () => {
          const intent = { route: { calls: [{ value: 100n }] }, reward: { nativeValue: 0n } } as any
          mockIsNativeIntent.mockReturnValue(true)
          mockEquivalentNativeGas.mockReturnValue(true)
          mockIsNativeETH.mockReturnValue(false)

          expect(validationService.supportedNative(intent)).toBe(false)
          expect(mockEquivalentNativeGas).toHaveBeenCalledWith(intent, validationService['logger'])
          expect(mockIsNativeETH).toHaveBeenCalledWith(intent)
        })

        it('should return false when intent is native ETH but native ETH is not supported', () => {
          const intent = { route: { calls: [{ value: 100n }] }, reward: { nativeValue: 0n } } as any
          mockIsNativeIntent.mockReturnValue(true)
          mockEquivalentNativeGas.mockReturnValue(true)
          mockIsNativeETH.mockReturnValue(true)
          validationService['isNativeETHSupported'] = false

          expect(validationService.supportedNative(intent)).toBe(false)
        })
      })

      describe('when native is disabled', () => {
        beforeEach(() => {
          validationService['isNativeETHSupported'] = false
        })

        it('should return false when intent is native', () => {
          const intent = { route: { calls: [{ value: 100n }] }, reward: { nativeValue: 0n } } as any
          mockIsNativeIntent.mockReturnValue(true)

          expect(validationService.supportedNative(intent)).toBe(false)
          expect(mockIsNativeIntent).toHaveBeenCalledWith(intent)
        })

        it('should return true when intent is not native', () => {
          const intent = {
            route: { calls: [{ target: '0x1', data: '0x2', value: 0n }] },
            reward: { nativeValue: 0n },
          } as any
          mockIsNativeIntent.mockReturnValue(false)

          expect(validationService.supportedNative(intent)).toBe(true)
          expect(mockIsNativeIntent).toHaveBeenCalledWith(intent)
        })
      })
    })

    describe('on supportedTargets', () => {
      const intent = { route: { calls: [{ target: '0xa1', data: '0x', value: 10n }] } } as any
      const solver = { targets: {} } as any
      let mockGetFunctionTargets: jest.SpyInstance

      beforeEach(() => {
        mockGetFunctionTargets = jest.spyOn(require('@/intent/utils'), 'getFunctionTargets')
      })

      afterEach(() => {
        mockGetFunctionTargets.mockRestore()
      })

      it('should fail if intent has no targets', async () => {
        mockGetFunctionTargets.mockReturnValue([{ target: '0x1', data: '0x' }])
        solver.targets = {}
        expect(validationService.supportedTargets(intent, solver)).toBe(false)
      })

      it('should fail if not all targets are supported on solver', async () => {
        intent.route.calls = [
          { target: '0x1', data: '0x12', value: 0n },
          { target: '0x2', data: '0x3', value: 0n },
        ]
        solver.targets = { [intent.route.calls[0].target]: {} }
        expect(validationService.supportedTargets(intent, solver)).toBe(false)
      })

      it('should succeed if solver has no targets and there are no functional calls', async () => {
        let nativeIntent = { route: { calls: [{ target: '0xa1', data: '0x', value: 10n }] } } as any
        expect(validationService.supportedTargets(nativeIntent, solver)).toBe(true)
        expect(mockGetFunctionTargets).toHaveBeenCalledTimes(1)
      })

      it('should succeed if targets supported ', async () => {
        intent.route.calls = [
          { target: '0x1', data: '0x12', value: 0n },
          { target: '0x2', data: '0x34', value: 0n },
        ]
        solver.targets = { [intent.route.calls[0].target]: {}, [intent.route.calls[1].target]: {} }
        expect(validationService.supportedTargets(intent, solver)).toBe(true)
      })
    })

    describe('on supportedTransaction', () => {
      const intent = { route: { calls: [] } } as any
      const solver = { targets: {} } as any
      it('should fail if there are no calls', async () => {
        intent.route.calls = []
        expect(validationService.supportedTransaction(intent, solver)).toBe(false)
        expect(mockLogLog).toHaveBeenCalledTimes(1)
        expect(mockLogLog).toHaveBeenCalledWith({ msg: 'supportedSelectors: Target/data invalid' })
      })

      it('should fail if not every function call is supported', async () => {
        intent.route.calls = [
          { target: '0x1', data: '0x12', value: 0n },
          { target: '0x2', data: '0x34', value: 0n },
        ]
        mockGetTransactionTargetData.mockImplementation((solver, call) => {
          return call.target == intent.route.calls[0].target
            ? ({} as any as TransactionTargetData)
            : null
        })
        expect(validationService.supportedTransaction(intent, solver)).toBe(false)
      })

      it('should succeed if every call is supported', async () => {
        intent.route.calls = [
          { target: '0x1', data: '0x12', value: 0n },
          { target: '0x2', data: '0x34', value: 0n },
        ]
        mockGetTransactionTargetData.mockReturnValue({} as any as TransactionTargetData)
        expect(validationService.supportedTransaction(intent, solver)).toBe(true)
      })
    })

    describe('on validTransferLimit', () => {
      const defaultFee: FeeConfigType<'linear'> = {
        limit: {
          tokenBase6: 1000n * 10n ** 6n,
          nativeBase18: 1000n * 10n ** 18n,
        },
        algorithm: 'linear',
        constants: {
          token: {
            baseFee: 20_000n,
            tranche: {
              unitFee: 15_000n,
              unitSize: 100_000_000n,
            },
          },
          native: {
            baseFee: 6_000n,
            tranche: {
              unitFee: 5_000n,
              unitSize: 30_000_000n,
            },
          },
        },
      }
      it('should return false if feeService does', async () => {
        const error = new Error('error here')
        const intent = { hash: '0x123', route: { source: 11 } } as any
        jest
          .spyOn(feeService, 'getTotalFill')
          .mockResolvedValueOnce({ totalFillNormalized: { token: 1n, native: 2n }, error })
<<<<<<< HEAD
        expect(
          await validationService.validTransferLimit({
            route: { source: 1n },
            hash: '0xTestHash',
          } as any),
        ).toBe(false)
=======
        expect(await validationService.validTransferLimit(intent)).toBe(false)
>>>>>>> 11a18833
      })

      it('should return false if the total fill above the max fill', async () => {
        const mockFeeConfig = jest.fn().mockReturnValue(defaultFee)
        feeService.getFeeConfig = mockFeeConfig
        jest.spyOn(feeService, 'getTotalFill').mockResolvedValueOnce({
          totalFillNormalized: { token: defaultFee.limit.tokenBase6 + 1n, native: 0n },
        })
        expect(await validationService.validTransferLimit({} as any)).toBe(false)
        expect(mockFeeConfig).toHaveBeenCalledTimes(1)

        jest.spyOn(feeService, 'getTotalFill').mockResolvedValueOnce({
          totalFillNormalized: { token: 0n, native: defaultFee.limit.nativeBase18 + 1n },
        })
        expect(await validationService.validTransferLimit({} as any)).toBe(false)
        expect(mockFeeConfig).toHaveBeenCalledTimes(2)

        jest.spyOn(feeService, 'getTotalFill').mockResolvedValueOnce({
          totalFillNormalized: {
            token: defaultFee.limit.tokenBase6 + 1n,
            native: defaultFee.limit.nativeBase18 + 1n,
          },
        })
        expect(await validationService.validTransferLimit({} as any)).toBe(false)
        expect(mockFeeConfig).toHaveBeenCalledTimes(3)
      })

      it('should return true if no error and the total fill is below max fill', async () => {
        const mockFeeConfig = jest.fn().mockReturnValue(defaultFee)
        feeService.getFeeConfig = mockFeeConfig

        jest.spyOn(feeService, 'getTotalFill').mockResolvedValueOnce({
          totalFillNormalized: {
            token: defaultFee.limit.tokenBase6,
            native: defaultFee.limit.nativeBase18,
          },
        })
        expect(await validationService.validTransferLimit({} as any)).toBe(true)
        expect(mockFeeConfig).toHaveBeenCalledTimes(1)
      })
    })

    describe('on validSourceMax', () => {
      const mockSolver = {
        chainID: 1,
        nativeMax: 1000000000000000000n, // 1 ETH max native balance
        targets: {
          '0xToken1': {
            contractType: 'erc20',
            selectors: ['transfer(address,uint256)'],
            minBalance: 100,
            targetBalance: 1000,
            maxBalance: 5000,
          },
          '0xToken2': {
            contractType: 'erc20',
            selectors: ['transfer(address,uint256)'],
            minBalance: 50,
            targetBalance: 500,
            maxBalance: 2500,
          },
          '0xTokenNoMax': {
            contractType: 'erc20',
            selectors: ['transfer(address,uint256)'],
            minBalance: 100,
            targetBalance: 1000,
            // No maxBalance property
          },
        },
      } as any

      const mockIntent = {
        route: {
          source: 1n,
          calls: [], // Add empty calls array
        },
        reward: {
          tokens: [
            { token: '0xToken1', amount: 1000000n }, // 1 token with 6 decimals
            { token: '0xToken2', amount: 500000n }, // 0.5 token with 6 decimals
          ],
          nativeValue: 0n, // Add native value for native balance checks
        },
        hash: '0xIntentHash',
      } as any

      beforeEach(() => {
        jest.clearAllMocks()

        // Mock kernel client service for native balance checks
        const mockKernelClient = {
          kernelAccount: { address: '0xWalletAddress' },
          getBalance: jest.fn().mockResolvedValue(500000000000000000n), // 0.5 ETH current balance
        }
        kernelAccountClientService.getClient.mockResolvedValue(mockKernelClient as any)
      })

      it('should return false when no solver found for source chain', async () => {
        ecoConfigService.getSolver.mockReturnValue(undefined)

        const result = await validationService.validSourceMax(mockIntent)

        expect(result).toBe(false)
        expect(ecoConfigService.getSolver).toHaveBeenCalledWith(mockIntent.route.source)
      })

      it('should return true when no maxBalance is configured for any reward tokens', async () => {
        const intentWithNoMaxTokens = {
          ...mockIntent,
          reward: {
            tokens: [{ token: '0xTokenNoMax', amount: 1000000n }],
            nativeValue: 0n,
          },
        }

        ecoConfigService.getSolver.mockReturnValue(mockSolver)

        const result = await validationService.validSourceMax(intentWithNoMaxTokens)

        expect(result).toBe(true)
        expect(ecoConfigService.getSolver).toHaveBeenCalledWith(mockIntent.route.source)
      })

      it('should return true when projected balance does not exceed maxBalance', async () => {
        ecoConfigService.getSolver.mockReturnValue(mockSolver)

        // Mock current balances - well under maxBalance
        balanceService.fetchTokenBalance
          .mockResolvedValueOnce({
            address: '0xToken1',
            balance: 1000000n, // 1 token current balance
            decimals: 6,
            blockNumber: 12345n,
            blockHash: '0xabcd1234' as Hex,
          })
          .mockResolvedValueOnce({
            address: '0xToken2',
            balance: 500000n, // 0.5 token current balance
            decimals: 6,
            blockNumber: 12345n,
            blockHash: '0xabcd1234' as Hex,
          })

        const result = await validationService.validSourceMax(mockIntent)

        expect(result).toBe(true)
        expect(balanceService.fetchTokenBalance).toHaveBeenCalledTimes(2)
        expect(balanceService.fetchTokenBalance).toHaveBeenCalledWith(1, '0xToken1')
        expect(balanceService.fetchTokenBalance).toHaveBeenCalledWith(1, '0xToken2')
      })

      it('should return false when projected balance exceeds maxBalance', async () => {
        ecoConfigService.getSolver.mockReturnValue(mockSolver)

        // Mock current balance that would exceed maxBalance when added to reward
        balanceService.fetchTokenBalance.mockResolvedValueOnce({
          address: '0xToken1',
          balance: 4500000000n, // 4500 tokens current balance (maxBalance is 5000)
          decimals: 6,
          blockNumber: 12345n,
          blockHash: '0xabcd1234' as Hex,
        })

        const result = await validationService.validSourceMax(mockIntent)

        expect(result).toBe(false)
        expect(balanceService.fetchTokenBalance).toHaveBeenCalledWith(1, '0xToken1')
        // Note: Both token validation and native validation run, so may be called more than once
        expect(balanceService.fetchTokenBalance).toHaveBeenCalled()
      })

      it('should handle different token decimals correctly', async () => {
        const intentWith18Decimals = {
          ...mockIntent,
          reward: {
            tokens: [{ token: '0xToken1', amount: 1000000000000000000n }], // 1 token with 18 decimals
            nativeValue: 0n,
          },
        }

        const solverWith18Decimals = {
          ...mockSolver,
          targets: {
            '0xToken1': {
              ...mockSolver.targets['0xToken1'],
              maxBalance: 5000, // Still 5000 in dollar units
            },
          },
        }

        ecoConfigService.getSolver.mockReturnValue(solverWith18Decimals)
        balanceService.fetchTokenBalance.mockResolvedValueOnce({
          address: '0xToken1',
          balance: 1000000000000000000n, // 1 token current balance
          decimals: 18,
          blockNumber: 12345n,
          blockHash: '0xabcd1234' as Hex,
        })

        const result = await validationService.validSourceMax(intentWith18Decimals)

        expect(result).toBe(true)
      })

      it('should return false on balance service error', async () => {
        ecoConfigService.getSolver.mockReturnValue(mockSolver)
        balanceService.fetchTokenBalance.mockRejectedValueOnce(new Error('Balance fetch failed'))

        const result = await validationService.validSourceMax(mockIntent)

        expect(result).toBe(false)
      })

      it('should skip validation for tokens not in solver targets', async () => {
        const intentWithUnknownToken = {
          ...mockIntent,
          reward: {
            tokens: [
              { token: '0xToken1', amount: 1000000n },
              { token: '0xUnknownToken', amount: 1000000n }, // Not in solver targets
            ],
            nativeValue: 0n,
          },
        }

        ecoConfigService.getSolver.mockReturnValue(mockSolver)
        balanceService.fetchTokenBalance.mockResolvedValueOnce({
          address: '0xToken1',
          balance: 1000000n,
          decimals: 6,
          blockNumber: 12345n,
          blockHash: '0xabcd1234' as Hex,
        })

        const result = await validationService.validSourceMax(intentWithUnknownToken)

        expect(result).toBe(true)
        // Should only call balance service for known token
        expect(balanceService.fetchTokenBalance).toHaveBeenCalledTimes(1)
        expect(balanceService.fetchTokenBalance).toHaveBeenCalledWith(1, '0xToken1')
      })

      it('should validate multiple reward tokens correctly', async () => {
        ecoConfigService.getSolver.mockReturnValue(mockSolver)

        // Mock balances for both tokens - both within limits
        balanceService.fetchTokenBalance
          .mockResolvedValueOnce({
            address: '0xToken1',
            balance: 2000000000n, // 2000 tokens
            decimals: 6,
            blockNumber: 12345n,
            blockHash: '0xabcd1234' as Hex,
          })
          .mockResolvedValueOnce({
            address: '0xToken2',
            balance: 1000000000n, // 1000 tokens
            decimals: 6,
            blockNumber: 12345n,
            blockHash: '0xabcd1234' as Hex,
          })

        const result = await validationService.validSourceMax(mockIntent)

        expect(result).toBe(true)
        expect(balanceService.fetchTokenBalance).toHaveBeenCalledTimes(2)
      })

      it('should use correct normalization for maxBalance', async () => {
        const solverWithCustomBalance = {
          ...mockSolver,
          targets: {
            '0xToken1': {
              ...mockSolver.targets['0xToken1'],
              maxBalance: 1000, // 1000 dollar units
            },
          },
        }

        ecoConfigService.getSolver.mockReturnValue(solverWithCustomBalance)
        balanceService.fetchTokenBalance.mockResolvedValueOnce({
          address: '0xToken1',
          balance: 999000000n, // 999 tokens (just under 1000)
          decimals: 6,
          blockNumber: 12345n,
          blockHash: '0xabcd1234' as Hex,
        })

        const result = await validationService.validSourceMax(mockIntent)

        expect(result).toBe(true)

        // Test case where it would exceed
        balanceService.fetchTokenBalance.mockResolvedValueOnce({
          address: '0xToken1',
          balance: 999500000n, // 999.5 tokens, would become 1000.5 after reward
          decimals: 6,
          blockNumber: 12345n,
          blockHash: '0xabcd1234' as Hex,
        })

        const result2 = await validationService.validSourceMax(mockIntent)

        expect(result2).toBe(false)
      })
    })

    describe('on validExpirationTime', () => {
      //mostly covered in utilsIntentService
      it('should return whatever UtilsIntentService does', async () => {
        const intent = { reward: { deadline: 100, prover: '0x123' }, route: { source: 11 } } as any
        proofService.isIntentExpirationWithinProofMinimumDate.mockReturnValueOnce(true)
        expect(validationService['validExpirationTime'](intent)).toBe(true)
        proofService.isIntentExpirationWithinProofMinimumDate.mockReturnValueOnce(false)
        expect(validationService['validExpirationTime'](intent)).toBe(false)
      })
    })

    describe('on validDestination', () => {
      it('should fail if destination is not supported', async () => {
        const intent = { route: { destination: 10n } } as any
        ecoConfigService.getSupportedChains.mockReturnValueOnce([11n, 12n])
        expect(validationService['validDestination'](intent)).toBe(false)
      })

      it('should fail if destination is not supported', async () => {
        const intent = { route: { destination: 10n } } as any
        ecoConfigService.getSupportedChains.mockReturnValueOnce([10n, 12n])
        expect(validationService['validDestination'](intent)).toBe(true)
      })
    })

    describe('on fulfillOnDifferentChain', () => {
      it('should fail if the fulfillment is on the same chain as the event', async () => {
        const intent = {
          route: { destination: 10, source: 10 },
        } as any
        expect(validationService['fulfillOnDifferentChain'](intent)).toBe(false)
      })

      it('should succeed if the fulfillment is on a different chain as the event', async () => {
        const intent = {
          route: { destination: 10, source: 20 },
        } as any
        expect(validationService['fulfillOnDifferentChain'](intent)).toBe(true)
      })
    })

    describe('on hasSufficientBalance', () => {
      const mockIntent = {
        hash: '0x123',
        route: {
          destination: 10,
          tokens: [
            { token: '0xToken1', amount: 1000n },
            { token: '0xToken2', amount: 2000n },
          ],
          calls: [
            { target: '0x1', data: '0x', value: 100n },
            { target: '0x2', data: '0x', value: 200n },
          ],
        },
      } as any

      it('should return true when solver has sufficient token and native balances', async () => {
        balanceService.fetchTokenBalances.mockResolvedValue({
          '0xToken1': { address: '0xToken1', balance: 1500n, decimals: 6 },
          '0xToken2': { address: '0xToken2', balance: 2500n, decimals: 6 },
        })
        balanceService.getNativeBalance.mockResolvedValue(500n)

        const result = await validationService['hasSufficientBalance'](mockIntent)
        expect(result).toBe(true)
        expect(balanceService.fetchTokenBalances).toHaveBeenCalledWith(10, ['0xToken1', '0xToken2'])
        expect(balanceService.getNativeBalance).toHaveBeenCalledWith(10, 'kernel')
      })

      it('should return false when solver has insufficient token balance', async () => {
        balanceService.fetchTokenBalances.mockResolvedValue({
          '0xToken1': { address: '0xToken1', balance: 500n, decimals: 6 }, // insufficient
          '0xToken2': { address: '0xToken2', balance: 2500n, decimals: 6 },
        })
        balanceService.getNativeBalance.mockResolvedValue(500n)

        const result = await validationService['hasSufficientBalance'](mockIntent)
        expect(result).toBe(false)
      })

      it('should return false when solver has insufficient native balance', async () => {
        balanceService.fetchTokenBalances.mockResolvedValue({
          '0xToken1': { address: '0xToken1', balance: 1500n, decimals: 6 },
          '0xToken2': { address: '0xToken2', balance: 2500n, decimals: 6 },
        })
        balanceService.getNativeBalance.mockResolvedValue(250n) // insufficient for 300n total

        const result = await validationService['hasSufficientBalance'](mockIntent)
        expect(result).toBe(false)
      })

      it('should return false when token balance is missing', async () => {
        balanceService.fetchTokenBalances.mockResolvedValue({
          '0xToken1': { address: '0xToken1', balance: 1500n, decimals: 6 },
          // Missing '0xToken2'
        })
        balanceService.getNativeBalance.mockResolvedValue(500n)

        const result = await validationService['hasSufficientBalance'](mockIntent)
        expect(result).toBe(false)
      })

      it('should return true when there are no native value calls', async () => {
        const intentWithoutNative = {
          ...mockIntent,
          route: {
            ...mockIntent.route,
            calls: [
              { target: '0x1', data: '0x', value: 0n },
              { target: '0x2', data: '0x', value: 0n },
            ],
          },
        }

        balanceService.fetchTokenBalances.mockResolvedValue({
          '0xToken1': { address: '0xToken1', balance: 1500n, decimals: 6 },
          '0xToken2': { address: '0xToken2', balance: 2500n, decimals: 6 },
        })

        const result = await validationService['hasSufficientBalance'](intentWithoutNative)
        expect(result).toBe(true)
        expect(balanceService.getNativeBalance).not.toHaveBeenCalled()
      })

      it('should return false when balance service throws an error', async () => {
        balanceService.fetchTokenBalances.mockRejectedValue(new Error('Network error'))

        const result = await validationService['hasSufficientBalance'](mockIntent)
        expect(result).toBe(false)
      })

      it('should handle calls without value property', async () => {
        const intentWithMixedCalls = {
          ...mockIntent,
          route: {
            ...mockIntent.route,
            calls: [
              { target: '0x1', data: '0x', value: 100n },
              { target: '0x2', data: '0x' }, // no value property
              { target: '0x3', data: '0x', value: 200n },
            ],
          },
        }

        balanceService.fetchTokenBalances.mockResolvedValue({
          '0xToken1': { address: '0xToken1', balance: 1500n, decimals: 6 },
          '0xToken2': { address: '0xToken2', balance: 2500n, decimals: 6 },
        })
        balanceService.getNativeBalance.mockResolvedValue(500n)

        const result = await validationService['hasSufficientBalance'](intentWithMixedCalls)
        expect(result).toBe(true)
        expect(balanceService.getNativeBalance).toHaveBeenCalledWith(10, 'kernel')
      })

      it('should correctly handle token minimum balance requirements with solver targets', async () => {
        const mockSolver = {
          inboxAddress: '0x123',
          network: 'mainnet',
          fee: {},
          chainID: 10n,
          averageBlockTime: 12000,
          targets: {
            '0xToken1': { minBalance: 50 }, // $50 minimum
            '0xToken2': { minBalance: 100 }, // $100 minimum
          },
        } as any
        ecoConfigService.getSolver.mockReturnValue(mockSolver)

        const intentWithTokens = {
          ...mockIntent,
          route: {
            ...mockIntent.route,
            tokens: [
              { token: '0xToken1', amount: 1000n }, // requesting 1000 units
              { token: '0xToken2', amount: 500n }, // requesting 500 units
            ],
            calls: [], // no native calls
          },
        }

        balanceService.fetchTokenBalances.mockResolvedValue({
          // Token1: balance 1100, minReq 50 (normalized to token decimals), available = 1100-50 = 1050, need 1000 ✓
          '0xToken1': { address: '0xToken1', balance: 1100n, decimals: 6 },
          // Token2: balance 550, minReq 100 (normalized to token decimals), available = 550-100 = 450, need 500 ✗
          '0xToken2': { address: '0xToken2', balance: 550n, decimals: 6 },
        })

        const result = await validationService['hasSufficientBalance'](intentWithTokens)
        expect(result).toBe(false) // Should fail because Token2 insufficient after min balance
      })

      it('should pass when solver has no specific minimum balance requirements for tokens', async () => {
        const mockSolver = {
          inboxAddress: '0x123',
          network: 'mainnet',
          fee: {},
          chainID: 10n,
          averageBlockTime: 12000,
          targets: {
            '0xToken1': {}, // no minBalance specified, defaults to 0
            '0xToken2': { minBalance: 0 }, // explicitly 0
          },
        } as any
        ecoConfigService.getSolver.mockReturnValue(mockSolver)

        const intentWithTokens = {
          ...mockIntent,
          route: {
            ...mockIntent.route,
            tokens: [
              { token: '0xToken1', amount: 1000n },
              { token: '0xToken2', amount: 500n },
            ],
            calls: [],
          },
        }

        balanceService.fetchTokenBalances.mockResolvedValue({
          '0xToken1': { address: '0xToken1', balance: 1000n, decimals: 6 }, // exactly enough
          '0xToken2': { address: '0xToken2', balance: 500n, decimals: 6 }, // exactly enough
        })

        const result = await validationService['hasSufficientBalance'](intentWithTokens)
        expect(result).toBe(true)
      })

      it('should log warning when native balance is insufficient', async () => {
        const mockLogWarn = jest.fn()
        validationService['logger'].warn = mockLogWarn

        // Mock solver
        const mockSolver = {
          inboxAddress: '0x123',
          network: 'mainnet',
          fee: {},
          chainID: 10n,
          averageBlockTime: 12000,
          targets: {},
        } as any
        ecoConfigService.getSolver.mockReturnValue(mockSolver)

        const intentWithNativeValue = {
          hash: '0xTestHash',
          route: {
            destination: 10,
            tokens: [],
            calls: [{ target: '0x1', data: '0x', value: 100n }],
          },
        } as any

        balanceService.fetchTokenBalances.mockResolvedValue({})
        // Only 50n available, but need 100n
        balanceService.getNativeBalance.mockResolvedValue(50n)

        const result = await validationService['hasSufficientBalance'](intentWithNativeValue)

        expect(result).toBe(false)
        expect(mockLogWarn).toHaveBeenCalledWith(
          expect.objectContaining({
            msg: 'hasSufficientBalance: Insufficient native balance',
            required: '100',
            available: '50',
            intentHash: '0xTestHash',
            destination: 10,
          }),
        )
      })

      it('should log warning when token balance is insufficient after minimum balance check', async () => {
        const mockLogWarn = jest.fn()
        validationService['logger'].warn = mockLogWarn

        const mockSolver = {
          inboxAddress: '0x123',
          network: 'mainnet',
          fee: {},
          chainID: 10n,
          averageBlockTime: 12000,
          targets: {
            '0xToken1': { minBalance: 100 },
          },
        } as any
        ecoConfigService.getSolver.mockReturnValue(mockSolver)

        const intentWithTokens = {
          hash: '0xTestHash',
          route: {
            destination: 10,
            tokens: [{ token: '0xToken1', amount: 1000n }],
            calls: [],
          },
        } as any

        balanceService.fetchTokenBalances.mockResolvedValue({
          '0xToken1': { address: '0xToken1', balance: 500n, decimals: 6 },
        })

        const result = await validationService['hasSufficientBalance'](intentWithTokens)

        expect(result).toBe(false)
        expect(mockLogWarn).toHaveBeenCalledWith(
          expect.objectContaining({
            msg: 'hasSufficientBalance: Insufficient token balance',
            token: '0xToken1',
            required: '1000',
            available: '500',
            intentHash: '0xTestHash',
            destination: 10,
          }),
        )
      })

      it('should return false and log warning when no solver found for destination chain', async () => {
        const mockLogWarn = jest.fn()
        validationService['logger'].warn = mockLogWarn

        ecoConfigService.getSolver.mockReturnValue(undefined) // No solver found

        const intentWithTokens = {
          hash: '0xTestHash',
          route: {
            destination: 999, // non-existent chain
            tokens: [{ token: '0xToken1', amount: 1000n }],
            calls: [],
          },
        } as any

        balanceService.fetchTokenBalances.mockResolvedValue({
          '0xToken1': { address: '0xToken1', balance: 1500n, decimals: 6 },
        })

        const result = await validationService['hasSufficientBalance'](intentWithTokens)

        expect(result).toBe(false)
        expect(mockLogWarn).toHaveBeenCalledWith(
          expect.objectContaining({
            msg: 'hasSufficientBalance: No solver targets found',
            intentHash: '0xTestHash',
            destination: 999,
          }),
        )
      })
    })
  })

  describe('on assertValidations', () => {
    const updateInvalidIntentModel = jest.fn()
    const assetCases: Record<keyof ValidationChecks, string> = {
      supportedProver: 'supportedProver',
      supportedNative: 'supportedNative',
      supportedTargets: 'supportedTargets',
      supportedTransaction: 'supportedTransaction',
      validSourceMax: 'validSourceMax',
      validTransferLimit: 'validTransferLimit',
      validExpirationTime: 'validExpirationTime',
      validDestination: 'validDestination',
      fulfillOnDifferentChain: 'fulfillOnDifferentChain',
      sufficientBalance: 'sufficientBalance',
    }
    beforeEach(() => {
      utilsIntentService.updateInvalidIntentModel = updateInvalidIntentModel
    })

    afterEach(() => {
      jest.clearAllMocks()
    })

    entries(assetCases).forEach(([fun, boolVarName]: [string, string]) => {
      it(`should fail on ${fun}`, async () => {
        const intent = {
          reward: {
            creator: '0xa',
            prover: '0xb',
            deadline: 100,
            tokens: [
              { token: '0x1', amount: 1n },
              { token: '0x2', amount: 2n },
            ],
          },
          route: {
            salt: '0x1',
            destination: 10,
            source: 11,
            calls: [],
            tokens: [
              { token: '0x1', amount: 1n },
              { token: '0x2', amount: 2n },
            ],
          },
        } as any
        const solver = { targets: {} } as any
        const logObj = entries(assetCases).reduce(
          (ac, [, a]) => ({ ...ac, [a]: a == boolVarName }),
          {},
        )
        if (boolVarName == 'fulfillOnDifferentChain') {
          intent.route.destination = intent.route.source
        }
        const now = new Date()
        proofService.getProofMinimumDate = jest.fn().mockReturnValueOnce(now)

        // Mock getIntentSources to return empty array to make checkProverWhitelisted return false
        ecoConfigService.getIntentSources.mockReturnValue([])

        validationService[fun] = jest.fn().mockReturnValueOnce(false)
        const validations = await validationService['assertValidations'](intent, solver)
        expect(validations[boolVarName]).toBe(false)
      })
    })
  })
})<|MERGE_RESOLUTION|>--- conflicted
+++ resolved
@@ -12,13 +12,9 @@
 import { entries } from 'lodash'
 import { FeeService } from '@/fee/fee.service'
 import { FeeConfigType } from '@/eco-configs/eco-config.types'
-<<<<<<< HEAD
 import { RpcBalanceService } from '@/balance/services/rpc-balance.service'
 import { KernelAccountClientService } from '../../transaction/smart-wallets/kernel/kernel-account-client.service'
 import { Hex } from 'viem'
-=======
-import { BalanceService } from '@/balance/balance.service'
->>>>>>> 11a18833
 jest.mock('@/intent/utils', () => {
   return {
     ...jest.requireActual('@/intent/utils'),
@@ -29,7 +25,6 @@
   let validationService: ValidationService
   let proofService: DeepMocked<ProofService>
   let feeService: DeepMocked<FeeService>
-  let balanceService: DeepMocked<BalanceService>
   let ecoConfigService: DeepMocked<EcoConfigService>
   let balanceService: DeepMocked<RpcBalanceService>
   let kernelAccountClientService: DeepMocked<KernelAccountClientService>
@@ -42,7 +37,7 @@
         ValidationService,
         { provide: ProofService, useValue: createMock<ProofService>() },
         { provide: FeeService, useValue: createMock<FeeService>() },
-        { provide: BalanceService, useValue: createMock<BalanceService>() },
+        { provide: RpcBalanceService, useValue: createMock<RpcBalanceService>() },
         { provide: EcoConfigService, useValue: createMock<EcoConfigService>() },
         { provide: RpcBalanceService, useValue: createMock<RpcBalanceService>() },
         { provide: KernelAccountClientService, useValue: createMock<KernelAccountClientService>() },
@@ -53,7 +48,7 @@
     validationService = mod.get(ValidationService)
     proofService = mod.get(ProofService)
     feeService = mod.get(FeeService)
-    balanceService = mod.get(BalanceService)
+    balanceService = mod.get(RpcBalanceService)
     ecoConfigService = mod.get(EcoConfigService)
     balanceService = mod.get(RpcBalanceService)
     kernelAccountClientService = mod.get(KernelAccountClientService)
@@ -61,9 +56,6 @@
 
     validationService['logger'].log = mockLogLog
 
-<<<<<<< HEAD
-    // Remove this line since we need to mock it in individual tests
-=======
     // Mock default config values to prevent initialization errors
     ecoConfigService.getIntentConfigs.mockReturnValue({ isNativeETHSupported: true } as any)
     ecoConfigService.getEth.mockReturnValue({
@@ -88,7 +80,6 @@
     }
     proofService.getProverType.mockReturnValue(mockProofType as any)
     proofService.isIntentExpirationWithinProofMinimumDate.mockReturnValue(true)
->>>>>>> 11a18833
   })
 
   afterEach(async () => {
@@ -459,16 +450,7 @@
         jest
           .spyOn(feeService, 'getTotalFill')
           .mockResolvedValueOnce({ totalFillNormalized: { token: 1n, native: 2n }, error })
-<<<<<<< HEAD
-        expect(
-          await validationService.validTransferLimit({
-            route: { source: 1n },
-            hash: '0xTestHash',
-          } as any),
-        ).toBe(false)
-=======
         expect(await validationService.validTransferLimit(intent)).toBe(false)
->>>>>>> 11a18833
       })
 
       it('should return false if the total fill above the max fill', async () => {
