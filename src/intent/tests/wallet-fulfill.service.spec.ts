--- conflicted
+++ resolved
@@ -14,14 +14,9 @@
 import { ProofService } from '@/prover/proof.service'
 import { RewardDataModel } from '@/intent/schemas/reward-data.schema'
 import { Test, TestingModule } from '@nestjs/testing'
-<<<<<<< HEAD
 import { UtilsIntentService } from '@/intent/utils-intent.service'
 import { WalletFulfillService } from '@/intent/wallet-fulfill.service'
-=======
-import { UtilsIntentService } from '../utils-intent.service'
-import { WalletFulfillService } from '../wallet-fulfill.service'
 import { EcoAnalyticsService } from '@/analytics'
->>>>>>> 2cb8b3a8
 
 jest.mock('viem', () => {
   return {
