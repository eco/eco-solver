const mockEncodeFunctionData = jest.fn()
const mockGetTransactionTargetData = jest.fn()
const mockEncodeAbiParameters = jest.fn()
const mockGetChainConfig = jest.fn()
<<<<<<< HEAD
=======
import { Test, TestingModule } from '@nestjs/testing'
import { Hex, zeroAddress, pad } from 'viem'
>>>>>>> 3fe23963
import { createMock, DeepMocked } from '@golevelup/ts-jest'
import { CrowdLiquidityService } from '../crowd-liquidity.service'
import { EcoConfigService } from '@/eco-configs/eco-config.service'
import { EcoError } from '@/common/errors/eco-error'
import { FeeService } from '@/fee/fee.service'
import { Hex, zeroAddress, pad } from 'viem'
import { IntentDataModel } from '@/intent/schemas/intent-data.schema'
import { IntentSourceModel } from '@/intent/schemas/intent-source.schema'
import { KernelAccountClientService } from '@/transaction/smart-wallets/kernel/kernel-account-client.service'
import { ProofService } from '@/prover/proof.service'
import { RewardDataModel } from '../schemas/reward-data.schema'
import { Test, TestingModule } from '@nestjs/testing'
import { UtilsIntentService } from '../utils-intent.service'
import { WalletFulfillService } from '../wallet-fulfill.service'
<<<<<<< HEAD
=======
import { CrowdLiquidityService } from '../crowd-liquidity.service'
import { KernelAccountClientService } from '@/transaction/smart-wallets/kernel/kernel-account-client.service'
import { FeeService } from '@/fee/fee.service'
import { IntentDataModel } from '@/intent/schemas/intent-data.schema'
import { RewardDataModel } from '../schemas/reward-data.schema'
>>>>>>> 3fe23963

jest.mock('viem', () => {
  return {
    ...jest.requireActual('viem'),
    encodeFunctionData: mockEncodeFunctionData,
    encodeAbiParameters: mockEncodeAbiParameters,
  }
})

jest.mock('@/intent/utils', () => {
  return {
    ...jest.requireActual('@/intent/utils'),
    getTransactionTargetData: mockGetTransactionTargetData,
  }
})

jest.mock('@/eco-configs/utils', () => {
  return {
    ...jest.requireActual('@/eco-configs/utils'),
    getChainConfig: mockGetChainConfig,
  }
})
describe('WalletFulfillService', () => {
  const address1 = '0x1111111111111111111111111111111111111111'
  const address2 = '0x2222222222222222222222222222222222222222'
  const address3 = '0x3333333333333333333333333333333333333333'

  let fulfillIntentService: WalletFulfillService
  let accountClientService: DeepMocked<KernelAccountClientService>
  let proofService: DeepMocked<ProofService>
  let feeService: DeepMocked<FeeService>
  let utilsIntentService: DeepMocked<UtilsIntentService>
  let ecoConfigService: DeepMocked<EcoConfigService>
  let mockFinalFeasibilityCheck: jest.SpyInstance<Promise<void>, [intent: IntentDataModel], any>
  const mockLogDebug = jest.fn()
  const mockLogLog = jest.fn()
  const mockLogError = jest.fn()

  beforeEach(async () => {
    const chainMod: TestingModule = await Test.createTestingModule({
      providers: [
        WalletFulfillService,
        { provide: KernelAccountClientService, useValue: createMock<KernelAccountClientService>() },
        { provide: ProofService, useValue: createMock<ProofService>() },
        { provide: FeeService, useValue: createMock<FeeService>() },
        { provide: UtilsIntentService, useValue: createMock<UtilsIntentService>() },
        { provide: EcoConfigService, useValue: createMock<EcoConfigService>() },
        { provide: CrowdLiquidityService, useValue: createMock<EcoConfigService>() },
      ],
    }).compile()

    fulfillIntentService = chainMod.get(WalletFulfillService)
    accountClientService = chainMod.get(KernelAccountClientService)
    proofService = chainMod.get(ProofService)
    feeService = chainMod.get(FeeService)
    utilsIntentService = chainMod.get(UtilsIntentService)
    ecoConfigService = chainMod.get(EcoConfigService)

    fulfillIntentService['logger'].debug = mockLogDebug
    fulfillIntentService['logger'].log = mockLogLog
    fulfillIntentService['logger'].error = mockLogError

    // make sure it returns something real
    fulfillIntentService['getHyperlaneFee'] = jest.fn().mockReturnValue(0n)
  })
  const hash = address1
  const claimant = address2
  const solver = { inboxAddress: address1, chainID: 8453n } as any
  const model = {
    intent: {
      route: { hash, destination: 1n, getHash: () => '0x6543' },
      reward: { getHash: () => '0x123abc' },
      getHash: () => {
        return { intentHash: '0xaaaa999' }
      },
    },
    event: { sourceChainID: 11111 },
  } as any
  const emptyTxs = [{ data: undefined, to: hash, value: 0n }]

  beforeEach(async () => {
    //dont have it throw
    mockFinalFeasibilityCheck = jest
      .spyOn(fulfillIntentService, 'finalFeasibilityCheck')
      .mockResolvedValue()
  })
  afterEach(async () => {
    // restore the spy created with spyOn
    jest.restoreAllMocks()
    mockLogDebug.mockClear()
    mockLogLog.mockClear()
    mockLogError.mockClear()
    mockEncodeFunctionData.mockClear()
    delete (model as any).status
    delete (model as any).receipt
  })

  describe('on fulfill', () => {
    describe('on setup', () => {
      it('should set the claimant for the fulfill', async () => {
        jest.spyOn(accountClientService, 'getClient').mockImplementation((): any =>
          Promise.resolve({
            execute: jest.fn().mockResolvedValue(hash),
            waitForTransactionReceipt: jest.fn().mockResolvedValue({ transactionHash: hash }),
          }),
        )

        utilsIntentService.getIntentProcessData = jest.fn().mockResolvedValue({ model, solver })
        const mockGetFulfillIntentTx = jest.fn()
        fulfillIntentService['getFulfillIntentTx'] = mockGetFulfillIntentTx
        fulfillIntentService['getTransactionsForTargets'] = jest.fn().mockReturnValue([])
        jest.spyOn(ecoConfigService, 'getEth').mockReturnValue({ claimant } as any)
        expect(await fulfillIntentService.fulfill(model, solver)).toBe(hash)
        expect(mockGetFulfillIntentTx).toHaveBeenCalledWith(solver.inboxAddress, model)
      })

      it('should throw if the finalFeasibilityCheck throws', async () => {
        const error = new Error('stuff went bad')
        utilsIntentService.getIntentProcessData = jest.fn().mockResolvedValue({ model, solver })
        const mockGetFulfillIntentTx = jest.fn()
        fulfillIntentService['getFulfillIntentTx'] = mockGetFulfillIntentTx
        fulfillIntentService['getTransactionsForTargets'] = jest.fn().mockReturnValue([])
        jest.spyOn(ecoConfigService, 'getEth').mockReturnValue({ claimant } as any)
        jest.spyOn(fulfillIntentService, 'finalFeasibilityCheck').mockImplementation(async () => {
          throw error
        })

        await expect(() => fulfillIntentService.fulfill(model, solver)).rejects.toThrow(error)
      })
    })

    describe('on failed execution', () => {
      it('should bubble up the thrown error', async () => {
        const error = new Error('stuff went bad')
        utilsIntentService.getIntentProcessData = jest.fn().mockResolvedValue({ model, solver })
        fulfillIntentService['getFulfillIntentData'] = jest.fn()
        fulfillIntentService['getTransactionsForTargets'] = jest.fn().mockReturnValue([])
        fulfillIntentService['getFulfillTxForHyperproverSingle'] = jest
          .fn()
          .mockReturnValue(emptyTxs[0])
        jest.spyOn(ecoConfigService, 'getEth').mockReturnValue({ claimant } as any)
        jest.spyOn(accountClientService, 'getClient').mockImplementation(async () => {
          return {
            execute: () => {
              throw error
            },
          } as any
        })
        await expect(() => fulfillIntentService.fulfill(model, solver)).rejects.toThrow(error)
      })

      it('should fail on receipt status reverted', async () => {
        const receipt = { status: 'reverted' }
        const error = EcoError.FulfillIntentRevertError(receipt as any)
        utilsIntentService.getIntentProcessData = jest.fn().mockResolvedValue({ model, solver })
        fulfillIntentService['getFulfillIntentData'] = jest.fn()
        fulfillIntentService['getTransactionsForTargets'] = jest.fn().mockReturnValue([])
        fulfillIntentService['getFulfillIntentTx'] = jest.fn().mockReturnValue(emptyTxs[0])
        jest.spyOn(ecoConfigService, 'getEth').mockReturnValue({ claimant } as any)
        jest.spyOn(accountClientService, 'getClient').mockImplementation(async () => {
          return {
            execute: () => {
              return '0x33'
            },
            waitForTransactionReceipt: () => {
              return receipt
            },
          } as any
        })
        await expect(() => fulfillIntentService.fulfill(model, solver)).rejects.toThrow(error)
        expect(mockLogError).toHaveBeenCalledTimes(1)
        expect((model as any).status).toBe('FAILED')
        expect(mockLogError).toHaveBeenCalledWith({
          msg: `fulfillIntent: Invalid transaction`,
          error: EcoError.FulfillIntentBatchError.toString(),
          model,
          errorPassed: error,
          flatExecuteData: emptyTxs,
        })
      })

      it('should log error', async () => {
        const error = new Error('stuff went bad')
        utilsIntentService.getIntentProcessData = jest.fn().mockResolvedValue({ model, solver })
        fulfillIntentService['getFulfillIntentData'] = jest.fn()
        fulfillIntentService['getTransactionsForTargets'] = jest.fn().mockReturnValue([])
        fulfillIntentService['getFulfillTxForHyperproverSingle'] = jest
          .fn()
          .mockReturnValue(emptyTxs[0])
        jest.spyOn(ecoConfigService, 'getEth').mockReturnValue({ claimant } as any)
        jest.spyOn(accountClientService, 'getClient').mockImplementation(async () => {
          return {
            execute: () => {
              throw error
            },
          } as any
        })
        await expect(() => fulfillIntentService.fulfill(model, solver)).rejects.toThrow(error)
        expect(mockLogError).toHaveBeenCalledTimes(1)
        expect(mockLogError).toHaveBeenCalledWith({
          msg: `fulfillIntent: Invalid transaction`,
          error: EcoError.FulfillIntentBatchError.toString(),
          model,
          errorPassed: error,
          flatExecuteData: emptyTxs,
        })
      })

      it('should update the db model with status and error receipt', async () => {
        const error = new Error('stuff went bad')
        utilsIntentService.getIntentProcessData = jest.fn().mockResolvedValue({ model, solver })
        fulfillIntentService['getFulfillIntentData'] = jest.fn()
        fulfillIntentService['getTransactionsForTargets'] = jest.fn().mockReturnValue([])
        fulfillIntentService['getFulfillTxForHyperproverSingle'] = jest
          .fn()
          .mockReturnValue(emptyTxs[0])
        jest.spyOn(ecoConfigService, 'getEth').mockReturnValue({ claimant } as any)
        jest.spyOn(accountClientService, 'getClient').mockImplementation(async () => {
          return {
            execute: () => {
              throw error
            },
          } as any
        })
        await expect(() => fulfillIntentService.fulfill(model, solver)).rejects.toThrow(error)
        expect(utilsIntentService.updateIntentModel).toHaveBeenCalledTimes(1)
        expect(utilsIntentService.updateIntentModel).toHaveBeenCalledWith({
          ...model,
          status: 'FAILED',
          receipt: error,
        })

        //check error stacking
        const error2 = new Error('stuff went bad a second time')
        jest.spyOn(accountClientService, 'getClient').mockImplementation(async () => {
          return {
            execute: () => {
              throw error2
            },
          } as any
        })

        await expect(() => fulfillIntentService.fulfill(model, solver)).rejects.toThrow(error2)
        expect(utilsIntentService.updateIntentModel).toHaveBeenCalledTimes(2)
        expect(utilsIntentService.updateIntentModel).toHaveBeenLastCalledWith({
          ...model,
          status: 'FAILED',
          receipt: { previous: error, current: error2 },
        })
      })
    })

    describe('on successful execution', () => {
      const transactionHash = '0x33'
      const mockExecute = jest.fn()
      const mockWaitForTransactionReceipt = jest.fn()
      const mockGetIntentProcessData = jest.fn()
      beforeEach(async () => {
        fulfillIntentService['getFulfillIntentTx'] = jest.fn().mockReturnValue(emptyTxs)
        utilsIntentService.getIntentProcessData = mockGetIntentProcessData.mockResolvedValue({
          model,
          solver,
        })
        fulfillIntentService['getTransactionsForTargets'] = jest.fn().mockReturnValue([])

        jest.spyOn(accountClientService, 'getClient').mockImplementation(async () => {
          return {
            execute: mockExecute.mockResolvedValue(transactionHash),
            waitForTransactionReceipt: mockWaitForTransactionReceipt.mockResolvedValue({
              transactionHash,
            }),
          } as any
        })

        expect(await fulfillIntentService.fulfill(model, solver)).resolves
        expect(fulfillIntentService['getTransactionsForTargets']).toHaveBeenCalledTimes(1)
        expect(fulfillIntentService['getFulfillIntentTx']).toHaveBeenCalledTimes(1)
      })

      afterEach(() => {
        jest.restoreAllMocks()
        mockExecute.mockClear()
        mockWaitForTransactionReceipt.mockClear()
        mockGetIntentProcessData.mockClear()
      })

      it('should execute the transactions', async () => {
        expect(mockExecute).toHaveBeenCalledTimes(1)
        expect(mockExecute).toHaveBeenCalledWith([emptyTxs])
      })

      it('should get a receipt', async () => {
        expect(mockWaitForTransactionReceipt).toHaveBeenCalledTimes(1)
        expect(mockWaitForTransactionReceipt).toHaveBeenCalledWith({
          hash: transactionHash,
          timeout: 300000,
        })
      })

      it('should log', async () => {
        expect(mockLogDebug).toHaveBeenCalledTimes(2)
        expect(mockLogDebug).toHaveBeenNthCalledWith(2, {
          msg: `Fulfilled transactionHash ${transactionHash}`,
          userOPHash: { transactionHash },
          destinationChainID: model.intent.route.destination,
          sourceChainID: IntentSourceModel.getSource(model),
        })
      })

      it('should update the db model with status and receipt', async () => {
        expect(utilsIntentService.updateIntentModel).toHaveBeenCalledTimes(1)
        expect(utilsIntentService.updateIntentModel).toHaveBeenCalledWith({
          ...model,
          status: 'SOLVED',
          receipt: { transactionHash },
        })
      })
    })
  })

  describe('on finalFeasibilityCheck', () => {
    const error = new Error('stuff went bad')
    beforeEach(async () => {
      mockFinalFeasibilityCheck.mockRestore()
    })
    it('should throw if the model is not feasible', async () => {
      jest.spyOn(feeService, 'isRouteFeasible').mockResolvedValue({ error })
      await expect(fulfillIntentService.finalFeasibilityCheck({} as any)).rejects.toThrow(error)
    })

    it('should not throw if the model is feasible', async () => {
      jest.spyOn(feeService, 'isRouteFeasible').mockResolvedValue({ error: undefined })
      await expect(fulfillIntentService.finalFeasibilityCheck({} as any)).resolves.not.toThrow()
    })
  })

  describe('on handleErc20', () => {
    const selector = '0xa9059cbb'
    const inboxAddress = '0x131'
    const target = '0x9'
    const amount = 100n
    it('should return empty on unsupported selector', async () => {
      expect(
        fulfillIntentService.handleErc20(
          { selector: address1, targetConfig: {} } as any,
          {} as any,
          '0x0',
        ),
      ).toEqual([])
    })

    it('should return the approve selector with data correctly encoded', async () => {
      const transferFunctionData = '0x9911'
      mockEncodeFunctionData.mockReturnValue(transferFunctionData)
      expect(
        fulfillIntentService.handleErc20(
          { selector, decodedFunctionData: { args: [, amount] } } as any,
          { inboxAddress } as any,
          target,
        ),
      ).toEqual([{ to: target, data: transferFunctionData }])
      expect(mockEncodeFunctionData).toHaveBeenCalledWith({
        abi: expect.anything(),
        functionName: 'approve',
        args: [inboxAddress, amount],
      })
    })
  })

  describe('on getTransactionsForTargets', () => {
    const model = { intent: { route: { calls: [{ target: address1, data: address2 }] } } } as any
    const tt = { targetConfig: { contractType: 'erc20' } }

    it('should return empty if no targets', async () => {
      expect(
        fulfillIntentService['getTransactionsForTargets'](
          { intent: { route: { calls: [] } } } as any,
          {} as any,
        ),
      ).toEqual([])
    })

    it('should return empty item for invalid transaction target data', async () => {
      mockGetTransactionTargetData.mockReturnValue(null)
      expect(fulfillIntentService['getTransactionsForTargets'](model, solver)).toEqual([])
      expect(mockGetTransactionTargetData).toHaveBeenCalledWith(solver, model.intent.route.calls[0])
      expect(mockLogError).toHaveBeenCalledTimes(1)
      expect(mockLogError).toHaveBeenCalledWith({
        msg: `fulfillIntent: Invalid transaction data`,
        error: EcoError.FulfillIntentNoTransactionError.toString(),
        model,
      })
    })

    it('should return empty for erc721, erc1155, or anything other than erc20', async () => {
      //erc721
      mockGetTransactionTargetData.mockReturnValue({ targetConfig: { contractType: 'erc721' } })
      expect(fulfillIntentService['getTransactionsForTargets'](model, solver)).toEqual([])

      //erc1155
      mockGetTransactionTargetData.mockReturnValue({ targetConfig: { contractType: 'erc1155' } })
      expect(fulfillIntentService['getTransactionsForTargets'](model, solver)).toEqual([])

      //default/catch-all
      mockGetTransactionTargetData.mockReturnValue({ targetConfig: { contractType: 'face' } })
      expect(fulfillIntentService['getTransactionsForTargets'](model, solver)).toEqual([])
    })

    it('should return correct data for erc20', async () => {
      const mockHandleErc20Data = [{ to: address1, data: address2 }]
      mockGetTransactionTargetData.mockReturnValue(tt)
      fulfillIntentService.handleErc20 = jest.fn().mockReturnValue(mockHandleErc20Data)
      expect(fulfillIntentService['getTransactionsForTargets'](model, solver)).toEqual(
        mockHandleErc20Data,
      )
    })

    it('should process multiple targets', async () => {
      const model = {
        intent: {
          route: {
            calls: [
              { target: address1, data: '0x3' },
              { target: address2, data: '0x4' },
            ],
          },
        },
      } as any
      const mockHandleErc20Data = [
        { to: '0x11', data: '0x22' },
        { to: '0x33', data: '0x44' },
      ]
      mockGetTransactionTargetData.mockReturnValue(tt)
      fulfillIntentService.handleErc20 = jest.fn().mockImplementation((tt, solver, target) => {
        if (target === model.intent.route.calls[0].target) return mockHandleErc20Data[0]
        if (target === model.intent.route.calls[1].target) return mockHandleErc20Data[1]
      })
      expect(fulfillIntentService['getTransactionsForTargets'](model, solver)).toEqual(
        mockHandleErc20Data,
      )
    })
  })

  describe('on getFulfillIntentTx', () => {
    const model = {
      intent: {
        hash: '0x1234',
        route: {
          calls: [{ target: address1, data: address2 }],
          deadline: '0x2233',
          salt: '0x3344',
          getHash: () => '0xccc',
        },
        reward: {
          prover: '0x1122',
          getHash: () => '0xab33',
        },
        getHash: () => {
          return { intentHash: '0xaaaa999' }
        },
      },
      event: { sourceChainID: 10 },
    }
    const solver = { inboxAddress: '0x9' as Hex }
    let defaultArgs = [] as any
    const mockFee = 10n
    beforeEach(() => {
      jest.spyOn(ecoConfigService, 'getEth').mockReturnValue({ claimant } as any)
      fulfillIntentService['getHyperlaneFee'] = jest.fn().mockResolvedValue(mockFee)
      defaultArgs = [
        model.intent.route,
        model.intent.reward.getHash(),
        claimant,
        model.intent.getHash().intentHash,
      ]
    })

    describe('on PROOF_METALAYER', () => {
<<<<<<< HEAD
      it('should use the correct function name and args', async () => {
        jest.spyOn(proofService, 'isMetalayerProver').mockReturnValue(true)
        jest.spyOn(proofService, 'isHyperlaneProver').mockReturnValue(false)
        fulfillIntentService['getFulfillTxForMetalayer'] = jest.fn().mockReturnValue(emptyTxs[0])
        await fulfillIntentService['getFulfillIntentTx'](solver.inboxAddress, model as any)
        expect(proofService.isHyperlaneProver).toHaveBeenCalledTimes(1)
        expect(proofService.isHyperlaneProver).toHaveBeenCalledWith(model.intent.reward.prover)
        expect(proofService.isMetalayerProver).toHaveBeenCalledTimes(1)
        expect(proofService.isMetalayerProver).toHaveBeenCalledWith(model.intent.reward.prover)
        expect(fulfillIntentService['getFulfillTxForMetalayer']).toHaveBeenCalledTimes(1)
      })

      it('should use the correct function name and args for getFulfillTxForMetalayer', async () => {
        const data = '0x9911'
        jest.spyOn(proofService, 'isMetalayerProver').mockReturnValue(true)
        jest.spyOn(proofService, 'isHyperlaneProver').mockReturnValue(false)
        mockEncodeFunctionData.mockReturnValue(data)
        fulfillIntentService['getFulfillment'] = jest
          .fn()
          .mockReturnValue('getFulfillTxForMetalayer')
        defaultArgs.push(model.intent.reward.prover)
        defaultArgs.push('0x0')
        defaultArgs.push(zeroAddress)
        const metaproverTx = { to: solver.inboxAddress, data, value: mockFee }
        fulfillIntentService['getFulfillTxForMetalayer'] = jest.fn().mockReturnValue(metaproverTx)

        const tx = await fulfillIntentService['getFulfillIntentTx'](
          solver.inboxAddress,
          model as any,
        )
        expect(tx).toEqual(metaproverTx)
        expect(proofService.isHyperlaneProver).toHaveBeenCalledTimes(1)
        expect(proofService.isHyperlaneProver).toHaveBeenCalledWith(model.intent.reward.prover)
        expect(proofService.isMetalayerProver).toHaveBeenCalledTimes(1)
        expect(proofService.isMetalayerProver).toHaveBeenCalledWith(model.intent.reward.prover)
        expect(fulfillIntentService['getFulfillTxForMetalayer']).toHaveBeenCalledTimes(1)
      })
    })

    describe('on PROOF_HYPERLANE', () => {
      it('should use the correct function name and args', async () => {
=======
      it('should use the correct function name and args', async () => {
        jest.spyOn(proofService, 'isMetalayerProver').mockReturnValue(true)
        jest.spyOn(proofService, 'isHyperlaneProver').mockReturnValue(false)
        fulfillIntentService['getFulfillTxForMetalayer'] = jest.fn().mockReturnValue(emptyTxs[0])
        await fulfillIntentService['getFulfillIntentTx'](solver.inboxAddress, model as any)
        expect(proofService.isHyperlaneProver).toHaveBeenCalledTimes(1)
        expect(proofService.isHyperlaneProver).toHaveBeenCalledWith(model.intent.reward.prover)
        expect(proofService.isMetalayerProver).toHaveBeenCalledTimes(1)
        expect(proofService.isMetalayerProver).toHaveBeenCalledWith(model.intent.reward.prover)
        expect(fulfillIntentService['getFulfillTxForMetalayer']).toHaveBeenCalledTimes(1)
      })

      it('should use the correct function name and args for getFulfillTxForMetalayer', async () => {
        const data = '0x9911'
        jest.spyOn(proofService, 'isMetalayerProver').mockReturnValue(true)
        jest.spyOn(proofService, 'isHyperlaneProver').mockReturnValue(false)
        mockEncodeFunctionData.mockReturnValue(data)
        fulfillIntentService['getFulfillment'] = jest
          .fn()
          .mockReturnValue('getFulfillTxForMetalayer')
        defaultArgs.push(model.intent.reward.prover)
        defaultArgs.push('0x0')
        defaultArgs.push(zeroAddress)
        const metaproverTx = { to: solver.inboxAddress, data, value: mockFee }
        fulfillIntentService['getFulfillTxForMetalayer'] = jest.fn().mockReturnValue(metaproverTx)

        const tx = await fulfillIntentService['getFulfillIntentTx'](
          solver.inboxAddress,
          model as any,
        )
        expect(tx).toEqual(metaproverTx)
        expect(proofService.isHyperlaneProver).toHaveBeenCalledTimes(1)
        expect(proofService.isHyperlaneProver).toHaveBeenCalledWith(model.intent.reward.prover)
        expect(proofService.isMetalayerProver).toHaveBeenCalledTimes(1)
        expect(proofService.isMetalayerProver).toHaveBeenCalledWith(model.intent.reward.prover)
        expect(fulfillIntentService['getFulfillTxForMetalayer']).toHaveBeenCalledTimes(1)
      })
    })

    describe('on PROOF_HYPERLANE', () => {
      it('should use the correct function name and args', async () => {
>>>>>>> 3fe23963
        const mockHyperlane = jest.fn().mockReturnValue(true)
        proofService.isHyperlaneProver = mockHyperlane
        fulfillIntentService['getFulfillTxForHyperproverSingle'] = jest
          .fn()
          .mockReturnValue(emptyTxs[0])
        await fulfillIntentService['getFulfillIntentTx'](solver.inboxAddress, model as any)
        expect(proofService.isHyperlaneProver).toHaveBeenCalledTimes(1)
        expect(proofService.isHyperlaneProver).toHaveBeenCalledWith(model.intent.reward.prover)
        expect(fulfillIntentService['getFulfillTxForHyperproverSingle']).toHaveBeenCalledTimes(1)
      })

      it('should use the correct function name and args for fulfillHyperInstantWithRelayer', async () => {
        const data = '0x9911'
        jest.spyOn(proofService, 'isMetalayerProver').mockReturnValue(false)
        jest.spyOn(proofService, 'isHyperlaneProver').mockReturnValue(true)
        jest.spyOn(ecoConfigService, 'getFulfill').mockReturnValue({ run: 'single' })
        mockEncodeFunctionData.mockReturnValue(data)
        fulfillIntentService['getFulfillment'] = jest
          .fn()
          .mockReturnValue('fulfillHyperInstantWithRelayer')
        defaultArgs.push(model.intent.reward.prover)
        defaultArgs.push('0x0')
        defaultArgs.push(zeroAddress)
        const hyperproverTx = { to: solver.inboxAddress, data, value: mockFee }
        fulfillIntentService['getFulfillTxForHyperproverSingle'] = jest
          .fn()
          .mockReturnValue(hyperproverTx)

        const tx = await fulfillIntentService['getFulfillIntentTx'](
          solver.inboxAddress,
          model as any,
        )
        expect(tx).toEqual(hyperproverTx)
        expect(proofService.isMetalayerProver).toHaveBeenCalledTimes(0)
        expect(proofService.isHyperlaneProver).toHaveBeenCalledTimes(1)
        expect(proofService.isHyperlaneProver).toHaveBeenCalledWith(model.intent.reward.prover)
        expect(fulfillIntentService['getFulfillTxForHyperproverSingle']).toHaveBeenCalledTimes(1)
      })

      it('should use the correct function name and args for fulfillHyperBatched', async () => {
        const data = '0x9911'
        jest.spyOn(proofService, 'isMetalayerProver').mockReturnValue(false)
        jest.spyOn(proofService, 'isHyperlaneProver').mockReturnValue(true)
        mockEncodeFunctionData.mockReturnValue(data)
        fulfillIntentService['getFulfillment'] = jest.fn().mockReturnValue('fulfillHyperBatched')
        jest.spyOn(ecoConfigService, 'getFulfill').mockReturnValue({ run: 'batch' })

        const hyperproverTx = { to: solver.inboxAddress, data, value: mockFee }
        fulfillIntentService['getFulfillTxForHyperproverBatch'] = jest
          .fn()
          .mockReturnValue(hyperproverTx)
        defaultArgs.push(model.intent.reward.prover)
        const tx = await fulfillIntentService['getFulfillIntentTx'](
          solver.inboxAddress,
          model as any,
        )
        expect(tx).toEqual(hyperproverTx)
        expect(proofService.isMetalayerProver).toHaveBeenCalledTimes(0)
        expect(proofService.isHyperlaneProver).toHaveBeenCalledTimes(1)
        expect(proofService.isHyperlaneProver).toHaveBeenCalledWith(model.intent.reward.prover)
        expect(fulfillIntentService['getFulfillTxForHyperproverBatch']).toHaveBeenCalledTimes(1)
      })
    })
  })

  describe('on getFulfillTxForHyperproverSingle', () => {
    beforeEach(() => {
      mockEncodeAbiParameters.mockClear()
      mockGetChainConfig.mockClear()
      mockEncodeFunctionData.mockClear()
    })
    it('should encode the contract data correctly', async () => {
      const model = {
        event: {
          sourceChainID: 10n,
        },
        intent: {
          hash: '0x1234',
          reward: {
            prover: address3,
          },
          route: {
            destination: 1n,
          },
        },
      } as any
      mockGetChainConfig.mockReturnValue({ HyperProver: address1 })
      const encodedData = '0x9911'
      mockEncodeAbiParameters.mockReturnValue(encodedData)
      const mockProverFee = jest.fn().mockReturnValue(0n)
      fulfillIntentService['getProverFee'] = mockProverFee
      RewardDataModel.getHash = jest.fn().mockReturnValue('0x123abc')
      IntentDataModel.getHash = jest.fn().mockReturnValue('0x123abc')
      await fulfillIntentService['getFulfillTxForHyperproverSingle'](address1, address2, model)

      expect(mockEncodeAbiParameters).toHaveBeenCalledTimes(1)
      expect(mockProverFee).toHaveBeenCalledTimes(1)
      expect(mockEncodeAbiParameters).toHaveBeenCalledWith(
        [{ type: 'bytes32' }, { type: 'bytes' }, { type: 'address' }],
        [pad(model.intent.reward.prover), '0x', zeroAddress],
      )
      expect(mockProverFee).toHaveBeenCalledWith(model, address1, encodedData)
    })
  })

  describe('on getFulfillTxForMetalayer', () => {
    beforeEach(() => {
      mockEncodeAbiParameters.mockClear()
      mockGetChainConfig.mockClear()
      mockEncodeFunctionData.mockClear()
    })
    it('should encode the contract data correctly', async () => {
      const model = {
        event: {
          sourceChainID: 10n,
        },
        intent: {
          hash: '0x1234',
          reward: {
            prover: address3,
          },
          route: {
            destination: 1n,
          },
        },
      } as any
      mockGetChainConfig.mockReturnValue({ MetaProver: address1 })
      const encodedData = '0x9911'
      mockEncodeAbiParameters.mockReturnValue(encodedData)
      const mockProverFee = jest.fn().mockReturnValue(0n)
      fulfillIntentService['getProverFee'] = mockProverFee
      RewardDataModel.getHash = jest.fn().mockReturnValue('0x123abc')
      IntentDataModel.getHash = jest.fn().mockReturnValue('0x123abc')
      await fulfillIntentService['getFulfillTxForMetalayer'](address1, address2, model)

      expect(mockEncodeAbiParameters).toHaveBeenCalledTimes(1)
      expect(mockProverFee).toHaveBeenCalledTimes(1)
      expect(mockEncodeAbiParameters).toHaveBeenCalledWith(
        [{ type: 'bytes32' }],
        [pad(model.intent.reward.prover)],
      )
      expect(mockProverFee).toHaveBeenCalledWith(model, address1, encodedData)
    })
  })
})<|MERGE_RESOLUTION|>--- conflicted
+++ resolved
@@ -2,33 +2,20 @@
 const mockGetTransactionTargetData = jest.fn()
 const mockEncodeAbiParameters = jest.fn()
 const mockGetChainConfig = jest.fn()
-<<<<<<< HEAD
-=======
 import { Test, TestingModule } from '@nestjs/testing'
 import { Hex, zeroAddress, pad } from 'viem'
->>>>>>> 3fe23963
 import { createMock, DeepMocked } from '@golevelup/ts-jest'
 import { CrowdLiquidityService } from '../crowd-liquidity.service'
 import { EcoConfigService } from '@/eco-configs/eco-config.service'
 import { EcoError } from '@/common/errors/eco-error'
 import { FeeService } from '@/fee/fee.service'
-import { Hex, zeroAddress, pad } from 'viem'
 import { IntentDataModel } from '@/intent/schemas/intent-data.schema'
 import { IntentSourceModel } from '@/intent/schemas/intent-source.schema'
 import { KernelAccountClientService } from '@/transaction/smart-wallets/kernel/kernel-account-client.service'
 import { ProofService } from '@/prover/proof.service'
 import { RewardDataModel } from '../schemas/reward-data.schema'
-import { Test, TestingModule } from '@nestjs/testing'
 import { UtilsIntentService } from '../utils-intent.service'
 import { WalletFulfillService } from '../wallet-fulfill.service'
-<<<<<<< HEAD
-=======
-import { CrowdLiquidityService } from '../crowd-liquidity.service'
-import { KernelAccountClientService } from '@/transaction/smart-wallets/kernel/kernel-account-client.service'
-import { FeeService } from '@/fee/fee.service'
-import { IntentDataModel } from '@/intent/schemas/intent-data.schema'
-import { RewardDataModel } from '../schemas/reward-data.schema'
->>>>>>> 3fe23963
 
 jest.mock('viem', () => {
   return {
@@ -507,7 +494,6 @@
     })
 
     describe('on PROOF_METALAYER', () => {
-<<<<<<< HEAD
       it('should use the correct function name and args', async () => {
         jest.spyOn(proofService, 'isMetalayerProver').mockReturnValue(true)
         jest.spyOn(proofService, 'isHyperlaneProver').mockReturnValue(false)
@@ -549,49 +535,6 @@
 
     describe('on PROOF_HYPERLANE', () => {
       it('should use the correct function name and args', async () => {
-=======
-      it('should use the correct function name and args', async () => {
-        jest.spyOn(proofService, 'isMetalayerProver').mockReturnValue(true)
-        jest.spyOn(proofService, 'isHyperlaneProver').mockReturnValue(false)
-        fulfillIntentService['getFulfillTxForMetalayer'] = jest.fn().mockReturnValue(emptyTxs[0])
-        await fulfillIntentService['getFulfillIntentTx'](solver.inboxAddress, model as any)
-        expect(proofService.isHyperlaneProver).toHaveBeenCalledTimes(1)
-        expect(proofService.isHyperlaneProver).toHaveBeenCalledWith(model.intent.reward.prover)
-        expect(proofService.isMetalayerProver).toHaveBeenCalledTimes(1)
-        expect(proofService.isMetalayerProver).toHaveBeenCalledWith(model.intent.reward.prover)
-        expect(fulfillIntentService['getFulfillTxForMetalayer']).toHaveBeenCalledTimes(1)
-      })
-
-      it('should use the correct function name and args for getFulfillTxForMetalayer', async () => {
-        const data = '0x9911'
-        jest.spyOn(proofService, 'isMetalayerProver').mockReturnValue(true)
-        jest.spyOn(proofService, 'isHyperlaneProver').mockReturnValue(false)
-        mockEncodeFunctionData.mockReturnValue(data)
-        fulfillIntentService['getFulfillment'] = jest
-          .fn()
-          .mockReturnValue('getFulfillTxForMetalayer')
-        defaultArgs.push(model.intent.reward.prover)
-        defaultArgs.push('0x0')
-        defaultArgs.push(zeroAddress)
-        const metaproverTx = { to: solver.inboxAddress, data, value: mockFee }
-        fulfillIntentService['getFulfillTxForMetalayer'] = jest.fn().mockReturnValue(metaproverTx)
-
-        const tx = await fulfillIntentService['getFulfillIntentTx'](
-          solver.inboxAddress,
-          model as any,
-        )
-        expect(tx).toEqual(metaproverTx)
-        expect(proofService.isHyperlaneProver).toHaveBeenCalledTimes(1)
-        expect(proofService.isHyperlaneProver).toHaveBeenCalledWith(model.intent.reward.prover)
-        expect(proofService.isMetalayerProver).toHaveBeenCalledTimes(1)
-        expect(proofService.isMetalayerProver).toHaveBeenCalledWith(model.intent.reward.prover)
-        expect(fulfillIntentService['getFulfillTxForMetalayer']).toHaveBeenCalledTimes(1)
-      })
-    })
-
-    describe('on PROOF_HYPERLANE', () => {
-      it('should use the correct function name and args', async () => {
->>>>>>> 3fe23963
         const mockHyperlane = jest.fn().mockReturnValue(true)
         proofService.isHyperlaneProver = mockHyperlane
         fulfillIntentService['getFulfillTxForHyperproverSingle'] = jest
