--- conflicted
+++ resolved
@@ -115,17 +115,7 @@
       const mockGetIntent = jest.fn().mockResolvedValue({ hash: mockEvent.transactionHash })
       intentSourceRepository.getIntent = mockGetIntent
       await createIntentService.createIntent(mockEvent as any)
-<<<<<<< HEAD
-      expect(mockFindOne).toHaveBeenCalledWith({ 'intent.hash': mockEvent.transactionHash })
-      // Business event logging handled by logDuplicateIntentDetected method
-=======
       expect(mockGetIntent).toHaveBeenCalledWith(mockEvent.args.hash)
-      expect(mockLogDebug).toHaveBeenNthCalledWith(2, {
-        msg: `Record for intent already exists ${mockIntent.hash}`,
-        intentHash: mockIntent.hash,
-        intent: mockIntent,
-      })
->>>>>>> 44c39801
       expect(validSmartWalletService.validateSmartWallet).not.toHaveBeenCalled()
     })
 
@@ -192,16 +182,7 @@
 
       await createIntentService.createIntent(mockEvent as any)
       expect(mockQueueAdd).not.toHaveBeenCalled()
-<<<<<<< HEAD
       // Analytics tracking handles this logging
-=======
-      expect(mockLogLog).toHaveBeenNthCalledWith(1, {
-        msg: `Recorded intent ${mockIntent.hash}`,
-        intentHash: mockIntent.hash,
-        intent: mockIntent,
-        validWallet: false,
-      })
->>>>>>> 44c39801
     })
 
     it('should enqueue a job if the intent is from a bend wallet', async () => {
@@ -222,17 +203,7 @@
         { jobId },
       )
 
-<<<<<<< HEAD
       // Analytics tracking handles this logging
-=======
-      expect(mockLogLog).toHaveBeenNthCalledWith(1, {
-        msg: `Recorded intent ${mockIntent.hash}`,
-        intentHash: mockIntent.hash,
-        intent: mockIntent,
-        validWallet: true,
-        jobId,
-      })
->>>>>>> 44c39801
     })
   })
 })