--- conflicted
+++ resolved
@@ -20,14 +20,10 @@
     this.config = this.ecoConfigService.getIndexer()
   }
 
-<<<<<<< HEAD
   @LogOperation('get_next_batch_withdrawals', GenericOperationLogger)
-  async getNextBatchWithdrawals(@LogContext intentSourceAddr?: Hex): Promise<BatchWithdraws[]> {
-=======
   async getNextBatchWithdrawals(
-    intentSourceAddr?: Hex,
+    @LogContext intentSourceAddr?: Hex,
   ): Promise<(BatchWithdraws | BatchWithdrawGasless)[]> {
->>>>>>> 1ea43f88
     const searchParams = { evt_log_address: intentSourceAddr }
     return await this.fetch<(BatchWithdraws | BatchWithdrawGasless)[]>(
       '/intents/nextBatchWithdrawals',
