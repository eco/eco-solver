import { EcoLogMessage } from '@/common/logging/eco-log-message'
import { RewardTokensInterface } from '@/contracts'
import { EcoConfigService } from '@/eco-configs/eco-config.service'
import { FulfillmentEstimateService } from '@/fulfillment-estimate/fulfillment-estimate.service'
import { validationsSucceeded, ValidationService, TxValidationFn } from '@/intent/validation.sevice'
import { QuoteIntentDataDTO, QuoteIntentDataInterface } from '@/quote/dto/quote.intent.data.dto'
import {
  InfeasibleQuote,
  InsufficientBalance,
  InternalQuoteError,
  InternalSaveError,
  InvalidQuoteIntent,
  Quote400,
  SolverUnsupported,
} from '@/quote/errors'
import { QuoteIntentModel } from '@/quote/schemas/quote-intent.schema'
import { Mathb } from '@/utils/bigint'
import { Injectable, Logger, OnModuleInit } from '@nestjs/common'
import * as dayjs from 'dayjs'
import { encodeFunctionData, erc20Abi, formatEther, Hex, parseGwei } from 'viem'
import { FeeService } from '@/fee/fee.service'
import { CalculateTokensType } from '@/fee/types'
import { EcoResponse } from '@/common/eco-response'
import { GasEstimationsConfig, QuotesConfig } from '@/eco-configs/eco-config.types'
import { QuoteDataEntryDTO } from '@/quote/dto/quote-data-entry.dto'
import { QuoteDataDTO } from '@/quote/dto/quote-data.dto'
import { QuoteRewardTokensDTO } from '@/quote/dto/quote.reward.data.dto'
import { QuoteCallDataDTO } from '@/quote/dto/quote.route.data.dto'
import { IntentExecutionType } from '@/quote/enums/intent-execution-type.enum'
import { QuoteRepository } from '@/quote/quote.repository'
import { TransactionTargetData } from '@/intent/utils-intent.service'
import { UpdateQuoteParams } from '@/quote/interfaces/update-quote-params.interface'
import { IntentInitiationService } from '@/intent-initiation/services/intent-initiation.service'
import { GaslessIntentRequestDTO } from '@/quote/dto/gasless-intent-request.dto'
import { ModuleRef } from '@nestjs/core'
import { isInsufficient } from '../fee/utils'
import { serialize } from '@/common/utils/serialize'
<<<<<<< HEAD
import { EcoAnalyticsService } from '@/analytics'
import { ANALYTICS_EVENTS } from '@/analytics/events.constants'
=======
import { EcoError } from '@/common/errors/eco-error'
>>>>>>> d42a53a4

const ZERO_SALT = '0x0000000000000000000000000000000000000000000000000000000000000000'

type QuoteFeasibilityCheckFn = (quote: QuoteIntentDataInterface) => Promise<{ error?: Error }>
interface GenerateQuoteParams {
  quoteIntent: QuoteIntentDataInterface
  intentExecutionType: IntentExecutionType
  isReverseQuote: boolean
  gaslessIntentRequest: GaslessIntentRequestDTO
}

/**
 * Service class for getting configs for the app
 */
@Injectable()
export class QuoteService implements OnModuleInit {
  private logger = new Logger(QuoteService.name)

  private quotesConfig: QuotesConfig
  private gasEstimationsConfig: GasEstimationsConfig
  private intentInitiationService: IntentInitiationService

  constructor(
    private readonly quoteRepository: QuoteRepository,
    private readonly feeService: FeeService,
    private readonly validationService: ValidationService,
    private readonly ecoConfigService: EcoConfigService,
    private readonly fulfillmentEstimateService: FulfillmentEstimateService,
    private readonly moduleRef: ModuleRef,
    private readonly ecoAnalytics: EcoAnalyticsService,
  ) {}

  onModuleInit() {
    this.quotesConfig = this.ecoConfigService.getQuotesConfig()
    this.gasEstimationsConfig = this.ecoConfigService.getGasEstimationsConfig()
    this.intentInitiationService = this.moduleRef.get(IntentInitiationService, {
      strict: false,
    })
  }

  /**
   * Generates a quote for the quote intent data.
   * The network quoteIntentDataDTO is stored in the db.
   *
   * @param quoteIntentDataDTO the quote intent data
   * @returns
   */
  async getQuote(quoteIntentDataDTO: QuoteIntentDataDTO): Promise<EcoResponse<QuoteDataDTO>> {
    this.logger.log(
      EcoLogMessage.fromDefault({
        message: `Getting quote for intent`,
        properties: {
          quoteIntentDataDTO,
        },
      }),
    )

    const txValidationFn: TxValidationFn = () => true
    const quoteFeasibilityCheckFn: QuoteFeasibilityCheckFn = this.feeService.isRouteFeasible.bind(
      this.feeService,
    )

    return this._getQuote(quoteIntentDataDTO, txValidationFn, quoteFeasibilityCheckFn, false)
  }

  async getReverseQuote(
    quoteIntentDataDTO: QuoteIntentDataDTO,
  ): Promise<EcoResponse<QuoteDataDTO>> {
    this.logger.log(
      EcoLogMessage.fromDefault({
        message: `Getting reverse quote for intent`,
        properties: {
          quoteIntentDataDTO,
        },
      }),
    )

    const txValidationFn: TxValidationFn = (tx: TransactionTargetData) =>
      tx && tx.decodedFunctionData.functionName === 'transfer'
    const quoteFeasibilityCheckFn: QuoteFeasibilityCheckFn = this.feeService.isRewardFeasible.bind(
      this.feeService,
    )

    return this._getQuote(quoteIntentDataDTO, txValidationFn, quoteFeasibilityCheckFn, true)
  }

  private async _getQuote(
    quoteIntentDataDTO: QuoteIntentDataDTO,
    txValidationFn: TxValidationFn,
    quoteFeasibilityCheckFn: QuoteFeasibilityCheckFn,
    isReverseQuote: boolean,
  ): Promise<EcoResponse<QuoteDataDTO>> {
    const startTime = Date.now()

    // Track quote processing start
    this.ecoAnalytics.trackQuoteProcessingStarted(quoteIntentDataDTO, isReverseQuote)

    const { response: quoteIntents, error: saveError } =
      await this.storeQuoteIntentData(quoteIntentDataDTO)

    if (saveError) {
      // Track storage error
      this.ecoAnalytics.trackError(ANALYTICS_EVENTS.QUOTE.STORAGE_FAILED, saveError, {
        quoteID: quoteIntentDataDTO.quoteID,
        dAppID: quoteIntentDataDTO.dAppID,
        processingTimeMs: Date.now() - startTime,
      })
      return { error: InternalSaveError(saveError) }
    }

    // Track successful storage
    this.ecoAnalytics.trackQuoteStorageSuccess(quoteIntentDataDTO, quoteIntents!)

    const errors: any[] = []

    const quoteDataDTO: QuoteDataDTO = {
      quoteEntries: [],
    }

    for (const quoteIntent of quoteIntents!) {
      const validationStartTime = Date.now()

      // Track validation start
      this.ecoAnalytics.trackSuccess(ANALYTICS_EVENTS.QUOTE.VALIDATION_STARTED, {
        quoteID: quoteIntentDataDTO.quoteID,
        dAppID: quoteIntentDataDTO.dAppID,
        intentExecutionType: quoteIntent.intentExecutionType,
        isReverseQuote,
      })

      const error = await this.validateQuoteIntentData(
        quoteIntent,
        txValidationFn,
        quoteFeasibilityCheckFn,
      )

      if (error) {
        errors.push(error)

        // Track validation failure
        this.ecoAnalytics.trackError(ANALYTICS_EVENTS.QUOTE.VALIDATION_FAILED, error, {
          quoteID: quoteIntentDataDTO.quoteID,
          dAppID: quoteIntentDataDTO.dAppID,
          intentExecutionType: quoteIntent.intentExecutionType,
          isReverseQuote,
          validationTimeMs: Date.now() - validationStartTime,
        })
        continue
      }

      // Track successful validation
      this.ecoAnalytics.trackSuccess(ANALYTICS_EVENTS.QUOTE.VALIDATION_SUCCESS, {
        quoteID: quoteIntentDataDTO.quoteID,
        dAppID: quoteIntentDataDTO.dAppID,
        intentExecutionType: quoteIntent.intentExecutionType,
        isReverseQuote,
        validationTimeMs: Date.now() - validationStartTime,
      })

      const generationStartTime = Date.now()

      // Track generation start
      this.ecoAnalytics.trackSuccess(ANALYTICS_EVENTS.QUOTE.GENERATION_STARTED, {
        quoteID: quoteIntentDataDTO.quoteID,
        dAppID: quoteIntentDataDTO.dAppID,
        intentExecutionType: quoteIntent.intentExecutionType,
        isReverseQuote,
      })

      const { response: quoteDataEntry, error: quoteError } =
        await this.generateQuoteForIntentExecutionType({
          quoteIntent,
          intentExecutionType: IntentExecutionType.fromString(quoteIntent.intentExecutionType)!,
          isReverseQuote,
          gaslessIntentRequest: this.getGaslessIntentRequest(quoteIntentDataDTO),
        })

      if (quoteError) {
        errors.push(quoteError)
        await this.updateQuoteDb(quoteIntent, { error: quoteError })

        // Track generation failure
        this.ecoAnalytics.trackError(ANALYTICS_EVENTS.QUOTE.GENERATION_FAILED, quoteError, {
          quoteID: quoteIntentDataDTO.quoteID,
          dAppID: quoteIntentDataDTO.dAppID,
          intentExecutionType: quoteIntent.intentExecutionType,
          isReverseQuote,
          generationTimeMs: Date.now() - generationStartTime,
        })
        continue
      }

      quoteDataDTO.quoteEntries.push(quoteDataEntry!)
      await this.updateQuoteDb(quoteIntent, { quoteDataEntry })

      // Track successful generation
      this.ecoAnalytics.trackSuccess(ANALYTICS_EVENTS.QUOTE.GENERATION_SUCCESS, {
        quoteID: quoteIntentDataDTO.quoteID,
        dAppID: quoteIntentDataDTO.dAppID,
        intentExecutionType: quoteIntent.intentExecutionType,
        isReverseQuote,
        generationTimeMs: Date.now() - generationStartTime,
      })
    }

    const totalProcessingTime = Date.now() - startTime

    if (quoteDataDTO.quoteEntries.length === 0) {
      // Track complete failure
      this.ecoAnalytics.trackError(
        ANALYTICS_EVENTS.QUOTE.PROCESSING_FAILED_ALL,
        new Error('All quotes failed'),
        {
          quoteID: quoteIntentDataDTO.quoteID,
          dAppID: quoteIntentDataDTO.dAppID,
          isReverseQuote,
          totalErrors: errors.length,
          errorCount: errors.length,
          processingTimeMs: totalProcessingTime,
        },
      )
      return { error: errors }
    }

    // Track successful completion
    this.ecoAnalytics.trackQuoteProcessingSuccess(
      quoteIntentDataDTO,
      isReverseQuote,
      quoteDataDTO.quoteEntries.length,
      errors.length,
      totalProcessingTime,
      quoteDataDTO.quoteEntries.map((q) => q.intentExecutionType),
    )

    return { response: quoteDataDTO }
  }

  private getGaslessIntentRequest(quoteIntentDataDTO: QuoteIntentDataDTO): GaslessIntentRequestDTO {
    return {
      quoteID: quoteIntentDataDTO.quoteID,
      dAppID: quoteIntentDataDTO.dAppID,
      salt: ZERO_SALT,
      route: quoteIntentDataDTO.route,
      reward: quoteIntentDataDTO.reward,
      gaslessIntentData: quoteIntentDataDTO.gaslessIntentData!,
    }
  }

  /**
   * Stores the quote into the db
   * @param quoteIntentDataDTO the quote intent data
   * @returns the stored record or an error
   */
  async storeQuoteIntentData(
    quoteIntentDataDTO: QuoteIntentDataDTO,
  ): Promise<EcoResponse<QuoteIntentModel[]>> {
    return this.quoteRepository.storeQuoteIntentData(quoteIntentDataDTO)
  }

  /**
   * Fetch a quote from the db
   * @param query the quote intent data
   * @returns the quote or an error
   */
  async fetchQuoteIntentData(query: object): Promise<EcoResponse<QuoteIntentModel>> {
    return this.quoteRepository.fetchQuoteIntentData(query)
  }

  /**
   * Fetch a quote from the db
   * @param query the quote intent data
   * @returns the quote or an error
   */
  async quoteExists(query: object): Promise<boolean> {
    return this.quoteRepository.quoteExists(query)
  }

  /**
   * Validates that the quote intent data is valid.
   * Checks that there is a solver, that the assert validations pass,
   * and that the quote intent is feasible.
   * @param quoteIntentModel the model to validate
   * @returns an res 400, or undefined if the quote intent is valid
   */
  async validateQuoteIntentData(
    quoteIntentModel: QuoteIntentModel,
    txValidationFn: TxValidationFn = () => true,
    quoteFeasibilityCheckFn: QuoteFeasibilityCheckFn = this.feeService.isRouteFeasible.bind(
      this.feeService,
    ),
  ): Promise<Quote400 | undefined> {
    const solver = this.ecoConfigService.getSolver(quoteIntentModel.route.destination)
    if (!solver) {
      this.logger.log(
        EcoLogMessage.fromDefault({
          message: `validateQuoteIntentData: No solver found for destination : ${quoteIntentModel.route.destination}`,
          properties: {
            quoteIntentModel,
          },
        }),
      )
      await this.updateQuoteDb(quoteIntentModel, { error: SolverUnsupported })
      return SolverUnsupported
    }

    const validations = await this.validationService.assertValidations(
      quoteIntentModel,
      solver,
      txValidationFn,
    )

    if (!validationsSucceeded(validations)) {
      this.logger.log(
        EcoLogMessage.fromDefault({
          message: `validateQuoteIntentData: Some validations failed`,
          properties: {
            quoteIntentModel,
            validations,
          },
        }),
      )
      await this.updateQuoteDb(quoteIntentModel, {
        error: InvalidQuoteIntent(validations),
      })
      return InvalidQuoteIntent(validations)
    }

    const { error } = await quoteFeasibilityCheckFn(quoteIntentModel)

    if (error) {
      const quoteError = InfeasibleQuote(error)
      this.logger.log(
        EcoLogMessage.fromDefault({
          message: `validateQuoteIntentData: quote intent is not feasable ${quoteIntentModel._id}`,
          properties: {
            quoteIntentModel,
            feasable: false,
            error: quoteError,
          },
        }),
      )
      await this.updateQuoteDb(quoteIntentModel, { error: quoteError })
      return quoteError
    }
    return
  }

  private async generateBaseQuote(
    quoteIntentModel: QuoteIntentDataInterface,
    isReverseQuote: boolean = false,
  ): Promise<EcoResponse<QuoteDataEntryDTO>> {
    try {
      if (isReverseQuote) {
        return await this.generateReverseQuote(quoteIntentModel)
      } else {
        return await this.generateQuote(quoteIntentModel)
      }
    } catch (e) {
      return { error: InternalQuoteError(e) }
    }
  }

  /**
   * Generates a quote for given IntentExecutionType
   * @param quoteIntentModel parameters for the quote
   * @param intentExecutionType the intent execution type
   * @returns the quote or an error
   */
  private async generateQuoteForIntentExecutionType(
    params: GenerateQuoteParams,
  ): Promise<EcoResponse<QuoteDataEntryDTO>> {
    const { intentExecutionType } = params

    switch (true) {
      case intentExecutionType.isSelfPublish():
        return this.generateQuoteForSelfPublish(params)

      case intentExecutionType.isGasless():
        return this.generateQuoteForGasless(params)

      default:
        return {
          error: InternalQuoteError(
            new Error(`Unsupported intent execution type: ${intentExecutionType}`),
          ),
        }
    }
  }

  /**
   * Generates a quote for the self publish case.
   * @param quoteIntentModel parameters for the quote
   * @returns the quote or an error
   */
  async generateQuoteForSelfPublish(
    params: GenerateQuoteParams,
  ): Promise<EcoResponse<QuoteDataEntryDTO>> {
    const { quoteIntent, isReverseQuote } = params

    const { response: quoteDataEntry, error } = await this.generateBaseQuote(
      quoteIntent,
      isReverseQuote,
    )

    if (error) {
      return { error }
    }

    // We wil just use the base quote as is for the self publish case
    quoteDataEntry!.intentExecutionType = IntentExecutionType.SELF_PUBLISH.toString()
    return { response: quoteDataEntry }
  }

  /**
   * Generates a quote for the gasless case.
   * @param quoteIntentModel parameters for the quote
   * @returns the quote or an error
   */
  async generateQuoteForGasless(
    params: GenerateQuoteParams,
  ): Promise<EcoResponse<QuoteDataEntryDTO>> {
    this.logger.log(
      EcoLogMessage.fromDefault({
        message: `generateQuoteForGasless`,
        properties: {
          params,
        },
      }),
    )

    // eslint-disable-next-line @typescript-eslint/no-unused-vars
    const { quoteIntent, isReverseQuote } = params
    const gaslessIntentRequest = GaslessIntentRequestDTO.fromJSON(params.gaslessIntentRequest)

    const { response: quoteDataEntry, error } = await this.generateBaseQuote(
      quoteIntent,
      isReverseQuote,
    )

    if (error) {
      return { error }
    }

    quoteDataEntry!.intentExecutionType = IntentExecutionType.GASLESS.toString()

    // todo: figure out what extra fee should be added to the base quote to cover our gas costs for the gasless intent
    // await this.intentInitiationService.calculateGasQuoteForIntent(gaslessIntentRequest)

    // eslint-disable-next-line @typescript-eslint/no-unused-vars
    const flatFee = await this.estimateFlatFee(
      gaslessIntentRequest.getSourceChainID!(),
      quoteDataEntry!,
    )

    return { response: quoteDataEntry }
  }

  async estimateFlatFee(chainID: number, quoteDataEntry: QuoteDataEntryDTO): Promise<bigint> {
    const { rewardTokens } = quoteDataEntry
    const { fundFor, permit2, defaultGasPriceGwei } = this.gasEstimationsConfig

    // Let's assume each token requires a permit2 approval
    const baseGas = fundFor
    const gas = baseGas + BigInt(rewardTokens.length) * permit2

    const defaultGasPrice = parseGwei(defaultGasPriceGwei)
    const gasPrice = await this.intentInitiationService.getGasPrice(chainID, defaultGasPrice)

    this.logger.log(
      EcoLogMessage.fromDefault({
        message: `estimateFlatFee`,
        properties: {
          chainID,
          baseGas,
          gas,
          gasPrice,
          totalFee: gas * gasPrice,
          'totalFee in ETH': formatEther(gas * gasPrice),
        },
      }),
    )

    return gas * gasPrice
  }

  /**
   * Generates a quote for the quote intent model. The quote is generated by:
   * 1. Converting the call and reward tokens to a standard reserve value for comparisons
   * 2. Adding a fee to the ask of the normalized call tokens
   * 3. Fulfilling the ask with the reward tokens starting with any deficit tokens the solver
   * has on the source chain
   * 4. If there are any remaining tokens, they are used to fulfill the solver token
   * starting with the smallest delta(minBalance - balance) tokens
   * @param quoteIntentModel the quote intent model
   * @returns the quote or an error 400 for insufficient reward to generate the quote
   */
  async generateQuote(
    quoteIntentModel: QuoteIntentDataInterface,
  ): Promise<EcoResponse<QuoteDataEntryDTO>> {
    const { calculated, error } = await this.feeService.calculateTokens(quoteIntentModel)
    if (error || !calculated) {
      return { error: InternalQuoteError(error) }
    }

    const { srcDeficitDescending: fundable, rewards } = calculated as CalculateTokensType

    const { totalFillNormalized, error: totalFillError } =
      await this.feeService.getTotalFill(quoteIntentModel)
    if (Boolean(totalFillError)) {
      return { error: totalFillError }
    }
    const totalAsk = this.feeService.getAsk(totalFillNormalized, quoteIntentModel)

    this.logger.log(
      EcoLogMessage.fromDefault({
        message: `Generating quote`,
        properties: serialize({ totalFillNormalized, totalAsk: totalAsk }),
      }),
    )

    const { totalRewardsNormalized, error: totalRewardsError } =
      await this.feeService.getTotalRewards(quoteIntentModel)
    if (Boolean(totalRewardsError)) {
      return { error: totalRewardsError }
    }
    if (isInsufficient(totalAsk, totalRewardsNormalized)) {
      return { error: InsufficientBalance(totalAsk, totalRewardsNormalized) }
    }
    let filled = 0n
    const totalTokenAsk = totalAsk.token
    const quoteRecord: Record<Hex, RewardTokensInterface> = {}
    for (const deficit of fundable) {
      if (filled >= totalTokenAsk) {
        break
      }
      const left = totalTokenAsk - filled
      //Only fill defits first pass
      if (deficit.delta.balance < 0n) {
        const reward = rewards.find((r) => r.address === deficit.delta.address)
        if (reward) {
          const amount = Mathb.min(
            Mathb.min(Mathb.abs(deficit.delta.balance), reward.balance),
            left,
          )
          if (amount > 0n) {
            deficit.delta.balance += amount
            reward.balance -= amount
            filled += amount
            //add to quote record
            const tokenToFund = quoteRecord[deficit.delta.address] || {
              token: deficit.delta.address,
              amount: 0n,
            }
            tokenToFund.amount += this.feeService.deconvertNormalize(amount, deficit.delta).balance
            quoteRecord[deficit.delta.address] = tokenToFund
          }
        }
      }
    }
    //resort fundable to reflect first round of fills
    fundable.sort((a, b) => Mathb.compare(a.delta.balance, b.delta.balance))

    //if remaining funds, for those with smallest deltas
    if (filled < totalTokenAsk) {
      for (const deficit of fundable) {
        if (filled >= totalTokenAsk) {
          break
        }
        const left = totalTokenAsk - filled
        const reward = rewards.find((r) => r.address === deficit.delta.address)
        if (reward) {
          const amount = Mathb.min(left, reward.balance)
          if (amount > 0n) {
            deficit.delta.balance += amount
            reward.balance -= amount
            filled += amount
            //add to quote record
            const tokenToFund = quoteRecord[deficit.delta.address] || {
              token: deficit.delta.address,
              amount: 0n,
            }
            tokenToFund.amount += Mathb.abs(
              this.feeService.deconvertNormalize(amount, deficit.delta).balance,
            )
            quoteRecord[deficit.delta.address] = tokenToFund
          }
        }
      }
    }

    const estimatedFulfillTimeSec =
      this.fulfillmentEstimateService.getEstimatedFulfillTime(quoteIntentModel)

    const gasOverhead = this.getGasOverhead(quoteIntentModel)

    return {
      response: {
        routeTokens: quoteIntentModel.route.tokens,
        routeCalls: quoteIntentModel.route.calls,
        rewardTokens: Object.values(quoteRecord) as QuoteRewardTokensDTO[],
        rewardNative: totalAsk.native,
        expiryTime: this.getQuoteExpiryTime(),
        estimatedFulfillTimeSec,
        gasOverhead,
      } as QuoteDataEntryDTO,
    }
  }

  /**
   * Generates a reverse quote for the quote intent model. The quote is generated by:
   * 1. Converting the call and reward tokens to a standard reserve value for comparisons
   * 2. Subtracting the fee from the normalized reward tokens
   * 3. Distributing the remaining reward amount to the calls starting with the tokens the solver needs the least
   * @param intent the quote intent model
   * @returns the quote or an error 400 for insufficient reward to generate the quote
   */
  async generateReverseQuote(
    intent: QuoteIntentDataInterface,
  ): Promise<EcoResponse<QuoteDataEntryDTO>> {
    const { calculated, error } = await this.feeService.calculateTokens(intent)
    if (error || !calculated) {
      return { error: InternalQuoteError(error) }
    }
    const { destDeficitDescending: fundable, tokens, calls } = calculated as CalculateTokensType
    const { totalRewardsNormalized, error: totalRewardsError } =
      await this.feeService.getTotalRewards(intent)
    if (Boolean(totalRewardsError)) {
      return { error: totalRewardsError }
    }
    const fee = this.feeService.getFee(totalRewardsNormalized, intent)

    if (isInsufficient(fee, totalRewardsNormalized)) {
      return { error: InsufficientBalance(fee, totalRewardsNormalized) }
    }

    // Calculate total amount available after fee subtraction
    const totalAvailableAfterFee = totalRewardsNormalized.token - fee.token
    const totalAvailableAfterFeeNative = totalRewardsNormalized.native - fee.native
    let remainingToFill = totalAvailableAfterFee

    const routeCalls = [] as QuoteCallDataDTO[]
    const routeTokens = [] as QuoteRewardTokensDTO[]

    // Sort calls by which ones the solver needs the least
    // Sort from best to fill (least needed) to worst (most needed)
    fundable.sort((a, b) => Mathb.compare(b.delta.balance, a.delta.balance))

    // Fill tokens that the solver needs the least first, up to their original amount
    for (const deficit of fundable) {
      if (remainingToFill <= 0n) {
        break
      }

      // Find the corresponding token in route.tokens and calls
      const originalToken = tokens.find((token) => token.address === deficit.delta.address)
      const originalCall = calls.find((call) => call.address === deficit.delta.address)

      if (originalToken && originalCall) {
        // Get the original amount from the token in its normalized form
        const originalNormalizedAmount = this.feeService.convertNormalize(
          BigInt(originalToken.balance),
          {
            chainID: intent.route.destination,
            address: deficit.delta.address,
            decimals: deficit.token.decimals,
          },
        ).balance

        // Calculate how much we can fill for this token
        // We cannot fill more than the original amount or the remaining amount to fill
        const amountToFill = Mathb.min(originalNormalizedAmount, remainingToFill)

        if (amountToFill > 0n) {
          // Convert back to original decimals
          const finalAmount = this.feeService.deconvertNormalize(amountToFill, {
            chainID: intent.route.destination,
            address: deficit.delta.address,
            decimals: deficit.token.decimals,
          }).balance

          // Add to route tokens and calls
          routeTokens.push({
            token: originalToken.address,
            amount: finalAmount,
          })

          const newData = encodeFunctionData({
            abi: erc20Abi,
            functionName: 'transfer',
            args: [originalCall.recipient, finalAmount],
          })

          routeCalls.push({
            target: originalCall.address,
            data: newData,
            value: 0n,
          })

          // Update remaining amount to fill
          remainingToFill -= amountToFill
        }
      }
    }

    return {
      response: {
        routeTokens,
        routeCalls,
        rewardTokens: intent.reward.tokens,
        rewardNative: totalAvailableAfterFeeNative,
        expiryTime: this.getQuoteExpiryTime(),
      } as QuoteDataEntryDTO,
    }
  }

  /**
   * @returns the expiry time of the quote
   */
  getQuoteExpiryTime(): string {
    //todo implement expiry time logic
    return dayjs().add(5, 'minutes').unix().toString()
  }

  /**
   * @returns the gas overhead of the quote
   */
  getGasOverhead(quoteIntentModel: QuoteIntentDataInterface): number {
    const defaultGasOverhead = this.getDefaultGasOverhead()
    const solver = this.ecoConfigService.getSolver(quoteIntentModel.route.source)

    if (solver?.gasOverhead == null) {
      return defaultGasOverhead
    }

    if (solver.gasOverhead < 0) {
      this.logger.warn(
        EcoLogMessage.withError({
          message: `Invalid negative gasOverhead: ${solver.gasOverhead}, using default gas overhead`,
          error: EcoError.NegativeGasOverhead(solver.gasOverhead),
        }),
      )
      return defaultGasOverhead
    }

    return solver.gasOverhead
  }

  /**
   * @returns the default gas overhead
   */
  private getDefaultGasOverhead(): number {
    const intentConfigs = this.ecoConfigService.getIntentConfigs()
    if (intentConfigs.defaultGasOverhead == null) {
      this.logger.error(
        EcoLogMessage.withError({
          message: 'intentConfigs.defaultGasOverhead is undefined',
          error: EcoError.DefaultGasOverheadUndefined(),
        }),
      )
      throw EcoError.DefaultGasOverheadUndefined()
    }

    return intentConfigs.defaultGasOverhead
  }

  /**
   * Updates the quote intent model in the db
   * @param quoteIntentModel the model to update
   * @returns
   */
  async updateQuoteDb(
    quoteIntentModel: QuoteIntentModel,
    updateQuoteParams: UpdateQuoteParams,
  ): Promise<EcoResponse<QuoteIntentModel>> {
    return this.quoteRepository.updateQuoteDb(quoteIntentModel, updateQuoteParams)
  }
}<|MERGE_RESOLUTION|>--- conflicted
+++ resolved
@@ -35,12 +35,9 @@
 import { ModuleRef } from '@nestjs/core'
 import { isInsufficient } from '../fee/utils'
 import { serialize } from '@/common/utils/serialize'
-<<<<<<< HEAD
 import { EcoAnalyticsService } from '@/analytics'
 import { ANALYTICS_EVENTS } from '@/analytics/events.constants'
-=======
 import { EcoError } from '@/common/errors/eco-error'
->>>>>>> d42a53a4
 
 const ZERO_SALT = '0x0000000000000000000000000000000000000000000000000000000000000000'
 
