--- conflicted
+++ resolved
@@ -6,11 +6,8 @@
 import { FeeService } from '@/fee/fee.service'
 import { FulfillmentEstimateService } from '@/fulfillment-estimate/fulfillment-estimate.service'
 import { getModelToken } from '@nestjs/mongoose'
-<<<<<<< HEAD
-=======
 import { GroupedIntent } from '@/intent-initiation/schemas/grouped-intent.schema'
 import { GroupedIntentRepository } from '@/intent-initiation/repositories/grouped-intent.repository'
->>>>>>> c0b17ab0
 import {
   InfeasibleQuote,
   InsufficientBalance,
@@ -22,10 +19,7 @@
 } from '@/quote/errors'
 import { IntentExecutionType } from '@/quote/enums/intent-execution-type.enum'
 import { IntentInitiationService } from '@/intent-initiation/services/intent-initiation.service'
-<<<<<<< HEAD
-=======
 import { IntentSourceModel } from '@/intent/schemas/intent-source.schema'
->>>>>>> c0b17ab0
 import { IntentSourceRepository } from '@/intent/repositories/intent-source.repository'
 import { Model } from 'mongoose'
 import { PermitValidationService } from '@/intent-initiation/permit-validation/permit-validation.service'
@@ -65,6 +59,7 @@
   let feeService: DeepMocked<FeeService>
   let validationService: DeepMocked<ValidationService>
   let ecoConfigService: DeepMocked<EcoConfigService>
+  let quoteModel: DeepMocked<Model<QuoteIntentModel>>
   let fulfillmentEstimateService: DeepMocked<FulfillmentEstimateService>
   const mockLogDebug = jest.fn()
   const mockLogLog = jest.fn()
@@ -115,7 +110,6 @@
         },
         { provide: FulfillmentEstimateService, useValue: createMock<FulfillmentEstimateService>() },
         { provide: EcoAnalyticsService, useValue: createMock<EcoAnalyticsService>() },
-        { provide: IntentSourceRepository, useValue: createMock<IntentSourceRepository>() },
       ],
     }).compile()
 
@@ -125,6 +119,7 @@
     validationService = chainMod.get(ValidationService)
 
     ecoConfigService = chainMod.get(EcoConfigService)
+    quoteModel = chainMod.get(getModelToken(QuoteIntentModel.name))
     fulfillmentEstimateService = chainMod.get(FulfillmentEstimateService)
 
     quoteService['logger'].debug = mockLogDebug
