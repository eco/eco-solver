const mockGetTransactionTargetData = jest.fn()
import { EcoConfigService } from '@/eco-configs/eco-config.service'
import { FeeService } from '@/fee/fee.service'
import { ValidationChecks, ValidationService } from '@/intent/validation.sevice'
import { Chain, PublicClient, Transport } from 'viem'
import { CreateIntentService } from '@/intent/create-intent.service'
import { createMock, DeepMocked } from '@golevelup/ts-jest'
import { FulfillmentEstimateService } from '@/fulfillment-estimate/fulfillment-estimate.service'
import { getModelToken } from '@nestjs/mongoose'
import {
  InfeasibleQuote,
  InsufficientBalance,
  InternalQuoteError,
  InternalSaveError,
  InvalidQuoteIntent,
  QuoteError,
  SolverUnsupported,
} from '@/quote/errors'
import { GroupedIntent } from '@/intent-initiation/schemas/grouped-intent.schema'
import { GroupedIntentRepository } from '@/intent-initiation/repositories/grouped-intent.repository'
import { IntentExecutionType } from '@/quote/enums/intent-execution-type.enum'
import { IntentInitiationService } from '@/intent-initiation/services/intent-initiation.service'
import { IntentSourceModel } from '@/intent/schemas/intent-source.schema'
import { IntentSourceRepository } from '@/intent/repositories/intent-source.repository'
import { Model } from 'mongoose'
import { PermitValidationService } from '@/intent-initiation/permit-validation/permit-validation.service'
import { QuoteIntentModel } from '@/quote/schemas/quote-intent.schema'
import { QuoteRepository } from '@/quote/quote.repository'
import { QuotesConfig } from '@/eco-configs/eco-config.types'
import { QuoteService } from '@/quote/quote.service'
import { QuoteTestUtils } from '@/intent-initiation/test-utils/quote-test-utils'
import { Test, TestingModule } from '@nestjs/testing'
import { WalletClientDefaultSignerService } from '@/transaction/smart-wallets/wallet-client.service'
<<<<<<< HEAD
import { zeroAddress } from 'viem'
=======
import { Chain, PublicClient, Transport } from 'viem'
import { EcoAnalyticsService } from '@/analytics'
import { UpdateQuoteParams } from '@/quote/interfaces/update-quote-params.interface'
import { EcoError } from '@/common/errors/eco-error'
>>>>>>> 2cb8b3a8

jest.mock('@/intent/utils', () => {
  return {
    ...jest.requireActual('@/intent/utils'),
    getTransactionTargetData: mockGetTransactionTargetData,
  }
})

// Create mock wallet client
const walletClient = {
  writeContract: jest.fn().mockResolvedValue('0xTransactionHash'),
  sendTransaction: jest.fn().mockResolvedValue('0xTransactionHash'),
}

// Create mock public client
const publicClient = createMock<PublicClient<Transport, Chain>>({
  chain: { id: 10 },
  waitForTransactionReceipt: jest.fn().mockResolvedValue({}),
})

describe('QuotesService', () => {
  let quoteService: QuoteService
  let quoteRepository: QuoteRepository
  let feeService: DeepMocked<FeeService>
  let validationService: DeepMocked<ValidationService>
  let ecoConfigService: DeepMocked<EcoConfigService>
  let quoteModel: DeepMocked<Model<QuoteIntentModel>>
  let fulfillmentEstimateService: DeepMocked<FulfillmentEstimateService>
  const mockLogDebug = jest.fn()
  const mockLogLog = jest.fn()
  const mockLogError = jest.fn()
  const quoteTestUtils = new QuoteTestUtils()
  const mockLogWarn = jest.fn()

  beforeEach(async () => {
    const quotesConfig = { intentExecutionTypes: ['SELF_PUBLISH', 'GASLESS'] }
    const chainMod: TestingModule = await Test.createTestingModule({
      providers: [
        QuoteService,
        QuoteRepository,
        IntentInitiationService,
        IntentSourceRepository,
        GroupedIntentRepository,
        PermitValidationService,
        { provide: FeeService, useValue: createMock<FeeService>() },
        { provide: ValidationService, useValue: createMock<ValidationService>() },
        { provide: FeeService, useValue: createMock<FeeService>() },
        { provide: EcoConfigService, useValue: createMock<EcoConfigService>() },
        {
          provide: WalletClientDefaultSignerService,
          useValue: {
            getClient: jest.fn().mockResolvedValue(walletClient),
            getPublicClient: jest.fn().mockResolvedValue(publicClient),
          },
        },
        {
          provide: getModelToken(QuoteIntentModel.name),
          useValue: createMock<Model<QuoteIntentModel>>(),
        },
        {
          provide: getModelToken(GroupedIntent.name),
          useValue: {
            create: jest.fn(),
            findOne: jest.fn(),
            updateOne: jest.fn(),
          },
        },
        {
          provide: getModelToken(IntentSourceModel.name),
          useValue: {
            create: jest.fn(),
            findOne: jest.fn(),
            updateOne: jest.fn(),
          },
        },
        {
          provide: CreateIntentService,
          useValue: createMock<CreateIntentService>(),
        },
        { provide: FulfillmentEstimateService, useValue: createMock<FulfillmentEstimateService>() },
        { provide: EcoAnalyticsService, useValue: createMock<EcoAnalyticsService>() },
      ],
    }).compile()

    quoteService = chainMod.get(QuoteService)
    quoteRepository = chainMod.get(QuoteRepository)
    feeService = chainMod.get(FeeService)
    validationService = chainMod.get(ValidationService)

    ecoConfigService = chainMod.get(EcoConfigService)
    quoteModel = chainMod.get(getModelToken(QuoteIntentModel.name))
    fulfillmentEstimateService = chainMod.get(FulfillmentEstimateService)

    quoteService['logger'].debug = mockLogDebug
    quoteService['logger'].log = mockLogLog
    quoteService['logger'].error = mockLogError
    quoteService['quotesConfig'] = quotesConfig as QuotesConfig

    quoteRepository['logger'].debug = mockLogDebug
    quoteRepository['logger'].log = mockLogLog
    quoteRepository['logger'].error = mockLogError
    quoteRepository['quotesConfig'] = quotesConfig as QuotesConfig
    quoteService['logger'].warn = mockLogWarn
  })

  afterEach(async () => {
    // restore the spy created with spyOn
    jest.restoreAllMocks()
    mockLogDebug.mockClear()
    mockLogLog.mockClear()
    mockLogError.mockClear()
    mockLogWarn.mockClear()
  })

  describe('on getQuote', () => {
    it('should throw an error if it cant store the quote in the db ', async () => {
      const failedStore = new Error('error')
      quoteService.storeQuoteIntentData = jest.fn().mockResolvedValue({ error: failedStore })
      const { error } = await quoteService.getQuote({} as any)
      expect(error).toEqual(InternalSaveError(failedStore))
    })

    it('should return a 400 if it fails to validate the quote data', async () => {
      quoteService.storeQuoteIntentData = jest
        .fn()
        .mockResolvedValue({ response: [quoteTestUtils.createQuoteIntentModel()] })
      quoteService.validateQuoteIntentData = jest.fn().mockResolvedValue(SolverUnsupported)
      const { error } = await quoteService.getQuote({} as any)
      expect(error).toEqual([SolverUnsupported])
    })

    it('should save any error in getting the quote to the db', async () => {
      const quoteIntent = quoteTestUtils.createQuoteIntentModel()
      const failedStore = new Error('error')

      quoteService.storeQuoteIntentData = jest.fn().mockResolvedValue({
        response: [quoteIntent],
      })

      quoteService.validateQuoteIntentData = jest.fn().mockResolvedValue(undefined)
      quoteService.generateQuote = jest.fn().mockImplementation(() => {
        throw failedStore
      })

      const mockDb = jest.spyOn(quoteService, 'updateQuoteDb')

      const { error } = await quoteService.getQuote({} as any)

      expect(error).toBeDefined()
      expect(mockDb).toHaveBeenCalled()
      expect(mockDb).toHaveBeenCalledWith(quoteIntent, {
        error: expect.objectContaining({ message: expect.stringContaining('error') }),
      })
    })
  })

  describe('on storeQuoteIntentData', () => {
    it('should log error if storing fails', async () => {
      const failedStore = new Error('error')
      jest.spyOn(quoteRepository, 'storeQuoteIntentData').mockResolvedValue({ error: failedStore })
      const quoteIntent = quoteTestUtils.createQuoteIntentDataDTO()
      const { error } = await quoteService.storeQuoteIntentData(quoteIntent)
      expect(error).toBeDefined()
    })

    it('should save the DTO and return a record', async () => {
      const quoteIntentData = quoteTestUtils.createQuoteIntentDataDTO({
        intentExecutionTypes: [IntentExecutionType.GASLESS.toString()],
      })
      const quoteIntentModel = quoteTestUtils.getQuoteIntentModel(
        quoteIntentData.intentExecutionTypes[0],
        quoteIntentData,
      )
      jest
        .spyOn(quoteRepository, 'storeQuoteIntentData')
        .mockResolvedValue({ response: [quoteIntentModel] })
      const { response: quoteIntentModels } =
        await quoteService.storeQuoteIntentData(quoteIntentData)
      expect(quoteIntentModels).toEqual([quoteIntentModel])
    })
  })

  describe('on validateQuoteIntentData', () => {
    const quoteIntentModel = {
      _id: 'id9',
      route: {
        destination: 1n,
      },
    }
    const failValidations: ValidationChecks = {
      supportedNative: true,
      supportedProver: true,
      supportedTargets: true,
      supportedTransaction: true,
      validTransferLimit: true,
      validExpirationTime: true,
      validDestination: false,
      fulfillOnDifferentChain: true,
      sufficientBalance: true,
    }
    const validValidations: ValidationChecks = {
      supportedNative: true,
      supportedProver: true,
      supportedTargets: true,
      supportedTransaction: true,
      validTransferLimit: true,
      validExpirationTime: true,
      validDestination: true,
      fulfillOnDifferentChain: true,
      sufficientBalance: true,
    }
    let updateQuoteDb: jest.SpyInstance
    beforeEach(() => {
      updateQuoteDb = jest.spyOn(quoteService, 'updateQuoteDb')
    })

    afterEach(() => {
      updateQuoteDb.mockClear()
    })

    it('should return solver unsupported if no solver for destination', async () => {
      ecoConfigService.getSolver = jest.fn().mockReturnValue(undefined)
      expect(await quoteService.validateQuoteIntentData(quoteIntentModel as any)).toEqual(
        SolverUnsupported,
      )
      expect(mockLogLog).toHaveBeenCalled()
      expect(mockLogLog).toHaveBeenCalledWith({
        msg: `validateQuoteIntentData: No solver found for destination : ${quoteIntentModel.route.destination}`,
        quoteIntentModel,
      })
      expect(updateQuoteDb).toHaveBeenCalledWith(quoteIntentModel, { error: SolverUnsupported })
    })

    it('should return invalid quote if the quote fails validations', async () => {
      ecoConfigService.getSolver = jest.fn().mockReturnValue({})
      validationService.assertValidations = jest.fn().mockReturnValue(failValidations)

      expect(await quoteService.validateQuoteIntentData(quoteIntentModel as any)).toEqual(
        InvalidQuoteIntent(failValidations),
      )
      expect(mockLogLog).toHaveBeenCalled()
      expect(mockLogLog).toHaveBeenCalledWith({
        msg: `validateQuoteIntentData: Some validations failed`,
        quoteIntentModel,
        validations: failValidations,
      })
      expect(updateQuoteDb).toHaveBeenCalledWith(quoteIntentModel, {
        error: InvalidQuoteIntent(failValidations),
      })
    })

    it('should return infeasable if the quote is infeasable', async () => {
      const error = QuoteError.SolverLacksLiquidity(1, '0x2', 4n, 3n, 2n)
      ecoConfigService.getSolver = jest.fn().mockReturnValue({})
      validationService.assertValidations = jest.fn().mockReturnValue(validValidations)
      feeService.isRouteFeasible = jest.fn().mockResolvedValue({ error })
      expect(await quoteService.validateQuoteIntentData(quoteIntentModel as any)).toEqual(
        InfeasibleQuote(error),
      )
      expect(mockLogLog).toHaveBeenCalled()
      expect(mockLogLog).toHaveBeenCalledWith({
        msg: `validateQuoteIntentData: quote intent is not feasable ${quoteIntentModel._id}`,
        quoteIntentModel,
        feasable: false,
        error: InfeasibleQuote(error),
      })
      expect(updateQuoteDb).toHaveBeenCalledWith(quoteIntentModel, {
        error: InfeasibleQuote(error),
      })
    })

    it('should return nothing if all the validations pass', async () => {
      ecoConfigService.getSolver = jest.fn().mockReturnValue({})
      validationService.assertValidations = jest.fn().mockReturnValue(validValidations)
      feeService.isRouteFeasible = jest.fn().mockResolvedValue({})
      expect(await quoteService.validateQuoteIntentData(quoteIntentModel as any)).toEqual(undefined)
      expect(updateQuoteDb).not.toHaveBeenCalled()
    })
  })

  describe('on generateQuote', () => {
    it('should return error on calculate tokens failed', async () => {
      const error = new Error('error') as any
      feeService.calculateTokens = jest.fn().mockResolvedValue({ error } as any)
      const { error: quoteError } = await quoteService.generateQuote({} as any)
      expect(quoteError).toEqual(InternalQuoteError(error))
    })

    it('should return error on calculate tokens doesnt return the calculated tokens', async () => {
      feeService.calculateTokens = jest.fn().mockResolvedValue({ calculated: undefined } as any)
      const { error } = await quoteService.generateQuote({} as any)
      expect(error).toEqual(InternalQuoteError(undefined))
    })

    it('should return an insufficient balance if the reward doesnt meet the ask', async () => {
      const calculated = {
        solver: {},
        rewards: [{ balance: 10n }, { balance: 102n }],
        calls: [{ balance: 280n }, { balance: 102n }],
        srcDeficitDescending: [],
      } as any
      jest.spyOn(feeService, 'calculateTokens').mockResolvedValue({ calculated })
      const ask = { token: calculated.calls.reduce((a, b) => a + b.balance, 0n), native: 10n }
      const totalRewards = { token: 112n, native: 9n }
      jest.spyOn(feeService, 'getAsk').mockReturnValue(ask)
      jest.spyOn(feeService, 'getTotalFill').mockResolvedValue({
        totalFillNormalized: ask,
      })
      jest.spyOn(feeService, 'getTotalRewards').mockResolvedValue({
        totalRewardsNormalized: totalRewards,
      })
      const { error } = await quoteService.generateQuote({ route: {} } as any)
      expect(error).toEqual(InsufficientBalance(ask, totalRewards))
    })

    describe('on building quote', () => {
      beforeEach(() => {})

      async function generateHelper(
        calculated: any,
        expectedTokens: { token: string; amount: bigint }[],
        expectedNativeReward?: bigint,
        expectedFulfillTimeSec?: number,
      ) {
        const ask = calculated.calls.reduce(
          (a, b) => {
            return { token: a.token + b.balance, native: a.native + b.native.amount }
          },
          { token: 0n, native: 0n },
        )

        jest.spyOn(feeService, 'getAsk').mockReturnValue(ask)
        jest.spyOn(feeService, 'getTotalFill').mockResolvedValue({
          totalFillNormalized: ask,
        })
        jest.spyOn(feeService, 'getTotalRewards').mockResolvedValue({
          totalRewardsNormalized: {
            token: calculated.rewards.reduce((a, b) => a + b.balance, 0n),
            native: expectedNativeReward || 0n,
          },
        })
        jest.spyOn(feeService, 'calculateTokens').mockResolvedValue({ calculated })
        feeService.deconvertNormalize = jest.fn().mockImplementation((amount) => {
          return { balance: amount }
        })

        jest
          .spyOn(fulfillmentEstimateService, 'getEstimatedFulfillTime')
          .mockReturnValue(expectedFulfillTimeSec || 15)

        // Mock the getGasOverhead method
        jest.spyOn(quoteService, 'getGasOverhead').mockReturnValue(145_000)

        const { response: quoteDataEntry } = await quoteService.generateQuote({
          route: { tokens: [], calls: [] },
          reward: {},
        } as any)
        expect(quoteDataEntry).toEqual({
          routeTokens: [],
          routeCalls: [],
          rewardTokens: expectedTokens,
          rewardNative: expectedNativeReward || 0n,
          expiryTime: expect.any(String),
          estimatedFulfillTimeSec: expectedFulfillTimeSec || 15,
          gasOverhead: 145_000,
        })
      }

      it('should fill up the most deficit balance', async () => {
        const calculated = {
          solver: {},
          rewards: [
            { address: '0x1', balance: 100n },
            { address: '0x2', balance: 200n },
          ],
          calls: [{ address: '0x3', balance: 50n, native: { amount: 0n } }],
          srcDeficitDescending: [
            { delta: { balance: -100n, address: '0x1' } },
            { delta: { balance: -50n }, address: '0x2' },
          ],
        } as any
        await generateHelper(calculated, [{ token: '0x1', amount: 50n }])
      })

      it('should fill deficit that has rewards to fill it', async () => {
        const calculated = {
          solver: {},
          rewards: [{ address: '0x2', balance: 200n }],
          calls: [{ balance: 150n, native: { amount: 0n } }],
          srcDeficitDescending: [
            { delta: { balance: -100n, address: '0x1' } },
            { delta: { balance: -50n, address: '0x2' } },
          ],
        } as any
        await generateHelper(calculated, [{ token: '0x2', amount: 150n }])
      })

      it('should fill surplus if no deficit', async () => {
        const calculated = {
          solver: {},
          rewards: [{ address: '0x2', balance: 200n }],
          calls: [{ balance: 40n, native: { amount: 0n } }],
          srcDeficitDescending: [
            { delta: { balance: 100n, address: '0x1' } },
            { delta: { balance: 200n, address: '0x2' } },
          ],
        } as any
        await generateHelper(calculated, [{ token: '0x2', amount: 40n }])
      })

      it('should fill partial deficits', async () => {
        const calculated = {
          solver: {},
          rewards: [
            { address: '0x1', balance: 200n },
            { address: '0x2', balance: 200n },
          ],
          calls: [{ balance: 150n, native: { amount: 0n } }],
          srcDeficitDescending: [
            { delta: { balance: -100n, address: '0x1' } },
            { delta: { balance: -50n, address: '0x2' } },
          ],
        } as any
        await generateHelper(calculated, [
          { token: '0x1', amount: 100n },
          { token: '0x2', amount: 50n },
        ])
      })

      it('should fill surplus if deficit is not rewarded', async () => {
        const calculated = {
          solver: {},
          rewards: [{ address: '0x2', balance: 200n }],
          calls: [{ balance: 150n, native: { amount: 0n } }],
          srcDeficitDescending: [
            { delta: { balance: -100n, address: '0x1' } },
            { delta: { balance: 100n, address: '0x2' } },
          ],
        } as any
        await generateHelper(calculated, [{ token: '0x2', amount: 150n }])
      })

      it('should fill deficit as much as it can and then surplus', async () => {
        const calculated = {
          solver: {},
          rewards: [
            { address: '0x1', balance: 50n },
            { address: '0x2', balance: 20n },
            { address: '0x3', balance: 200n },
          ],
          calls: [{ balance: 150n, native: { amount: 0n } }],
          srcDeficitDescending: [
            { delta: { balance: -100n, address: '0x1' } },
            { delta: { balance: -50n, address: '0x2' } },
            { delta: { balance: 100n, address: '0x3' } },
          ],
        } as any
        await generateHelper(calculated, [
          { token: '0x1', amount: 50n },
          { token: '0x2', amount: 20n },
          { token: '0x3', amount: 80n },
        ])
      })

      it('should fill deficit in remaining funds loop that can be filled when rewards dont allow order', async () => {
        const calculated = {
          solver: {},
          rewards: [
            { address: '0x1', balance: 50n },
            { address: '0x2', balance: 200n },
          ],
          calls: [{ balance: 250n, native: { amount: 0n } }],
          srcDeficitDescending: [
            { delta: { balance: -100n, address: '0x1' } },
            { delta: { balance: -50n, address: '0x2' } },
          ],
        } as any
        await generateHelper(calculated, [
          { token: '0x1', amount: 50n },
          { token: '0x2', amount: 200n },
        ])
      })

      it('should fill surpluses in ascending order', async () => {
        const calculated = {
          solver: {},
          rewards: [
            { address: '0x1', balance: 150n },
            { address: '0x2', balance: 150n },
          ],
          calls: [{ balance: 250n, native: { amount: 0n } }],
          srcDeficitDescending: [
            { delta: { balance: 10n, address: '0x1' } },
            { delta: { balance: 20n, address: '0x2' } },
          ],
        } as any
        await generateHelper(calculated, [
          { token: '0x1', amount: 150n },
          { token: '0x2', amount: 100n },
        ])
      })

      it('should calculate correct time for fulfillment', async () => {
        const calculated = {
          solver: {},
          rewards: [{ address: '0x2', balance: 200n }],
          calls: [{ balance: 150n, native: { amount: 0n } }],
          srcDeficitDescending: [
            { delta: { balance: -100n, address: '0x1' } },
            { delta: { balance: -50n, address: '0x2' } },
          ],
        } as any
        await generateHelper(calculated, [{ token: '0x2', amount: 150n }], 0n, 0)
      })

      it('should handle native gas token rewards correctly', async () => {
        const nativeGas = 135n
        const calculated = {
          solver: {},
          rewards: [
            { address: '0x1', balance: 100n },
            { address: '0x2', balance: 200n },
          ],
          calls: [{ balance: 150n, native: { amount: nativeGas } }],
          srcDeficitDescending: [
            { delta: { balance: -50n, address: '0x1' } },
            { delta: { balance: 100n, address: '0x2' } },
          ],
        } as any
        await generateHelper(
          calculated,
          [
            { token: '0x1', amount: 100n },
            { token: '0x2', amount: 50n },
          ],
          nativeGas,
        )
      })

      it('should handle mixed token and native rewards', async () => {
        const nativeGas = 75n
        const calculated = {
          solver: {},
          rewards: [{ address: '0x1', balance: 50n }],
          calls: [{ balance: 50n, native: { amount: nativeGas } }],
          srcDeficitDescending: [{ delta: { balance: -50n, address: '0x1' } }],
        } as any
        await generateHelper(calculated, [{ token: '0x1', amount: 50n }], nativeGas)
      })
    })
  })

  describe('on generateReverseQuote', () => {
    it('should return error on calculate tokens failed', async () => {
      const error = new Error('error') as any
      feeService.calculateTokens = jest.fn().mockResolvedValue({ error } as any)
      const { error: quoteError } = await quoteService.generateReverseQuote({} as any)
      expect(quoteError).toEqual(InternalQuoteError(error))
    })

    it('should return error on calculate tokens doesnt return the calculated tokens', async () => {
      feeService.calculateTokens = jest.fn().mockResolvedValue({ calculated: undefined } as any)
      const { error } = await quoteService.generateReverseQuote({} as any)
      expect(error).toEqual(InternalQuoteError(undefined))
    })

    it('should return an insufficient balance if the fee exceeds total reward', async () => {
      const calculated = {
        solver: {},
        rewards: [{ balance: 10n }, { balance: 20n }],
        destDeficitDescending: [],
      } as any

      jest.spyOn(feeService, 'calculateTokens').mockResolvedValue({ calculated })
      const totalReward = {
        token: calculated.rewards.reduce((acc, reward) => acc + reward.balance, 0n),
        native: 0n,
      }
      const fee = { token: totalReward.token + 1n, native: 0n }
      jest.spyOn(feeService, 'getFee').mockReturnValue(fee)
      jest.spyOn(feeService, 'getTotalRewards').mockResolvedValue({
        totalRewardsNormalized: totalReward,
      })

      const intent = { route: { tokens: [], calls: [] }, reward: {} } as any
      const { error } = await quoteService.generateReverseQuote(intent)
      expect(error).toEqual(InsufficientBalance(fee, totalReward))
    })

    describe('on building reverse quote', () => {
      beforeEach(() => {})

      async function generateReverseHelper(
        calculated: any,
        expectedRouteTokens: { token: string; amount: bigint }[] = [],
        expectedRewardNative?: bigint,
      ) {
        const fee = { token: 0n, native: 10000000n } // Small native fee
        jest.spyOn(feeService, 'getFee').mockReturnValue(fee)
        jest.spyOn(feeService, 'getTotalRewards').mockResolvedValue({
          totalRewardsNormalized: {
            token: calculated.rewards?.reduce((a, b) => a + b.balance, 0n) || 0n,
            native: expectedRewardNative || 100000000n,
          },
        })
        jest.spyOn(feeService, 'calculateTokens').mockResolvedValue({ calculated })
        feeService.deconvertNormalize = jest.fn().mockImplementation((amount) => {
          return { balance: amount }
        })
        feeService.convertNormalize = jest.fn().mockImplementation((amount) => {
          return { balance: amount }
        })

        const { response: quoteDataEntry } = await quoteService.generateReverseQuote({
          route: {},
          reward: {},
        } as any)
        expect(quoteDataEntry).toBeDefined()
        expect(quoteDataEntry).toHaveProperty('routeTokens')
        expect(quoteDataEntry!.routeTokens).toEqual(expectedRouteTokens)
        if (expectedRewardNative !== undefined) {
          expect(quoteDataEntry!.rewardNative).toEqual(expectedRewardNative - fee.native)
        }
      }

      it('should subtract fees from tokens that solver needs least', async () => {
        const calculated = {
          solver: {},
          rewards: [{ address: '0x1', balance: 50n }],
          tokens: [
            { address: '0x2', balance: 100n },
            { address: '0x3', balance: 200n },
          ],
          calls: [
            { address: '0x2', balance: 100n, recipient: zeroAddress },
            { address: '0x3', balance: 200n, recipient: zeroAddress },
          ],
          destDeficitDescending: [
            {
              delta: {
                address: '0x2',
                balance: -100n,
              },
              token: {},
            },
            {
              delta: {
                address: '0x3',
                balance: -50n,
              },
              token: {},
            },
          ],
        } as any
        await generateReverseHelper(calculated, [{ token: '0x3', amount: 50n }])
      })

      it('should fill deficit that has a call to fill it', async () => {
        const calculated = {
          solver: {},
          rewards: [{ address: '0x1', balance: 200n }],
          tokens: [{ address: '0x2', balance: 200n }],
          calls: [{ address: '0x2', balance: 200n, recipient: zeroAddress }],
          destDeficitDescending: [
            { delta: { balance: -100n, address: '0x2' }, token: {} },
            { delta: { balance: -50n, address: '0x3' }, token: {} },
          ],
        } as any

        await generateReverseHelper(calculated, [{ token: '0x2', amount: 200n }])
      })

      it('should handle native gas token in reverse quotes correctly', async () => {
        const nativeGas = 135n
        const calculated = {
          solver: {},
          rewards: [{ address: '0x1', balance: 100n }],
          tokens: [{ address: '0x2', balance: 150n }],
          calls: [
            {
              address: '0x2',
              balance: 150n,
              recipient: zeroAddress,
              native: { amount: nativeGas },
            },
          ],
          destDeficitDescending: [{ delta: { balance: -50n, address: '0x2' }, token: {} }],
        } as any

        await generateReverseHelper(calculated, [{ token: '0x2', amount: 100n }], 200000000n)
      })

      it('should properly calculate rewardNative after fee deduction', async () => {
        const calculated = {
          solver: {},
          rewards: [{ address: '0x1', balance: 50n }],
          tokens: [{ address: '0x2', balance: 100n }],
          calls: [{ address: '0x2', balance: 100n, recipient: zeroAddress }],
          destDeficitDescending: [{ delta: { balance: -25n, address: '0x2' }, token: {} }],
        } as any

        await generateReverseHelper(calculated, [{ token: '0x2', amount: 50n }], 500000000n)
      })
    })
  })

  describe('on getQuoteExpiryTime', () => {
    it('should return the correct expiry time', async () => {
      const expiryTime = quoteService.getQuoteExpiryTime()
      expect(Number(expiryTime)).toBeGreaterThan(0)
    })
  })

  describe('on getGasOverhead', () => {
    const mockQuoteIntentModel = {
      route: {
        source: 1n,
      },
    } as any

    beforeEach(() => {
      // Mock the getIntentConfigs method to return the default gasOverhead
      ecoConfigService.getIntentConfigs = jest.fn().mockReturnValue({
        defaultGasOverhead: 145_000,
      })
    })

    it('should return the gas overhead from solver when available', () => {
      const mockSolver = {
        gasOverhead: 25000,
      }
      ecoConfigService.getSolver = jest.fn().mockReturnValue(mockSolver)

      const result = quoteService.getGasOverhead(mockQuoteIntentModel)

      expect(result).toBe(25000)
      expect(ecoConfigService.getSolver).toHaveBeenCalledWith(mockQuoteIntentModel.route.source)
      expect(mockLogDebug).not.toHaveBeenCalled()
      expect(mockLogError).not.toHaveBeenCalled()
    })

    it('should return default gasOverhead when solver is undefined', () => {
      ecoConfigService.getSolver = jest.fn().mockReturnValue(undefined)

      const result = quoteService.getGasOverhead(mockQuoteIntentModel)

      expect(result).toBe(145_000)
      expect(ecoConfigService.getSolver).toHaveBeenCalledWith(mockQuoteIntentModel.route.source)
      expect(ecoConfigService.getIntentConfigs).toHaveBeenCalled()
      expect(mockLogWarn).not.toHaveBeenCalled()
    })

    it('should return default gasOverhead when solver.gasOverhead is null', () => {
      const mockSolver = {
        gasOverhead: null,
      }
      ecoConfigService.getSolver = jest.fn().mockReturnValue(mockSolver)

      const result = quoteService.getGasOverhead(mockQuoteIntentModel)

      expect(result).toBe(145_000)
      expect(ecoConfigService.getSolver).toHaveBeenCalledWith(mockQuoteIntentModel.route.source)
      expect(ecoConfigService.getIntentConfigs).toHaveBeenCalled()
      expect(mockLogWarn).not.toHaveBeenCalled()
    })

    it('should return default gasOverhead when solver.gasOverhead is undefined', () => {
      const mockSolver = {
        // gasOverhead is undefined
      }
      ecoConfigService.getSolver = jest.fn().mockReturnValue(mockSolver)

      const result = quoteService.getGasOverhead(mockQuoteIntentModel)

      expect(result).toBe(145_000)
      expect(ecoConfigService.getSolver).toHaveBeenCalledWith(mockQuoteIntentModel.route.source)
      expect(ecoConfigService.getIntentConfigs).toHaveBeenCalled()
      expect(mockLogWarn).not.toHaveBeenCalled()
    })

    it('should return default gasOverhead and log warning when solver.gasOverhead is negative', () => {
      const mockSolver = {
        gasOverhead: -5000,
      }
      ecoConfigService.getSolver = jest.fn().mockReturnValue(mockSolver)

      const result = quoteService.getGasOverhead(mockQuoteIntentModel)

      expect(result).toBe(145_000)
      expect(ecoConfigService.getSolver).toHaveBeenCalledWith(mockQuoteIntentModel.route.source)
      expect(ecoConfigService.getIntentConfigs).toHaveBeenCalled()
      expect(mockLogWarn).toHaveBeenCalledWith({
        msg: 'Invalid negative gasOverhead: -5000, using default gas overhead',
        error: 'Error: Gas overhead is negative: -5000',
      })
    })

    it('should return 0 when solver.gasOverhead is 0', () => {
      const mockSolver = {
        gasOverhead: 0,
      }
      ecoConfigService.getSolver = jest.fn().mockReturnValue(mockSolver)

      const result = quoteService.getGasOverhead(mockQuoteIntentModel)

      expect(result).toBe(0)
      expect(ecoConfigService.getSolver).toHaveBeenCalledWith(mockQuoteIntentModel.route.source)
      expect(mockLogWarn).not.toHaveBeenCalled()
    })

    it('should throw error when intentConfigs.defaultGasOverhead is undefined', () => {
      const mockSolver = {
        gasOverhead: null,
      }
      ecoConfigService.getSolver = jest.fn().mockReturnValue(mockSolver)
      ecoConfigService.getIntentConfigs = jest.fn().mockReturnValue({
        // gasOverhead is undefined
      })

      expect(() => quoteService.getGasOverhead(mockQuoteIntentModel)).toThrow(
        'Default gas overhead is undefined',
      )
      expect(mockLogError).toHaveBeenCalledWith({
        msg: 'intentConfigs.defaultGasOverhead is undefined',
        error: 'Error: Default gas overhead is undefined',
      })
    })

    it('should throw error when intentConfigs.defaultGasOverhead is null', () => {
      const mockSolver = {
        gasOverhead: null,
      }
      ecoConfigService.getSolver = jest.fn().mockReturnValue(mockSolver)
      ecoConfigService.getIntentConfigs = jest.fn().mockReturnValue({
        defaultGasOverhead: null,
      })

      expect(() => quoteService.getGasOverhead(mockQuoteIntentModel)).toThrow(
        'Default gas overhead is undefined',
      )
      expect(mockLogError).toHaveBeenCalledWith({
        msg: 'intentConfigs.defaultGasOverhead is undefined',
        error: 'Error: Default gas overhead is undefined',
      })
    })

    it('should work with different default gasOverhead values', () => {
      const customGasOverhead = 50_000
      ecoConfigService.getIntentConfigs = jest.fn().mockReturnValue({
        defaultGasOverhead: customGasOverhead,
      })
      ecoConfigService.getSolver = jest.fn().mockReturnValue(undefined)

      const result = quoteService.getGasOverhead(mockQuoteIntentModel)

      expect(result).toBe(customGasOverhead)
      expect(ecoConfigService.getIntentConfigs).toHaveBeenCalled()
    })
  })

  describe('on updateQuoteDb', () => {
    const _id = 'id9'
    const mockQuoteIntentModelBase = { _id } as unknown as QuoteIntentModel // Base model for updates

    it('should return error if repository fails', async () => {
      const failedStore = new Error('db error')
      jest.spyOn(quoteRepository, 'updateQuoteDb').mockResolvedValue({ error: failedStore })
      const result = await quoteService.updateQuoteDb(mockQuoteIntentModelBase, {
        error: new Error('test error'),
      })
      expect(result.error).toEqual(failedStore)
    })

    it('should call repository with correct parameters and return its response', async () => {
      const quoteIntentModel = quoteTestUtils.createQuoteIntentModel()
      const quoteDataEntry = quoteTestUtils.createQuoteDataEntryDTO()
      const updateParams: UpdateQuoteParams = { quoteDataEntry }

      const updatedDoc = {
        ...quoteIntentModel,
        receipt: { quoteDataEntry },
      } as QuoteIntentModel
      jest.spyOn(quoteRepository, 'updateQuoteDb').mockResolvedValue({ response: updatedDoc })

      const { response, error } = await quoteService.updateQuoteDb(quoteIntentModel, updateParams)

      expect(error).toBeUndefined()
      expect(response).toEqual(updatedDoc)
      expect(quoteRepository.updateQuoteDb).toHaveBeenCalledTimes(1)
      expect(quoteRepository.updateQuoteDb).toHaveBeenCalledWith(quoteIntentModel, updateParams)
    })
  })
})<|MERGE_RESOLUTION|>--- conflicted
+++ resolved
@@ -1,23 +1,15 @@
 const mockGetTransactionTargetData = jest.fn()
-import { EcoConfigService } from '@/eco-configs/eco-config.service'
-import { FeeService } from '@/fee/fee.service'
-import { ValidationChecks, ValidationService } from '@/intent/validation.sevice'
 import { Chain, PublicClient, Transport } from 'viem'
 import { CreateIntentService } from '@/intent/create-intent.service'
 import { createMock, DeepMocked } from '@golevelup/ts-jest'
+import { EcoAnalyticsService } from '@/analytics'
+import { EcoConfigService } from '@/eco-configs/eco-config.service'
+import { FeeService } from '@/fee/fee.service'
 import { FulfillmentEstimateService } from '@/fulfillment-estimate/fulfillment-estimate.service'
 import { getModelToken } from '@nestjs/mongoose'
-import {
-  InfeasibleQuote,
-  InsufficientBalance,
-  InternalQuoteError,
-  InternalSaveError,
-  InvalidQuoteIntent,
-  QuoteError,
-  SolverUnsupported,
-} from '@/quote/errors'
 import { GroupedIntent } from '@/intent-initiation/schemas/grouped-intent.schema'
 import { GroupedIntentRepository } from '@/intent-initiation/repositories/grouped-intent.repository'
+import { InfeasibleQuote, InsufficientBalance, InternalQuoteError, InternalSaveError, InvalidQuoteIntent, QuoteError, SolverUnsupported } from '@/quote/errors'
 import { IntentExecutionType } from '@/quote/enums/intent-execution-type.enum'
 import { IntentInitiationService } from '@/intent-initiation/services/intent-initiation.service'
 import { IntentSourceModel } from '@/intent/schemas/intent-source.schema'
@@ -30,15 +22,10 @@
 import { QuoteService } from '@/quote/quote.service'
 import { QuoteTestUtils } from '@/intent-initiation/test-utils/quote-test-utils'
 import { Test, TestingModule } from '@nestjs/testing'
+import { UpdateQuoteParams } from '@/quote/interfaces/update-quote-params.interface'
+import { ValidationChecks, ValidationService } from '@/intent/validation.sevice'
 import { WalletClientDefaultSignerService } from '@/transaction/smart-wallets/wallet-client.service'
-<<<<<<< HEAD
 import { zeroAddress } from 'viem'
-=======
-import { Chain, PublicClient, Transport } from 'viem'
-import { EcoAnalyticsService } from '@/analytics'
-import { UpdateQuoteParams } from '@/quote/interfaces/update-quote-params.interface'
-import { EcoError } from '@/common/errors/eco-error'
->>>>>>> 2cb8b3a8
 
 jest.mock('@/intent/utils', () => {
   return {
@@ -71,7 +58,6 @@
   const mockLogLog = jest.fn()
   const mockLogError = jest.fn()
   const quoteTestUtils = new QuoteTestUtils()
-  const mockLogWarn = jest.fn()
 
   beforeEach(async () => {
     const quotesConfig = { intentExecutionTypes: ['SELF_PUBLISH', 'GASLESS'] }
@@ -119,7 +105,6 @@
           useValue: createMock<CreateIntentService>(),
         },
         { provide: FulfillmentEstimateService, useValue: createMock<FulfillmentEstimateService>() },
-        { provide: EcoAnalyticsService, useValue: createMock<EcoAnalyticsService>() },
       ],
     }).compile()
 
@@ -141,7 +126,6 @@
     quoteRepository['logger'].log = mockLogLog
     quoteRepository['logger'].error = mockLogError
     quoteRepository['quotesConfig'] = quotesConfig as QuotesConfig
-    quoteService['logger'].warn = mockLogWarn
   })
 
   afterEach(async () => {
@@ -150,7 +134,6 @@
     mockLogDebug.mockClear()
     mockLogLog.mockClear()
     mockLogError.mockClear()
-    mockLogWarn.mockClear()
   })
 
   describe('on getQuote', () => {
@@ -389,9 +372,6 @@
           .spyOn(fulfillmentEstimateService, 'getEstimatedFulfillTime')
           .mockReturnValue(expectedFulfillTimeSec || 15)
 
-        // Mock the getGasOverhead method
-        jest.spyOn(quoteService, 'getGasOverhead').mockReturnValue(145_000)
-
         const { response: quoteDataEntry } = await quoteService.generateQuote({
           route: { tokens: [], calls: [] },
           reward: {},
@@ -403,7 +383,6 @@
           rewardNative: expectedNativeReward || 0n,
           expiryTime: expect.any(String),
           estimatedFulfillTimeSec: expectedFulfillTimeSec || 15,
-          gasOverhead: 145_000,
         })
       }
 
