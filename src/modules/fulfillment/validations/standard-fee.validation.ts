import { Injectable } from '@nestjs/common';

import * as api from '@opentelemetry/api';

import { Intent } from '@/common/interfaces/intent.interface';
import { FeeResolverService } from '@/modules/config/services/fee-resolver.service';
import { TokenConfigService } from '@/modules/config/services/token-config.service';
import { ValidationErrorType } from '@/modules/fulfillment/enums/validation-error-type.enum';
import { ValidationError } from '@/modules/fulfillment/errors/validation.error';
import { ValidationContext } from '@/modules/fulfillment/interfaces/validation-context.interface';
import { OpenTelemetryService } from '@/modules/opentelemetry/opentelemetry.service';

import { FeeCalculationHelper } from '../utils/fee-calculation.helper';

import { FeeCalculationValidation, FeeDetails } from './fee-calculation.interface';

@Injectable()
export class StandardFeeValidation implements FeeCalculationValidation {
  constructor(
    private readonly feeResolverService: FeeResolverService,
    private readonly tokenConfigService: TokenConfigService,
    private readonly otelService: OpenTelemetryService,
  ) {}

  async validate(intent: Intent, context: ValidationContext): Promise<boolean> {
    const span = api.trace.getActiveSpan();

    span?.setAttributes({
      'validation.name': 'StandardFeeValidation',
      'intent.hash': intent.intentHash,
      'intent.source_chain': intent.sourceChainId?.toString(),
      'intent.destination_chain': intent.destination?.toString(),
    });

    if (context.quoting) {
      // Skip validation when is quoting
      span?.setAttribute('validation.skipped', true);
      span?.setAttribute('validation.quoting', true);
      return true;
    }

    try {
      if (intent.route.nativeAmount > 0n) {
        throw new Error(`Route native amount must be zero`);
      }

      // Standard fee validation requires both route tokens and reward tokens
      if (!intent.route.tokens.length) {
        throw new Error('No route tokens found');
      }

      if (!intent.reward.tokens.length) {
        throw new Error('No reward tokens found');
      }

      const feeDetails = await this.calculateFee(intent, context);

      span?.setAttributes({
        'fee.base': feeDetails.fee.base.toString(),
        'fee.percentage': feeDetails.fee.percentage.toString(),
        'fee.total': feeDetails.fee.total.toString(),
        'reward.tokens': feeDetails.reward.tokens.toString(),
        'route.tokens': feeDetails.route.tokens.toString(),
        'route.maximum.tokens': feeDetails.route.maximum.tokens.toString(),
      });

      // Check if the reward tokens cover the route tokens and fees
      if (feeDetails.route.tokens > feeDetails.route.maximum.tokens) {
        throw new ValidationError(
          `Route amount ${feeDetails.route.tokens} exceeds maximum ${feeDetails.route.maximum.tokens}`,
          ValidationErrorType.PERMANENT,
          StandardFeeValidation.name,
        );
      }

      span?.setStatus({ code: api.SpanStatusCode.OK });
      return true;
    } catch (error) {
      span?.recordException(error as Error);
      span?.setStatus({ code: api.SpanStatusCode.ERROR });
      throw error;
    }
  }

  async calculateFee(intent: Intent, _context: ValidationContext): Promise<FeeDetails> {
    // Ensure there's exactly one token in the route
    if (intent.route.tokens.length > 1) {
      throw new ValidationError(
        `Standard fee validation only supports single token routes, but found ${intent.route.tokens.length} tokens`,
        ValidationErrorType.PERMANENT,
        StandardFeeValidation.name,
      );
    }
    if (intent.route.tokens.length === 0) {
      throw new ValidationError(
        `Standard fee validation required a route token`,
        ValidationErrorType.PERMANENT,
        StandardFeeValidation.name,
      );
    }

    const sourceTokenAddress = intent.reward.tokens[0].token;
    // Get the single token address from the route
    const destinationTokenAddress = intent.route.tokens[0].token;
    // Get fee logic using the hierarchical resolver (token > network > fulfillment)
<<<<<<< HEAD
    const feeConfig = this.feeResolverService.resolveFee(intent.destination, tokenAddress);
=======
    const tokenFee = this.feeResolverService.resolveTokenFee(
      intent.destination,
      destinationTokenAddress,
      intent.sourceChainId,
      sourceTokenAddress,
    );
    if (!tokenFee) {
      throw new ValidationError(
        `No fee configuration found for chain ${intent.destination}`,
        ValidationErrorType.PERMANENT,
        StandardFeeValidation.name,
      );
    }
    const baseFee = normalize(parseUnits(tokenFee.flatFee.toString(), 18), 18);

    // Calculate reward values
    const rewardTokens = sum(
      this.tokenConfigService.normalize(intent.sourceChainId, intent.reward.tokens),
      'amount',
    );
    const rewardNative = intent.reward.nativeAmount;
>>>>>>> 80050bbd

    // Use shared fee calculation helper
    const feeResult = FeeCalculationHelper.calculateFees(
      intent,
      feeConfig,
      this.tokenConfigService,
    );
<<<<<<< HEAD
=======
    const routeNative = intent.route.nativeAmount;

    // Calculate percentage fee from reward tokens (for token transfers)
    const base = 10_000;
    const scalarBpsInt = BigInt(Math.floor(tokenFee.scalarBps * base));
    const percentageFee = (rewardTokens * scalarBpsInt) / BigInt(base * 10000);
    const totalFee = baseFee + percentageFee;

    // Calculate route maximum (reward.tokens - total fee for tokens, 0 for native in standard fee)
    const routeMaximumTokens = rewardTokens > totalFee ? rewardTokens - totalFee : 0n;
    const routeMaximumNative = 0n; // Standard fee validation is for token transfers
>>>>>>> 80050bbd

    return {
      reward: {
        native: feeResult.rewardNative,
        tokens: feeResult.rewardTokens,
      },
      route: {
        native: feeResult.routeNative,
        tokens: feeResult.routeTokens,
        maximum: {
          native: 0n, // Standard fee validation is for token transfers
          tokens: feeResult.routeMaximumTokens,
        },
      },
      fee: {
<<<<<<< HEAD
        base: feeResult.baseFee,
        percentage: feeResult.percentageFee,
        total: feeResult.totalFee,
        bps: feeConfig.tokens.scalarBps,
=======
        base: baseFee,
        percentage: percentageFee,
        total: totalFee,
        bps: tokenFee.scalarBps,
>>>>>>> 80050bbd
      },
    };
  }
}<|MERGE_RESOLUTION|>--- conflicted
+++ resolved
@@ -1,16 +1,17 @@
 import { Injectable } from '@nestjs/common';
 
 import * as api from '@opentelemetry/api';
+import { parseUnits } from 'viem';
 
 import { Intent } from '@/common/interfaces/intent.interface';
+import { normalize } from '@/common/tokens/normalize';
+import { sum } from '@/common/utils/math';
 import { FeeResolverService } from '@/modules/config/services/fee-resolver.service';
 import { TokenConfigService } from '@/modules/config/services/token-config.service';
 import { ValidationErrorType } from '@/modules/fulfillment/enums/validation-error-type.enum';
 import { ValidationError } from '@/modules/fulfillment/errors/validation.error';
 import { ValidationContext } from '@/modules/fulfillment/interfaces/validation-context.interface';
 import { OpenTelemetryService } from '@/modules/opentelemetry/opentelemetry.service';
-
-import { FeeCalculationHelper } from '../utils/fee-calculation.helper';
 
 import { FeeCalculationValidation, FeeDetails } from './fee-calculation.interface';
 
@@ -103,9 +104,6 @@
     // Get the single token address from the route
     const destinationTokenAddress = intent.route.tokens[0].token;
     // Get fee logic using the hierarchical resolver (token > network > fulfillment)
-<<<<<<< HEAD
-    const feeConfig = this.feeResolverService.resolveFee(intent.destination, tokenAddress);
-=======
     const tokenFee = this.feeResolverService.resolveTokenFee(
       intent.destination,
       destinationTokenAddress,
@@ -127,16 +125,12 @@
       'amount',
     );
     const rewardNative = intent.reward.nativeAmount;
->>>>>>> 80050bbd
 
-    // Use shared fee calculation helper
-    const feeResult = FeeCalculationHelper.calculateFees(
-      intent,
-      feeConfig,
-      this.tokenConfigService,
+    // Calculate route values
+    const routeTokens = sum(
+      this.tokenConfigService.normalize(intent.destination, intent.route.tokens),
+      'amount',
     );
-<<<<<<< HEAD
-=======
     const routeNative = intent.route.nativeAmount;
 
     // Calculate percentage fee from reward tokens (for token transfers)
@@ -148,33 +142,25 @@
     // Calculate route maximum (reward.tokens - total fee for tokens, 0 for native in standard fee)
     const routeMaximumTokens = rewardTokens > totalFee ? rewardTokens - totalFee : 0n;
     const routeMaximumNative = 0n; // Standard fee validation is for token transfers
->>>>>>> 80050bbd
 
     return {
       reward: {
-        native: feeResult.rewardNative,
-        tokens: feeResult.rewardTokens,
+        native: rewardNative,
+        tokens: rewardTokens,
       },
       route: {
-        native: feeResult.routeNative,
-        tokens: feeResult.routeTokens,
+        native: routeNative,
+        tokens: routeTokens,
         maximum: {
-          native: 0n, // Standard fee validation is for token transfers
-          tokens: feeResult.routeMaximumTokens,
+          native: routeMaximumNative,
+          tokens: routeMaximumTokens,
         },
       },
       fee: {
-<<<<<<< HEAD
-        base: feeResult.baseFee,
-        percentage: feeResult.percentageFee,
-        total: feeResult.totalFee,
-        bps: feeConfig.tokens.scalarBps,
-=======
         base: baseFee,
         percentage: percentageFee,
         total: totalFee,
         bps: tokenFee.scalarBps,
->>>>>>> 80050bbd
       },
     };
   }
