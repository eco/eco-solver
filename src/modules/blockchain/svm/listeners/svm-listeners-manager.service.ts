import { Injectable, OnModuleDestroy, OnModuleInit } from '@nestjs/common';
import { OnEvent } from '@nestjs/event-emitter';

import { SolanaConfigService } from '@/modules/config/services';
import { EventsService } from '@/modules/events/events.service';
import { FulfillmentService } from '@/modules/fulfillment/fulfillment.service';
import { Logger } from '@/modules/logging';
import { OpenTelemetryService } from '@/modules/opentelemetry/opentelemetry.service';
import { QueueService } from '@/modules/queue/queue.service';
import { LeaderElectionService } from '@/modules/redis/leader-election.service';

import { SolanaListener } from './solana.listener';

@Injectable()
export class SvmListenersManagerService implements OnModuleInit, OnModuleDestroy {
  private listeners: Map<number, SolanaListener> = new Map();
  private isListening = false;

  constructor(
    private readonly logger: Logger,
    private solanaConfigService: SolanaConfigService,
    private eventsService: EventsService,
    private fulfillmentService: FulfillmentService,
    private readonly otelService: OpenTelemetryService,
    private readonly leaderElectionService: LeaderElectionService,
    private readonly queueService: QueueService,
  ) {}

  async onModuleInit(): Promise<void> {
    // Check if listeners are enabled
    if (!this.solanaConfigService.listenersEnabled) {
      this.logger.info('SVM listeners are disabled via configuration', {
        listenersEnabled: false,
      });
      return;
    }

    // If leader election is enabled, wait for leadership
    if (this.leaderElectionService) {
      if (!this.leaderElectionService.isCurrentLeader()) {
        this.logger.info('SVM listeners waiting for leadership', {
          isLeader: false,
        });
        return;
      }
    }

    await this.initializeListeners();
  }

  /**
   * Handle leadership gained event - start listeners
   */
  @OnEvent('leader.gained')
  async onLeadershipGained() {
    if (this.solanaConfigService.listenersEnabled && !this.isListening) {
      this.logger.info('Leadership gained - starting SVM listeners', {
        listenersEnabled: true,
        isListening: false,
      });
      await this.initializeListeners();
    }
  }

  /**
   * Handle leadership lost event - stop listeners
   */
  @OnEvent('leader.lost')
  async onLeadershipLost() {
    if (this.isListening) {
      this.logger.info('Leadership lost - stopping SVM listeners', {
        isListening: true,
      });
      await this.stopAllListeners();
    }
  }

  async onModuleDestroy(): Promise<void> {
    await this.stopAllListeners();
  }

  private async initializeListeners(): Promise<void> {
    if (this.isListening) {
      return; // Already listening
    }

<<<<<<< HEAD
    // Check if Solana configuration exists
    if (!this.solanaConfigService.secretKey) {
      this.logger.info('Solana configuration not found, skipping SVM listeners', {
        hasSecretKey: false,
      });
      return;
    }

=======
>>>>>>> 34c14ff8
    const chainId = this.solanaConfigService.chainId;

    try {
      const listener = new SolanaListener(this.logger, this.solanaConfigService, this.queueService);

      await listener.start();
      this.listeners.set(chainId, listener);

      this.logger.info('Started SVM listener for chain', {
        chainId: Number(chainId),
        chainType: 'svm',
        isListening: true,
      });
      this.isListening = true;
    } catch (error) {
      this.logger.error('Unable to start listener', error, {
        chainId: Number(chainId),
        chainType: 'svm',
      });
    }
  }

  private async stopAllListeners(): Promise<void> {
    if (!this.isListening || this.listeners.size === 0) {
      return;
    }

    await Promise.all(Array.from(this.listeners.values()).map((listener) => listener.stop()));
    const chainIds = Array.from(this.listeners.keys());
    this.listeners.clear();
    this.isListening = false;
    this.logger.info('Stopped all SVM listeners', {
      chainType: 'svm',
      isListening: false,
      listenersCount: 0,
      chainIds,
    });
  }
}<|MERGE_RESOLUTION|>--- conflicted
+++ resolved
@@ -84,17 +84,6 @@
       return; // Already listening
     }
 
-<<<<<<< HEAD
-    // Check if Solana configuration exists
-    if (!this.solanaConfigService.secretKey) {
-      this.logger.info('Solana configuration not found, skipping SVM listeners', {
-        hasSecretKey: false,
-      });
-      return;
-    }
-
-=======
->>>>>>> 34c14ff8
     const chainId = this.solanaConfigService.chainId;
 
     try {
