--- conflicted
+++ resolved
@@ -96,24 +96,13 @@
     const walletConfig = this.solanaConfigService.wallets.basic;
 
     try {
-<<<<<<< HEAD
-      // Create and cache basic wallet
-      const basicWallet = this.basicWalletFactory.create(chainId);
-      chainWallets.set('basic', basicWallet);
-      this.logger.debug('Initialized basic wallet for chain', {
-        chainId,
-        address: (await basicWallet.getAddress()).toString(),
-      });
-    } catch (error) {
-      this.logger.error('Failed to initialize basic wallet for chain', error, {
-        chainId,
-      });
-=======
       // Select wallet implementation based on configuration type
       let wallet: ISvmWallet;
 
       if (walletConfig.type === 'basic') {
-        this.logger.log(`Initializing BasicWallet with private key for chain ${chainId}`);
+        this.logger.debug('Initialized basic wallet for chain', {
+          chainId,
+        });
         wallet = this.basicWalletFactory.create(chainId);
       } else if (walletConfig.type === 'vault') {
         this.logger.log(
@@ -130,10 +119,9 @@
         `Initialized ${walletConfig.type} wallet for chain ${chainId}: ${(await wallet.getAddress()).toString()}`,
       );
     } catch (error) {
-      this.logger.error(
-        `Failed to initialize wallet for chain ${chainId}: ${getErrorMessage(error)}`,
-      );
->>>>>>> 34c14ff8
+      this.logger.error('Failed to initialize wallet for chain', error, {
+        chainId,
+      });
       throw error;
     }
   }
