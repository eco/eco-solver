--- conflicted
+++ resolved
@@ -1175,13 +1175,9 @@
 
           txSpan.addEvent('svm.prove.transaction_build.started');
 
-<<<<<<< HEAD
-          const { blockhash } = await this.connection.getLatestBlockhash();
+          const { blockhash } = await this.connection.getLatestBlockhash('processed');
           const wallet = this.walletManager.getWallet();
           const walletPublicKey = await wallet.getAddress();
-=======
-          const { blockhash } = await this.connection.getLatestBlockhash('processed');
->>>>>>> 9bffde08
 
           const messageV0 = new TransactionMessage({
             payerKey: walletPublicKey,
