--- conflicted
+++ resolved
@@ -1,11 +1,7 @@
 import { Injectable } from '@nestjs/common';
 
 import * as api from '@opentelemetry/api';
-<<<<<<< HEAD
-import { Address, encodeFunctionData, erc20Abi, Hex, pad, TransactionReceipt } from 'viem';
-=======
-import { Address, encodeFunctionData, erc20Abi, Hex } from 'viem';
->>>>>>> 98c0aa0f
+import { Address, encodeFunctionData, erc20Abi, Hex, TransactionReceipt } from 'viem';
 
 import { portalAbi } from '@/common/abis/portal.abi';
 import {
