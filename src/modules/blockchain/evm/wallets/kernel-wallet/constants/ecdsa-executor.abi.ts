--- conflicted
+++ resolved
@@ -1,19 +1,5 @@
 export const ecdsaExecutorAbi = [
   {
-<<<<<<< HEAD
-    inputs: [{ internalType: 'address', name: 'smartAccount', type: 'address' }],
-    name: 'AlreadyInitialized',
-    type: 'error',
-  },
-  {
-    inputs: [
-      { internalType: 'address', name: 'account', type: 'address' },
-      { internalType: 'uint256', name: 'expected', type: 'uint256' },
-      { internalType: 'uint256', name: 'actual', type: 'uint256' },
-    ],
-    name: 'InvalidNonce',
-    type: 'error',
-=======
     inputs: [
       {
         internalType: 'address',
@@ -268,200 +254,79 @@
     ],
     stateMutability: 'view',
     type: 'function',
->>>>>>> 98c0aa0f
-  },
-  { inputs: [], name: 'InvalidOwner', type: 'error' },
-  { inputs: [], name: 'InvalidSignature', type: 'error' },
-  {
-<<<<<<< HEAD
-    inputs: [{ internalType: 'address', name: 'smartAccount', type: 'address' }],
-    name: 'NotInitialized',
-    type: 'error',
-  },
-  {
-    inputs: [
-      { internalType: 'address', name: 'account', type: 'address' },
-      { internalType: 'uint256', name: 'expiration', type: 'uint256' },
-    ],
-    name: 'SignatureExpired',
-    type: 'error',
-  },
-  {
-    anonymous: false,
-    inputs: [
-      { indexed: true, internalType: 'address', name: 'kernel', type: 'address' },
-      { indexed: true, internalType: 'bytes32', name: 'executionHash', type: 'bytes32' },
-    ],
-    name: 'ExecutionRequested',
-    type: 'event',
-  },
-  {
-    anonymous: false,
-    inputs: [
-      { indexed: true, internalType: 'address', name: 'kernel', type: 'address' },
-      { indexed: true, internalType: 'address', name: 'owner', type: 'address' },
-    ],
-    name: 'OwnerRegistered',
-    type: 'event',
-  },
-  {
-    anonymous: false,
-    inputs: [
-      { indexed: true, internalType: 'address', name: 'kernel', type: 'address' },
-      { indexed: true, internalType: 'address', name: 'owner', type: 'address' },
-    ],
-    name: 'OwnerUnregistered',
-    type: 'event',
-  },
-  {
-    inputs: [],
-    name: 'eip712Domain',
-    outputs: [
-      { internalType: 'bytes1', name: 'fields', type: 'bytes1' },
-      { internalType: 'string', name: 'name', type: 'string' },
-      { internalType: 'string', name: 'version', type: 'string' },
-      { internalType: 'uint256', name: 'chainId', type: 'uint256' },
-      { internalType: 'address', name: 'verifyingContract', type: 'address' },
-      { internalType: 'bytes32', name: 'salt', type: 'bytes32' },
-      { internalType: 'uint256[]', name: 'extensions', type: 'uint256[]' },
-    ],
-    stateMutability: 'view',
-    type: 'function',
-  },
-  {
-    inputs: [
-      { internalType: 'address', name: 'account', type: 'address' },
-      { internalType: 'ExecMode', name: 'mode', type: 'bytes32' },
-      { internalType: 'bytes', name: 'executionCalldata', type: 'bytes' },
-      { internalType: 'uint256', name: 'nonce', type: 'uint256' },
-      { internalType: 'uint256', name: 'expiration', type: 'uint256' },
-      { internalType: 'bytes', name: 'signature', type: 'bytes' },
-    ],
-    name: 'execute',
-    outputs: [{ internalType: 'bytes[]', name: 'returnData', type: 'bytes[]' }],
-    stateMutability: 'payable',
-    type: 'function',
-  },
-  {
-    inputs: [
-      { internalType: 'address', name: 'account', type: 'address' },
-      { internalType: 'uint192', name: 'key', type: 'uint192' },
-    ],
-    name: 'getNonce',
-    outputs: [{ internalType: 'uint64', name: '', type: 'uint64' }],
-    stateMutability: 'view',
-    type: 'function',
-  },
-  {
-    inputs: [{ internalType: 'address', name: 'account', type: 'address' }],
-    name: 'getOwner',
-    outputs: [{ internalType: 'address', name: '', type: 'address' }],
-    stateMutability: 'view',
-    type: 'function',
-  },
-  {
-    inputs: [{ internalType: 'uint192', name: 'key', type: 'uint192' }],
+  },
+  {
+    inputs: [
+      {
+        internalType: 'uint192',
+        name: 'key',
+        type: 'uint192',
+      },
+    ],
     name: 'incrementNonce',
     outputs: [],
     stateMutability: 'nonpayable',
     type: 'function',
   },
   {
-    inputs: [{ internalType: 'address', name: 'smartAccount', type: 'address' }],
+    inputs: [
+      {
+        internalType: 'address',
+        name: 'smartAccount',
+        type: 'address',
+      },
+    ],
     name: 'isInitialized',
-    outputs: [{ internalType: 'bool', name: '', type: 'bool' }],
+    outputs: [
+      {
+        internalType: 'bool',
+        name: '',
+        type: 'bool',
+      },
+    ],
     stateMutability: 'view',
     type: 'function',
   },
   {
-    inputs: [{ internalType: 'uint256', name: 'typeID', type: 'uint256' }],
+    inputs: [
+      {
+        internalType: 'uint256',
+        name: 'typeID',
+        type: 'uint256',
+      },
+    ],
     name: 'isModuleType',
-    outputs: [{ internalType: 'bool', name: '', type: 'bool' }],
+    outputs: [
+      {
+        internalType: 'bool',
+        name: '',
+        type: 'bool',
+      },
+    ],
     stateMutability: 'pure',
     type: 'function',
   },
   {
-    inputs: [{ internalType: 'bytes', name: '_data', type: 'bytes' }],
+    inputs: [
+      {
+        internalType: 'bytes',
+        name: '_data',
+        type: 'bytes',
+      },
+    ],
     name: 'onInstall',
     outputs: [],
     stateMutability: 'payable',
     type: 'function',
   },
   {
-    inputs: [{ internalType: 'bytes', name: '', type: 'bytes' }],
-=======
-    inputs: [
-      {
-        internalType: 'uint192',
-        name: 'key',
-        type: 'uint192',
-      },
-    ],
-    name: 'incrementNonce',
-    outputs: [],
-    stateMutability: 'nonpayable',
-    type: 'function',
-  },
-  {
-    inputs: [
-      {
-        internalType: 'address',
-        name: 'smartAccount',
-        type: 'address',
-      },
-    ],
-    name: 'isInitialized',
-    outputs: [
-      {
-        internalType: 'bool',
-        name: '',
-        type: 'bool',
-      },
-    ],
-    stateMutability: 'view',
-    type: 'function',
-  },
-  {
-    inputs: [
-      {
-        internalType: 'uint256',
-        name: 'typeID',
-        type: 'uint256',
-      },
-    ],
-    name: 'isModuleType',
-    outputs: [
-      {
-        internalType: 'bool',
-        name: '',
-        type: 'bool',
-      },
-    ],
-    stateMutability: 'pure',
-    type: 'function',
-  },
-  {
     inputs: [
       {
         internalType: 'bytes',
-        name: '_data',
+        name: '',
         type: 'bytes',
       },
     ],
-    name: 'onInstall',
-    outputs: [],
-    stateMutability: 'payable',
-    type: 'function',
-  },
-  {
-    inputs: [
-      {
-        internalType: 'bytes',
-        name: '',
-        type: 'bytes',
-      },
-    ],
->>>>>>> 98c0aa0f
     name: 'onUninstall',
     outputs: [],
     stateMutability: 'payable',
