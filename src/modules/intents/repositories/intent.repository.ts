--- conflicted
+++ resolved
@@ -114,13 +114,8 @@
     };
   }
 
-<<<<<<< HEAD
   async findByHash(intentHash: string, projection: any = {}): Promise<Intent | null> {
     return this.queryIntent({ intentHash }, projection);
-=======
-  async findByID(intentHash: string): Promise<Intent | null> {
-    return this.queryIntent({ intentHash });
->>>>>>> da9205a8
   }
 
   async updateStatus(
