import { Injectable } from '@nestjs/common';
import { ConfigService } from '@nestjs/config';

import { QueueConfig } from '@/config/schemas';
import { ValidationErrorType } from '@/modules/fulfillment/enums/validation-error-type.enum';

@Injectable()
export class QueueConfigService {
  constructor(private configService: ConfigService) {}

  get defaultJobOptions() {
    return {
      attempts: this.configService.get<number>('queue.attempts'),
      backoff: {
        type: this.configService.get<string>('queue.backoffType'),
        delay: this.configService.get<number>('queue.backoffDelay'),
      },
    };
  }

  get concurrency(): QueueConfig['concurrency'] {
    return this.configService.get<number>('queue.concurrency')!;
  }

  get executionConcurrency(): QueueConfig['executionConcurrency'] {
    return this.configService.get<number>('queue.executionConcurrency')!;
  }

  get maxRetriesPerRequest(): QueueConfig['maxRetriesPerRequest'] {
    return this.configService.get<number>('queue.maxRetriesPerRequest');
  }

  get retryDelayMs(): QueueConfig['retryDelayMs'] {
    return this.configService.get<number>('queue.retryDelayMs');
  }

  get fulfillmentJobDelay(): QueueConfig['fulfillmentJobDelay'] {
    return this.configService.get<number>('queue.fulfillmentJobDelay', 0);
  }

<<<<<<< HEAD
=======
  /**
   * Get execution queue job configuration
   */
  get executionJobOptions() {
    const attempts = this.configService.get<number>('queue.execution.attempts', 3);
    const backoffDelay = this.configService.get<number>('queue.execution.backoffDelay', 2000);
    const useCustomBackoff = this.configService.get<boolean>(
      'queue.execution.useCustomBackoff',
      true,
    );

    return {
      attempts,
      backoff: useCustomBackoff
        ? { type: 'exponentialCapped' as const }
        : {
            type: 'exponential' as const,
            delay: backoffDelay,
          },
    };
  }

  /**
   * Get execution queue backoff configuration for custom strategy
   */
  get executionBackoffConfig() {
    return {
      backoffDelay: this.configService.get<number>('queue.execution.backoffDelay', 2000),
      backoffMaxDelay: this.configService.get<number>('queue.execution.backoffMaxDelay', 300000), // 5 minutes
      backoffJitter: this.configService.get<number>('queue.execution.backoffJitter', 0.5),
      useCustomBackoff: this.configService.get<boolean>('queue.execution.useCustomBackoff', true),
    };
  }

>>>>>>> 94f7f119
  /**
   * Get retry configuration for temporary errors specifically
   */
  get temporaryRetryConfig() {
    return {
      attempts: this.configService.get<number>('queue.retry.temporary.attempts', 5),
      backoffMs: this.configService.get<number>('queue.retry.temporary.backoffMs', 5000),
    };
  }

  /**
   * Get retry configuration for a specific error type
   */
  getRetryOptions(errorType: ValidationErrorType) {
    switch (errorType) {
      case ValidationErrorType.PERMANENT:
        return { attempts: 1 }; // No retry for permanent errors

      case ValidationErrorType.TEMPORARY:
        return {
          attempts: this.configService.get<number>('queue.retry.temporary.attempts', 5),
          backoff: {
            type: 'exponential' as const,
            delay: this.configService.get<number>('queue.retry.temporary.backoffMs', 5000),
          },
        };

      default:
        return { attempts: 1 }; // Default to no retry
    }
  }
}<|MERGE_RESOLUTION|>--- conflicted
+++ resolved
@@ -38,8 +38,6 @@
     return this.configService.get<number>('queue.fulfillmentJobDelay', 0);
   }
 
-<<<<<<< HEAD
-=======
   /**
    * Get execution queue job configuration
    */
@@ -74,7 +72,6 @@
     };
   }
 
->>>>>>> 94f7f119
   /**
    * Get retry configuration for temporary errors specifically
    */
