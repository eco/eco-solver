import { InjectQueue, Processor, WorkerHost } from '@nestjs/bullmq';
import { Inject, OnModuleDestroy, OnModuleInit } from '@nestjs/common';

import { Job, Queue } from 'bullmq';

import { BigintSerializer } from '@/common/utils/bigint-serializer';
import { getErrorMessage, toError } from '@/common/utils/error-handler';
import { QueueConfigService } from '@/modules/config/services/queue-config.service';
import { SystemLoggerService } from '@/modules/logging/logger.service';
import { BullMQOtelFactory } from '@/modules/opentelemetry/bullmq-otel.factory';
import { OpenTelemetryService } from '@/modules/opentelemetry/opentelemetry.service';
import { QueueNames } from '@/modules/queue/enums/queue-names.enum';

import { WithdrawalJobData } from './interfaces/withdrawal-job.interface';
import { WithdrawalService } from './withdrawal.service';

@Processor(QueueNames.INTENT_WITHDRAWAL, {
  prefix: `{${QueueNames.INTENT_WITHDRAWAL}}`,
})
export class WithdrawalProcessor extends WorkerHost implements OnModuleInit, OnModuleDestroy {
  constructor(
    @InjectQueue(QueueNames.INTENT_WITHDRAWAL) private withdrawalQueue: Queue,
    private withdrawalService: WithdrawalService,
    @Inject(QueueConfigService) private queueConfig: QueueConfigService,
    private readonly logger: SystemLoggerService,
    private readonly otelService: OpenTelemetryService,
    @Inject(BullMQOtelFactory) private bullMQOtelFactory: BullMQOtelFactory,
  ) {
    super();
    this.logger.setContext(WithdrawalProcessor.name);
  }

  onModuleInit() {
    // Set concurrency from configuration after worker is initialized
    if (this.worker) {
      // Use execution concurrency for now, or add specific withdrawal concurrency config
      this.worker.concurrency = this.queueConfig.executionConcurrency;

      // Add telemetry if available
      const telemetry = this.bullMQOtelFactory.getInstance();
      if (telemetry && !this.worker.opts.telemetry) {
        this.worker.opts.telemetry = telemetry;
        this.logger.log('Added BullMQOtel telemetry to WithdrawalProcessor worker');
      }
    }
  }

<<<<<<< HEAD
  async process(job: Job) {
=======
  async onModuleDestroy() {
    // Close the worker to ensure clean shutdown
    if (this.worker) {
      this.logger.log('Closing WithdrawalProcessor worker...');
      await this.worker.close();
      this.logger.log('WithdrawalProcessor worker closed');
    }
  }

  async process(job: Job<string>) {
>>>>>>> 98c0aa0f
    const jobData =
      typeof job.data === 'string'
        ? BigintSerializer.deserialize<WithdrawalJobData>(job.data)
        : job.data;

    // Check if this is a scheduled check job
    if (job.name === 'check-proven-intents') {
      return this.processScheduledCheck();
    }

    const processFn = async (jobData: WithdrawalJobData, j: Job<string>) => {
      // Check if this is a scheduled check job
      if (j.name === 'check-proven-intents') {
        return this.processScheduledCheck();
      }

      // Otherwise, it's a regular withdrawal job
      const { chainId, intents, walletId } = jobData;

      this.logger.log(`Processing withdrawal for chain ${chainId} with ${intents.length} intents`);

      try {
        // Execute the withdrawal
        const txHash = await this.withdrawalService.executeWithdrawal(chainId, intents, walletId);

        this.logger.log(
          `Successfully processed withdrawal for chain ${chainId}. TxHash: ${txHash}`,
        );

        return { chainId: chainId.toString(), txHash, intentCount: intents.length };
      } catch (error) {
        this.logger.error(
          `Failed to process withdrawal for chain ${chainId}: ${getErrorMessage(error)}`,
          toError(error),
        );
        throw error;
      }
    };

    return processFn(jobData!, job);
  }

  /**
   * Process the scheduled check for proven intents
   */
  private async processScheduledCheck(): Promise<void> {
    return this.otelService.tracer.startActiveSpan(
      'withdrawal.processor.processScheduledCheck',
      async (span) => {
        try {
          this.logger.log('Running scheduled check for proven intents');

          // Find all proven intents that haven't been withdrawn
          const intents = await this.withdrawalService.findIntentsForWithdrawal();

          if (intents.length === 0) {
            this.logger.log('No proven intents found for withdrawal');
            span.setAttribute('withdrawal.intents_found', 0);
            span.setStatus({ code: 1 });
            return;
          }

          this.logger.log(`Found ${intents.length} proven intents for withdrawal`);
          span.setAttribute('withdrawal.intents_found', intents.length);

          // Group intents by chain
          const groupedIntents = this.withdrawalService.groupIntentsByChain(intents);
          const chainsToProcess = Array.from(groupedIntents.keys());

          span.setAttribute('withdrawal.chains_to_process', chainsToProcess.length);

          // Create withdrawal jobs for each chain
          const jobs: Array<{ chainId: bigint; data: WithdrawalJobData }> = [];

          for (const [chainId, chainIntents] of groupedIntents) {
            const jobData: WithdrawalJobData = {
              chainId,
              intents: chainIntents,
            };
            jobs.push({ chainId, data: jobData });
          }

          // Add all jobs to the queue
          const bulkJobs = jobs.map((job) => ({
            name: `withdraw-chain-${job.chainId}`,
            data: BigintSerializer.serialize(job.data),
            opts: {
              attempts: 3,
              backoff: {
                type: 'exponential',
                delay: 5000,
              },
            },
          }));

          await this.withdrawalQueue.addBulk(bulkJobs);

          this.logger.log(
            `Created ${jobs.length} withdrawal jobs for chains: ${chainsToProcess.join(', ')}`,
          );

          span.setAttributes({
            'withdrawal.jobs_created': jobs.length,
            'withdrawal.status': 'success',
          });
          span.setStatus({ code: 1 });
        } catch (error) {
          span.recordException(toError(error));
          span.setStatus({ code: 2 });
          this.logger.error('Error processing scheduled withdrawal check', toError(error));
          throw error;
        } finally {
          span.end();
        }
      },
    );
  }
}<|MERGE_RESOLUTION|>--- conflicted
+++ resolved
@@ -45,9 +45,6 @@
     }
   }
 
-<<<<<<< HEAD
-  async process(job: Job) {
-=======
   async onModuleDestroy() {
     // Close the worker to ensure clean shutdown
     if (this.worker) {
@@ -57,8 +54,7 @@
     }
   }
 
-  async process(job: Job<string>) {
->>>>>>> 98c0aa0f
+  async process(job: Job) {
     const jobData =
       typeof job.data === 'string'
         ? BigintSerializer.deserialize<WithdrawalJobData>(job.data)
