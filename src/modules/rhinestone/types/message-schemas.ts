import { z } from 'zod';

import { RhinestoneErrorCode, RhinestoneMessageType } from '../enums';

import { RelayerActionEnvelopeSchema } from './relayer-action.types';

/**
 * Hello message schema
 */
export const HelloMessageSchema = z.object({
  type: z.literal(RhinestoneMessageType.Hello),
  version: z.string().regex(/^v\d+\.\d+$/, 'Version must be in format v1.1'),
});

/**
 * Authentication message schema
 */
export const AuthenticationMessageSchema = z.object({
  type: z.literal(RhinestoneMessageType.Authentication),
  supportedVersion: z.string().regex(/^v\d+\.\d+$/),
  credentials: z.object({
    type: z.literal('ApiKey'),
    apiKey: z.string().min(10).max(100),
  }),
});

/**
 * Ok message schema for authentication response (wire format)
 * Note: 'context' field is added during parsing, not part of protocol
 */
export const OkAuthenticationMessageSchema = z
  .object({
    type: z.literal(RhinestoneMessageType.Ok),
    connectionId: z.string().min(1).max(200),
  })
  .transform((data) => ({ ...data, context: 'authentication' as const }));

/**
 * Ok message schema for action status acknowledgment (wire format)
 * Note: 'context' field is added during parsing, not part of protocol
 */
export const OkActionStatusMessageSchema = z
  .object({
    type: z.literal(RhinestoneMessageType.Ok),
    messageId: z.string().min(1).max(200),
  })
  .transform((data) => ({ ...data, context: 'action' as const }));

/**
 * Error message schema
 */
export const ErrorMessageSchema = z.object({
  type: z.literal(RhinestoneMessageType.Error),
  messageId: z.string().min(1).max(200).optional(),
  errorCode: z.nativeEnum(RhinestoneErrorCode),
  message: z.string().min(1).max(1000),
});

/**
 * Ok message wire schema (either auth or action variant)
 */
const OkMessageWireSchema = z.union([OkAuthenticationMessageSchema, OkActionStatusMessageSchema]);

/**
 * Union schema for all inbound messages
 */
export const RhinestoneInboundMessageSchema = z.union([
  HelloMessageSchema,
  OkMessageWireSchema,
  ErrorMessageSchema,
<<<<<<< HEAD
  RelayerActionEnvelopeSchema,
]);

/**
 * Parse any inbound Rhinestone message
 * Returns validated message or null if validation fails
 */
export function parseRhinestoneMessage(data: unknown) {
  const result = RhinestoneInboundMessageSchema.safeParse(data);

  if (!result.success) {
    return null;
  }

  switch (result.data.type) {
    case RhinestoneMessageType.Hello:
      return result.data;

    case RhinestoneMessageType.Ok:
      if ('connectionId' in result.data) {
        return { ...result.data, context: 'authentication' as const };
      } else if ('messageId' in result.data) {
        return { ...result.data, context: 'action' as const };
      }
      return result.data;

    case RhinestoneMessageType.Error:
      return result.data;

    case RhinestoneMessageType.RelayerAction:
      return result.data;

    default:
      return result.data;
  }
}
=======
]);
>>>>>>> 6707fe41
<|MERGE_RESOLUTION|>--- conflicted
+++ resolved
@@ -68,43 +68,5 @@
   HelloMessageSchema,
   OkMessageWireSchema,
   ErrorMessageSchema,
-<<<<<<< HEAD
   RelayerActionEnvelopeSchema,
-]);
-
-/**
- * Parse any inbound Rhinestone message
- * Returns validated message or null if validation fails
- */
-export function parseRhinestoneMessage(data: unknown) {
-  const result = RhinestoneInboundMessageSchema.safeParse(data);
-
-  if (!result.success) {
-    return null;
-  }
-
-  switch (result.data.type) {
-    case RhinestoneMessageType.Hello:
-      return result.data;
-
-    case RhinestoneMessageType.Ok:
-      if ('connectionId' in result.data) {
-        return { ...result.data, context: 'authentication' as const };
-      } else if ('messageId' in result.data) {
-        return { ...result.data, context: 'action' as const };
-      }
-      return result.data;
-
-    case RhinestoneMessageType.Error:
-      return result.data;
-
-    case RhinestoneMessageType.RelayerAction:
-      return result.data;
-
-    default:
-      return result.data;
-  }
-}
-=======
-]);
->>>>>>> 6707fe41
+]);