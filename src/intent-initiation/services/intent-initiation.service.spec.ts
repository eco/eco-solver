import { CreateIntentService } from '@/intent/create-intent.service'
import { createMock } from '@golevelup/ts-jest'
import { EcoAnalyticsService } from '@/analytics'
import { EcoConfigService } from '@/eco-configs/eco-config.service'
import { EcoError } from '@/common/errors/eco-error'
import { EcoTester } from '@/common/test-utils/eco-tester/eco-tester'
import { ExecuteSmartWalletArg } from '@/transaction/smart-wallets/smart-wallet.types'
import { FeeService } from '@/fee/fee.service'
import {
  FundForTransactionData,
  IntentInitiationService,
  PermitResult,
} from '@/intent-initiation/services/intent-initiation.service'
import { GaslessIntentRequestDTO } from '@/quote/dto/gasless-intent-request.dto'
import { getModelToken } from '@nestjs/mongoose'
import { GroupedIntentRepository } from '@/intent-initiation/repositories/grouped-intent.repository'
import { GroupedIntentSchema } from '@/intent-initiation/schemas/grouped-intent.schema'
import { Hex, TransactionReceipt } from 'viem'
<<<<<<< HEAD
import { IntentInitiationService } from '@/intent-initiation/services/intent-initiation.service'
import { IntentSourceRepository } from '@/intent/repositories/intent-source.repository'
import { IntentTestUtils } from '@/intent-initiation/test-utils/intent-test-utils'
import { InternalQuoteError } from '@/quote/errors'
import { KernelAccountClientService } from '@/transaction/smart-wallets/kernel/kernel-account-client.service'
import { Permit2Processor } from '@/permit-processing/permit2-processor'
import { Permit2TxBuilder } from '@/permit-processing/permit2-tx-builder'
import { PermitProcessor } from '@/permit-processing/permit-processor'
import { PermitTxBuilder } from '@/permit-processing/permit-tx-builder'
=======
import { IntentSourceRepository } from '@/intent/repositories/intent-source.repository'
import { IntentSourceSchema } from '@/intent/schemas/intent-source.schema'
import { IntentTestUtils } from '@/intent-initiation/test-utils/intent-test-utils'
import { InternalQuoteError } from '@/quote/errors'
import { Permit2Processor } from '@/common/permit/permit2-processor'
import { PermitProcessor } from '@/common/permit/permit-processor'
>>>>>>> c0b17ab0
import { PermitValidationService } from '@/intent-initiation/permit-validation/permit-validation.service'
import { QuoteIntentModel } from '@/quote/schemas/quote-intent.schema'
import { QuoteRepository } from '@/quote/quote.repository'
import { QuoteTestUtils } from '@/intent-initiation/test-utils/quote-test-utils'
import { SignerKmsService } from '@/sign/signer-kms.service'
import { ValidationService } from '@/intent/validation.sevice'
import { WalletClientDefaultSignerService } from '@/transaction/smart-wallets/wallet-client.service'
<<<<<<< HEAD
import * as viem from 'viem'

jest.spyOn(viem, 'verifyTypedData').mockResolvedValue(true)
=======
>>>>>>> c0b17ab0

let $: EcoTester
let service: IntentInitiationService
let quoteRepository: QuoteRepository
let walletClientService: WalletClientDefaultSignerService
let permitValidationService: PermitValidationService

const intentTestUtils = new IntentTestUtils()
const quoteTestUtils = new QuoteTestUtils()

jest.mock('@/eco-configs/utils', () => {
  return {
    ...jest.requireActual('@/eco-configs/utils'),
    getChainConfig: jest
      .fn()
      .mockReturnValue({ IntentSource: '0x0000000000000000000000000000000000000001' }),
  }
})

const getFundForTxsPerChain = (
  mockChainID: number,
  txs: ExecuteSmartWalletArg[],
): Map<number, FundForTransactionData[]> => {
  const fundForTxsPerChain = new Map<number, FundForTransactionData[]>()

  const fundForTxData = txs.map((tx) => ({
    quoteID: `quoteID`,
    tx,
  }))

  fundForTxsPerChain.set(mockChainID, fundForTxData)

  return fundForTxsPerChain
}

describe('IntentInitiationService', () => {
  const mockTx: ExecuteSmartWalletArg = {
    to: '0x8c182a808f75a29c0f02d4ba80ab236ab01c0ace',
    data: '0x123',
    value: 0n,
  }

  let kernelMock: jest.Mocked<WalletClientDefaultSignerService>

  const mockReceipt: TransactionReceipt = {
    transactionHash: '0xtx',
  } as unknown as TransactionReceipt

  beforeAll(async () => {
    kernelMock = createMock<WalletClientDefaultSignerService>({
      estimateGas: jest.fn().mockResolvedValue({
        response: {
          chainID: 1,
          gasEstimate: 100000n,
          gasPrice: 50000000000n,
          gasCost: 5000000000000n,
        },
      }),
    })

    const mockSource = {
      getConfig: () => ({
        'IntentSource.1': '0x0000000000000000000000000000000000000001',
        'Prover.1': '0x0000000000000000000000000000000000000002',
        'HyperProver.1': '0x0000000000000000000000000000000000000003',
        'Inbox.1': '0x0000000000000000000000000000000000000004',
        rpcs: {
          keys: {
            '0x1234': '0x1234',
          },
        },
        alchemy: {
          networks: [{ id: 1 }, { id: 137 }],
          apiKey: 'fake-alchemy-api-key',
        },
        eth: {
          pollingInterval: 1000,
        },
      }),
    }

    $ = EcoTester.setupTestFor(IntentInitiationService)
      .withProviders([
        PermitValidationService,
        GroupedIntentRepository,
        IntentSourceRepository,
        QuoteRepository,
        {
          provide: getModelToken(QuoteIntentModel.name),
          useValue: {
            create: jest.fn(),
            findOne: jest.fn(),
            updateOne: jest.fn(),
          },
        },
        {
          provide: WalletClientDefaultSignerService,
          useValue: kernelMock,
        },
      ])
      .withMocks([
        FeeService,
        ValidationService,
        SignerKmsService,
        CreateIntentService,
        EcoAnalyticsService,
        IntentSourceRepository,
      ])
      .withSchemas([
        ['GroupedIntent', GroupedIntentSchema],
        ['IntentSourceModel', IntentSourceSchema],
      ])

    $.overridingProvider(EcoConfigService).useFactory(() => {
      return new EcoConfigService([mockSource as any])
    })

    service = await $.init()
    quoteRepository = $.get(QuoteRepository)
    walletClientService = $.get(WalletClientDefaultSignerService)
    permitValidationService = $.get(PermitValidationService)
  })

  beforeEach(() => {
    jest.spyOn(permitValidationService, 'validatePermits').mockResolvedValue({})
  })

  afterEach(() => {
    jest.clearAllMocks()
  })

  describe('Intent Execution', () => {
    it('fails if quote not found', async () => {
      const gaslessIntentData = intentTestUtils.createGaslessIntentDataDTO(
        {
          usePermit: false,
          isBatchPermit2: false,
          token: '0x0000000000000000000000000000000000000001',
        },
        {
          chainID: 10,
        },
      )

      const { gaslessIntentRequest } = intentTestUtils.createGaslessIntentRequestDTO({
        gaslessIntentData,
        token: '0x0000000000000000000000000000000000000001',
      })

      jest
        .spyOn(quoteRepository, 'fetchQuoteIntentData')
        .mockResolvedValue({ error: EcoError.QuoteNotFound }) // simulate quote not found

      const { error } = await service.initiateGaslessIntent(gaslessIntentRequest)
      expect(error.message).toContain('Quote not found')
    })

    it('executes intent with permit2', async () => {
      const gaslessIntentData = intentTestUtils.createGaslessIntentDataDTO(
        {
          usePermit: false,
          isBatchPermit2: false,
          token: '0x0000000000000000000000000000000000000001',
        },
        {
          chainID: 10,
        },
      )

      const gaslessIntentRequestData = intentTestUtils.createGaslessIntentRequestDTO({
        gaslessIntentData,
        token: '0x0000000000000000000000000000000000000001',
      })

      const { gaslessIntentRequest } = gaslessIntentRequestData

      const permit2Tx = { ...mockTx, data: '0xpermit2' as Hex }

      jest.spyOn(Permit2Processor, 'generateTxs').mockReturnValue([permit2Tx])

      jest.spyOn(quoteRepository, 'fetchQuoteIntentData').mockResolvedValue({
        response: quoteTestUtils.asQuoteIntentModel(gaslessIntentRequestData),
      })

      jest.spyOn(walletClientService, 'getClient').mockResolvedValue({
        sendTransaction: jest.fn().mockResolvedValue('0xtx'),
        waitForTransactionReceipt: jest.fn().mockResolvedValue(mockReceipt),
      } as any)

      const { response: gaslessIntentResponse, error } =
        await service.initiateGaslessIntent(gaslessIntentRequest)
      expect(error).toBeUndefined()
      const { successes, failures } = gaslessIntentResponse!
      expect(failures.length).toBe(0)
      expect(successes[0].transactionHash).toBe('0xtx')
    })

    it('executes intent with permit', async () => {
      const gaslessIntentData = intentTestUtils.createGaslessIntentDataDTO(
        {
          usePermit: false,
          isBatchPermit2: false,
          token: '0x0000000000000000000000000000000000000001',
        },
        {
          chainID: 10,
        },
      )

      const gaslessIntentRequestData = intentTestUtils.createGaslessIntentRequestDTO({
        gaslessIntentData,
        token: '0x0000000000000000000000000000000000000001',
      })

      const { gaslessIntentRequest } = gaslessIntentRequestData
      const permitTx = { ...mockTx, data: '0xpermit' as Hex }

      jest.spyOn(PermitProcessor, 'generateTxs').mockReturnValue({ response: [permitTx] })

      jest.spyOn(quoteRepository, 'fetchQuoteIntentData').mockResolvedValue({
        response: quoteTestUtils.asQuoteIntentModel(gaslessIntentRequestData),
      })

      jest.spyOn(walletClientService, 'getClient').mockResolvedValue({
        sendTransaction: jest.fn().mockResolvedValue('0xtx'),
        waitForTransactionReceipt: jest.fn().mockResolvedValue(mockReceipt),
      } as any)

      const { response: gaslessIntentResponse, error } =
        await service.initiateGaslessIntent(gaslessIntentRequest)
      expect(error).toBeUndefined()
      const { successes, failures } = gaslessIntentResponse!
      expect(failures.length).toBe(0)
      expect(successes[0].transactionHash).toBe('0xtx')
    })
  })

  describe('Intent Gas Estimation', () => {
    it('should calculate gas quote correctly', async () => {
      const dto = new GaslessIntentRequestDTO()

      const txs: ExecuteSmartWalletArg[] = [
        { to: '0xabc123...', data: '0x00', value: 0n },
        { to: '0xdef456...', data: '0x01', value: 0n },
      ]

      const mockGasEstimate = 100_000n
      const mockGasPrice = 50_000_000_000n // 50 gwei
      const mockChainID = 5
      const fundForTxsPerChain = getFundForTxsPerChain(mockChainID, txs)

      jest.spyOn(service, 'generateGaslessIntentTransactions').mockResolvedValue({
        response: {
          permitDataPerChain: new Map<number, PermitResult>(),
          fundForTxsPerChain,
        },
      })

      kernelMock.estimateGas.mockResolvedValue({
        response: {
          chainID: mockChainID,
          gasEstimate: mockGasEstimate,
          gasPrice: mockGasPrice,
          gasCost: mockGasEstimate * mockGasPrice,
        },
      })

      const result = await service.calculateGasQuoteForIntent(dto)

      expect(result.error).toBeUndefined()
      expect(result.response).toEqual({
        estimations: expect.any(Object),
        gasCost: (mockGasEstimate * mockGasPrice * 110n) / 100n, // Plus 10% buffer
      })
    })

    it('should handle errors gracefully', async () => {
      const dto = new GaslessIntentRequestDTO()

      const txs: ExecuteSmartWalletArg[] = [
        { to: '0xabc123...', data: '0x00', value: 0n },
        { to: '0xdef456...', data: '0x01', value: 0n },
      ]

      const mockChainID = 1
      const fundForTxsPerChain = getFundForTxsPerChain(mockChainID, txs)

      jest.spyOn(service, 'generateGaslessIntentTransactions').mockResolvedValue({
        response: {
          permitDataPerChain: new Map<number, PermitResult>(),
          fundForTxsPerChain,
        },
      })

      kernelMock.estimateGas.mockRejectedValue(new Error('boom'))

      const result = await service.calculateGasQuoteForIntent(dto)

      expect(result.response).toBeUndefined()
      expect(result.error?.code).toEqual(InternalQuoteError().code)
    })
  })
})<|MERGE_RESOLUTION|>--- conflicted
+++ resolved
@@ -16,24 +16,12 @@
 import { GroupedIntentRepository } from '@/intent-initiation/repositories/grouped-intent.repository'
 import { GroupedIntentSchema } from '@/intent-initiation/schemas/grouped-intent.schema'
 import { Hex, TransactionReceipt } from 'viem'
-<<<<<<< HEAD
-import { IntentInitiationService } from '@/intent-initiation/services/intent-initiation.service'
-import { IntentSourceRepository } from '@/intent/repositories/intent-source.repository'
-import { IntentTestUtils } from '@/intent-initiation/test-utils/intent-test-utils'
-import { InternalQuoteError } from '@/quote/errors'
-import { KernelAccountClientService } from '@/transaction/smart-wallets/kernel/kernel-account-client.service'
-import { Permit2Processor } from '@/permit-processing/permit2-processor'
-import { Permit2TxBuilder } from '@/permit-processing/permit2-tx-builder'
-import { PermitProcessor } from '@/permit-processing/permit-processor'
-import { PermitTxBuilder } from '@/permit-processing/permit-tx-builder'
-=======
 import { IntentSourceRepository } from '@/intent/repositories/intent-source.repository'
 import { IntentSourceSchema } from '@/intent/schemas/intent-source.schema'
 import { IntentTestUtils } from '@/intent-initiation/test-utils/intent-test-utils'
 import { InternalQuoteError } from '@/quote/errors'
 import { Permit2Processor } from '@/common/permit/permit2-processor'
 import { PermitProcessor } from '@/common/permit/permit-processor'
->>>>>>> c0b17ab0
 import { PermitValidationService } from '@/intent-initiation/permit-validation/permit-validation.service'
 import { QuoteIntentModel } from '@/quote/schemas/quote-intent.schema'
 import { QuoteRepository } from '@/quote/quote.repository'
@@ -41,12 +29,6 @@
 import { SignerKmsService } from '@/sign/signer-kms.service'
 import { ValidationService } from '@/intent/validation.sevice'
 import { WalletClientDefaultSignerService } from '@/transaction/smart-wallets/wallet-client.service'
-<<<<<<< HEAD
-import * as viem from 'viem'
-
-jest.spyOn(viem, 'verifyTypedData').mockResolvedValue(true)
-=======
->>>>>>> c0b17ab0
 
 let $: EcoTester
 let service: IntentInitiationService
@@ -153,7 +135,6 @@
         SignerKmsService,
         CreateIntentService,
         EcoAnalyticsService,
-        IntentSourceRepository,
       ])
       .withSchemas([
         ['GroupedIntent', GroupedIntentSchema],
