--- conflicted
+++ resolved
@@ -31,16 +31,11 @@
     return publicClient.extend(publicActions)
   }
 
-<<<<<<< HEAD
   @LogOperation('permit_validation', IntentOperationLogger)
   async validatePermits(
     @LogContext validationArgs: PermitValidationArgs,
   ): Promise<EcoResponse<void>> {
-    const { chainId, permits, permit2, reward, spender, owner, expectedVault } = validationArgs
-=======
-  async validatePermits(validationArgs: PermitValidationArgs): Promise<EcoResponse<void>> {
     const { chainId, permits, permit2s, reward } = validationArgs
->>>>>>> 44c39801
 
     // 1. Validate vault
     // if (expectedVault) {
