--- conflicted
+++ resolved
@@ -123,13 +123,12 @@
             properties: { createIntent, jobId },
           }),
         )
-<<<<<<< HEAD
 
         try {
           // add to processing queue
           await this.intentQueue.add(QUEUES.SOURCE_INTENT.jobs.create_intent, createIntent, {
             jobId,
-            ...this.intentJobConfig,
+            ...this.watchJobConfig,
           })
 
           // Track successful job addition
@@ -149,13 +148,6 @@
           )
           throw error
         }
-=======
-        // add to processing queue
-        await this.intentQueue.add(QUEUES.SOURCE_INTENT.jobs.create_intent, createIntent, {
-          jobId,
-          ...this.watchJobConfig,
-        })
->>>>>>> 5f2cb834
       }
     }
   }
