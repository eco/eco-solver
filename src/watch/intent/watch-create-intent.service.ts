import { Injectable, Logger } from '@nestjs/common'
import { EcoConfigService } from '@/eco-configs/eco-config.service'
import { Queue } from 'bullmq'
import { QUEUES } from '@/common/redis/constants'
import { InjectQueue } from '@nestjs/bullmq'
import { getIntentJobId } from '@/common/utils/strings'
import { IntentSource } from '@/eco-configs/eco-config.types'
import { EcoLogMessage } from '@/common/logging/eco-log-message'
import { MultichainPublicClientService } from '@/transaction/multichain-public-client.service'
import { SvmMultichainClientService } from '@/transaction/svm-multichain-client.service'
import { IntentCreatedLog } from '@/contracts'
import { Log, PublicClient } from 'viem'
import { IIntentSourceAbi } from '@/utils/IIntentSource'
import { WatchEventService } from '@/watch/intent/watch-event.service'
import * as BigIntSerializer from '@/common/utils/serialize'
<<<<<<< HEAD
import { getVmType, VmType } from '@/eco-configs/eco-config.types'
import { Connection, PublicKey, Commitment } from '@solana/web3.js'
import * as anchor from "@coral-xyz/anchor";
=======
import { EcoAnalyticsService } from '@/analytics'
import { ERROR_EVENTS } from '@/analytics/events.constants'
>>>>>>> 460bd75d

/**
 * This service subscribes to IntentSource contracts for IntentCreated events. It subscribes on all
 * supported chains and prover addresses. When an event is emitted, it mutates the event log, and then
 * adds it intent queue for processing.
 */
@Injectable()
export class WatchCreateIntentService extends WatchEventService<IntentSource> {
  protected logger = new Logger(WatchCreateIntentService.name)

  constructor(
    @InjectQueue(QUEUES.SOURCE_INTENT.queue) protected readonly intentQueue: Queue,
    protected readonly publicClientService: MultichainPublicClientService,
    private readonly svmClientService: SvmMultichainClientService,
    protected readonly ecoConfigService: EcoConfigService,
    protected readonly ecoAnalytics: EcoAnalyticsService,
  ) {
    super(intentQueue, publicClientService, ecoConfigService, ecoAnalytics)
  }

  /**
   * Subscribes to all IntentSource contracts for IntentCreated events. It subscribes on all supported chains
   * filtering on the prover addresses and destination chain ids. It loads a mapping of the unsubscribe events to
   * call {@link onModuleDestroy} to close the clients.
   */
  async subscribe(): Promise<void> {
<<<<<<< HEAD
    const subscribeTasks = this.ecoConfigService.getIntentSources().map(async (source) => {
      const vmType = getVmType(source.chainID)
      console.log("MADDEN: vmType", vmType)
      
      if (vmType === VmType.EVM) {
        const client = await this.publicClientService.getClient(source.chainID)
        await this.subscribeTo(client, source)
      } else if (vmType === VmType.SVM) {
        await this.subscribeToSvm(source)
      } else {
        throw new Error(`Unsupported VM type for chain ${source.chainID}`)
      }
    })
=======
    const sources = this.ecoConfigService.getIntentSources()

    // Track subscription start
    this.ecoAnalytics.trackWatchCreateIntentSubscriptionStarted(sources)

    try {
      const subscribeTasks = sources.map(async (source) => {
        const client = await this.publicClientService.getClient(source.chainID)
        await this.subscribeTo(client, source)
      })
>>>>>>> 460bd75d

      await Promise.all(subscribeTasks)

      // Track successful subscription
      this.ecoAnalytics.trackWatchCreateIntentSubscriptionSuccess(sources)
    } catch (error) {
      // Track subscription failure
      this.ecoAnalytics.trackError(ERROR_EVENTS.WATCH_CREATE_INTENT_SUBSCRIPTION_FAILED, error, {
        sourceCount: sources.length,
        sources,
      })
      throw error
    }
  }

  /**
   * Unsubscribes from all IntentSource contracts. It closes all clients in {@link onModuleDestroy}
   */
  async unsubscribe() {
    super.unsubscribe()
  }

  async subscribeTo(client: PublicClient, source: IntentSource) {
    this.logger.debug(
      EcoLogMessage.fromDefault({
        message: `watch create intent: subscribeToSource (EVM)`,
        properties: {
          source,
        },
      }),
    )

    this.unwatch[source.chainID] = client.watchContractEvent({
      onError: async (error) => {
        await this.onError(error, client, source)
      },
      address: source.sourceAddress as `0x${string}`,
      abi: IIntentSourceAbi,
      eventName: 'IntentPublished',
      onLogs: this.addJob(source),
    })
  }

  async subscribeToSvm(source: IntentSource) {
    this.logger.debug(
      EcoLogMessage.fromDefault({
        message: `watch intent funded: subscribeToSource (SVM)`,
        properties: {
          source,
        },
      }),
    )


    const connection: Connection = await this.svmClientService.getConnection(source.chainID);

    const abortController = new AbortController()
    
    // Use web3.js account subscription
    this.trackAccountChanges(connection, source, abortController.signal)

    // Store unsubscribe function
    this.unwatch[source.chainID] = () => {
      abortController.abort()
    }
  }

  private async trackAccountChanges(connection: Connection, source: IntentSource, abortSignal: AbortSignal) {
    const portalIdl = require('@/solana/program/portal.json')
    const coder       = new anchor.BorshCoder(portalIdl);              // understands the IDL
    const parser      = new anchor.EventParser(new PublicKey(source.sourceAddress), coder); 
    try {
      const publicKey = new PublicKey(source.sourceAddress)
      
      const subscriptionId = connection.onLogs(
        publicKey,
        ({logs, signature}, context) => {
          try { 
            for (const ev of parser.parseLogs(logs)) { 
              if (ev.name !== "IntentPublished") continue;

              const {
                intent_hash,           // Uint8Array(32)
                destination,          // anchor.BN
                route,                // Uint8Array
                reward,               // whatever `Reward` expands to in your IDL
              } = ev.data;

              this.logger.debug(
                EcoLogMessage.fromDefault({
                  message: `SVM Publish instruction detected`,
                  properties: {
                    slot: context.slot, 
                    chainID: source.chainID,
                    address: source.sourceAddress,
                  },
                }),
              )

              const solanaLog = {
                transactionHash: signature,
                logIndex: 0,
                removed: false,
                blockHash: signature,
                transactionIndex: 0,
                blockNumber: BigInt(context.slot),
                sourceChainID: BigInt(source.chainID),
                sourceNetwork: source.network,
                args: {
                  hash: `0x${Buffer.from(intent_hash[0]).toString('hex')}` as `0x${string}`,
                },
                data: ev.data,
                topics: [],
                address: source.sourceAddress,
              };

              this.addJob(source)([solanaLog as any]).catch(error => {
                this.logger.error(
                  EcoLogMessage.fromDefault({
                    message: `SVM job processing error`,
                  }),
                )
              })
            }
          } catch (error) {
            this.logger.error(
              EcoLogMessage.fromDefault({
                message: `SVM notification processing error`,
                properties: {
                  error: error.message,
                  chainID: source.chainID,
                },
              }),
            )
          }
        },
        'confirmed'
      )

      // Handle abortion
      abortSignal.addEventListener('abort', () => {
        connection.removeOnLogsListener(subscriptionId)
      })

    } catch (error) {
      if (!abortSignal.aborted) {
        this.logger.error(
          EcoLogMessage.fromDefault({
            message: `SVM subscription error`,
            properties: {
              error: error.message,
              chainID: source.chainID,
            },
          }),
        )
      }
    }
  }

  addJob(source: IntentSource): (logs: Log[]) => Promise<void> {
    return async (logs: IntentCreatedLog[]) => {
      // Track batch of events detected
      if (logs.length > 0) {
        this.ecoAnalytics.trackWatchCreateIntentEventsDetected(logs.length, source)
      }

      for (const log of logs) {
        log.sourceChainID = BigInt(source.chainID)
        log.sourceNetwork = source.network

        // bigint as it can't serialize to JSON
        const createIntent = BigIntSerializer.serialize(log)
        const jobId = getIntentJobId(
          'watch-create-intent',
          createIntent.args.intentHash,
          createIntent.logIndex,
        )
        this.logger.debug(
          EcoLogMessage.fromDefault({
            message: `watch intent`,
            properties: { createIntent, jobId },
          }),
        )

        try {
          // add to processing queue
          await this.intentQueue.add(QUEUES.SOURCE_INTENT.jobs.create_intent, createIntent, {
            jobId,
            ...this.watchJobConfig,
          })

          // Track successful job addition
          this.ecoAnalytics.trackWatchCreateIntentJobQueued(createIntent, jobId, source)
        } catch (error) {
          // Track job queue failure with complete context
          this.ecoAnalytics.trackWatchJobQueueError(
            error,
            ERROR_EVENTS.CREATE_INTENT_JOB_QUEUE_FAILED,
            {
              createIntent,
              jobId,
              source,
              transactionHash: createIntent.transactionHash,
              logIndex: createIntent.logIndex,
            },
          )
          throw error
        }
      }
    }
  }
}<|MERGE_RESOLUTION|>--- conflicted
+++ resolved
@@ -13,14 +13,11 @@
 import { IIntentSourceAbi } from '@/utils/IIntentSource'
 import { WatchEventService } from '@/watch/intent/watch-event.service'
 import * as BigIntSerializer from '@/common/utils/serialize'
-<<<<<<< HEAD
 import { getVmType, VmType } from '@/eco-configs/eco-config.types'
 import { Connection, PublicKey, Commitment } from '@solana/web3.js'
 import * as anchor from "@coral-xyz/anchor";
-=======
 import { EcoAnalyticsService } from '@/analytics'
 import { ERROR_EVENTS } from '@/analytics/events.constants'
->>>>>>> 460bd75d
 
 /**
  * This service subscribes to IntentSource contracts for IntentCreated events. It subscribes on all
@@ -47,21 +44,6 @@
    * call {@link onModuleDestroy} to close the clients.
    */
   async subscribe(): Promise<void> {
-<<<<<<< HEAD
-    const subscribeTasks = this.ecoConfigService.getIntentSources().map(async (source) => {
-      const vmType = getVmType(source.chainID)
-      console.log("MADDEN: vmType", vmType)
-      
-      if (vmType === VmType.EVM) {
-        const client = await this.publicClientService.getClient(source.chainID)
-        await this.subscribeTo(client, source)
-      } else if (vmType === VmType.SVM) {
-        await this.subscribeToSvm(source)
-      } else {
-        throw new Error(`Unsupported VM type for chain ${source.chainID}`)
-      }
-    })
-=======
     const sources = this.ecoConfigService.getIntentSources()
 
     // Track subscription start
@@ -69,10 +51,17 @@
 
     try {
       const subscribeTasks = sources.map(async (source) => {
-        const client = await this.publicClientService.getClient(source.chainID)
-        await this.subscribeTo(client, source)
+        const vmType = getVmType(source.chainID)
+      
+        if (vmType === VmType.EVM) {
+          const client = await this.publicClientService.getClient(source.chainID)
+          await this.subscribeTo(client, source)
+        } else if (vmType === VmType.SVM) {
+          await this.subscribeToSvm(source)
+        } else {
+          throw new Error(`Unsupported VM type for chain ${source.chainID}`)
+        }
       })
->>>>>>> 460bd75d
 
       await Promise.all(subscribeTasks)
 
