import { Injectable, Logger } from '@nestjs/common'
import { EcoConfigService } from '@/eco-configs/eco-config.service'
import { Queue } from 'bullmq'
import { QUEUES } from '@/common/redis/constants'
import { InjectQueue } from '@nestjs/bullmq'
import { getWatchJobId } from '@/common/utils/strings'
import { IntentSource } from '@/eco-configs/eco-config.types'
import { EcoLogMessage } from '@/common/logging/eco-log-message'
import { MultichainPublicClientService } from '@/transaction/multichain-public-client.service'
import { IntentCreatedLog } from '@/contracts'
import { Log, PublicClient } from 'viem'
import { IntentSourceAbi } from '@eco-foundation/routes-ts'
import { WatchEventService } from '@/watch/intent/watch-event.service'
import * as BigIntSerializer from '@/common/utils/serialize'
import { EcoAnalyticsService } from '@/analytics'
import { ERROR_EVENTS } from '@/analytics/events.constants'

/**
 * This service subscribes to IntentSource contracts for IntentCreated events. It subscribes on all
 * supported chains and prover addresses. When an event is emitted, it mutates the event log, and then
 * adds it intent queue for processing.
 */
@Injectable()
export class WatchCreateIntentService extends WatchEventService<IntentSource> {
  protected logger = new Logger(WatchCreateIntentService.name)

  constructor(
    @InjectQueue(QUEUES.SOURCE_INTENT.queue) protected readonly intentQueue: Queue,
    protected readonly publicClientService: MultichainPublicClientService,
    protected readonly ecoConfigService: EcoConfigService,
    protected readonly ecoAnalytics: EcoAnalyticsService,
  ) {
    super(intentQueue, publicClientService, ecoConfigService, ecoAnalytics)
  }

  /**
   * Subscribes to all IntentSource contracts for IntentCreated events. It subscribes on all supported chains
   * filtering on the prover addresses and destination chain ids. It loads a mapping of the unsubscribe events to
   * call {@link onModuleDestroy} to close the clients.
   */
  async subscribe(): Promise<void> {
    const sources = this.ecoConfigService.getIntentSources()

    // Track subscription start
    this.ecoAnalytics.trackWatchCreateIntentSubscriptionStarted(sources)

    try {
      const subscribeTasks = sources.map(async (source) => {
        const client = await this.publicClientService.getClient(source.chainID)
        await this.subscribeTo(client, source)
      })

      await Promise.all(subscribeTasks)

      // Track successful subscription
      this.ecoAnalytics.trackWatchCreateIntentSubscriptionSuccess(sources)
    } catch (error) {
      // Track subscription failure
      this.ecoAnalytics.trackError(ERROR_EVENTS.WATCH_CREATE_INTENT_SUBSCRIPTION_FAILED, error, {
        sourceCount: sources.length,
        sources,
      })
      throw error
    }
  }

  /**
   * Unsubscribes from all IntentSource contracts. It closes all clients in {@link onModuleDestroy}
   */
  async unsubscribe() {
    super.unsubscribe()
  }

  async subscribeTo(client: PublicClient, source: IntentSource) {
    this.logger.debug(
      EcoLogMessage.fromDefault({
        message: `watch create intent: subscribeToSource`,
        properties: {
          source,
        },
      }),
    )

    this.unwatch[source.chainID] = [
      client.watchContractEvent({
        onError: async (error) => {
          await this.onError(error, client, source)
        },
        address: source.sourceAddress,
        abi: IntentSourceAbi,
        eventName: 'IntentCreated',
        args: {
          // // restrict by acceptable chains, chain ids must be bigints
          // _destinationChain: solverSupportedChains,
          prover: source.provers,
        },
        onLogs: this.addJob(source),
      }),
    ]
  }

  addJob(source: IntentSource): (logs: Log[]) => Promise<void> {
    return async (logs: IntentCreatedLog[]) => {
      // Track batch of events detected
      if (logs.length > 0) {
        this.ecoAnalytics.trackWatchCreateIntentEventsDetected(logs.length, source)
      }

      for (const log of logs) {
        log.sourceChainID = BigInt(source.chainID)
        log.sourceNetwork = source.network

        // bigint as it can't serialize to JSON
        const createIntent = BigIntSerializer.serialize(log)
        const jobId = getWatchJobId(
          'watch-create-intent',
          createIntent.args.hash,
          createIntent.logIndex,
        )
        this.logger.debug(
          EcoLogMessage.fromDefault({
            message: `watch intent`,
            properties: { createIntent, jobId },
          }),
        )
<<<<<<< HEAD
        // add to processing queue
        await this.intentQueue.add(QUEUES.SOURCE_INTENT.jobs.create_intent, createIntent, {
          jobId,
          ...this.watchJobConfig,
        })
=======

        try {
          // add to processing queue
          await this.intentQueue.add(QUEUES.SOURCE_INTENT.jobs.create_intent, createIntent, {
            jobId,
            ...this.watchJobConfig,
          })

          // Track successful job addition
          this.ecoAnalytics.trackWatchCreateIntentJobQueued(createIntent, jobId, source)
        } catch (error) {
          // Track job queue failure with complete context
          this.ecoAnalytics.trackWatchJobQueueError(
            error,
            ERROR_EVENTS.CREATE_INTENT_JOB_QUEUE_FAILED,
            {
              createIntent,
              jobId,
              source,
              transactionHash: createIntent.transactionHash,
              logIndex: createIntent.logIndex,
            },
          )
          throw error
        }
>>>>>>> 2cb8b3a8
      }
    }
  }
}<|MERGE_RESOLUTION|>--- conflicted
+++ resolved
@@ -123,14 +123,6 @@
             properties: { createIntent, jobId },
           }),
         )
-<<<<<<< HEAD
-        // add to processing queue
-        await this.intentQueue.add(QUEUES.SOURCE_INTENT.jobs.create_intent, createIntent, {
-          jobId,
-          ...this.watchJobConfig,
-        })
-=======
-
         try {
           // add to processing queue
           await this.intentQueue.add(QUEUES.SOURCE_INTENT.jobs.create_intent, createIntent, {
@@ -155,7 +147,6 @@
           )
           throw error
         }
->>>>>>> 2cb8b3a8
       }
     }
   }
