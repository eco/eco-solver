import { Injectable, Logger, OnApplicationBootstrap, OnModuleDestroy } from '@nestjs/common'
import { EcoConfigService } from '../../eco-configs/eco-config.service'
import { JobsOptions, Queue } from 'bullmq'
import { MultichainPublicClientService } from '../../transaction/multichain-public-client.service'
import { Log, PublicClient, WatchContractEventReturnType } from 'viem'
import { EcoLogMessage } from '@/common/logging/eco-log-message'
import { EcoError } from '@/common/errors/eco-error'
import { EcoAnalyticsService } from '@/analytics'
import { ANALYTICS_EVENTS } from '@/analytics/events.constants'

/**
 * This service subscribes has hooks for subscribing and unsubscribing to a contract event.
 */
@Injectable()
export abstract class WatchEventService<T extends { chainID: number }>
  implements OnApplicationBootstrap, OnModuleDestroy
{
  protected logger: Logger
<<<<<<< HEAD
  protected unwatch: Record<string, WatchContractEventReturnType> = {}
  protected watchJobConfig: JobsOptions
=======
  protected intentJobConfig: JobsOptions
  protected unwatch: Record<string, WatchContractEventReturnType> = {}
>>>>>>> d42a53a4

  constructor(
    protected readonly queue: Queue,
    protected readonly publicClientService: MultichainPublicClientService,
    protected readonly ecoConfigService: EcoConfigService,
    protected readonly ecoAnalytics: EcoAnalyticsService,
  ) {}

  async onModuleInit() {
    this.intentJobConfig = this.ecoConfigService.getRedis().jobs.intentJobConfig
  }

  async onApplicationBootstrap() {
    await this.subscribe()
  }

  async onModuleDestroy() {
    // close all clients
    this.unsubscribe()
  }

  /**
   * Subscribes to the events. It loads a mapping of the unsubscribe events to
   * call {@link onModuleDestroy} to close the clients.
   */
  abstract subscribe(): Promise<void>

  /**
   * Subscribes to a contract on a specific chain
   * @param client the client to subscribe to
   * @param contract the contract to subscribe to
   */
  abstract subscribeTo(client: PublicClient, contract: T): Promise<void>

  abstract addJob(source: T, opts?: { doValidation?: boolean }): (logs: Log[]) => Promise<void>

  /**
   * Unsubscribes from all events. It closes all clients in {@link onModuleDestroy}
   */
  async unsubscribe(): Promise<void> {
    this.logger.debug(
      EcoLogMessage.fromDefault({
        message: `watch-event: unsubscribe`,
      }),
    )
    Object.values(this.unwatch).forEach((unwatch) => {
      try {
        unwatch()
      } catch (e) {
        this.logger.error(
          EcoLogMessage.withError({
            message: `watch-event: unsubscribe`,
            error: EcoError.WatchEventUnsubscribeError,
            properties: {
              errorPassed: e,
            },
          }),
        )

        // Track unsubscribe error with analytics
        if (this.ecoAnalytics) {
          this.ecoAnalytics.trackError(ANALYTICS_EVENTS.WATCH.UNSUBSCRIBE_ERROR, e, {
            operation: 'unsubscribe_all',
            service: this.constructor.name,
          })
        }
      }
    })
  }

  async onError(error: any, client: PublicClient, contract: T) {
    this.logger.error(
      EcoLogMessage.fromDefault({
        message: `rpc client error`,
        properties: {
          error,
        },
      }),
    )

    // Track error occurrence if analytics service is available
    if (this.ecoAnalytics) {
      this.ecoAnalytics.trackWatchErrorOccurred(error, this.constructor.name, contract)
    }

    //reset the filters as they might have expired or we might have been moved to a new node
    //https://support.quicknode.com/hc/en-us/articles/10838914856977-Error-code-32000-message-filter-not-found

    // Track error recovery start
    if (this.ecoAnalytics) {
      this.ecoAnalytics.trackWatchErrorRecoveryStarted(this.constructor.name, contract)
    }

    try {
      await this.unsubscribeFrom(contract.chainID)
      await this.subscribeTo(client, contract)

      // Track successful recovery
      if (this.ecoAnalytics) {
        this.ecoAnalytics.trackWatchErrorRecoverySuccess(this.constructor.name, contract)
      }
    } catch (recoveryError) {
      // Track recovery failure
      if (this.ecoAnalytics) {
        this.ecoAnalytics.trackWatchErrorRecoveryFailed(
          recoveryError,
          this.constructor.name,
          contract,
        )
      }
      throw recoveryError
    }
  }

  /**
   * Unsubscribes from a specific chain
   * @param chainID the chain id to unsubscribe from
   */
  async unsubscribeFrom(chainID: number) {
    if (this.unwatch[chainID]) {
      this.logger.debug(
        EcoLogMessage.fromDefault({
          message: `watch-event: unsubscribeFrom`,
          properties: {
            chainID,
          },
        }),
      )
      try {
        this.unwatch[chainID]()
      } catch (e) {
        this.logger.error(
          EcoLogMessage.withError({
            message: `watch-event: unsubscribeFrom`,
            error: EcoError.WatchEventUnsubscribeFromError(chainID),
            properties: {
              chainID,
              errorPassed: e,
            },
          }),
        )

        // Track unsubscribe error with analytics
        if (this.ecoAnalytics) {
          this.ecoAnalytics.trackError(ANALYTICS_EVENTS.WATCH.UNSUBSCRIBE_FROM_ERROR, e, {
            operation: 'unsubscribe_from_chain',
            service: this.constructor.name,
            chainID,
          })
        }
      }
    } else {
      this.logger.error(
        EcoLogMessage.withError({
          message: `watch event: unsubscribeFrom`,
          error: EcoError.WatchEventNoUnsubscribeError(chainID),
          properties: {
            chainID,
          },
        }),
      )
    }
  }
}<|MERGE_RESOLUTION|>--- conflicted
+++ resolved
@@ -16,13 +16,8 @@
   implements OnApplicationBootstrap, OnModuleDestroy
 {
   protected logger: Logger
-<<<<<<< HEAD
   protected unwatch: Record<string, WatchContractEventReturnType> = {}
   protected watchJobConfig: JobsOptions
-=======
-  protected intentJobConfig: JobsOptions
-  protected unwatch: Record<string, WatchContractEventReturnType> = {}
->>>>>>> d42a53a4
 
   constructor(
     protected readonly queue: Queue,
@@ -32,7 +27,7 @@
   ) {}
 
   async onModuleInit() {
-    this.intentJobConfig = this.ecoConfigService.getRedis().jobs.intentJobConfig
+    this.watchJobConfig = this.ecoConfigService.getRedis().jobs.watchJobConfig
   }
 
   async onApplicationBootstrap() {
