import { Injectable, Logger, OnApplicationBootstrap, OnModuleDestroy } from '@nestjs/common'
import { EcoConfigService } from '@/eco-configs/eco-config.service'
import { JobsOptions, Queue } from 'bullmq'
import { MultichainPublicClientService } from '@/transaction/multichain-public-client.service'
import { Log, PublicClient, WatchContractEventReturnType } from 'viem'
import { EcoLogMessage } from '@/common/logging/eco-log-message'
import { EcoError } from '@/common/errors/eco-error'
import { EcoAnalyticsService } from '@/analytics'
import { ANALYTICS_EVENTS } from '@/analytics/events.constants'

/**
 * This service subscribes has hooks for subscribing and unsubscribing to a contract event.
 */
@Injectable()
export abstract class WatchEventService<T extends { chainID: number }>
  implements OnApplicationBootstrap, OnModuleDestroy
{
  protected logger: Logger
<<<<<<< HEAD
  protected watchJobConfig: JobsOptions
  protected unwatch: Record<string, WatchContractEventReturnType[]> = {}
=======
  protected unwatch: Record<string, WatchContractEventReturnType> = {}
  protected watchJobConfig: JobsOptions
>>>>>>> 2cb8b3a8

  constructor(
    protected readonly queue: Queue,
    protected readonly publicClientService: MultichainPublicClientService,
    protected readonly ecoConfigService: EcoConfigService,
    protected readonly ecoAnalytics: EcoAnalyticsService,
  ) {}

  async onModuleInit() {
    this.watchJobConfig = this.ecoConfigService.getRedis().jobs.watchJobConfig
  }

  async onApplicationBootstrap() {
    await this.subscribe()
  }

  async onModuleDestroy() {
    // close all clients
    this.unsubscribe()
  }

  /**
   * Subscribes to the events. It loads a mapping of the unsubscribe events to
   * call {@link onModuleDestroy} to close the clients.
   */
  abstract subscribe(): Promise<void>

  /**
   * Subscribes to a contract on a specific chain
   * @param client the client to subscribe to
   * @param contract the contract to subscribe to
   */
  abstract subscribeTo(client: PublicClient, contract: T): Promise<void>

  abstract addJob(source: T, opts?: { doValidation?: boolean }): (logs: Log[]) => Promise<void>

  /**
   * Unsubscribes from all events. It closes all clients in {@link onModuleDestroy}
   */
  async unsubscribe(): Promise<void> {
    this.logger.debug(
      EcoLogMessage.fromDefault({
        message: `watch-event: unsubscribe`,
      }),
    )
    Object.values(this.unwatch).forEach((unwatchArr) => {
      try {
        unwatchArr.forEach((unwatch) => {
          unwatch()
        })
      } catch (e) {
        this.logger.error(
          EcoLogMessage.withError({
            message: `watch-event: unsubscribe`,
            error: EcoError.WatchEventUnsubscribeError,
            properties: {
              errorPassed: e,
            },
          }),
        )

        // Track unsubscribe error with analytics
        if (this.ecoAnalytics) {
          this.ecoAnalytics.trackError(ANALYTICS_EVENTS.WATCH.UNSUBSCRIBE_ERROR, e, {
            operation: 'unsubscribe_all',
            service: this.constructor.name,
          })
        }
      }
    })
  }

  async onError(error: any, client: PublicClient, contract: T) {
    this.logger.error(
      EcoLogMessage.fromDefault({
        message: `rpc client error`,
        properties: {
          error,
        },
      }),
    )

    // Track error occurrence if analytics service is available
    if (this.ecoAnalytics) {
      this.ecoAnalytics.trackWatchErrorOccurred(error, this.constructor.name, contract)
    }

    //reset the filters as they might have expired or we might have been moved to a new node
    //https://support.quicknode.com/hc/en-us/articles/10838914856977-Error-code-32000-message-filter-not-found

    // Track error recovery start
    if (this.ecoAnalytics) {
      this.ecoAnalytics.trackWatchErrorRecoveryStarted(this.constructor.name, contract)
    }

    try {
      await this.unsubscribeFrom(contract.chainID)
      await this.subscribeTo(client, contract)

      // Track successful recovery
      if (this.ecoAnalytics) {
        this.ecoAnalytics.trackWatchErrorRecoverySuccess(this.constructor.name, contract)
      }
    } catch (recoveryError) {
      // Track recovery failure
      if (this.ecoAnalytics) {
        this.ecoAnalytics.trackWatchErrorRecoveryFailed(
          recoveryError,
          this.constructor.name,
          contract,
        )
      }
      throw recoveryError
    }
  }

  /**
   * Unsubscribes from a specific chain
   * @param chainID the chain id to unsubscribe from
   */
  async unsubscribeFrom(chainID: number) {
    if (this.unwatch[chainID]) {
      this.logger.debug(
        EcoLogMessage.fromDefault({
          message: `watch-event: unsubscribeFrom`,
          properties: {
            chainID,
          },
        }),
      )
      try {
        this.unwatch[chainID].forEach((unwatchEach) => {
          unwatchEach()
        })
      } catch (e) {
        this.logger.error(
          EcoLogMessage.withError({
            message: `watch-event: unsubscribeFrom`,
            error: EcoError.WatchEventUnsubscribeFromError(chainID),
            properties: {
              chainID,
              errorPassed: e,
            },
          }),
        )

        // Track unsubscribe error with analytics
        if (this.ecoAnalytics) {
          this.ecoAnalytics.trackError(ANALYTICS_EVENTS.WATCH.UNSUBSCRIBE_FROM_ERROR, e, {
            operation: 'unsubscribe_from_chain',
            service: this.constructor.name,
            chainID,
          })
        }
      }
    } else {
      this.logger.error(
        EcoLogMessage.withError({
          message: `watch event: unsubscribeFrom`,
          error: EcoError.WatchEventNoUnsubscribeError(chainID),
          properties: {
            chainID,
          },
        }),
      )
    }
  }
}<|MERGE_RESOLUTION|>--- conflicted
+++ resolved
@@ -16,13 +16,8 @@
   implements OnApplicationBootstrap, OnModuleDestroy
 {
   protected logger: Logger
-<<<<<<< HEAD
   protected watchJobConfig: JobsOptions
   protected unwatch: Record<string, WatchContractEventReturnType[]> = {}
-=======
-  protected unwatch: Record<string, WatchContractEventReturnType> = {}
-  protected watchJobConfig: JobsOptions
->>>>>>> 2cb8b3a8
 
   constructor(
     protected readonly queue: Queue,
