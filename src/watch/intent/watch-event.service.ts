--- conflicted
+++ resolved
@@ -16,14 +16,9 @@
   implements OnApplicationBootstrap, OnModuleDestroy
 {
   protected logger: Logger
-<<<<<<< HEAD
-  protected intentJobConfig: JobsOptions
   protected unwatch: Record<string, WatchContractEventReturnType> = {}
   protected ecoAnalytics?: EcoAnalyticsService
-=======
   protected watchJobConfig: JobsOptions
-  protected unwatch: Record<string, WatchContractEventReturnType[]> = {}
->>>>>>> 5f2cb834
 
   constructor(
     protected readonly queue: Queue,
