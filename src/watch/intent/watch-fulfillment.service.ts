--- conflicted
+++ resolved
@@ -74,22 +74,6 @@
     )
 
     const sourceChains = this.getSupportedChains()
-<<<<<<< HEAD
-    this.unwatch[solver.chainID] = [
-      client.watchContractEvent({
-        address: solver.inboxAddress,
-        abi: InboxAbi,
-        eventName: 'Fulfillment',
-        strict: true,
-        args: {
-          // restrict by acceptable chains, chain ids must be bigints
-          _sourceChainID: sourceChains,
-        },
-        onLogs: this.addJob(),
-        onError: (error) => this.onError(error, client, solver),
-      }),
-    ]
-=======
     this.unwatch[solver.chainID] = client.watchContractEvent({
       address: solver.inboxAddress,
       abi: InboxAbi,
@@ -102,7 +86,6 @@
       onLogs: this.addJob(solver),
       onError: (error) => this.onError(error, client, solver),
     })
->>>>>>> 2cb8b3a8
   }
 
   addJob(solver?: Solver) {
@@ -129,13 +112,6 @@
             },
           }),
         )
-<<<<<<< HEAD
-        // add to processing queue
-        await this.inboxQueue.add(QUEUES.INBOX.jobs.fulfillment, fulfillment, {
-          jobId,
-          ...this.watchJobConfig,
-        })
-=======
 
         try {
           // add to processing queue
@@ -163,7 +139,6 @@
           )
           throw error
         }
->>>>>>> 2cb8b3a8
       }
     }
   }
