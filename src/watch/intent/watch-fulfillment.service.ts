import { Injectable, Logger } from '@nestjs/common'
import { EcoConfigService } from '@/eco-configs/eco-config.service'
import { Queue } from 'bullmq'
import { QUEUES } from '@/common/redis/constants'
import { InjectQueue } from '@nestjs/bullmq'
import { getWatchJobId } from '@/common/utils/strings'
import { Solver } from '@/eco-configs/eco-config.types'
import { EcoLogMessage } from '@/common/logging/eco-log-message'
import { MultichainPublicClientService } from '@/transaction/multichain-public-client.service'
import { PublicClient, zeroHash } from 'viem'
import { convertBigIntsToStrings } from '@/common/viem/utils'
import { entries } from 'lodash'
import { InboxAbi } from '@eco-foundation/routes-ts'
import { WatchEventService } from '@/watch/intent/watch-event.service'
import { FulfillmentLog } from '@/contracts/inbox'
import { EcoAnalyticsService } from '@/analytics'
import { ERROR_EVENTS } from '@/analytics/events.constants'

/**
 * This service subscribes to Inbox contracts for Fulfillment events. It subscribes on all
 * supported chains and prover addresses. Wupdathen an event is emitted, adds the event
 * to the queue to update the intent in the database.
 */
@Injectable()
export class WatchFulfillmentService extends WatchEventService<Solver> {
  protected logger = new Logger(WatchFulfillmentService.name)

  constructor(
    @InjectQueue(QUEUES.INBOX.queue) protected readonly inboxQueue: Queue,
    protected readonly publicClientService: MultichainPublicClientService,
    protected readonly ecoConfigService: EcoConfigService,
    protected readonly ecoAnalytics: EcoAnalyticsService,
  ) {
    super(inboxQueue, publicClientService, ecoConfigService)
  }

  /**
   * Subscribes to all Inbox constacts for Fulfillment events. It loads a mapping of the unsubscribe events to
   * call {@link onModuleDestroy} to close the clients.
   */
  async subscribe(): Promise<void> {
    const subscribeTasks = entries(this.ecoConfigService.getSolvers()).map(async ([, solver]) => {
      const client = await this.publicClientService.getClient(solver.chainID)
      await this.subscribeTo(client, solver)
    })
    await Promise.all(subscribeTasks)
  }

  async unsubscribe() {
    super.unsubscribe()
    this.logger.debug(
      EcoLogMessage.fromDefault({
        message: `watch fulfillment: unsubscribe`,
      }),
    )
  }

  /**
   * Checks to see what networks we have intent sources for
   * @returns the supported chains for the event
   */
  getSupportedChains(): bigint[] {
    return this.ecoConfigService.getIntentSources().map((source) => BigInt(source.chainID))
  }

  async subscribeTo(client: PublicClient, solver: Solver) {
    this.logger.debug(
      EcoLogMessage.fromDefault({
        message: `watch fulfillment event: subscribeToFulfillment`,
        properties: {
          solver,
        },
      }),
    )

    const sourceChains = this.getSupportedChains()
<<<<<<< HEAD
    this.unwatch[solver.chainID] = client.watchContractEvent({
      address: solver.inboxAddress,
      abi: InboxAbi,
      eventName: 'Fulfillment',
      strict: true,
      args: {
        // restrict by acceptable chains, chain ids must be bigints
        _sourceChainID: sourceChains,
      },
      onLogs: this.addJob(solver),
      onError: (error) => this.onError(error, client, solver),
    })
=======
    this.unwatch[solver.chainID] = [
      client.watchContractEvent({
        address: solver.inboxAddress,
        abi: InboxAbi,
        eventName: 'Fulfillment',
        strict: true,
        args: {
          // restrict by acceptable chains, chain ids must be bigints
          _sourceChainID: sourceChains,
        },
        onLogs: this.addJob(),
        onError: (error) => this.onError(error, client, solver),
      }),
    ]
>>>>>>> 5f2cb834
  }

  addJob(solver?: Solver) {
    return async (logs: FulfillmentLog[]) => {
      // Track batch of fulfillment events detected
      if (logs.length > 0 && solver) {
        this.ecoAnalytics.trackWatchFulfillmentEventsDetected(logs.length, solver)
      }

      for (const log of logs) {
        // bigint as it can't serialize to JSON
        const fulfillment = convertBigIntsToStrings(log)
        const jobId = getWatchJobId(
          'watch-fulfillement',
          fulfillment.args._hash ?? zeroHash,
          fulfillment.logIndex ?? 0,
        )
        this.logger.debug(
          EcoLogMessage.fromDefault({
            message: `watch fulfillment`,
            properties: {
              fulfillment,
              jobId,
            },
          }),
        )
<<<<<<< HEAD

        try {
          // add to processing queue
          await this.inboxQueue.add(QUEUES.INBOX.jobs.fulfillment, fulfillment, {
            jobId,
            ...this.intentJobConfig,
          })

          // Track successful job addition
          if (solver) {
            this.ecoAnalytics.trackWatchFulfillmentJobQueued(fulfillment, jobId, solver)
          }
        } catch (error) {
          // Track job queue failure with complete context
          this.ecoAnalytics.trackWatchJobQueueError(
            error,
            ERROR_EVENTS.FULFILLMENT_JOB_QUEUE_FAILED,
            {
              fulfillment,
              jobId,
              solver,
              transactionHash: fulfillment.transactionHash,
              logIndex: fulfillment.logIndex,
            },
          )
          throw error
        }
=======
        // add to processing queue
        await this.inboxQueue.add(QUEUES.INBOX.jobs.fulfillment, fulfillment, {
          jobId,
          ...this.watchJobConfig,
        })
>>>>>>> 5f2cb834
      }
    }
  }
}<|MERGE_RESOLUTION|>--- conflicted
+++ resolved
@@ -74,7 +74,6 @@
     )
 
     const sourceChains = this.getSupportedChains()
-<<<<<<< HEAD
     this.unwatch[solver.chainID] = client.watchContractEvent({
       address: solver.inboxAddress,
       abi: InboxAbi,
@@ -87,22 +86,6 @@
       onLogs: this.addJob(solver),
       onError: (error) => this.onError(error, client, solver),
     })
-=======
-    this.unwatch[solver.chainID] = [
-      client.watchContractEvent({
-        address: solver.inboxAddress,
-        abi: InboxAbi,
-        eventName: 'Fulfillment',
-        strict: true,
-        args: {
-          // restrict by acceptable chains, chain ids must be bigints
-          _sourceChainID: sourceChains,
-        },
-        onLogs: this.addJob(),
-        onError: (error) => this.onError(error, client, solver),
-      }),
-    ]
->>>>>>> 5f2cb834
   }
 
   addJob(solver?: Solver) {
@@ -129,13 +112,12 @@
             },
           }),
         )
-<<<<<<< HEAD
 
         try {
           // add to processing queue
           await this.inboxQueue.add(QUEUES.INBOX.jobs.fulfillment, fulfillment, {
             jobId,
-            ...this.intentJobConfig,
+            ...this.watchJobConfig,
           })
 
           // Track successful job addition
@@ -157,13 +139,6 @@
           )
           throw error
         }
-=======
-        // add to processing queue
-        await this.inboxQueue.add(QUEUES.INBOX.jobs.fulfillment, fulfillment, {
-          jobId,
-          ...this.watchJobConfig,
-        })
->>>>>>> 5f2cb834
       }
     }
   }
