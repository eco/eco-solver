--- conflicted
+++ resolved
@@ -14,11 +14,7 @@
 import { FulfillmentLog } from '@/contracts/inbox'
 import { EcoAnalyticsService } from '@/analytics'
 import { ERROR_EVENTS } from '@/analytics/events.constants'
-<<<<<<< HEAD
-import { IInboxAbi } from 'v2-abi/IInbox'
-=======
 import { portalAbi } from '@/contracts/v2-abi/Portal'
->>>>>>> b0a966c4
 
 /**
  * This service subscribes to Inbox contracts for Fulfillment events. It subscribes on all
@@ -79,16 +75,9 @@
 
     this.unwatch[solver.chainID] = client.watchContractEvent({
       address: solver.inboxAddress,
-<<<<<<< HEAD
-      abi: IInboxAbi,
-      eventName: 'IntentFulfilled',
-      strict: true,
-      args: {},
-=======
       abi: portalAbi,
       eventName: 'IntentFulfilled',
       strict: true,
->>>>>>> b0a966c4
       onLogs: this.addJob(solver),
       onError: (error) => this.onError(error, client, solver),
     })
