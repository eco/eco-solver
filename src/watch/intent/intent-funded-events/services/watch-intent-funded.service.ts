--- conflicted
+++ resolved
@@ -237,21 +237,6 @@
             }
           }
 
-<<<<<<< HEAD
-        // Convert log to IntentFundedLog format
-        const intentFunded = {
-          ...log,
-          sourceChainID: BigInt(source.chainID),
-          sourceNetwork: source.network,
-          args: log.args || {
-            intentHash: log.topics[1] || '0x0000000000000000000000000000000000000000000000000000000000000000',
-            // Add other args as needed based on the event structure
-          },
-        } as IntentFundedLog
-        
-        const intentHash = intentFunded.args.intentHash
-        const jobId = getIntentJobId('watch-intent-funded', intentHash, intentFunded.logIndex)
-=======
           log.sourceChainID = BigInt(source.chainID)
           log.sourceNetwork = source.network
 
@@ -260,7 +245,6 @@
           const intentHash = intentFunded.args.intentHash
 
           const jobId = getIntentJobId('watch-intent-funded', intentHash, intentFunded.logIndex)
->>>>>>> 69d87c22
 
           this.logger.debug(
             EcoLogMessage.fromDefault({
