--- conflicted
+++ resolved
@@ -67,7 +67,6 @@
         },
       }),
     )
-<<<<<<< HEAD
     this.unwatch[source.chainID] = client.watchContractEvent({
       onError: async (error) => {
         await this.onError(error, client, source)
@@ -88,26 +87,6 @@
         await this.addJob(source, { doValidation: true })(logs)
       },
     })
-=======
-    this.unwatch[source.chainID] = [
-      client.watchContractEvent({
-        onError: async (error) => {
-          await this.onError(error, client, source)
-        },
-        address: source.sourceAddress,
-        abi: IntentSourceAbi,
-        eventName: 'IntentFunded',
-        args: {
-          // // restrict by acceptable chains, chain ids must be bigints
-          // _destinationChain: solverSupportedChains,
-          prover: source.provers,
-        },
-        onLogs: async (logs: Log[]): Promise<void> => {
-          await this.addJob(source, { doValidation: true })(logs)
-        },
-      }),
-    ]
->>>>>>> 5f2cb834
   }
 
   private async isOurIntent(log: IntentFundedLog): Promise<boolean> {
@@ -162,12 +141,11 @@
         // Add to db
         await this.addIntentFundedEvent(intentFunded)
 
-<<<<<<< HEAD
         try {
           // Add to processing queue
           await this.intentQueue.add(QUEUES.SOURCE_INTENT.jobs.validate_intent, intentHash, {
             jobId,
-            ...this.intentJobConfig,
+            ...this.watchJobConfig,
           })
 
           // Track successful job addition
@@ -188,13 +166,6 @@
           )
           throw error
         }
-=======
-        // Add to processing queue
-        await this.intentQueue.add(QUEUES.SOURCE_INTENT.jobs.validate_intent, intentHash, {
-          jobId,
-          ...this.watchJobConfig,
-        })
->>>>>>> 5f2cb834
       }
     }
   }
