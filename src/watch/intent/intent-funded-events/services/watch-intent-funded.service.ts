--- conflicted
+++ resolved
@@ -67,7 +67,6 @@
         },
       }),
     )
-<<<<<<< HEAD
     this.unwatch[source.chainID] = [
       client.watchContractEvent({
         onError: async (error) => {
@@ -82,32 +81,14 @@
           prover: source.provers,
         },
         onLogs: async (logs: Log[]): Promise<void> => {
+          // Track intent funded events detected
+          if (logs.length > 0) {
+            this.ecoAnalytics.trackWatchIntentFundedEventsDetected(logs.length, source)
+          }
           await this.addJob(source, { doValidation: true })(logs)
         },
       }),
     ]
-=======
-    this.unwatch[source.chainID] = client.watchContractEvent({
-      onError: async (error) => {
-        await this.onError(error, client, source)
-      },
-      address: source.sourceAddress,
-      abi: IntentSourceAbi,
-      eventName: 'IntentFunded',
-      args: {
-        // // restrict by acceptable chains, chain ids must be bigints
-        // _destinationChain: solverSupportedChains,
-        prover: source.provers,
-      },
-      onLogs: async (logs: Log[]): Promise<void> => {
-        // Track intent funded events detected
-        if (logs.length > 0) {
-          this.ecoAnalytics.trackWatchIntentFundedEventsDetected(logs.length, source)
-        }
-        await this.addJob(source, { doValidation: true })(logs)
-      },
-    })
->>>>>>> 2cb8b3a8
   }
 
   private async isOurIntent(log: IntentFundedLog): Promise<boolean> {
@@ -162,13 +143,6 @@
         // Add to db
         await this.addIntentFundedEvent(intentFunded)
 
-<<<<<<< HEAD
-        // Add to processing queue
-        await this.intentQueue.add(QUEUES.SOURCE_INTENT.jobs.validate_intent, intentHash, {
-          jobId,
-          ...this.watchJobConfig,
-        })
-=======
         try {
           // Add to processing queue
           await this.intentQueue.add(QUEUES.SOURCE_INTENT.jobs.validate_intent, intentHash, {
@@ -194,7 +168,6 @@
           )
           throw error
         }
->>>>>>> 2cb8b3a8
       }
     }
   }
