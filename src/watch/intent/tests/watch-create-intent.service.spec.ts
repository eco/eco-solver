import { QUEUES } from '@/common/redis/constants'
import { EcoConfigService } from '@/eco-configs/eco-config.service'
import { WatchCreateIntentService } from '@/watch/intent/watch-create-intent.service'
import { createMock, DeepMocked } from '@golevelup/ts-jest'
import { BullModule, getQueueToken } from '@nestjs/bullmq'
import { Test, TestingModule } from '@nestjs/testing'
import { Job, Queue } from 'bullmq'
import { EcoError } from '@/common/errors/eco-error'
import { MultichainPublicClientService } from '@/transaction/multichain-public-client.service'
import { serialize } from '@/common/utils/serialize'
import { IntentCreatedLog } from '@/contracts'
import { EcoAnalyticsService } from '@/analytics'

describe('WatchIntentService', () => {
  let watchIntentService: WatchCreateIntentService
  let publicClientService: DeepMocked<MultichainPublicClientService>
  let ecoConfigService: DeepMocked<EcoConfigService>
  let ecoAnalyticsService: DeepMocked<EcoAnalyticsService>
  let queue: DeepMocked<Queue>
  const mockLogDebug = jest.fn()
  const mockLogLog = jest.fn()
  const mockLogError = jest.fn()

  const sources = [
    { chainID: 1n, sourceAddress: '0x1234', provers: ['0x88'], network: 'testnet1' },
    { chainID: 2n, sourceAddress: '0x5678', provers: ['0x88', '0x99'], network: 'testnet2' },
  ] as any
  const supportedChains = sources.map((s) => BigInt(s.chainID))

  beforeEach(async () => {
    const chainMod: TestingModule = await Test.createTestingModule({
      providers: [
        WatchCreateIntentService,
        {
          provide: MultichainPublicClientService,
          useValue: createMock<MultichainPublicClientService>(),
        },
        { provide: EcoConfigService, useValue: createMock<EcoConfigService>() },
        { provide: EcoAnalyticsService, useValue: createMock<EcoAnalyticsService>() },
      ],
      imports: [
        BullModule.registerQueue({
          name: QUEUES.SOURCE_INTENT.queue,
        }),
      ],
    })
      .overrideProvider(getQueueToken(QUEUES.SOURCE_INTENT.queue))
      .useValue(createMock<Queue>())
      .compile()

    watchIntentService = chainMod.get(WatchCreateIntentService)
    publicClientService = chainMod.get(MultichainPublicClientService)
    ecoConfigService = chainMod.get(EcoConfigService)
    ecoAnalyticsService = chainMod.get(EcoAnalyticsService)
    queue = chainMod.get(getQueueToken(QUEUES.SOURCE_INTENT.queue))

    watchIntentService['logger'].debug = mockLogDebug
    watchIntentService['logger'].log = mockLogLog
    watchIntentService['logger'].error = mockLogError
  })

  afterEach(async () => {
    // restore the spy created with spyOn
    jest.restoreAllMocks()
    mockLogDebug.mockClear()
    mockLogLog.mockClear()
  })

  describe('on lifecycle', () => {
    describe('on startup', () => {
      it('should subscribe to nothing if no source intents', async () => {
        const mock = jest.spyOn(watchIntentService, 'subscribe')
        await watchIntentService.onApplicationBootstrap()
        expect(mock).toHaveBeenCalledTimes(1)
      })

      it('should subscribe to all source intents', async () => {
        const mockWatch = jest.fn()
        publicClientService.getClient.mockResolvedValue({
          watchContractEvent: mockWatch,
        } as any)
        ecoConfigService.getIntentSources.mockReturnValue(sources)
        ecoConfigService.getSolvers.mockReturnValue(sources)
        await watchIntentService.onApplicationBootstrap()
        expect(mockWatch).toHaveBeenCalledTimes(2)

        for (const [index, s] of sources.entries()) {
          const { address, eventName, args } = mockWatch.mock.calls[index][0]
          const partial = { address, eventName, args }
          expect(partial).toEqual({
            address: s.sourceAddress,
            eventName: 'IntentPublished',
            args: { prover: s.provers },
          })
        }
      })

      it('tracks analytics on subscribe success', async () => {
        const startSpy = jest.spyOn(
          ecoAnalyticsService,
          'trackWatchCreateIntentSubscriptionStarted',
        )
        const successSpy = jest.spyOn(
          ecoAnalyticsService,
          'trackWatchCreateIntentSubscriptionSuccess',
        )
        publicClientService.getClient.mockResolvedValue({
          watchContractEvent: jest.fn(),
        } as any)
        ecoConfigService.getIntentSources.mockReturnValue(sources)
        ecoConfigService.getSolvers.mockReturnValue(sources)

        await watchIntentService.subscribe()
        expect(startSpy).toHaveBeenCalledWith(sources)
        expect(successSpy).toHaveBeenCalledWith(sources)
      })

      it('tracks analytics on subscribe failure', async () => {
        const errorSpy = jest.spyOn(ecoAnalyticsService, 'trackError')
        publicClientService.getClient.mockResolvedValue({
          watchContractEvent: jest.fn(() => {
            throw new Error('boom')
          }),
        } as any)
        ecoConfigService.getIntentSources.mockReturnValue(sources)
        ecoConfigService.getSolvers.mockReturnValue(sources)

        await expect(watchIntentService.subscribe()).rejects.toThrow('boom')
        expect(errorSpy).toHaveBeenCalled()
      })
    })

    describe('on destroy', () => {
      it('should unsubscribe to nothing if no source intents', async () => {
        const mock = jest.spyOn(watchIntentService, 'unsubscribe')
        await watchIntentService.onModuleDestroy()
        expect(mock).toHaveBeenCalledTimes(1)
      })

      it('should unsubscribe to all source intents', async () => {
        const mockUnwatch = jest.fn()
        publicClientService.getClient.mockResolvedValue({
          watchContractEvent: () => mockUnwatch,
        } as any)
        ecoConfigService.getIntentSources.mockReturnValue(sources)
        ecoConfigService.getSolvers.mockReturnValue(sources)
        await watchIntentService.onApplicationBootstrap()
        await watchIntentService.onModuleDestroy()
        expect(mockUnwatch).toHaveBeenCalledTimes(2)
      })
    })
  })

  describe('on intent', () => {
    const s = sources[0]
    const log: any = { logIndex: 2, args: { intentHash: '0x1' } as Partial<IntentCreatedLog['args']> }
    let mockQueueAdd: jest.SpyInstance<Promise<Job<any, any, string>>>

    beforeEach(async () => {
      mockQueueAdd = jest.spyOn(queue, 'add')
      await watchIntentService.addJob(s)([log])
      expect(mockLogDebug).toHaveBeenCalledTimes(1)
    })
    it('should convert all bigints to strings', async () => {
      expect(mockLogDebug.mock.calls[0][0].createIntent).toEqual(
        expect.objectContaining(serialize(log)),
      )
    })

    it('should should attach source chainID and network', async () => {
      expect(mockLogDebug.mock.calls[0][0].createIntent).toEqual(
        expect.objectContaining(
          serialize({
            sourceChainID: s.chainID,
            sourceNetwork: s.network,
          }),
        ),
      )
    })

    it('should should enque a job for every intent', async () => {
      expect(mockQueueAdd).toHaveBeenCalledTimes(1)
      expect(mockQueueAdd).toHaveBeenCalledWith(
        QUEUES.SOURCE_INTENT.jobs.create_intent,
        expect.any(Object),
        { jobId: 'watch-create-intent-0x1-2' },
      )
    })

    it('tracks analytics when job is queued successfully', async () => {
      const spy = jest.spyOn(ecoAnalyticsService, 'trackWatchCreateIntentJobQueued')
      await watchIntentService.addJob(s)([log])
      expect(spy).toHaveBeenCalledWith(expect.any(Object), expect.any(String), s)
    })

<<<<<<< HEAD
    it('tracks analytics when job queue add fails', async () => {
      const err = new Error('queue down')
      mockQueueAdd.mockRejectedValueOnce(err)
      const spy = jest.spyOn(ecoAnalyticsService, 'trackWatchJobQueueError')

      await watchIntentService.addJob(s)([log])
      expect(spy).toHaveBeenCalledWith(
=======
    it('tracks analytics when job queue add fails but error is silenced', async () => {
      const err = new Error('queue down')
      mockQueueAdd.mockRejectedValueOnce(err)
      const analyticsSpy = jest.spyOn(ecoAnalyticsService, 'trackWatchJobQueueError')

      // Spy on Promise.allSettled to verify resilient processing is used
      const allSettledSpy = jest.spyOn(Promise, 'allSettled')

      // The method completes successfully despite the queue error being thrown internally
      await expect(watchIntentService.addJob(s)([log])).resolves.not.toThrow()

      // Verify that Promise.allSettled was used (proves resilient error handling)
      expect(allSettledSpy).toHaveBeenCalled()

      // Verify analytics tracking occurred (proves the error was thrown and caught internally)
      expect(analyticsSpy).toHaveBeenCalledWith(
>>>>>>> 7bcf653e
        err,
        expect.any(String),
        expect.objectContaining({
          createIntent: expect.any(Object),
          jobId: expect.any(String),
          source: s,
        }),
      )
<<<<<<< HEAD
=======

      // Additional verification: check that the error was logged by processLogsResiliently
      expect(mockLogError).toHaveBeenCalledWith(
        expect.objectContaining({
          msg: 'watch create-intent: 1/1 jobs failed to be added to queue',
          failures: ['queue down'],
        }),
      )

      // Clean up
      allSettledSpy.mockRestore()
>>>>>>> 7bcf653e
    })
  })

  describe('on unsubscribe', () => {
    let mockUnwatch1: jest.Mock = jest.fn()
    let mockUnwatch2: jest.Mock = jest.fn()
    beforeEach(async () => {
      mockUnwatch1 = jest.fn()
      mockUnwatch2 = jest.fn()
      watchIntentService['unwatch'] = {
        1: mockUnwatch1,
        2: mockUnwatch2,
      }
    })

    afterEach(async () => {
      jest.clearAllMocks()
    })

    it('should unsubscribe to every unwatch and catch any throws', async () => {
      const e = new Error('test')
      mockUnwatch1.mockImplementation(() => {
        throw e
      })
      await watchIntentService.unsubscribe()
      expect(mockUnwatch1).toHaveBeenCalledTimes(1)
      expect(mockUnwatch2).toHaveBeenCalledTimes(1)
      expect(mockLogError).toHaveBeenCalledTimes(2)
      expect(mockLogError).toHaveBeenCalledWith({
        msg: 'watch-event: unsubscribe',
        error: EcoError.WatchEventUnsubscribeError.toString(),
        errorPassed: e,
      })
    })

    it('should unsubscribe to every unwatch', async () => {
      await watchIntentService.unsubscribe()
      expect(mockUnwatch1).toHaveBeenCalledTimes(1)
      expect(mockUnwatch2).toHaveBeenCalledTimes(1)
      expect(mockLogError).toHaveBeenCalledTimes(0)
      expect(mockLogDebug).toHaveBeenCalledTimes(1)
      expect(mockLogDebug).toHaveBeenCalledWith({
        msg: 'watch-event: unsubscribe',
      })
    })

    it('unsubscribe removes unwatch entries to prevent leaks', async () => {
      await watchIntentService.unsubscribe()
      expect(Object.keys(watchIntentService['unwatch']).length).toBe(0)
    })
  })

  describe('on unsubscribeFrom', () => {
    let mockUnwatch1: jest.Mock = jest.fn()
    const chainID = 1
    beforeEach(async () => {
      mockUnwatch1 = jest.fn()
      watchIntentService['unwatch'] = {
        [chainID]: mockUnwatch1,
      }
    })

    afterEach(async () => {
      jest.clearAllMocks()
    })

    describe('on unwatch exists', () => {
      it('should unsubscribe to unwatch', async () => {
        await watchIntentService.unsubscribeFrom(chainID)
        expect(mockUnwatch1).toHaveBeenCalledTimes(1)
        expect(mockLogDebug).toHaveBeenCalledTimes(1)
        expect(mockLogError).toHaveBeenCalledTimes(0)
        expect(mockLogDebug).toHaveBeenCalledWith({
          msg: 'watch-event: unsubscribeFrom',
          chainID,
        })
      })

      it('should unsubscribe to unwatch and catch throw', async () => {
        const e = new Error('test')
        mockUnwatch1.mockImplementation(() => {
          throw e
        })
        await watchIntentService.unsubscribeFrom(chainID)
        expect(mockUnwatch1).toHaveBeenCalledTimes(1)
        expect(mockLogError).toHaveBeenCalledTimes(1)
        expect(mockLogError).toHaveBeenCalledWith({
          msg: 'watch-event: unsubscribeFrom',
          error: EcoError.WatchEventUnsubscribeFromError(chainID).toString(),
          errorPassed: e,
          chainID,
        })
      })
    })

    describe('on unwatch doesnt exist', () => {
      beforeEach(async () => {
        watchIntentService['unwatch'] = {}
      })

      it('should log error', async () => {
        await watchIntentService.unsubscribeFrom(chainID)
        expect(mockUnwatch1).toHaveBeenCalledTimes(0)
        expect(mockLogError).toHaveBeenCalledTimes(1)
        expect(mockLogError).toHaveBeenCalledWith({
          msg: 'watch event: unsubscribeFrom',
          error: EcoError.WatchEventNoUnsubscribeError(chainID).toString(),
          chainID,
        })
      })
    })
  })

  describe('onError (recovery)', () => {
    const chainID = 1
    const client: any = {} as any
    const contract: any = { chainID } as any
    const error = new Error('rpc error')

    beforeEach(() => {
      // make delay instant to simplify tests
      ;(watchIntentService as any)['delay'] = jest.fn().mockResolvedValue(undefined)
      jest.spyOn(watchIntentService as any, 'unsubscribeFrom').mockResolvedValue(undefined)
      jest.spyOn(watchIntentService as any, 'subscribeTo').mockResolvedValue(undefined)
      // ensure backoff config is set (onModuleInit not invoked in these unit tests)
      ;(watchIntentService as any)['recoveryBackoffBaseMs'] = 1_000
      ;(watchIntentService as any)['recoveryBackoffMaxMs'] = 30_000
      ;(watchIntentService as any)['recoveryStabilityWindowMs'] = 60_000
    })

    afterEach(() => jest.clearAllMocks())

    it('returns early if recovery already in progress for chain', async () => {
      ;(watchIntentService as any)['recoveryInProgress'][chainID] = true
      const occurSpy = jest.spyOn(ecoAnalyticsService, 'trackWatchErrorOccurred')

      await watchIntentService.onError(error, client, contract)

      expect((watchIntentService as any).unsubscribeFrom).not.toHaveBeenCalled()
      expect((watchIntentService as any).subscribeTo).not.toHaveBeenCalled()
      // ignored counter increments and no error occurrence tracking happens on skipped attempts
      expect((watchIntentService as any)['recoveryIgnoredAttempts'][chainID]).toBe(1)
      expect(occurSpy).not.toHaveBeenCalled()
    })

    it('applies capped exponential backoff and resubscribes; tracks error occurrence with context', async () => {
      ;(watchIntentService as any)['recoveryAttempts'][chainID] = 2 // 1s * 2^2 = 4s (capped below max)
      const delaySpy = jest.spyOn(watchIntentService as any, 'delay')
      const occurSpy = jest.spyOn(ecoAnalyticsService, 'trackWatchErrorOccurred')

      await watchIntentService.onError(error, client, contract)

      expect(delaySpy).toHaveBeenCalledWith(expect.any(Number))
      expect((watchIntentService as any).unsubscribeFrom).toHaveBeenCalledWith(chainID)
      expect((watchIntentService as any).subscribeTo).toHaveBeenCalledWith(client, contract)
      // attempts increment and are not reset on immediate success
      expect((watchIntentService as any)['recoveryAttempts'][chainID]).toBe(3)
      // in-progress flag is cleared and ignored counter reset
      expect((watchIntentService as any)['recoveryInProgress'][chainID]).toBe(false)
      expect((watchIntentService as any)['recoveryIgnoredAttempts'][chainID]).toBe(0)

      // error occurrence tracking receives ignoredAttempts=0 and contract context
      expect(occurSpy).toHaveBeenCalledWith(
        error,
        expect.any(String),
        expect.objectContaining({ contract, ignoredAttempts: 0 }),
      )
    })

    it('tracks analytics on recovery start and failure', async () => {
      const startSpy = jest.spyOn(ecoAnalyticsService, 'trackWatchErrorRecoveryStarted')
      const failSpy = jest.spyOn(ecoAnalyticsService, 'trackWatchErrorRecoveryFailed')

      ;(watchIntentService as any).subscribeTo.mockRejectedValueOnce(
        new Error('resubscribe failed'),
      )

      await expect(watchIntentService.onError(error, client, contract)).rejects.toThrow(
        'resubscribe failed',
      )

      expect(startSpy).toHaveBeenCalled()
      expect(failSpy).toHaveBeenCalled()
    })
  })
})<|MERGE_RESOLUTION|>--- conflicted
+++ resolved
@@ -193,32 +193,13 @@
       expect(spy).toHaveBeenCalledWith(expect.any(Object), expect.any(String), s)
     })
 
-<<<<<<< HEAD
-    it('tracks analytics when job queue add fails', async () => {
-      const err = new Error('queue down')
-      mockQueueAdd.mockRejectedValueOnce(err)
-      const spy = jest.spyOn(ecoAnalyticsService, 'trackWatchJobQueueError')
-
-      await watchIntentService.addJob(s)([log])
-      expect(spy).toHaveBeenCalledWith(
-=======
     it('tracks analytics when job queue add fails but error is silenced', async () => {
       const err = new Error('queue down')
       mockQueueAdd.mockRejectedValueOnce(err)
       const analyticsSpy = jest.spyOn(ecoAnalyticsService, 'trackWatchJobQueueError')
 
-      // Spy on Promise.allSettled to verify resilient processing is used
-      const allSettledSpy = jest.spyOn(Promise, 'allSettled')
-
-      // The method completes successfully despite the queue error being thrown internally
-      await expect(watchIntentService.addJob(s)([log])).resolves.not.toThrow()
-
-      // Verify that Promise.allSettled was used (proves resilient error handling)
-      expect(allSettledSpy).toHaveBeenCalled()
-
-      // Verify analytics tracking occurred (proves the error was thrown and caught internally)
-      expect(analyticsSpy).toHaveBeenCalledWith(
->>>>>>> 7bcf653e
+      await watchIntentService.addJob(s)([log])
+      expect(spy).toHaveBeenCalledWith(
         err,
         expect.any(String),
         expect.objectContaining({
@@ -227,8 +208,6 @@
           source: s,
         }),
       )
-<<<<<<< HEAD
-=======
 
       // Additional verification: check that the error was logged by processLogsResiliently
       expect(mockLogError).toHaveBeenCalledWith(
@@ -240,7 +219,6 @@
 
       // Clean up
       allSettledSpy.mockRestore()
->>>>>>> 7bcf653e
     })
   })
 
