--- conflicted
+++ resolved
@@ -6,12 +6,8 @@
 import { EcoLogMessage } from '@/common/logging/eco-log-message'
 import { EcoConfigService } from '@/eco-configs/eco-config.service'
 import { MultichainPublicClientService } from '@/transaction/multichain-public-client.service'
-<<<<<<< HEAD
-import { PROOF_HYPERLANE, PROOF_STORAGE, ProofCall, ProofType } from '@/contracts'
-=======
 import { PROOF_HYPERLANE, PROOF_METALAYER, ProofCall, ProofType } from '@/contracts'
 import { EcoError } from '@/common/errors/eco-error'
->>>>>>> 0dbbb9d4
 
 /**
  * Service class for getting information about the provers and their configurations.
@@ -172,14 +168,9 @@
   private getProofTypeFromString(proof: string): ProofType {
     switch (proof) {
       case 'Hyperlane':
-<<<<<<< HEAD
-      case 'Metalayer':
-        return PROOF_HYPERLANE
-=======
         return PROOF_HYPERLANE
       case 'Metalayer':
         return PROOF_METALAYER
->>>>>>> 0dbbb9d4
       default:
         throw new Error(`Proof type ${proof} is not supported`)
     }
