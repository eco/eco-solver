--- conflicted
+++ resolved
@@ -2,11 +2,7 @@
 import { EcoConfigService } from '../../eco-configs/eco-config.service'
 import { Test, TestingModule } from '@nestjs/testing'
 import { ProofService } from '../../prover/proof.service'
-<<<<<<< HEAD
-import { ProofType } from '../../contracts'
-=======
 import { PROOF_HYPERLANE, ProofType } from '../../contracts'
->>>>>>> 3fe23963
 import { Hex } from 'viem'
 import { MultichainPublicClientService } from '../../transaction/multichain-public-client.service'
 import { addSeconds } from 'date-fns'
@@ -61,15 +57,9 @@
       { chainID: 2, provers: ['0x123', '0x777'] },
     ]
     const proofContracts = {
-<<<<<<< HEAD
       [intentSources[0].provers[0]]: ProofType.HYPERLANE,
       [intentSources[0].provers[1]]: ProofType.HYPERLANE,
       [intentSources[1].provers[1]]: ProofType.HYPERLANE,
-=======
-      [intentSources[0].provers[0]]: PROOF_HYPERLANE,
-      [intentSources[0].provers[1]]: PROOF_HYPERLANE,
-      [intentSources[1].provers[1]]: PROOF_HYPERLANE,
->>>>>>> 3fe23963
     }
     const proof1: Record<Hex, ProofType> = {}
     const proof2: Record<Hex, ProofType> = {}
@@ -78,11 +68,7 @@
         proof1[s] = ProofType.HYPERLANE
       })
       intentSources[1].provers.forEach((s) => {
-<<<<<<< HEAD
         proof2[s] = ProofType.HYPERLANE
-=======
-        proof2[s] = PROOF_HYPERLANE
->>>>>>> 3fe23963
       })
       proofService['getProofTypes'] = mockGetProofTypes.mockImplementation(
         async (chainID: number) => {
