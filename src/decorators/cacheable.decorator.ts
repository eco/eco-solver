import { EcoConfigService } from '@/eco-configs/eco-config.service'
import { Cache } from '@nestjs/cache-manager'
import { serializeWithBigInt, deserializeWithBigInt } from './utils'

/**
 * This decorator caches the result of a function for a specified time to live (ttl).
 * Needs the calling class to have a cacheManager and configService injected.
 *
 * @param opts - ttl: time to live in seconds, bypassArgIndex: index of the argument to bypass cache
 * @returns
 */
export function Cacheable(opts?: { ttl?: number; bypassArgIndex?: number }) {
  return function (target: any, key: string, descriptor: PropertyDescriptor) {
    const originalMethod = descriptor.value

    descriptor.value = async function (...args: any[]) {
      const cacheManager: Cache = this.cacheManager // Injected service
      const configService: EcoConfigService = this.configService // Injected service
      if (opts && !opts.ttl) {
        opts.ttl = configService.getCache().ttl
      } else {
        opts = {
          ttl: configService.getCache().ttl,
        }
      }

      // Construct the cache key based on function arguments
      const cacheKey = `${key}:${JSON.stringify(args)}` // Unique key for the cache

      // Determine whether to bypass cache
      const forceRefresh = opts.bypassArgIndex ? args[opts.bypassArgIndex] === true : false

      if (!forceRefresh) {
        const cachedData = await cacheManager.get(cacheKey)
<<<<<<< HEAD
        if (cachedData && typeof cachedData === 'string') {
=======
        if (cachedData && typeof cachedData == 'string') {
>>>>>>> 141ed04d
          return deserializeWithBigInt(cachedData)
        }
      }

      // Call the original method to fetch fresh data
      const result = await originalMethod.apply(this, args)
      await cacheManager.set(cacheKey, serializeWithBigInt(result), opts.ttl)
      return result
    }

    return descriptor
  }
}

function serializeWithBigInt(obj: unknown): string {
  return JSON.stringify(obj, (_key, value) =>
    typeof value === 'bigint' ? { __type: 'BigInt', value: value.toString() } : value,
  )
}

function deserializeWithBigInt(serialized: string): unknown {
  return JSON.parse(serialized, (_key, value) =>
    value && typeof value === 'object' && value.__type === 'BigInt' ? BigInt(value.value) : value,
  )
}<|MERGE_RESOLUTION|>--- conflicted
+++ resolved
@@ -32,11 +32,7 @@
 
       if (!forceRefresh) {
         const cachedData = await cacheManager.get(cacheKey)
-<<<<<<< HEAD
         if (cachedData && typeof cachedData === 'string') {
-=======
-        if (cachedData && typeof cachedData == 'string') {
->>>>>>> 141ed04d
           return deserializeWithBigInt(cachedData)
         }
       }
@@ -49,16 +45,4 @@
 
     return descriptor
   }
-}
-
-function serializeWithBigInt(obj: unknown): string {
-  return JSON.stringify(obj, (_key, value) =>
-    typeof value === 'bigint' ? { __type: 'BigInt', value: value.toString() } : value,
-  )
-}
-
-function deserializeWithBigInt(serialized: string): unknown {
-  return JSON.parse(serialized, (_key, value) =>
-    value && typeof value === 'object' && value.__type === 'BigInt' ? BigInt(value.value) : value,
-  )
 }