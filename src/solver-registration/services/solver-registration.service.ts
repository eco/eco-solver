--- conflicted
+++ resolved
@@ -66,17 +66,15 @@
 
   @LogOperation('application_bootstrap', GenericOperationLogger)
   async onApplicationBootstrap() {
-<<<<<<< HEAD
-    await this.registerSolver()
-=======
     this.logger.log(
-      EcoLogMessage.fromDefault({
-        message: `${SolverRegistrationService.name}.onApplicationBootstrap()`,
-      }),
+      {
+        service: 'solver-registration-service',
+        operation: 'application_bootstrap',
+      },
+      `${SolverRegistrationService.name}.onApplicationBootstrap()`,
     )
 
     setImmediate(() => this.tryRegisterWithBackoff())
->>>>>>> 710b5360
   }
 
   private async getRequestSignatureHeaders(payload: object): Promise<SignatureHeaders> {
@@ -89,11 +87,7 @@
     try {
       const solverRegistrationDTO = this.getSolverRegistrationDTO()
 
-<<<<<<< HEAD
-      const { error } = await this.apiRequestExecutor.executeRequest<void>({
-=======
       const { response, error } = await this.apiRequestExecutor.executeRequest<void>({
->>>>>>> 710b5360
         method: 'post',
         endPoint: '/api/v1/solverRegistry/registerSolver',
         body: solverRegistrationDTO,
@@ -113,16 +107,15 @@
         return { error }
       }
 
-<<<<<<< HEAD
-=======
       this.logger.log(
-        EcoLogMessage.fromDefault({
-          message: `registerSolver: Solver has been registered`,
-          properties: { response },
-        }),
+        {
+          service: 'solver-registration-service',
+          operation: 'register_solver',
+        },
+        'registerSolver: Solver has been registered',
+        { response },
       )
 
->>>>>>> 710b5360
       return {}
     } catch (ex) {
       this.logger.error(`Exception registering solver`, {
@@ -188,9 +181,12 @@
 
       if (destinationTokens.length === 0) {
         this.logger.warn(
-          EcoLogMessage.fromDefault({
-            message: `getCrossChainRoutesConfig: No targets configured for solver destinationChainID ${destinationChainID}, skipping`,
-          }),
+          {
+            service: 'solver-registration-service',
+            operation: 'get_cross_chain_routes',
+          },
+          'getCrossChainRoutesConfig: No targets configured for solver destinationChainID, skipping',
+          { destinationChainID },
         )
         continue
       }
@@ -226,9 +222,12 @@
 
     if (_.isEmpty(sourceTokens)) {
       this.logger.warn(
-        EcoLogMessage.fromDefault({
-          message: `getRouteTokensDTOs: No tokens configured for intentSourceChainID ${intentSourceChainID}, skipping`,
-        }),
+        {
+          service: 'solver-registration-service',
+          operation: 'get_route_tokens',
+        },
+        'getRouteTokensDTOs: No tokens configured for intentSourceChainID, skipping',
+        { intentSourceChainID },
       )
       return []
     }
@@ -244,9 +243,12 @@
 
     if (!intentSource) {
       this.logger.warn(
-        EcoLogMessage.fromDefault({
-          message: `getSourceTokensForChain: No intent source found for chainID ${chainID}`,
-        }),
+        {
+          service: 'solver-registration-service',
+          operation: 'get_source_tokens',
+        },
+        'getSourceTokensForChain: No intent source found for chainID',
+        { chainID },
       )
 
       return []
@@ -270,9 +272,12 @@
     }
 
     this.logger.error(
-      EcoLogMessage.fromDefault({
-        message: `tryRegisterWithBackoff: Solver registration failed after ${max} retries`,
-      }),
+      {
+        service: 'solver-registration-service',
+        operation: 'register_with_backoff',
+      },
+      'tryRegisterWithBackoff: Solver registration failed after retries',
+      { max },
     )
   }
 
