import { z } from 'zod';

/**
 * Queue configuration schema
 */
export const QueueSchema = z
  .object({
    concurrency: z.coerce.number().int().min(1).default(5),
    executionConcurrency: z.coerce.number().int().min(1).default(10),
    attempts: z.coerce.number().int().min(0).default(3),
    backoffType: z.string().default('exponential'),
    backoffDelay: z.coerce.number().int().min(0).default(5000),
    maxRetriesPerRequest: z.coerce.number().int().min(0).optional(),
    retryDelayMs: z.coerce.number().int().min(0).optional(),
    retry: z
      .object({
        temporary: z
          .object({
            attempts: z.coerce.number().int().min(1).default(5),
            backoffMs: z.coerce.number().int().min(1000).default(2000),
          })
          .default({}),
      })
      .default({}),
    fulfillmentJobDelay: z.coerce.number().int().min(0).default(0),
<<<<<<< HEAD
=======
    // Add execution-specific configuration
    execution: z
      .object({
        attempts: z.coerce.number().int().min(1).default(20),
        backoffDelay: z.coerce.number().int().min(100).default(5_000),
        backoffMaxDelay: z.coerce.number().int().min(1000).default(300_000), // 5 minutes
        backoffJitter: z.coerce.number().min(0).max(1).default(0.5), // 0-1 range for jitter factor
        useCustomBackoff: z.boolean().default(true), // Enable custom backoff strategy
      })
      .default({}),
>>>>>>> 94f7f119
  })
  .default({});

export type QueueConfig = z.infer<typeof QueueSchema>;<|MERGE_RESOLUTION|>--- conflicted
+++ resolved
@@ -23,8 +23,6 @@
       })
       .default({}),
     fulfillmentJobDelay: z.coerce.number().int().min(0).default(0),
-<<<<<<< HEAD
-=======
     // Add execution-specific configuration
     execution: z
       .object({
@@ -35,7 +33,6 @@
         useCustomBackoff: z.boolean().default(true), // Enable custom backoff strategy
       })
       .default({}),
->>>>>>> 94f7f119
   })
   .default({});
 
