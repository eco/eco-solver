--- conflicted
+++ resolved
@@ -112,15 +112,11 @@
       // Convert string keys to numbers for chainId mapping
       const result: Record<number, Address> = {};
       for (const [key, address] of Object.entries(value)) {
-<<<<<<< HEAD
-        result[parseInt(key, 10)] = address;
-=======
         const chainId = parseInt(key, 10);
         if (isNaN(chainId)) {
           throw new Error(`Invalid chainId key in overrideModuleAddress: ${key}`);
         }
         result[chainId] = address;
->>>>>>> 98c0aa0f
       }
       return result;
     }),
@@ -132,8 +128,6 @@
 const KernelWalletConfigSchema = z.object({
   signer: z.union([KmsSignerConfigSchema, EOASignerConfigSchema]),
   ownableExecutor: OwnableExecutorConfigSchema.optional(),
-<<<<<<< HEAD
-=======
   executorSignatureExpiration: z
     .number()
     .int()
@@ -141,7 +135,6 @@
     .optional()
     .default(1800)
     .describe('Signature expiration time in seconds (default: 1800 = 30 minutes)'),
->>>>>>> 98c0aa0f
 });
 
 /**
