--- conflicted
+++ resolved
@@ -44,7 +44,6 @@
     LiFiProviderService,
     CCTPProviderService,
     WarpRouteProviderService,
-<<<<<<< HEAD
     CCTPLiFiProviderService,
     RelayProviderService,
     StargateProviderService,
@@ -54,11 +53,6 @@
     GatewayProviderService,
     RebalanceRepository,
   ],
-  exports: [LiquidityManagerService, RebalanceRepository],
-=======
-    WrappedTokenService,
-  ],
-  exports: [LiquidityManagerService, WrappedTokenService],
->>>>>>> 3bff50f4
+  exports: [LiquidityManagerService, RebalanceRepository, WrappedTokenService],
 })
 export class LiquidityManagerModule {}