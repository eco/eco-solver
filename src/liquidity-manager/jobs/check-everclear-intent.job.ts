--- conflicted
+++ resolved
@@ -1,5 +1,5 @@
 import { AutoInject } from '@/common/decorators/auto-inject.decorator'
-import { DelayedError, Queue, UnrecoverableError } from 'bullmq'
+import { Queue, UnrecoverableError } from 'bullmq'
 import { Hex } from 'viem'
 import {
   LiquidityManagerJob,
@@ -24,6 +24,7 @@
   CheckEverclearIntentJobData,
   { status: 'pending' | 'complete' | 'failed'; intentId?: string }
 >
+const EVERCLEAR_RETRY_DELAY_MS = 5_000
 
 export class CheckEverclearIntentJobManager extends LiquidityManagerJobManager<CheckEverclearIntentJob> {
   @AutoInject(RebalanceRepository)
@@ -67,14 +68,7 @@
 
     switch (result.status) {
       case 'pending':
-<<<<<<< HEAD
-        await job.moveToDelayed(Date.now() + 5_000, job.token)
-        // we need to exit from the processor by throwing this error that will signal to the worker
-        // that the job has been delayed so that it does not try to complete (or fail the job) instead
-        throw new DelayedError()
-=======
         await this.delay(job, EVERCLEAR_RETRY_DELAY_MS)
->>>>>>> 72062458
       case 'complete':
         return result
       case 'failed':
