--- conflicted
+++ resolved
@@ -63,13 +63,8 @@
   ): Promise<void> {
     await queue.add(LiquidityManagerJobName.CHECK_CCTP_ATTESTATION, data, {
       removeOnFail: false,
-<<<<<<< HEAD
-      delay,
-      attempts: 3,
-=======
       delay: delay ?? 10_000,
       attempts: 10,
->>>>>>> c65460ba
       backoff: {
         type: 'exponential',
         delay: 10_000,
@@ -102,24 +97,7 @@
     const result = await processor.cctpProviderService.fetchAttestation(messageHash, id)
 
     if (result.status === 'pending') {
-<<<<<<< HEAD
-      await this.delay(job, 30_000)
-=======
-      processor.logger.debug(
-        EcoLogMessage.withId({
-          message: 'CCTP: CheckCCTPAttestationJob: Attestation pending...',
-          id,
-          properties: {
-            ...result,
-            messageHash,
-            destinationChainId,
-            isCCTPLiFi: !!cctpLiFiContext,
-          },
-        }),
-      )
-
       await this.delay(job, 10_000)
->>>>>>> c65460ba
     }
 
     return result as CheckCCTPAttestationJob['returnvalue']
@@ -150,7 +128,6 @@
 
       await ExecuteCCTPMintJobManager.start(processor.queue, executeCCTPMintJobData)
     } else {
-<<<<<<< HEAD
       processor.logger.debug(
         { operationType: 'job_execution', status: 'pending' },
         'CCTP: CheckCCTPAttestationJob: Attestation pending...',
@@ -164,21 +141,6 @@
           isCCTPLiFi: !!job.data.cctpLiFiContext,
         },
       )
-
-      // Note: Re-enqueueing is now handled in process() method via DelayedError
-=======
-      processor.logger.error(
-        EcoLogMessage.withId({
-          message:
-            'CCTP: CheckCCTPAttestationJob: it should not happen, attestation is not complete',
-          id: job.data.id,
-          properties: {
-            returnvalue: job.returnvalue,
-            data: job.data,
-          },
-        }),
-      )
->>>>>>> c65460ba
     }
   }
 
