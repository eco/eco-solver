import { EcoCronJobManager } from '@/liquidity-manager/jobs/eco-cron-job-manager'
import { formatUnits } from 'viem'
import {
  LiquidityManagerJob,
  LiquidityManagerJobManager,
} from '@/liquidity-manager/jobs/liquidity-manager.job'
import {
  LiquidityManagerJobName,
  LiquidityManagerQueueDataType,
} from '@/liquidity-manager/queues/liquidity-manager.queue'
import { LiquidityManagerProcessor } from '@/liquidity-manager/processors/eco-protocol-intents.processor'
import { CheckBalancesProcessor } from '@/liquidity-manager/processors/check-balances.processor'
import { Queue } from 'bullmq'
import { shortAddr } from '@/liquidity-manager/utils/address'
import { table } from 'table'
import {
  RebalanceQuote,
  RebalanceRequest,
  TokenDataAnalyzed,
} from '@/liquidity-manager/types/types'
import { TokenState } from '@/liquidity-manager/types/token-state.enum'
import { LogOperation, LogContext } from '@/common/logging/decorators'
import { GenericOperationLogger } from '@/common/logging/loggers'

export interface CheckBalancesCronJobData extends LiquidityManagerQueueDataType {
  wallet: string
}

export type CheckBalancesCronJob = LiquidityManagerJob<
  LiquidityManagerJobName.CHECK_BALANCES,
  CheckBalancesCronJobData
>

/**
 * A cron job that checks token balances, logs information, and attempts to rebalance deficits.
 */
export class CheckBalancesCronJobManager extends LiquidityManagerJobManager<CheckBalancesCronJob> {
  static readonly jobSchedulerNamePrefix = 'job-scheduler-check-balances'
  private static ecoCronJobManagers: Record<string, EcoCronJobManager> = {}

  /**
   * Gets the unique job scheduler name for a specific wallet
   * @param walletAddress - Wallet address for the job
   * @returns The unique job scheduler name
   */
  static getJobSchedulerName(walletAddress: string): string {
    return `${this.jobSchedulerNamePrefix}-${walletAddress}`
  }

  /**
   * Starts the CheckBalancesCronJob by removing existing repeatable jobs and adding a new one to the queue.
   * @param queue - The job queue to add the job to.
   * @param interval - Interval duration in which the job is repeated
   * @param walletAddress - Wallet address
   */
  static async start(queue: Queue, interval: number, walletAddress: string): Promise<void> {
    if (!this.ecoCronJobManagers[walletAddress]) {
      this.ecoCronJobManagers[walletAddress] = new EcoCronJobManager(
        LiquidityManagerJobName.CHECK_BALANCES,
        `check-balances-${walletAddress}`,
      )
    }

    await this.ecoCronJobManagers[walletAddress].start(queue, interval, walletAddress)
  }

  static stop(walletAddress: string) {
    this.ecoCronJobManagers[walletAddress]?.stop()
    delete this.ecoCronJobManagers[walletAddress]
  }

  /**
   * Type guard to check if the given job is an instance of CheckBalancesCronJob.
   * @param job - The job to check.
   * @returns True if the job is a CheckBalancesCronJob.
   */
  is(job: LiquidityManagerJob): job is CheckBalancesCronJob {
    return job.name === LiquidityManagerJobName.CHECK_BALANCES
  }

  /**
   * Processes the CheckBalancesCronJob by analyzing token balances, logging the results, and rebalancing deficits.
   * @param job - The CheckBalancesCronJob instance to process.
   * @param processor - The LiquidityManagerProcessor instance used for processing.
   */
  @LogOperation('job_execution', GenericOperationLogger)
  async process(
    @LogContext job: LiquidityManagerJob,
    processor: LiquidityManagerProcessor,
  ): Promise<void> {
    // Cast to CheckBalancesProcessor to access healthLogger
    const checkBalancesProcessor = processor as any as CheckBalancesProcessor
    if (!this.is(job)) {
      checkBalancesProcessor.healthLogger.warn(
        {
          healthCheck: 'balance-monitoring',
          status: 'warning',
        },
        'CheckBalancesCronJobManager: It is not a CheckBalancesCron job',
      )
      return
    }

    const { wallet: walletAddress } = job.data

    const { deficit, surplus, items } =
      await processor.liquidityManagerService.analyzeTokens(walletAddress)

    checkBalancesProcessor.healthLogger.log(
      {
        healthCheck: 'balance-monitoring',
        status: 'healthy',
      },
      'CheckBalancesCronJob: process',
      {
        walletAddress,
        surplus: surplus.total,
        deficit: deficit.total,
      },
    )

    checkBalancesProcessor.healthLogger.log(
      {
        healthCheck: 'balance-monitoring',
        status: 'healthy',
      },
      this.displayTokenTable(items),
    )

    if (!deficit.total) {
      checkBalancesProcessor.healthLogger.log(
        {
          healthCheck: 'balance-monitoring',
          status: 'healthy',
        },
        'CheckBalancesCronJob: No deficits found',
        { walletAddress },
      )
      return
    }

    if (!surplus.total) {
      processor.logger.log(
        EcoLogMessage.fromDefault({
          message: `CheckBalancesCronJob: No surpluses found`,
          properties: { walletAddress },
        }),
      )
      return
    }

    const rebalances: RebalanceRequest[] = []

    for (const deficitToken of deficit.items) {
      try {
        const decimals = deficitToken.balance.decimals
        const { current, minimum, maximum, target } = deficitToken.analysis.balance
        const remainingBaseUnits = current < minimum ? minimum - current : 0n
        const remainingTokens = parseFloat(formatUnits(remainingBaseUnits, decimals))

        processor.logger.debug(
          EcoLogMessage.fromDefault({
            message: 'Rebalance candidate selected',
            properties: {
              walletAddress,
              token: {
                chainId: deficitToken.config.chainId,
                address: deficitToken.config.address,
                decimals,
              },
              state: deficitToken.analysis.state,
              diffTokens: deficitToken.analysis.diff,
              balance: {
                current: current.toString(),
                minimum: minimum.toString(),
                maximum: maximum.toString(),
                target: target.toString(),
              },
              remainingToMin: {
                baseUnits: remainingBaseUnits.toString(),
                tokens: remainingTokens,
              },
            },
          }),
        )
      } catch (e) {
        processor.logger.debug(
          EcoLogMessage.withError({
            message: 'Failed to emit debug for rebalance candidate',
            error: e as Error,
          }),
        )
      }
      // Filter dynamic surplus list to only usable entries (still SURPLUS with diff>0)
      const usableSurplus = surplus.items.filter(
        (t) => t?.analysis?.state === TokenState.SURPLUS && (t?.analysis?.diff ?? 0) > 0,
      )

      if (usableSurplus.length === 0) {
        processor.logger.log(
          EcoLogMessage.fromDefault({
            message: `CheckBalancesCronJob: No usable surplus left`,
            properties: { walletAddress },
          }),
        )
        break
      }

      const rebalancingQuotes = await processor.liquidityManagerService.getOptimizedRebalancing(
        walletAddress,
        deficitToken,
        usableSurplus,
      )

      if (rebalancingQuotes.length === 0) {
        checkBalancesProcessor.healthLogger.debug(
          {
            healthCheck: 'balance-monitoring',
            status: 'degraded',
          },
          'CheckBalancesCronJob: No rebalancing quotes found',
          {
            deficitToken,
          },
        )
        continue
      }

      this.updateGroupBalances(processor, surplus.items, rebalancingQuotes)
      const rebalanceRequest = { token: deficitToken, quotes: rebalancingQuotes }

      // Store rebalance request on DB
      await processor.liquidityManagerService.storeRebalancing(walletAddress, rebalanceRequest)
      rebalances.push(rebalanceRequest)
    }

<<<<<<< HEAD
    if (!rebalances.length) {
      checkBalancesProcessor.healthLogger.warn(
        {
          healthCheck: 'balance-monitoring',
          status: 'unhealthy',
        },
        'CheckBalancesCronJob: No rebalancing routes available',
        { walletAddress },
=======
    if (rebalances.length === 0) {
      processor.logger.warn(
        EcoLogMessage.fromDefault({
          message: 'CheckBalancesCronJob: No rebalancing routes available',
          properties: { walletAddress },
        }),
>>>>>>> 710b5360
      )
      return
    }

    checkBalancesProcessor.healthLogger.log(
      {
        healthCheck: 'balance-monitoring',
        status: 'healthy',
      },
      this.displayRebalancingTable(rebalances),
    )

    await processor.liquidityManagerService.startRebalancing(walletAddress, rebalances)
  }

  /**
   * Handles job failures by logging the error.
   * @param job - The job that failed.
   * @param processor - The processor handling the job.
   * @param error - The error that occurred.
   */
  @LogOperation('job_execution', GenericOperationLogger)
  onFailed(
    @LogContext job: LiquidityManagerJob,
    processor: LiquidityManagerProcessor,
    @LogContext error: unknown,
  ) {
    // Error details are automatically captured by the decorator
    const errorObj = error instanceof Error ? error : new Error(String(error))
    throw errorObj
  }

  /**
   * Hook triggered when a job is completed successfully.
   */
  @LogOperation('job_execution', GenericOperationLogger)
  onComplete(@LogContext job: LiquidityManagerJob, processor: LiquidityManagerProcessor) {
    const checkBalancesProcessor = processor as any as CheckBalancesProcessor
    const durationMs = this.getDurationMs(job)
    checkBalancesProcessor.healthLogger.log(
      {
        healthCheck: 'balance-monitoring',
        status: 'healthy',
        responseTime: durationMs,
      },
      'CheckBalancesCronJob: completed',
      {
        durationMs,
        walletAddress: job.data.wallet,
        queue: job.queueName,
      },
    )
  }

  private getDurationMs(job: LiquidityManagerJob) {
    const finishedOn = job.finishedOn ?? Date.now()
    const processedOn = job.processedOn ?? finishedOn
    return finishedOn - processedOn
  }

  /**
   * Displays a table of token data analysis.
   * @param items - The token data to display.
   * @returns A formatted table as a string.
   */
  private displayTokenTable(items: TokenDataAnalyzed[]) {
    const formatter = new Intl.NumberFormat('en-US', { maximumFractionDigits: 2 }).format

    const header = ['Chain ID', 'Address', 'Balance', 'Target', 'Range', 'State']
    const cells = items.map((item) => {
      const format = (value: bigint) =>
        formatter(parseFloat(formatUnits(value, item.balance.decimals)))
      return [
        item.config.chainId,
        item.config.address,
        format(item.analysis.balance.current),
        format(item.analysis.balance.target),
        `${format(item.analysis.balance.minimum)} - ${format(item.analysis.balance.maximum)}`,
        item.analysis.state,
      ]
    })

    return table([header, ...cells])
  }

  /**
   * Displays a table of the rebasing data.
   * @param items - The token data to display.
   * @returns A formatted table as a string.
   */
  private displayRebalancingTable(items: RebalanceRequest[]) {
    // Skip if no rebalancing quotes are found.
<<<<<<< HEAD
    if (!items.length) return 'No rebalancing quotes available'
=======
    if (items.length === 0) return
>>>>>>> 710b5360

    const formatter = new Intl.NumberFormat('en-US', { maximumFractionDigits: 2 }).format
    const slippageFormatter = new Intl.NumberFormat('en-US', { maximumFractionDigits: 4 }).format
    const format = (value: bigint, decimals: number) =>
      formatter(parseFloat(formatUnits(value, decimals)))

    const header = [
      'Token Out',
      'Chain Out',
      'Token In',
      'Chain In',
      'Current Balance',
      'Target Balance',
      'Strategy',
      'Amount In',
      'Amount Out',
      'Slippage',
    ]
    const cells = items
      .flatMap((item) => item.quotes)
      .map((quote) => {
        return [
          shortAddr(quote.tokenOut.config.address),
          quote.tokenOut.config.chainId,
          shortAddr(quote.tokenIn.config.address),
          quote.tokenIn.config.chainId,
          format(quote.tokenOut.balance.balance, quote.tokenOut.balance.decimals),
          quote.tokenOut.config.targetBalance,
          quote.strategy,
          format(quote.amountIn, quote.tokenIn.balance.decimals),
          format(quote.amountOut, quote.tokenOut.balance.decimals),
          slippageFormatter(quote.slippage * 100) + '%',
        ]
      })

    return table([header, ...cells], { columns: [{ width: 48 }] })
  }

  /**
   * Updates the group balances after rebalancing quotes are received.
   * @param processor - The LiquidityManagerProcessor instance used for processing.
   * @param items - The list of token data analyzed.
   * @param rebalancingQuotes - The quotes received for rebalancing.
   */
  private updateGroupBalances(
    processor: LiquidityManagerProcessor,
    items: TokenDataAnalyzed[],
    rebalancingQuotes: RebalanceQuote[],
  ) {
    for (const quote of rebalancingQuotes) {
      // Iterate through each rebalancing quote.
      const token = items.find(
        // Find the matching token in the items list.
        (item) =>
          item.config.address === quote.tokenIn.config.address &&
          item.config.chainId === quote.tokenIn.config.chainId,
      )
      if (!token) continue

      token.balance.balance -= quote.amountIn // Deduct the amount from the balance.
      token.analysis = processor.liquidityManagerService.analyzeToken(token) // Re-analyze the token balance.
    }
  }
}<|MERGE_RESOLUTION|>--- conflicted
+++ resolved
@@ -140,11 +140,13 @@
     }
 
     if (!surplus.total) {
-      processor.logger.log(
-        EcoLogMessage.fromDefault({
-          message: `CheckBalancesCronJob: No surpluses found`,
-          properties: { walletAddress },
-        }),
+      checkBalancesProcessor.healthLogger.log(
+        {
+          healthCheck: 'balance-monitoring',
+          status: 'healthy',
+        },
+        'CheckBalancesCronJob: No surpluses found',
+        { walletAddress },
       )
       return
     }
@@ -158,37 +160,43 @@
         const remainingBaseUnits = current < minimum ? minimum - current : 0n
         const remainingTokens = parseFloat(formatUnits(remainingBaseUnits, decimals))
 
-        processor.logger.debug(
-          EcoLogMessage.fromDefault({
-            message: 'Rebalance candidate selected',
-            properties: {
-              walletAddress,
-              token: {
-                chainId: deficitToken.config.chainId,
-                address: deficitToken.config.address,
-                decimals,
-              },
-              state: deficitToken.analysis.state,
-              diffTokens: deficitToken.analysis.diff,
-              balance: {
-                current: current.toString(),
-                minimum: minimum.toString(),
-                maximum: maximum.toString(),
-                target: target.toString(),
-              },
-              remainingToMin: {
-                baseUnits: remainingBaseUnits.toString(),
-                tokens: remainingTokens,
-              },
+        checkBalancesProcessor.healthLogger.debug(
+          {
+            healthCheck: 'balance-monitoring',
+            status: 'healthy',
+          },
+          'Rebalance candidate selected',
+          {
+            walletAddress,
+            token: {
+              chainId: deficitToken.config.chainId,
+              address: deficitToken.config.address,
+              decimals,
             },
-          }),
+            state: deficitToken.analysis.state,
+            diffTokens: deficitToken.analysis.diff,
+            balance: {
+              current: current.toString(),
+              minimum: minimum.toString(),
+              maximum: maximum.toString(),
+              target: target.toString(),
+            },
+            remainingToMin: {
+              baseUnits: remainingBaseUnits.toString(),
+              tokens: remainingTokens,
+            },
+          },
         )
       } catch (e) {
-        processor.logger.debug(
-          EcoLogMessage.withError({
-            message: 'Failed to emit debug for rebalance candidate',
-            error: e as Error,
-          }),
+        checkBalancesProcessor.healthLogger.debug(
+          {
+            healthCheck: 'balance-monitoring',
+            status: 'degraded',
+          },
+          'Failed to emit debug for rebalance candidate',
+          {
+            error: (e as Error).message,
+          },
         )
       }
       // Filter dynamic surplus list to only usable entries (still SURPLUS with diff>0)
@@ -197,11 +205,13 @@
       )
 
       if (usableSurplus.length === 0) {
-        processor.logger.log(
-          EcoLogMessage.fromDefault({
-            message: `CheckBalancesCronJob: No usable surplus left`,
-            properties: { walletAddress },
-          }),
+        checkBalancesProcessor.healthLogger.log(
+          {
+            healthCheck: 'balance-monitoring',
+            status: 'healthy',
+          },
+          'CheckBalancesCronJob: No usable surplus left',
+          { walletAddress },
         )
         break
       }
@@ -234,7 +244,6 @@
       rebalances.push(rebalanceRequest)
     }
 
-<<<<<<< HEAD
     if (!rebalances.length) {
       checkBalancesProcessor.healthLogger.warn(
         {
@@ -243,14 +252,6 @@
         },
         'CheckBalancesCronJob: No rebalancing routes available',
         { walletAddress },
-=======
-    if (rebalances.length === 0) {
-      processor.logger.warn(
-        EcoLogMessage.fromDefault({
-          message: 'CheckBalancesCronJob: No rebalancing routes available',
-          properties: { walletAddress },
-        }),
->>>>>>> 710b5360
       )
       return
     }
@@ -343,11 +344,7 @@
    */
   private displayRebalancingTable(items: RebalanceRequest[]) {
     // Skip if no rebalancing quotes are found.
-<<<<<<< HEAD
     if (!items.length) return 'No rebalancing quotes available'
-=======
-    if (items.length === 0) return
->>>>>>> 710b5360
 
     const formatter = new Intl.NumberFormat('en-US', { maximumFractionDigits: 2 }).format
     const slippageFormatter = new Intl.NumberFormat('en-US', { maximumFractionDigits: 4 }).format
