--- conflicted
+++ resolved
@@ -13,44 +13,4 @@
 
 export abstract class LiquidityManagerJobManager<
   Job extends LiquidityManagerJob = LiquidityManagerJob,
-<<<<<<< HEAD
-> {
-  /**
-   * Checks if the given job is of the specific type.
-   * @param job - The job to check.
-   * @returns A boolean indicating if the job is of the specific type.
-   */
-  is(job: Job): boolean {
-    throw new Error('Unimplemented function')
-  }
-
-  /**
-   * Processes the given job.
-   * @param job - The job to process.
-   * @param processor - The processor handling the job.
-   */
-  process(job: Job, processor: unknown): Promise<unknown> {
-    throw new Error('Unimplemented function')
-  }
-
-  /**
-   * Hook triggered when a job is completed.
-   * @param job - The job to process.
-   * @param processor - The processor handling the job.
-   */
-  onComplete(job: Job, processor: unknown): void {
-    // Placeholder method implementation
-  }
-
-  /**
-   * Hook triggered when a job fails.
-   * @param job - The job to process.
-   * @param processor - The processor handling the job.
-   */
-  onFailed(job: Job, processor: unknown, error: unknown): void {
-    // Placeholder method implementation
-  }
-}
-=======
-> extends BaseJobManager<Job> {}
->>>>>>> 918e73b1
+> extends BaseJobManager<Job> {}