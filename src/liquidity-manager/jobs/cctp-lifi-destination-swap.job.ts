import { AutoInject } from '@/common/decorators/auto-inject.decorator'
import { Hex } from 'viem'
import { LiFiStrategyContext } from '@/liquidity-manager/types/types'
import {
  LiquidityManagerJob,
  LiquidityManagerJobManager,
} from '@/liquidity-manager/jobs/liquidity-manager.job'
import {
  LiquidityManagerJobName,
  LiquidityManagerQueueDataType,
} from '@/liquidity-manager/queues/liquidity-manager.queue'
import { LiquidityManagerProcessor } from '@/liquidity-manager/processors/eco-protocol-intents.processor'
import { Queue } from 'bullmq'
import { RebalanceRepository } from '@/liquidity-manager/repositories/rebalance.repository'
import { RebalanceStatus } from '@/liquidity-manager/enums/rebalance-status.enum'
import { LogOperation, LogContext } from '@/common/logging/decorators'
import { GenericOperationLogger } from '@/common/logging/loggers'

export interface CCTPLiFiDestinationSwapJobData extends LiquidityManagerQueueDataType {
  messageHash: Hex
  messageBody: Hex
  attestation: Hex
  destinationChainId: number
  destinationSwapQuote: LiFiStrategyContext
  walletAddress: string
  originalTokenOut: {
    address: Hex
    chainId: number
    decimals: number
  }
  cctpTransactionHash?: Hex
  retryCount?: number
}

export type CCTPLiFiDestinationSwapJob = LiquidityManagerJob<
  LiquidityManagerJobName.CCTP_LIFI_DESTINATION_SWAP,
  CCTPLiFiDestinationSwapJobData,
  { txHash: Hex; finalAmount: string }
>

export class CCTPLiFiDestinationSwapJobManager extends LiquidityManagerJobManager<CCTPLiFiDestinationSwapJob> {
  @AutoInject(RebalanceRepository)
  private rebalanceRepository: RebalanceRepository

  /**
   * Starts a job for executing the destination swap after CCTP attestation
   */
  static async start(queue: Queue, data: CCTPLiFiDestinationSwapJobData, delay = 0): Promise<void> {
    await queue.add(LiquidityManagerJobName.CCTP_LIFI_DESTINATION_SWAP, data, {
<<<<<<< HEAD
      removeOnComplete: true,
      removeOnFail: false, // Keep failed jobs for debugging - helps with stranded USDC recovery
=======
      removeOnFail: false,
>>>>>>> 72062458
      delay,
      attempts: 3,
      backoff: {
        type: 'exponential',
        delay: 15_000, // 15 seconds base delay
      },
    })
  }

  /**
   * Type guard to check if the given job is a CCTPLiFiDestinationSwapJob
   */
  is(job: CCTPLiFiDestinationSwapJob): boolean {
    return job.name === LiquidityManagerJobName.CCTP_LIFI_DESTINATION_SWAP
  }

  /**
   * Processes the destination swap job with enhanced error logging for recovery
   */
  @LogOperation('job_execution', GenericOperationLogger)
  async process(
    @LogContext job: CCTPLiFiDestinationSwapJob,
    processor: LiquidityManagerProcessor,
  ): Promise<CCTPLiFiDestinationSwapJob['returnvalue']> {
    const { destinationChainId, destinationSwapQuote, walletAddress, originalTokenOut, id } =
      job.data

    processor.logger.debug(
      { operationType: 'job_execution' },
      'CCTPLiFi: CCTPLiFiDestinationSwapJob: Starting destination swap execution',
      {
        id,
        destinationChainId,
        walletAddress,
        messageHash: job.data.messageHash,
        originalTokenOut,
        destinationSwapQuote,
      },
    )

    try {
      const swapResult = await this.executeDestinationSwap(
        processor,
        destinationSwapQuote,
        walletAddress,
        destinationChainId,
      )

      processor.logger.debug(
        { operationType: 'job_execution', status: 'completed' },
        'CCTPLiFi: CCTPLiFiDestinationSwapJob: Destination swap completed successfully',
        {
          id,
          swapTxHash: swapResult.txHash,
          finalAmount: swapResult.finalAmount,
          destinationChainId,
          originalTokenOut,
        },
      )

      return {
        txHash: swapResult.txHash,
        finalAmount: swapResult.finalAmount,
      }
    } catch (error) {
      // Enhanced error logging for stranded USDC detection (Priority 2)
      processor.logger.error(
        { operationType: 'job_execution', status: 'failed' },
        'CCTPLiFi: STRANDED USDC ALERT - Destination swap failed',
        error,
        {
          id,
          walletAddress,
          chainId: destinationChainId,
          originalTokenTarget: originalTokenOut.address,
          cctpTxHash: job.data.cctpTransactionHash,
          messageHash: job.data.messageHash,
          usdcAmount: destinationSwapQuote.fromAmount,
          timestamp: new Date().toISOString(),
          retryCount: job.data.retryCount || 0,
          attemptsMade: job.attemptsMade,
          maxAttempts: job.opts?.attempts || 1,
        },
      )

      processor.logger.error(
        { operationType: 'job_execution', status: 'failed' },
        'CCTPLiFi: Destination swap execution failed',
        error,
        {
          id,
          destinationChainId,
          walletAddress,
          messageHash: job.data.messageHash,
        },
      )
      throw error
      // Note: BullMQ will automatically retry based on job configuration
      // Failed jobs with "STRANDED USDC ALERT" marker should be monitored for manual intervention
    }
  }

  /**
   * Executes the LiFi swap on the destination chain
   */
  private async executeDestinationSwap(
    processor: LiquidityManagerProcessor,
    destinationSwapQuote: LiFiStrategyContext,
    walletAddress: string,
    destinationChainId: number,
  ): Promise<{ txHash: Hex; finalAmount: string }> {
    processor.logger.debug(
      { operationType: 'job_execution' },
      'CCTPLiFi: CCTPLiFiDestinationSwapJob: Executing destination swap',
      {
        id: destinationSwapQuote.id,
        destinationSwapQuote,
        walletAddress,
        destinationChainId,
      },
    )

    // Create a temporary quote object for LiFi execution
    const tempQuote = {
      tokenIn: {
        chainId: destinationChainId,
        config: {
          address: destinationSwapQuote.fromToken.address as Hex,
          chainId: destinationChainId,
          minBalance: 0,
          targetBalance: 0,
          type: 'erc20' as const,
        },
        balance: {
          address: destinationSwapQuote.fromToken.address as Hex,
          decimals: destinationSwapQuote.fromToken.decimals,
          balance: 1000000000000000000n, // TODO: get balance from balance service
        },
      },
      tokenOut: {
        chainId: destinationChainId,
        config: {
          address: destinationSwapQuote.toToken.address as Hex,
          chainId: destinationChainId,
          minBalance: 0,
          targetBalance: 0,
          type: 'erc20' as const,
        },
        balance: {
          address: destinationSwapQuote.toToken.address as Hex,
          decimals: destinationSwapQuote.toToken.decimals,
          balance: 0n,
        },
      },
      amountIn: BigInt(destinationSwapQuote.fromAmount),
      amountOut: BigInt(destinationSwapQuote.toAmount),
      slippage:
        1 -
        parseFloat(destinationSwapQuote.toAmountMin) / parseFloat(destinationSwapQuote.fromAmount),
      strategy: 'LiFi' as const,
      context: destinationSwapQuote,
    }

    // Execute the swap through the liquidity provider service
    const result = await processor.liquidityManagerService.liquidityProviderManager.execute(
      walletAddress,
      tempQuote,
    )

    processor.logger.debug(
      { operationType: 'job_execution', status: 'completed' },
      'CCTPLiFi: CCTPLiFiDestinationSwapJob: Destination swap completed',
      {
        id: destinationSwapQuote.id,
        walletAddress,
        tempQuote,
        result,
      },
    )

    // TODO: Extract actual transaction hash from LiFi result
    // Current limitation: liquidityProviderManager.execute() doesn't return the execution result
    // This placeholder is acceptable because:
    // 1. The swap still executes successfully without the hash
    // 2. We have comprehensive error logging for failed swaps ("STRANDED USDC ALERT")
    // 3. The main flow tracking uses the CCTP transaction hash
    //
    // To implement: Modify liquidityProviderManager.execute() to return the LiFi result,
    // then use the extractTransactionHashFromLiFiResult() logic from cctp-lifi-provider.service.ts
    return {
      txHash: '0x0' as Hex, // Placeholder - see TODO above
      finalAmount: destinationSwapQuote.toAmount,
    }
  }

  /**
   * Handles successful job completion with enhanced logging
   */
  @LogOperation('job_execution', GenericOperationLogger)
  async onComplete(
    @LogContext job: CCTPLiFiDestinationSwapJob,
    processor: LiquidityManagerProcessor,
  ): Promise<void> {
    const jobData: LiquidityManagerQueueDataType = job.data as LiquidityManagerQueueDataType
    const { groupID, rebalanceJobID } = jobData

    processor.logger.log(
      { operationType: 'job_execution', status: 'completed' },
      'CCTPLiFi: CCTPLiFiDestinationSwapJob: Destination swap completed successfully',
      {
        id: job.data.id,
        groupID,
        rebalanceJobID,
        jobId: job.data.id,
        txHash: job.returnvalue?.txHash,
        finalAmount: job.returnvalue?.finalAmount,
        destinationChainId: job.data.destinationChainId,
        walletAddress: job.data.walletAddress,
      },
    )

    await this.rebalanceRepository.updateStatus(rebalanceJobID, RebalanceStatus.COMPLETED)
  }

  /**
   * Handles job failures with detailed error logging for recovery purposes
   */
  @LogOperation('job_execution', GenericOperationLogger)
  async onFailed(
    @LogContext job: CCTPLiFiDestinationSwapJob,
    processor: LiquidityManagerProcessor,
    @LogContext error: unknown,
  ) {
    const isFinal = this.isFinalAttempt(job, error)

    if (isFinal) {
      const jobData: LiquidityManagerQueueDataType = job.data as LiquidityManagerQueueDataType
      const { rebalanceJobID } = jobData
      await this.rebalanceRepository.updateStatus(rebalanceJobID, RebalanceStatus.FAILED)
    }

    // Error details are automatically captured by the decorator
    const errorObj = error instanceof Error ? error : new Error(String(error))
    // Log final failure details for manual intervention and monitoring
    try {
      processor.logger.error(
        { operationType: 'job_execution', status: 'failed' },
        'CCTPLiFi: FINAL FAILURE - Destination swap failed',
        errorObj,
        {
          id: job.data.id,
          walletAddress: job.data.walletAddress,
          chainId: job.data.destinationChainId,
          originalTokenTarget: job.data.originalTokenOut?.address,
          usdcAmount: job.data.destinationSwapQuote?.fromAmount,
          timestamp: new Date().toISOString(),
          retryCount: job.data.retryCount || 0,
          attemptsMade: job.attemptsMade,
          maxAttempts: job.opts?.attempts || 1,
        },
      )

      processor.logger.error(
        { operationType: 'job_execution', status: 'failed' },
        'CCTPLiFi: Destination swap execution failed',
        errorObj,
        {
          id: job.data.id,
          destinationChainId: job.data.destinationChainId,
          walletAddress: job.data.walletAddress,
          messageHash: job.data.messageHash,
        },
      )
    } catch (logErr) {
      // ensure logging failures don't crash the failure handler
      // swallow any logging errors silently
    }
  }
}<|MERGE_RESOLUTION|>--- conflicted
+++ resolved
@@ -47,12 +47,7 @@
    */
   static async start(queue: Queue, data: CCTPLiFiDestinationSwapJobData, delay = 0): Promise<void> {
     await queue.add(LiquidityManagerJobName.CCTP_LIFI_DESTINATION_SWAP, data, {
-<<<<<<< HEAD
-      removeOnComplete: true,
-      removeOnFail: false, // Keep failed jobs for debugging - helps with stranded USDC recovery
-=======
       removeOnFail: false,
->>>>>>> 72062458
       delay,
       attempts: 3,
       backoff: {
