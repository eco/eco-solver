import { Injectable, Logger } from '@nestjs/common'
import {
  encodeFunctionData,
  erc20Abi,
  getAbiItem,
  Hex,
  isAddressEqual,
  pad,
  parseEventLogs,
  TransactionReceipt,
  TransactionRequest,
  isAddress,
} from 'viem'
import { EcoLogMessage } from '@/common/logging/eco-log-message'
import { EcoConfigService } from '@/eco-configs/eco-config.service'
import { TokenConfig } from '@/balance/types'
import { BalanceService } from '@/balance/balance.service'
import { hyperlaneCollateralERC20 } from '@/contracts/HyperlaneCollateralERC20'
import { RebalanceQuote, TokenData } from '@/liquidity-manager/types/types'
import { IRebalanceProvider } from '@/liquidity-manager/interfaces/IRebalanceProvider'
import { LiFiProviderService } from '@/liquidity-manager/services/liquidity-providers/LiFi/lifi-provider.service'
import { KernelAccountClientService } from '@/transaction/smart-wallets/kernel/kernel-account-client.service'
import { HyperlaneMailboxAbi } from '@/contracts/HyperlaneMailbox'
import * as Hyperlane from '@/intent-processor/utils/hyperlane'
import {
  ActionPath,
  WarpRoute,
  WarpRouteResult,
  PARTIAL_QUOTE_PATHS,
  WarpToken,
} from './warp-route.types'
import {
  WarpRouteError,
  WarpRouteNotFoundError,
  UnsupportedActionPathError,
  UnsupportedWalletError,
  MessageDispatchError,
  PartialQuoteError,
  InvalidInputError,
} from './warp-route.errors'
import { withRetry, withTimeout } from './warp-route.utils'

@Injectable()
export class WarpRouteProviderService implements IRebalanceProvider<'WarpRoute'> {
  private logger = new Logger(WarpRouteProviderService.name)

  constructor(
    private readonly ecoConfigService: EcoConfigService,
    private readonly balanceService: BalanceService,
    private readonly liFiProviderService: LiFiProviderService,
    private readonly kernelAccountClientService: KernelAccountClientService,
  ) {}

  getStrategy() {
    return 'WarpRoute' as const
  }

  /**
   * Gets a quote for swapping tokens using the WarpRoute strategy
   * @param tokenIn - The input token data including address, decimals, and chain information
   * @param tokenOut - The output token data including address, decimals, and chain information
   * @param swapAmountBased - The amount to swap that has already been normalized to the base token's decimals
   *                          using {@link normalizeBalanceToBase} with {@link BASE_DECIMALS} (18 decimals).
   *                          This represents the tokenIn amount and is ready for direct use in swap calculations.
   * @param id - Optional identifier for tracking the quote request
   * @returns A promise resolving to an array of WarpRoute rebalance quotes
   */
  async getQuote(
    tokenIn: TokenData,
    tokenOut: TokenData,
    swapAmountBased: bigint,
    id?: string,
  ): Promise<RebalanceQuote[]> {
    // Validate inputs
    this.validateTokenData(tokenIn, 'tokenIn')
    this.validateTokenData(tokenOut, 'tokenOut')
    if (swapAmountBased <= 0) {
      throw new InvalidInputError('Swap amount must be positive', {
        swapAmountBased: swapAmountBased.toString(),
      })
    }
    this.logger.debug(
      EcoLogMessage.withId({
        message: 'WarpRouteProviderService: getting quote',
        id,
        properties: {
          tokenIn,
          tokenOut,
          swapAmountBased,
        },
      }),
    )

    // Get all possible warp routes for both tokens
    const warpRoutesIn = this.getAllWarpRoutes(tokenIn.config.chainId, tokenIn.config.address)
    const warpRoutesOut = this.getAllWarpRoutes(tokenOut.config.chainId, tokenOut.config.address)

    // Determine the correct warp route based on the tokens
    const { warpRouteIn, warpRouteOut, actionPath } = this.determineWarpRoutes(
      warpRoutesIn,
      warpRoutesOut,
    )

    if (actionPath === ActionPath.UNSUPPORTED) {
      throw new UnsupportedActionPathError(tokenIn.config, tokenOut.config)
    }

    if (actionPath === ActionPath.PARTIAL) {
      this.logger.debug(
        EcoLogMessage.withId({
          message: 'WarpRouteProviderService: getting partial quote',
          id,
          properties: { tokenIn, tokenOut, swapAmountBased },
        }),
      )
      const quotes = await this.getPartialQuote(
        tokenIn,
        tokenOut,
        swapAmountBased,
        warpRouteIn,
        warpRouteOut,
        id,
      )
      this.logger.debug(
        EcoLogMessage.withId({
          message: 'WarpRouteProviderService: partial quote generated',
          id,
          properties: { quotes },
        }),
      )
      return quotes
    }

<<<<<<< HEAD
    const quote = this.getRemoteTransferQuote(tokenIn, tokenOut, swapAmountBased)
=======
    const amount = parseUnits(swapAmount.toString(), tokenIn.balance.decimals)

    const quote = this.getRemoteTransferQuote(tokenIn, tokenOut, amount, id)
>>>>>>> 1750dad5

    this.logger.debug(
      EcoLogMessage.withId({
        message: 'WarpRouteProviderService: quote generated',
        id,
        properties: { quote },
      }),
    )

    return [quote]
  }

  async execute(walletAddress: string, quote: RebalanceQuote<'WarpRoute'>) {
    this.logger.debug(
      EcoLogMessage.withId({
        message: 'WarpRouteProviderService: executing quote',
        id: quote.id,
        properties: {
          tokenIn: quote.tokenIn.config.address,
          chainIn: quote.tokenIn.config.chainId,
          tokenOut: quote.tokenOut.config.address,
          chainOut: quote.tokenOut.config.chainId,
          amountIn: quote.amountIn,
          amountOut: quote.amountOut,
          slippage: quote.slippage,
        },
      }),
    )

    const client = await this.kernelAccountClientService.getClient(quote.tokenIn.chainId)
    const txHash = await withRetry(
      () => this._execute(walletAddress, quote),
      { maxRetries: 2, retryDelay: 2000 },
      this.logger,
      { operation: 'execute', quote: quote.id },
    )
    const receipt = await withRetry(
      () => client.waitForTransactionReceipt({ hash: txHash }),
      { maxRetries: 3, retryDelay: 5000 },
      this.logger,
      { operation: 'waitForReceipt', txHash },
    )

    const { messageId } = this.getMessageFromReceipt(receipt)

    this.logger.log(
      EcoLogMessage.withId({
        message:
          'WarpRouteProviderService: remote transfer executed, waiting for message to get relayed',
        id: quote.id,
        properties: {
          chainId: quote.tokenIn.config.chainId,
          transactionHash: txHash,
          destinationChainId: quote.tokenOut.config.chainId,
          messageId,
        },
      }),
    )

    // Used to complete the job only after the message is relayed
    await this.waitMessageRelay(quote.tokenOut.config.chainId, messageId)

    this.logger.log(
      EcoLogMessage.withId({
        id: quote.id,
        message: 'WarpRouteProviderService: message relayed',
        properties: {
          chainId: quote.tokenOut.config.chainId,
          transactionHash: txHash,
          messageId,
        },
      }),
    )

    return txHash
  }

  private getRemoteTransferQuote(
    tokenIn: TokenData,
    tokenOut: TokenData,
    swapAmountBased: bigint,
    id?: string,
  ): RebalanceQuote<'WarpRoute'> {
    return {
      amountIn: swapAmountBased,
      amountOut: swapAmountBased,
      slippage: 0,
      tokenIn: tokenIn,
      tokenOut: tokenOut,
      strategy: this.getStrategy(),
      context: undefined,
      id,
    }
  }

  private async _execute(walletAddress: string, quote: RebalanceQuote<'WarpRoute'>) {
    if (!isAddress(walletAddress)) {
      throw new InvalidInputError('Invalid wallet address', { walletAddress })
    }

    const client = await this.kernelAccountClientService.getClient(quote.tokenIn.chainId)

    if (isAddressEqual(client.kernelAccountAddress, walletAddress as Hex)) {
      return this.executeWithKernel(walletAddress as Hex, quote)
    }

    throw new UnsupportedWalletError(walletAddress)
  }

  private async executeWithKernel(walletAddress: Hex, quote: RebalanceQuote<'WarpRoute'>) {
    const transactions = await this.executeRemoteTransfer(
      quote.tokenIn.config,
      quote.tokenOut.config.chainId,
      walletAddress,
      quote.amountOut,
    )

    const client = await this.kernelAccountClientService.getClient(quote.tokenIn.chainId)

    // Make sure the Kernel wallet is used
    if (!isAddressEqual(client.kernelAccountAddress, walletAddress)) {
      throw new UnsupportedWalletError(walletAddress)
    }

    return client.execute(
      transactions.map((tx) => ({ to: tx.to!, data: tx.data ?? '0x', value: tx.value })),
    )
  }

  private async executeRemoteTransfer(
    tokenIn: TokenConfig,
    destinationChainId: number,
    recipient: Hex,
    amount: bigint,
  ): Promise<TransactionRequest[]> {
    const client = await this.kernelAccountClientService.getClient(tokenIn.chainId)
    const { warpToken } = this.getWarpRoute(tokenIn.chainId, tokenIn.address)

    if (!warpToken) {
      throw new WarpRouteNotFoundError(tokenIn.chainId, tokenIn.address as string)
    }

    // Transfer remote transaction
    const transferRemoteFee = await withRetry(
      () =>
        client.readContract({
          address: warpToken.warpContract,
          abi: hyperlaneCollateralERC20,
          functionName: 'quoteGasPayment',
          args: [destinationChainId],
        }),
      { maxRetries: 3, retryDelay: 1000 },
      this.logger,
      { operation: 'quoteGasPayment', chainId: tokenIn.chainId },
    )

    const transferRemoteData = encodeFunctionData({
      abi: hyperlaneCollateralERC20,
      functionName: 'transferRemote',
      args: [destinationChainId, pad(recipient), amount],
    })

    const transferRemoteTx: TransactionRequest = {
      to: warpToken.warpContract,
      value: transferRemoteFee,
      data: transferRemoteData,
    }

    // Approval: When operating with a collateral token, an allowance must be set for the warp contract
    if (!isAddressEqual(warpToken.warpContract, tokenIn.address)) {
      const approvalData = encodeFunctionData({
        abi: erc20Abi,
        functionName: 'approve',
        args: [warpToken.warpContract, amount],
      })

      const approvalTx: TransactionRequest = {
        to: tokenIn.address,
        data: approvalData,
      }

      return [approvalTx, transferRemoteTx]
    }

    // Only return remote transfer transaction
    return [transferRemoteTx]
  }

  private validateTokenData(tokenData: TokenData, fieldName: string): void {
    if (!tokenData) {
      throw new InvalidInputError(`${fieldName} is required`)
    }
    if (!tokenData.config || !isAddress(tokenData.config.address)) {
      throw new InvalidInputError(`Invalid ${fieldName} address`, {
        address: tokenData.config?.address,
      })
    }
    if (!tokenData.config.chainId || tokenData.config.chainId <= 0) {
      throw new InvalidInputError(`Invalid ${fieldName} chainId`, {
        chainId: tokenData.config?.chainId,
      })
    }
  }

  private getWarpRoute(chainId: number, token: Hex): WarpRouteResult {
    const config = this.ecoConfigService.getWarpRoutes()

    const isToken = (chain: { chainId: number; token: Hex }) =>
      chain.chainId === chainId && isAddressEqual(chain.token, token)

    for (const route of config.routes) {
      const warpToken = route.chains.find(isToken)
      if (warpToken) {
        return { warpRoute: route, warpToken }
      }
    }

    return { warpRoute: undefined, warpToken: undefined }
  }

  private getAllWarpRoutes(chainId: number, token: Hex): WarpRouteResult[] {
    const config = this.ecoConfigService.getWarpRoutes()
    const results: WarpRouteResult[] = []

    const isToken = (chain: { chainId: number; token: Hex }) =>
      chain.chainId === chainId && isAddressEqual(chain.token, token)

    for (const route of config.routes) {
      const warpToken = route.chains.find(isToken)
      if (warpToken) {
        results.push({ warpRoute: route, warpToken })
      }
    }

    return results
  }

  private determineWarpRoutes(
    warpRoutesIn: WarpRouteResult[],
    warpRoutesOut: WarpRouteResult[],
  ): {
    warpRouteIn: WarpRouteResult | undefined
    warpRouteOut: WarpRouteResult | undefined
    actionPath: ActionPath
  } {
    // Case 1: Both tokens are NOT in any warp route
    if (warpRoutesIn.length === 0 && warpRoutesOut.length === 0) {
      this.logger.debug('WarpRoute: determineWarpRoutes -> UNSUPPORTED (no warp routes)')
      return {
        warpRouteIn: undefined,
        warpRouteOut: undefined,
        actionPath: ActionPath.UNSUPPORTED,
      }
    }

    // Case 2: One token is in a warp route, the other is not -> PARTIAL
    if (warpRoutesIn.length === 0 || warpRoutesOut.length === 0) {
      this.logger.debug('WarpRoute: determineWarpRoutes -> PARTIAL')
      return {
        warpRouteIn: warpRoutesIn[0],
        warpRouteOut: warpRoutesOut[0],
        actionPath: ActionPath.PARTIAL,
      }
    }

    // Case 3: Both tokens are in warp routes
    // Find if there's a common warp route
    let commonRouteIn: WarpRouteResult | undefined
    let commonRouteOut: WarpRouteResult | undefined

    for (const routeIn of warpRoutesIn) {
      for (const routeOut of warpRoutesOut) {
        if (routeIn.warpRoute === routeOut.warpRoute) {
          commonRouteIn = routeIn
          commonRouteOut = routeOut
          break
        }
      }
      if (commonRouteIn) break
    }

    // If no common route found, it's unsupported
    if (!commonRouteIn || !commonRouteOut) {
      this.logger.debug('WarpRoute: determineWarpRoutes -> UNSUPPORTED (different warp routes)')
      return {
        warpRouteIn: warpRoutesIn[0], // Return first found for error context
        warpRouteOut: warpRoutesOut[0],
        actionPath: ActionPath.UNSUPPORTED,
      }
    }

    // Same warp route found - check if it's a valid path
    const { warpToken: warpTokenIn } = commonRouteIn
    const { warpToken: warpTokenOut } = commonRouteOut

    // Collateral to collateral is not supported
    if (warpTokenIn?.type === 'collateral' && warpTokenOut?.type === 'collateral') {
      this.logger.debug('WarpRoute: determineWarpRoutes -> UNSUPPORTED (collateral to collateral)')
      return {
        warpRouteIn: commonRouteIn,
        warpRouteOut: commonRouteOut,
        actionPath: ActionPath.UNSUPPORTED,
      }
    }

    // All other cases in the same warp route are FULL
    this.logger.debug('WarpRoute: determineWarpRoutes -> FULL')
    return {
      warpRouteIn: commonRouteIn,
      warpRouteOut: commonRouteOut,
      actionPath: ActionPath.FULL,
    }
  }

  private async getPartialQuote(
    tokenIn: TokenData,
    tokenOut: TokenData,
    swapAmountBased: bigint,
    warpRouteIn: WarpRouteResult | undefined,
    warpRouteOut: WarpRouteResult | undefined,
    id?: string,
  ): Promise<RebalanceQuote[]> {
    this.logger.debug(
      EcoLogMessage.withId({
        message: `WarpRoute: getting partial quote. From ${tokenIn.config.address} on ${tokenIn.config.chainId} to ${tokenOut.config.address} on ${tokenOut.config.chainId}`,
        id,
      }),
    )

    const { warpRoute: routeIn, warpToken: warpTokenIn } = warpRouteIn || {}
    const { warpRoute: routeOut, warpToken: warpTokenOut } = warpRouteOut || {}

    const client = await this.kernelAccountClientService.getClient(tokenIn.config.chainId)

    // Case 1: The input token is a synthetic token.
    // The only path is to warp it to its collateral and then swap to the destination.
    // Path: Synthetic -> Collateral -> TokenOut
    if (warpTokenIn?.type === 'synthetic') {
      return this.handleSyntheticToTokenPath(
        tokenIn,
        tokenOut,
        routeIn!,
        swapAmountBased,
        client,
        id,
      )
    }

    // Case 2: The input token is a collateral token.
    // We can warp it to a synthetic token and then swap to the destination.
    // Path: Collateral -> Synthetic -> TokenOut
    if (warpTokenIn?.type === 'collateral') {
      return this.handleCollateralToTokenPath(
        tokenIn,
        tokenOut,
        routeIn!,
        swapAmountBased,
        client,
        id,
      )
    }

    // Case 3: The output token is a synthetic token.
    // This means the only entry point is via its collateral.
    // Path: TokenIn -> Collateral -> Synthetic
    if (warpTokenOut?.type === 'synthetic') {
      return this.handleTokenToSyntheticPath(
        tokenIn,
        tokenOut,
        routeOut!,
        swapAmountBased,
        client,
        id,
      )
    }

    // Case 4: The output token is a collateral token.
    // The only entry point is via its synthetic counterparts.
    // Path: TokenIn -> Synthetic -> Collateral
    if (warpTokenOut?.type === 'collateral') {
      return this.handleTokenToCollateralPath(
        tokenIn,
        tokenOut,
        routeOut!,
        swapAmountBased,
        client,
        id,
      )
    }

    this.logger.debug(
      EcoLogMessage.withId({
        message: 'WarpRoute: no partial quote path found.',
        id,
      }),
    )
    throw new PartialQuoteError('No partial quote path found', {
      tokenIn: tokenIn.config,
      tokenOut: tokenOut.config,
    })
  }

  private getTokenConfig(token: { chainId: number; token: Hex }): TokenConfig {
    return {
      type: 'erc20',
      address: token.token,
      chainId: token.chainId,
      targetBalance: 0n,
      minBalance: 0n,
    }
  }

  private async getBestLiFiQuote(
    tokenIn: TokenData,
    candidateTokens: WarpToken[],
    swapAmountBased: bigint,
    client: any,
    id?: string,
  ): Promise<{ tokenData: TokenData; quote: any; outputAmount: bigint } | null> {
    let bestResult: { tokenData: TokenData; quote: any; outputAmount: bigint } | null = null
    let bestAmountOut = 0n

    for (const candidateToken of candidateTokens) {
      this.logger.debug(
        EcoLogMessage.withId({
          message: `WarpRoute: Trying LiFi quote to ${candidateToken.token} on ${candidateToken.chainId}`,
          id,
        }),
      )

      try {
        const tokenConfig = this.getTokenConfig({
          chainId: candidateToken.chainId,
          token: candidateToken.token,
        })
        const tokenOut: TokenData = {
          chainId: candidateToken.chainId,
          config: tokenConfig,
          balance: {
            address: candidateToken.token,
            decimals: 0, // Placeholder. This is not used for LiFi quotes.
            balance: 0n, // Placeholder. This is not used for LiFi quotes.
          },
        }

<<<<<<< HEAD
        const liFiQuote = await this.liFiProviderService.getQuote(
          tokenIn,
          tokenData,
          swapAmountBased,
          id,
        )
=======
        const liFiQuote = await this.liFiProviderService.getQuote(tokenIn, tokenOut, swapAmount, id)
>>>>>>> 1750dad5

        const outputAmount = BigInt(liFiQuote.context.toAmountMin)
        if (outputAmount > bestAmountOut) {
          bestResult = { tokenData: tokenOut, quote: liFiQuote, outputAmount }
          bestAmountOut = outputAmount
          this.logger.debug(
            EcoLogMessage.withId({
              message: `WarpRoute: New best quote found with output ${outputAmount}`,
              id,
            }),
          )
        }
      } catch (error: any) {
        this.logger.debug(
          EcoLogMessage.withId({
            message: `WarpRoute: No LiFi quote to ${candidateToken.token}. Error: ${error.message}`,
            id,
          }),
        )
      }
    }

    return bestResult
  }

  private getMessageFromReceipt(receipt: TransactionReceipt) {
    const [dispatchIdLog] = parseEventLogs({
      abi: HyperlaneMailboxAbi,
      logs: receipt.logs,
      strict: true,
      eventName: 'DispatchId',
    })

    if (!dispatchIdLog) {
      throw new MessageDispatchError(receipt.transactionHash)
    }

    return dispatchIdLog.args
  }

  private async waitMessageRelay(chainId: number, messageId: Hex) {
    const client = await this.kernelAccountClientService.getClient(chainId)
    const { mailbox } = Hyperlane.getChainMetadata(this.ecoConfigService.getHyperlane(), chainId)
    if (!isAddress(mailbox)) {
      throw new WarpRouteError('Invalid mailbox address', { chainId, mailbox })
    }

    const MESSAGE_RELAY_TIMEOUT = 5 * 60 * 1000 // 5 minutes

    return withTimeout(
      new Promise((resolve, reject) => {
        client.watchEvent({
          address: mailbox,
          strict: true,
          event: getAbiItem({ abi: HyperlaneMailboxAbi, name: 'ProcessId' }),
          args: { messageId },
          onLogs: resolve,
          onError: reject,
        })
      }),
      MESSAGE_RELAY_TIMEOUT,
      `Message relay timeout after ${MESSAGE_RELAY_TIMEOUT}ms for messageId: ${messageId}`,
    )
  }

  private async handleSyntheticToTokenPath(
    tokenIn: TokenData,
    tokenOut: TokenData,
    warpRoute: WarpRoute,
    swapAmountBased: bigint,
    client: any,
    id?: string,
  ): Promise<RebalanceQuote[]> {
    this.logger.debug(
      EcoLogMessage.withId({
        message: `WarpRoute: trying path ${PARTIAL_QUOTE_PATHS.SYNTHETIC_TO_COLLATERAL}`,
        id,
      }),
    )

    const collateralChain = warpRoute.chains.find((c) => c.type === 'collateral')
    if (!collateralChain) {
      throw new PartialQuoteError('No collateral found for input synthetic token', {
        warpRoute,
        tokenType: 'synthetic',
      })
    }

    const collateralTokenConfig = this.getTokenConfig({
      chainId: collateralChain.chainId,
      token: collateralChain.token,
    })
    const [collateralTokenData] = await this.balanceService.getAllTokenDataForAddress(
      client.kernelAccountAddress,
      [collateralTokenConfig],
    )

    const remoteTransferQuote = this.getRemoteTransferQuote(
      tokenIn,
      collateralTokenData,
<<<<<<< HEAD
      swapAmountBased,
=======
      amount,
      id,
>>>>>>> 1750dad5
    )

    // Simulate balance after remote transfer so subsequent LiFi quote has the right context
    collateralTokenData.balance.balance += swapAmountBased
    const liFiQuote = await this.liFiProviderService.getQuote(
      collateralTokenData,
      tokenOut,
      swapAmountBased,
      id,
    )
    return [remoteTransferQuote, liFiQuote]
  }

  private async handleCollateralToTokenPath(
    tokenIn: TokenData,
    tokenOut: TokenData,
    warpRoute: WarpRoute,
    swapAmountBased: bigint,
    client: any,
    id?: string,
  ): Promise<RebalanceQuote[]> {
    this.logger.debug(
      EcoLogMessage.withId({
        message: `WarpRoute: trying path ${PARTIAL_QUOTE_PATHS.COLLATERAL_TO_SYNTHETIC}`,
        id,
      }),
    )

    const syntheticChains = warpRoute.chains.filter((c) => c.type === 'synthetic')
    if (!syntheticChains || syntheticChains.length === 0) {
      throw new PartialQuoteError('No synthetic chains found for input collateral token', {
        warpRoute,
        tokenType: 'collateral',
      })
    }

    for (const syntheticChain of syntheticChains) {
      this.logger.debug(
        EcoLogMessage.withId({
          message: `WarpRoute: C->S->T: trying intermediate ${syntheticChain.token} on ${syntheticChain.chainId}`,
          id,
        }),
      )
      const intermediateTokenConfig = this.getTokenConfig({
        chainId: syntheticChain.chainId,
        token: syntheticChain.token,
      })
      const [intermediateTokenData] = await this.balanceService.getAllTokenDataForAddress(
        client.kernelAccountAddress,
        [intermediateTokenConfig],
      )

      try {
        // Simulate the balance on the intermediate token to get a more accurate quote
        const simulatedIntermediateData = { ...intermediateTokenData }
        simulatedIntermediateData.balance.balance += swapAmountBased
        const liFiQuote = await this.liFiProviderService.getQuote(
          simulatedIntermediateData,
          tokenOut,
          swapAmountBased,
        )

        const remoteTransferQuote = this.getRemoteTransferQuote(
          tokenIn,
          intermediateTokenData,
<<<<<<< HEAD
          swapAmountBased,
=======
          amount,
          id,
>>>>>>> 1750dad5
        )
        return [remoteTransferQuote, liFiQuote]
      } catch (error: any) {
        this.logger.debug(
          EcoLogMessage.withId({
            message: `WarpRoute: No LiFi quote from intermediate ${syntheticChain.token} to ${tokenOut.config.address}. Error: ${error.message}`,
            id,
          }),
        )
      }
    }

    throw new PartialQuoteError('No valid synthetic chain found for collateral to token path', {
      warpRoute,
      tokenIn: tokenIn.config,
      tokenOut: tokenOut.config,
    })
  }

  private async handleTokenToSyntheticPath(
    tokenIn: TokenData,
    tokenOut: TokenData,
    warpRoute: WarpRoute,
    swapAmountBased: bigint,
    client: any,
    id?: string,
  ): Promise<RebalanceQuote[]> {
    this.logger.debug(
      EcoLogMessage.withId({
        message: `WarpRoute: trying path ${PARTIAL_QUOTE_PATHS.TOKEN_TO_SYNTHETIC}`,
        id,
      }),
    )

    const collateralChains = warpRoute.chains.filter((c) => c.type === 'collateral')
    if (!collateralChains || collateralChains.length === 0) {
      throw new PartialQuoteError('No collateral found for output synthetic token', {
        warpRoute,
        tokenType: 'synthetic',
      })
    }

    const bestLiFiResult = await this.getBestLiFiQuote(
      tokenIn,
      collateralChains,
      swapAmountBased,
      client,
      id,
    )

    if (!bestLiFiResult) {
      throw new PartialQuoteError('No valid collateral chain found for token to synthetic path', {
        warpRoute,
        tokenIn: tokenIn.config,
        tokenOut: tokenOut.config,
      })
    }

    const remoteTransferQuote = this.getRemoteTransferQuote(
      bestLiFiResult.tokenData,
      tokenOut,
      bestLiFiResult.outputAmount,
      id,
    )

    return [bestLiFiResult.quote, remoteTransferQuote]
  }

  private async handleTokenToCollateralPath(
    tokenIn: TokenData,
    tokenOut: TokenData,
    warpRoute: WarpRoute,
    swapAmountBased: bigint,
    client: any,
    id?: string,
  ): Promise<RebalanceQuote[]> {
    this.logger.debug(
      EcoLogMessage.withId({
        message: `WarpRoute: trying path ${PARTIAL_QUOTE_PATHS.TOKEN_TO_COLLATERAL}`,
        id,
      }),
    )

    const syntheticChains = warpRoute.chains.filter((c) => c.type === 'synthetic')
    if (!syntheticChains || syntheticChains.length === 0) {
      throw new PartialQuoteError('No synthetic chains found for output collateral token', {
        warpRoute,
        tokenType: 'collateral',
      })
    }

    const bestLiFiResult = await this.getBestLiFiQuote(
      tokenIn,
      syntheticChains,
      swapAmountBased,
      client,
      id,
    )

    if (!bestLiFiResult) {
      throw new PartialQuoteError('No valid synthetic chain found for token to collateral path', {
        warpRoute,
        tokenIn: tokenIn.config,
        tokenOut: tokenOut.config,
      })
    }

    const remoteTransferQuote = this.getRemoteTransferQuote(
      bestLiFiResult.tokenData,
      tokenOut,
      bestLiFiResult.outputAmount,
      id,
    )

    return [bestLiFiResult.quote, remoteTransferQuote]
  }
}<|MERGE_RESOLUTION|>--- conflicted
+++ resolved
@@ -131,13 +131,7 @@
       return quotes
     }
 
-<<<<<<< HEAD
-    const quote = this.getRemoteTransferQuote(tokenIn, tokenOut, swapAmountBased)
-=======
-    const amount = parseUnits(swapAmount.toString(), tokenIn.balance.decimals)
-
-    const quote = this.getRemoteTransferQuote(tokenIn, tokenOut, amount, id)
->>>>>>> 1750dad5
+    const quote = this.getRemoteTransferQuote(tokenIn, tokenOut, swapAmountBased, id)
 
     this.logger.debug(
       EcoLogMessage.withId({
@@ -583,16 +577,12 @@
           },
         }
 
-<<<<<<< HEAD
         const liFiQuote = await this.liFiProviderService.getQuote(
           tokenIn,
           tokenData,
           swapAmountBased,
           id,
         )
-=======
-        const liFiQuote = await this.liFiProviderService.getQuote(tokenIn, tokenOut, swapAmount, id)
->>>>>>> 1750dad5
 
         const outputAmount = BigInt(liFiQuote.context.toAmountMin)
         if (outputAmount > bestAmountOut) {
@@ -693,12 +683,8 @@
     const remoteTransferQuote = this.getRemoteTransferQuote(
       tokenIn,
       collateralTokenData,
-<<<<<<< HEAD
       swapAmountBased,
-=======
-      amount,
       id,
->>>>>>> 1750dad5
     )
 
     // Simulate balance after remote transfer so subsequent LiFi quote has the right context
@@ -764,12 +750,8 @@
         const remoteTransferQuote = this.getRemoteTransferQuote(
           tokenIn,
           intermediateTokenData,
-<<<<<<< HEAD
           swapAmountBased,
-=======
-          amount,
           id,
->>>>>>> 1750dad5
         )
         return [remoteTransferQuote, liFiQuote]
       } catch (error: any) {
