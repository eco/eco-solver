import { Injectable } from '@nestjs/common'
import {
  encodeFunctionData,
  erc20Abi,
  Hex,
  isAddressEqual,
  keccak256,
  pad,
  parseEventLogs,
  parseUnits,
  TransactionReceipt,
  TransactionRequest,
} from 'viem'
import { LiquidityManagerLogger } from '@/common/logging/loggers'
import { LogOperation, LogContext } from '@/common/logging/decorators'
import { EcoConfigService } from '@/eco-configs/eco-config.service'
import { RebalanceQuote, TokenData } from '@/liquidity-manager/types/types'
import { IRebalanceProvider } from '@/liquidity-manager/interfaces/IRebalanceProvider'
import { CheckCCTPAttestationJobData } from '@/liquidity-manager/jobs/check-cctp-attestation.job'
import { CrowdLiquidityService } from '@/intent/crowd-liquidity.service'
import { CCTPTokenMessengerABI } from '@/contracts/CCTPTokenMessenger'
import { CCTPConfig } from '@/eco-configs/eco-config.types'
import { CCTPMessageTransmitterABI } from '@/contracts/CCTPMessageTransmitter'
import { InjectQueue } from '@nestjs/bullmq'
import {
  LiquidityManagerQueue,
  LiquidityManagerQueueType,
} from '@/liquidity-manager/queues/liquidity-manager.queue'
import { LIQUIDITY_MANAGER_QUEUE_NAME } from '@/liquidity-manager/constants/queue.constants'
import { RebalanceRepository } from '@/liquidity-manager/repositories/rebalance.repository'
import { RebalanceStatus } from '@/liquidity-manager/enums/rebalance-status.enum'
import { LmTxGatedKernelAccountClientService } from '@/liquidity-manager/wallet-wrappers/kernel-gated-client.service'
import { LmTxGatedWalletClientService } from '../../../wallet-wrappers/wallet-gated-client.service'

@Injectable()
export class CCTPProviderService implements IRebalanceProvider<'CCTP'> {
  private logger = new LiquidityManagerLogger('CCTPProviderService')

  private config: CCTPConfig
  private liquidityManagerQueue: LiquidityManagerQueue

  constructor(
    private readonly ecoConfigService: EcoConfigService,
    private readonly kernelAccountClientService: LmTxGatedKernelAccountClientService,
    private readonly walletClientService: LmTxGatedWalletClientService,
    private readonly crowdLiquidityService: CrowdLiquidityService,
    private readonly rebalanceRepository: RebalanceRepository,

    @InjectQueue(LIQUIDITY_MANAGER_QUEUE_NAME)
    private readonly queue: LiquidityManagerQueueType,
  ) {
    this.config = this.ecoConfigService.getCCTP()
    this.liquidityManagerQueue = new LiquidityManagerQueue(queue)
  }

  @LogOperation('provider_validation', LiquidityManagerLogger)
  getStrategy() {
    return 'CCTP' as const
  }

  @LogOperation('provider_quote_generation', LiquidityManagerLogger)
  async getQuote(
    @LogContext tokenIn: TokenData,
    @LogContext tokenOut: TokenData,
    swapAmount: number,
    id?: string,
  ): Promise<RebalanceQuote<'CCTP'>> {
    const tokenInSupported = this.isSupportedToken(tokenIn.config.chainId, tokenIn.config.address)
    const tokenOutSupported = this.isSupportedToken(
      tokenOut.config.chainId,
      tokenOut.config.address,
    )

    // Log domain validation results
    this.logger.logProviderDomainValidation(
      'CCTP',
      tokenIn.config.chainId.toString(),
      tokenInSupported,
    )
    this.logger.logProviderDomainValidation(
      'CCTP',
      tokenOut.config.chainId.toString(),
      tokenOutSupported,
    )

    if (!tokenInSupported || !tokenOutSupported) {
      throw new Error('Unsupported route')
    }

    const amountIn = parseUnits(swapAmount.toString(), tokenIn.balance.decimals)
    const amountOut = parseUnits(swapAmount.toString(), tokenOut.balance.decimals)

    // Log quote generation success
    this.logger.logProviderQuoteGeneration(
      'CCTP',
      {
        sourceChainId: tokenIn.config.chainId,
        destinationChainId: tokenOut.config.chainId,
        amount: swapAmount,
        tokenIn: tokenIn.config.address,
        tokenOut: tokenOut.config.address,
      },
      true,
    )

    return {
      amountIn: amountIn,
      amountOut: amountOut,
      slippage: 0,
      tokenIn: tokenIn,
      tokenOut: tokenOut,
      strategy: this.getStrategy(),
      context: undefined,
      id,
    }
  }

  @LogOperation('provider_execution', LiquidityManagerLogger)
  async execute(@LogContext walletAddress: string, @LogContext quote: RebalanceQuote<'CCTP'>) {
    // Log provider execution start
    this.logger.logProviderExecution('CCTP', walletAddress, quote)

    try {
      const client = await this.kernelAccountClientService.getClient(quote.tokenIn.config.chainId)
      const txHash = await this._execute(walletAddress, quote)
      const txReceipt = await client.waitForTransactionReceipt({ hash: txHash })
      const messageBody = this.getMessageBytes(txReceipt)
      const messageHash = this.getMessageHash(messageBody)

      const checkCCTPAttestationJobData: CheckCCTPAttestationJobData = {
        groupID: quote.groupID!,
        rebalanceJobID: quote.rebalanceJobID!,
        destinationChainId: quote.tokenOut.chainId,
        messageHash,
        messageBody,
        id: quote.id,
      }

      await this.liquidityManagerQueue.startCCTPAttestationCheck(checkCCTPAttestationJobData)
    } catch (error) {
      try {
        if (quote.rebalanceJobID) {
          await this.rebalanceRepository.updateStatus(quote.rebalanceJobID, RebalanceStatus.FAILED)
        }
      } catch {}
      throw error
    }
  }

  /**
   * Execute method that returns transaction metadata for CCTPLiFi integration
   * This does not start the CCTP attestation check job
   * @param walletAddress Wallet address
   * @param quote CCTP quote
   * @returns Transaction metadata including hash, messageHash, and messageBody
   */
  @LogOperation('provider_execution', LiquidityManagerLogger)
  async executeWithMetadata(
    @LogContext walletAddress: string,
    @LogContext quote: RebalanceQuote<'CCTP'>,
  ): Promise<{ txHash: Hex; messageHash: Hex; messageBody: Hex }> {
    // Log provider execution start
    this.logger.logProviderExecution('CCTP', walletAddress, quote)

    const client = await this.kernelAccountClientService.getClient(quote.tokenIn.config.chainId)
    const txHash = await this._execute(walletAddress, quote)
    const txReceipt = await client.waitForTransactionReceipt({ hash: txHash })
    const messageBody = this.getMessageBytes(txReceipt)
    const messageHash = this.getMessageHash(messageBody)

    return {
      txHash,
      messageHash,
      messageBody,
    }
  }

  private _execute(walletAddress: string, quote: RebalanceQuote<'CCTP'>) {
    const crowdLiquidityPoolWallet = this.crowdLiquidityService.getPoolAddress()
    if (isAddressEqual(crowdLiquidityPoolWallet, walletAddress as Hex)) {
      return this.crowdLiquidityService.rebalanceCCTP(quote.tokenIn, quote.tokenOut)
    }
    return this.executeWithKernel(walletAddress, quote)
  }

  private async executeWithKernel(walletAddress: string, quote: RebalanceQuote<'CCTP'>) {
    const transactions = this.getCCTPTransactions(
      quote.tokenIn,
      quote.tokenOut,
      walletAddress as Hex,
      quote.amountOut,
    )

    const kernelWalletAddress = await this.kernelAccountClientService.getAddress()
    // Make sure the Kernel wallet is used
    if (walletAddress !== kernelWalletAddress) {
      throw new Error('Unexpected wallet during CCTP execution')
    }

    const client = await this.kernelAccountClientService.getClient(quote.tokenIn.config.chainId)
    return client.execute(
      transactions.map((tx) => ({ to: tx.to!, data: tx.data ?? '0x', value: tx.value })),
    )
  }

  private getCCTPTransactions(
    tokenIn: TokenData,
    tokenOut: TokenData,
    walletAddress: Hex,
    amount: bigint,
  ): TransactionRequest[] {
    const sourceChain = this.getChainConfig(tokenIn.chainId)
    const destinationChain = this.getChainConfig(tokenOut.chainId)

    // ================== Approve to Message Transmitter ==================

    const approveData = encodeFunctionData({
      abi: erc20Abi,
      functionName: 'approve',
      args: [sourceChain.tokenMessenger, amount],
    })

    const approveTx: TransactionRequest = {
      to: tokenIn.config.address,
      data: approveData,
    }

    // ================== Send tokens with Message Transmitter ==================

    const depositData = encodeFunctionData({
      abi: CCTPTokenMessengerABI,
      functionName: 'depositForBurn',
      args: [amount, destinationChain.domain, pad(walletAddress), tokenIn.config.address],
    })

    const depositTx: TransactionRequest = {
      to: sourceChain.tokenMessenger,
      data: depositData,
    }

    return [approveTx, depositTx]
  }

  private getChainConfig(chainId: number) {
    const config = this.config.chains.find((chain) => chain.chainId === chainId)
    if (!config) throw new Error(`CCTP chain config not found for chain ${chainId}`)
    return config
  }

  async fetchAttestation(
    messageHash: Hex,
    _id?: string, // eslint-disable-line @typescript-eslint/no-unused-vars
  ) {
    const url = new URL(`/v1/attestations/${messageHash}`, this.config.apiUrl)

    // Apply timeout to fetch
    const controller = new AbortController()
    const timeoutId = setTimeout(() => controller.abort(), 10_000)
    let response: Response
    try {
      response = await fetch(url, { signal: controller.signal } as any)
    } catch (error) {
      // Treat timeouts as pending to allow polling
      if ((error as any)?.name === 'AbortError') {
<<<<<<< HEAD
        // Timeout handling - return pending status
        // Logging will be handled by decorator
        return { status: 'pending' as const }
=======
        this.logger.debug(
          EcoLogMessage.withId({
            message: 'CCTP: Attestation request timed out, treating as pending',
            id,
            properties: { messageHash },
          }),
        )
        return { status: 'pending' }
>>>>>>> c65460ba
      }
      throw error
    } finally {
      clearTimeout(timeoutId)
    }

    // If API has not indexed the message yet, it may return 404 or an error string.
    if (!response.ok) {
      if (response.status === 404) {
<<<<<<< HEAD
        // Message not found - return pending status
        // Logging will be handled by decorator
        return { status: 'pending' as const }
=======
        this.logger.debug(
          EcoLogMessage.withId({
            message: `CCTP: Treating "${response.statusText}" as pending`,
            id,
            properties: {
              messageHash,
            },
          }),
        )
        return { status: 'pending' }
>>>>>>> c65460ba
      }
      throw new Error(`CCTP attestation API request failed with status ${response.statusText}`)
    }

<<<<<<< HEAD
    const data:
      | { status: 'pending' }
      | { error: string }
      | { status: 'complete'; attestation: Hex } = await response.json()

    if ('error' in data) {
      if (/not found/i.test(data.error)) {
        // Error indicates message not found - return pending status
        // Logging will be handled by decorator
        return { status: 'pending' as const }
=======
    // Parse successful response
    const data = await response.json()
    if (data.attestation && data.attestation !== 'PENDING' && data.status === 'complete') {
      return {
        status: 'complete',
        attestation: data.attestation as Hex,
>>>>>>> c65460ba
      }
    }

    // attestation not complete or attestation is PENDING
    return { status: 'pending' }
  }

  private getMessageHash(messageBytes: Hex) {
    return keccak256(messageBytes)
  }

  private getMessageBytes(receipt: TransactionReceipt) {
    const [messageSentEvent] = parseEventLogs({
      abi: CCTPMessageTransmitterABI,
      eventName: 'MessageSent',
      logs: receipt.logs,
    })
    return messageSentEvent.args.message
  }

  /**
   * Receive message from CCTP. It does not wait for the transaction receipt.
   * @param chainId Chain ID
   * @param messageBytes Message bytes
   * @param attestation Attestation
   * @param id Job ID
   * @returns Transaction hash
   */
  @LogOperation('provider_execution', LiquidityManagerLogger)
  async receiveMessage(
    @LogContext chainId: number,
    messageBytes: Hex,
    attestation: Hex,
    // eslint-disable-next-line @typescript-eslint/no-unused-vars
    id?: string,
  ): Promise<Hex> {
    const cctpChainConfig = this.getChainConfig(chainId)
    const walletClient = await this.walletClientService.getClient(chainId)

    return await walletClient.writeContract({
      abi: CCTPMessageTransmitterABI,
      address: cctpChainConfig.messageTransmitter,
      functionName: 'receiveMessage',
      args: [messageBytes, attestation],
    })
  }

  @LogOperation('provider_validation', LiquidityManagerLogger)
  async getTxReceipt(@LogContext chainId: number, @LogContext txHash: Hex) {
    const publicClient = await this.walletClientService.getPublicClient(chainId)
    return publicClient.waitForTransactionReceipt({ hash: txHash })
  }

  private isSupportedToken(chainId: number, token: Hex) {
    return this.config.chains.some(
      (chain) => chain.chainId === chainId && isAddressEqual(token, chain.token),
    )
  }
}<|MERGE_RESOLUTION|>--- conflicted
+++ resolved
@@ -262,20 +262,9 @@
     } catch (error) {
       // Treat timeouts as pending to allow polling
       if ((error as any)?.name === 'AbortError') {
-<<<<<<< HEAD
         // Timeout handling - return pending status
         // Logging will be handled by decorator
         return { status: 'pending' as const }
-=======
-        this.logger.debug(
-          EcoLogMessage.withId({
-            message: 'CCTP: Attestation request timed out, treating as pending',
-            id,
-            properties: { messageHash },
-          }),
-        )
-        return { status: 'pending' }
->>>>>>> c65460ba
       }
       throw error
     } finally {
@@ -285,45 +274,19 @@
     // If API has not indexed the message yet, it may return 404 or an error string.
     if (!response.ok) {
       if (response.status === 404) {
-<<<<<<< HEAD
         // Message not found - return pending status
         // Logging will be handled by decorator
         return { status: 'pending' as const }
-=======
-        this.logger.debug(
-          EcoLogMessage.withId({
-            message: `CCTP: Treating "${response.statusText}" as pending`,
-            id,
-            properties: {
-              messageHash,
-            },
-          }),
-        )
-        return { status: 'pending' }
->>>>>>> c65460ba
       }
       throw new Error(`CCTP attestation API request failed with status ${response.statusText}`)
     }
 
-<<<<<<< HEAD
-    const data:
-      | { status: 'pending' }
-      | { error: string }
-      | { status: 'complete'; attestation: Hex } = await response.json()
-
-    if ('error' in data) {
-      if (/not found/i.test(data.error)) {
-        // Error indicates message not found - return pending status
-        // Logging will be handled by decorator
-        return { status: 'pending' as const }
-=======
     // Parse successful response
     const data = await response.json()
     if (data.attestation && data.attestation !== 'PENDING' && data.status === 'complete') {
       return {
         status: 'complete',
         attestation: data.attestation as Hex,
->>>>>>> c65460ba
       }
     }
 
