--- conflicted
+++ resolved
@@ -20,18 +20,12 @@
 import { CrowdLiquidityService } from '@/intent/crowd-liquidity.service'
 
 // Types & Models
-<<<<<<< HEAD
 import {
   TokenData,
   Strategy,
   RebalanceRequest,
-  LiFiStrategyContext,
 } from '@/liquidity-manager/types/types'
 import { TokenConfig } from '@/balance/types/balance.types'
-=======
-import { TokenData, Strategy, RebalanceRequest } from '@/liquidity-manager/types/types'
-import { TokenConfig } from '@/balance/types'
->>>>>>> 11a18833
 import { RebalanceModel } from '@/liquidity-manager/schemas/rebalance.schema'
 import { LiquidityManagerQueue } from '@/liquidity-manager/queues/liquidity-manager.queue'
 import { LiquidityManagerConfig } from '@/eco-configs/eco-config.types'
@@ -83,13 +77,9 @@
   let cctpLiFiProvider: CCTPLiFiProviderService
   let liFiService: DeepMocked<LiFiProviderService>
   let cctpService: DeepMocked<CCTPProviderService>
-<<<<<<< HEAD
-  let balanceService: DeepMocked<RpcBalanceService>
-=======
   let relayService: DeepMocked<RelayProviderService>
   let stargateService: DeepMocked<StargateProviderService>
-  let balanceService: DeepMocked<BalanceService>
->>>>>>> 11a18833
+  let rpcBalanceService: DeepMocked<RpcBalanceService>
   let ecoConfigService: DeepMocked<EcoConfigService>
   let queue: DeepMocked<Queue>
   let flowProducer: DeepMocked<FlowProducer>
@@ -215,13 +205,9 @@
     cctpLiFiProvider = module.get<CCTPLiFiProviderService>(CCTPLiFiProviderService)
     liFiService = module.get(LiFiProviderService)
     cctpService = module.get(CCTPProviderService)
-<<<<<<< HEAD
-    balanceService = module.get(RpcBalanceService)
-=======
     relayService = module.get(RelayProviderService)
     stargateService = module.get(StargateProviderService)
-    balanceService = module.get(BalanceService)
->>>>>>> 11a18833
+    rpcBalanceService = module.get(RpcBalanceService)
     ecoConfigService = module.get(EcoConfigService)
     const crowdLiquidityService = module.get(CrowdLiquidityService)
 
@@ -292,7 +278,7 @@
         },
       ]
 
-      balanceService.getAllTokenDataForAddress.mockResolvedValue(mockTokenData)
+      rpcBalanceService.getAllTokenDataForAddress.mockResolvedValue(mockTokenData)
 
       // Step 2: Analyze tokens - this is what the cron job does
       const analysis = await liquidityManagerService.analyzeTokens(walletAddress)
@@ -544,7 +530,7 @@
         },
       ]
 
-      balanceService.getAllTokenDataForAddress.mockResolvedValue(mockTokenData)
+      rpcBalanceService.getAllTokenDataForAddress.mockResolvedValue(mockTokenData)
 
       // Analyze tokens
       const analysis = await liquidityManagerService.analyzeTokens(walletAddress)
@@ -637,7 +623,7 @@
         },
       ]
 
-      balanceService.getAllTokenDataForAddress.mockResolvedValue(mockTokenData)
+      rpcBalanceService.getAllTokenDataForAddress.mockResolvedValue(mockTokenData)
 
       // Analyze tokens
       const analysis = await liquidityManagerService.analyzeTokens(walletAddress)
@@ -740,7 +726,7 @@
         },
       ]
 
-      balanceService.getAllTokenDataForAddress.mockResolvedValue(mockTokenData)
+      rpcBalanceService.getAllTokenDataForAddress.mockResolvedValue(mockTokenData)
 
       // Mock other providers to return empty quotes
       jest.spyOn(liquidityProviderService, 'getQuote').mockResolvedValue([])
@@ -780,7 +766,7 @@
         },
       ]
 
-      balanceService.getAllTokenDataForAddress.mockResolvedValue(mockTokenData)
+      rpcBalanceService.getAllTokenDataForAddress.mockResolvedValue(mockTokenData)
 
       // Analyze tokens
       const analysis = await liquidityManagerService.analyzeTokens(walletAddress)
@@ -985,7 +971,7 @@
         },
       ]
 
-      balanceService.getAllTokenDataForAddress.mockResolvedValue(mockTokenData)
+      rpcBalanceService.getAllTokenDataForAddress.mockResolvedValue(mockTokenData)
 
       // Mock quotes for both rebalancing scenarios
       liFiService.getQuote.mockResolvedValue({
@@ -1106,7 +1092,7 @@
         },
       ]
 
-      balanceService.getAllTokenDataForAddress.mockResolvedValue(mockTokenData)
+      rpcBalanceService.getAllTokenDataForAddress.mockResolvedValue(mockTokenData)
 
       // Mock LiFi service to throw error (this would be called internally by CCTP-LiFi provider)
       liFiService.getQuote.mockRejectedValue(new Error('LiFi API error'))
@@ -1162,7 +1148,7 @@
         },
       ]
 
-      balanceService.getAllTokenDataForAddress.mockResolvedValue(mockTokenData)
+      rpcBalanceService.getAllTokenDataForAddress.mockResolvedValue(mockTokenData)
 
       const analysis = await liquidityManagerService.analyzeTokens(walletAddress)
 
@@ -1194,7 +1180,7 @@
         },
       ]
 
-      balanceService.getAllTokenDataForAddress.mockResolvedValue(mockTokenData)
+      rpcBalanceService.getAllTokenDataForAddress.mockResolvedValue(mockTokenData)
 
       // Analyze tokens
       const analysis = await liquidityManagerService.analyzeTokens(walletAddress)
@@ -1302,7 +1288,7 @@
         },
       ]
 
-      balanceService.getAllTokenDataForAddress.mockResolvedValue(mockTokenData)
+      rpcBalanceService.getAllTokenDataForAddress.mockResolvedValue(mockTokenData)
 
       // Analyze tokens - should detect surplus on unsupported chain and deficit on supported chain
       const analysis = await liquidityManagerService.analyzeTokens(walletAddress)
@@ -1375,7 +1361,7 @@
         },
       ]
 
-      balanceService.getAllTokenDataForAddress.mockResolvedValue(mockTokenData)
+      rpcBalanceService.getAllTokenDataForAddress.mockResolvedValue(mockTokenData)
 
       // Try to create quote for more than available balance
       liFiService.getQuote.mockResolvedValue([
