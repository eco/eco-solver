--- conflicted
+++ resolved
@@ -35,10 +35,7 @@
 import { EcoAnalyticsService } from '@/analytics'
 import { serialize } from '@/common/utils/serialize'
 import { GatewayProviderService } from '../Gateway/gateway-provider.service'
-<<<<<<< HEAD
-=======
 import { RebalanceRepository } from '@/liquidity-manager/repositories/rebalance.repository'
->>>>>>> 7bcf653e
 
 function mockLiFiRoute(partial: Partial<LiFi.Route> = {}): LiFi.Route {
   return {
