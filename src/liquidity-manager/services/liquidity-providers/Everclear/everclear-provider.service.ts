import { Inject, Injectable, Logger, OnModuleInit } from '@nestjs/common'
import { CACHE_MANAGER } from '@nestjs/cache-manager'
import { Cache } from 'cache-manager'
import {
  LiquidityManagerQueue,
  LiquidityManagerQueueType,
} from '@/liquidity-manager/queues/liquidity-manager.queue'
import { InjectQueue } from '@nestjs/bullmq'
import { IRebalanceProvider } from '@/liquidity-manager/interfaces/IRebalanceProvider'
import { RebalanceQuote, TokenData } from '@/liquidity-manager/types/types'
import { EcoConfigService } from '@/eco-configs/eco-config.service'
import { KernelAccountClientService } from '@/transaction/smart-wallets/kernel/kernel-account-client.service'
import { EverclearConfig } from '@/eco-configs/eco-config.types'
import { parseUnits } from 'viem'
import { Hex } from 'viem'
import { EcoLogMessage } from '@/common/logging/eco-log-message'
import { EverclearApiError } from './everclear.errors'
import { getSlippage } from '@/liquidity-manager/utils/math'
import { createApproveTransaction } from '@/liquidity-manager/utils/transaction'
import { Cacheable } from '@/decorators/cacheable.decorator'
import { erc20Abi } from 'viem'
import { RebalanceRepository } from '@/liquidity-manager/repositories/rebalance.repository'
import { RebalanceStatus } from '@/liquidity-manager/enums/rebalance-status.enum'

@Injectable()
export class EverclearProviderService implements IRebalanceProvider<'Everclear'>, OnModuleInit {
  private logger = new Logger(EverclearProviderService.name)
  private config: EverclearConfig
  private readonly liquidityManagerQueue: LiquidityManagerQueue

  constructor(
    @Inject(CACHE_MANAGER) private cacheManager: Cache,
    private readonly configService: EcoConfigService,
    private readonly kernelAccountClientService: KernelAccountClientService,
    private readonly rebalanceRepository: RebalanceRepository,
    @InjectQueue(LiquidityManagerQueue.queueName)
    private readonly queue: LiquidityManagerQueueType,
  ) {
    this.liquidityManagerQueue = new LiquidityManagerQueue(this.queue)
  }

  async onModuleInit() {
    this.config = this.configService.getEverclear()
  }

  getStrategy() {
    return 'Everclear' as const
  }

  @Cacheable({ ttl: 60 * 60 * 24 * 30 * 1000 }) // 30 days
  private async getTokenSymbol(chainId: number, address: Hex): Promise<string> {
    const client = await this.kernelAccountClientService.getClient(chainId)
    return client.readContract({
      abi: erc20Abi,
      address,
      functionName: 'symbol',
    })
  }

  async getQuote(
    tokenIn: TokenData,
    tokenOut: TokenData,
    swapAmount: number,
    id?: string,
  ): Promise<RebalanceQuote<'Everclear'>[]> {
    this.logger.debug(
      EcoLogMessage.withId({
        message: 'Everclear: getting quote',
        id,
        properties: { tokenIn, tokenOut, swapAmount },
      }),
    )

    // Everclear only supports cross-chain transfers of the same token representation.
    // If origin and destination chains are the same, skip quoting entirely.
    if (tokenIn.chainId === tokenOut.chainId) {
      this.logger.warn(
        EcoLogMessage.withId({
          message: `Everclear: same-chain swaps are not supported ${tokenIn.chainId} -> ${tokenOut.chainId}`,
          id,
          properties: {
            tokenIn: {
              address: tokenIn.config.address,
              chainId: tokenIn.chainId,
            },
            tokenOut: {
              address: tokenOut.config.address,
              chainId: tokenOut.chainId,
            },
          },
        }),
      )
      return []
    }

    const [tokenInSymbol, tokenOutSymbol] = await Promise.all([
      this.getTokenSymbol(tokenIn.config.chainId, tokenIn.config.address),
      this.getTokenSymbol(tokenOut.config.chainId, tokenOut.config.address),
    ])

    if (tokenInSymbol !== tokenOutSymbol) {
      this.logger.warn(
        EcoLogMessage.withId({
          message: `Everclear: cross-token swaps are not supported ${tokenInSymbol} -> ${tokenOutSymbol}`,
          id,
          properties: {
            tokenIn: {
              symbol: tokenInSymbol,
              address: tokenIn.config.address,
              chainId: tokenIn.config.chainId,
            },
            tokenOut: {
              symbol: tokenOutSymbol,
              address: tokenOut.config.address,
              chainId: tokenOut.config.chainId,
            },
          },
        }),
      )
      return []
    }

    const walletAddress = await this.kernelAccountClientService.getAddress()
    const amount = parseUnits(swapAmount.toString(), tokenIn.balance.decimals).toString()

    const requestBody = {
      origin: tokenIn.chainId.toString(),
      destinations: [tokenOut.chainId.toString()],
      inputAsset: tokenIn.config.address,
      amount,
      to: walletAddress,
    }

    const response = await fetch(`${this.config.baseUrl}/routes/quotes`, {
      method: 'POST',
      headers: {
        'Content-Type': 'application/json',
      },
      body: JSON.stringify(requestBody),
    })

    if (!response.ok) {
      const errorBody = await response.text()
      const errorMessage = `Everclear API error: ${response.status} ${response.statusText}`
      this.logger.error(
        EcoLogMessage.withErrorAndId({
          message: errorMessage,
          error: new Error(errorBody),
          id,
          properties: { requestBody },
        }),
      )
      throw new EverclearApiError(errorMessage, response.status, errorBody, {
        requestBody,
      })
    }

    const everclearQuote = await response.json()

    const slippage = getSlippage(everclearQuote.expectedAmount, amount)

    const quote: RebalanceQuote<'Everclear'> = {
      amountIn: BigInt(amount),
      amountOut: BigInt(everclearQuote.expectedAmount),
      slippage,
      tokenIn,
      tokenOut,
      strategy: this.getStrategy(),
      context: undefined, // No context needed for execution from this quote
      id,
    }

    this.logger.debug(
      EcoLogMessage.withId({
        message: 'Everclear: quote generated',
        id,
        properties: { quote },
      }),
    )

    return [quote]
  }

  async execute(walletAddress: string, quote: RebalanceQuote<'Everclear'>): Promise<string> {
    this.logger.debug(
      EcoLogMessage.withId({
        message: 'Everclear: executing quote',
        id: quote.id,
        properties: { walletAddress, quote },
      }),
    )

<<<<<<< HEAD
    try {
      const { tokenIn, tokenOut, amountIn, id } = quote
      const [tokenInSymbol, tokenOutSymbol] = await Promise.all([
        this.getTokenSymbol(tokenIn.config.chainId, tokenIn.config.address),
        this.getTokenSymbol(tokenOut.config.chainId, tokenOut.config.address),
      ])

      if (tokenInSymbol !== tokenOutSymbol) {
        throw new Error(
          `Everclear: cross-token swaps are not supported ${tokenInSymbol} -> ${tokenOutSymbol}`,
        )
      }
=======
    const { tokenIn, tokenOut, amountIn, id } = quote

    // Everclear only supports cross-chain transfers of the same token representation.
    // If origin and destination chains are the same, do not execute.
    if (tokenIn.chainId === tokenOut.chainId) {
      throw new Error(
        `Everclear: same-chain swaps are not supported ${tokenIn.chainId} -> ${tokenOut.chainId}`,
      )
    }
    const [tokenInSymbol, tokenOutSymbol] = await Promise.all([
      this.getTokenSymbol(tokenIn.config.chainId, tokenIn.config.address),
      this.getTokenSymbol(tokenOut.config.chainId, tokenOut.config.address),
    ])
>>>>>>> 061609cd

      const requestBody = {
        origin: tokenIn.chainId.toString(),
        destinations: [tokenOut.chainId.toString()],
        inputAsset: tokenIn.config.address,
        amount: amountIn.toString(),
        to: walletAddress,
        maxFee: '0',
        callData: '0x',
      }

      const response = await fetch(`${this.config.baseUrl}/intents`, {
        method: 'POST',
        headers: {
          'Content-Type': 'application/json',
        },
        body: JSON.stringify(requestBody),
      })

      if (!response.ok) {
        const errorBody = await response.text()
        const errorMessage = `Everclear API error on /intents: ${response.status} ${response.statusText}`
        this.logger.error(
          EcoLogMessage.withErrorAndId({
            message: errorMessage,
            error: new Error(errorBody),
            id,
            properties: { requestBody },
          }),
        )
        throw new EverclearApiError(errorMessage, response.status, errorBody, {
          requestBody,
        })
      }

      const txRequest = await response.json()
      this.logger.debug(
        EcoLogMessage.withId({
          message: 'Everclear: intent created',
          id,
          properties: { txRequest },
        }),
      )
      const client = await this.kernelAccountClientService.getClient(tokenIn.chainId)

      if (!client.account || !client.chain) {
        throw new Error('Kernel client account or chain is not available.')
      }

      const spenderAddress = txRequest.to as Hex
      const approveTx = createApproveTransaction(tokenIn.config.address, spenderAddress, amountIn)
      this.logger.debug(
        EcoLogMessage.withId({
          message: 'Everclear: approving tokens',
          id,
          properties: { approveTx },
        }),
      )

      const intentTx = {
        to: txRequest.to,
        data: txRequest.data,
        value: BigInt(txRequest.value ?? 0),
      }
      this.logger.debug(
        EcoLogMessage.withId({
          message: 'Everclear: intent transaction',
          id,
          properties: { intentTx },
        }),
      )

      let txHash: Hex
      try {
        txHash = await client.execute([approveTx, intentTx])
        const txReceipt = await client.waitForTransactionReceipt({ hash: txHash })
        if (!txReceipt) {
          throw new Error('Transaction receipt was null.')
        }

        this.logger.log(
          EcoLogMessage.withId({
            message: 'Everclear: transaction sent',
            id,
            properties: { txHash, txReceipt },
          }),
        )
      } catch (error) {
        this.logger.error(
          EcoLogMessage.withErrorAndId({
            message: 'Everclear: transaction failed',
            error,
            id,
            properties: { txRequest },
          }),
        )
        throw error
      }

      this.logger.debug(
        EcoLogMessage.withId({
          message: 'Everclear: transaction sent',
          id,
          properties: { txHash },
        }),
      )

      await this.liquidityManagerQueue.startCheckEverclearIntent({
        groupID: quote.groupID!,
        rebalanceJobID: quote.rebalanceJobID!,
        txHash,
        id: quote.id,
      })

      this.logger.log(
        EcoLogMessage.withId({
          message: 'Everclear: intent monitoring job queued',
          id,
          properties: { txHash },
        }),
      )

      return txHash
    } catch (error) {
      try {
        if (quote.rebalanceJobID) {
          await this.rebalanceRepository.updateStatus(quote.rebalanceJobID, RebalanceStatus.FAILED)
        }
      } catch {}
      throw error
    }
  }

  async checkIntentStatus(
    txHash: Hex,
  ): Promise<{ status: 'pending' | 'complete' | 'failed'; intentId?: string }> {
    // 1. Get intent by txHash
    const intentResponse = await fetch(`${this.config.baseUrl}/intents?txHash=${txHash}`)
    if (!intentResponse.ok) {
      this.logger.error(`Failed to fetch intent by txHash ${txHash}`)
      return { status: 'pending' } // Could be a temporary API issue, so keep polling
    }

    const response = await intentResponse.json()

    // Check if response has intents array
    if (!response.intents || response.intents.length === 0) {
      this.logger.debug(`Intent for txHash ${txHash} not found yet.`)
      return { status: 'pending' }
    }

    const intent = response.intents[0]
    const intentId = intent.intent_id

    // Check status field for intent state
    switch (intent.status) {
      case 'SETTLED_AND_COMPLETED':
      case 'SETTLED_AND_MANUALLY_EXECUTED':
        return { status: 'complete', intentId }
      case 'UNSUPPORTED':
      case 'UNSUPPORTED_RETURNED':
        return { status: 'failed', intentId }
      case 'NONE':
      case 'ADDED':
      case 'DEPOSIT_PROCESSED':
      case 'FILLED':
      case 'ADDED_AND_FILLED':
      case 'INVOICED':
      case 'SETTLED':
      case 'DISPATCHED':
      default:
        return { status: 'pending', intentId }
    }
  }
}<|MERGE_RESOLUTION|>--- conflicted
+++ resolved
@@ -190,9 +190,17 @@
       }),
     )
 
-<<<<<<< HEAD
     try {
       const { tokenIn, tokenOut, amountIn, id } = quote
+      
+      // Everclear only supports cross-chain transfers of the same token representation.
+      // If origin and destination chains are the same, do not execute.
+      if (tokenIn.chainId === tokenOut.chainId) {
+        throw new Error(
+          `Everclear: same-chain swaps are not supported ${tokenIn.chainId} -> ${tokenOut.chainId}`,
+        )
+      }
+      
       const [tokenInSymbol, tokenOutSymbol] = await Promise.all([
         this.getTokenSymbol(tokenIn.config.chainId, tokenIn.config.address),
         this.getTokenSymbol(tokenOut.config.chainId, tokenOut.config.address),
@@ -203,21 +211,7 @@
           `Everclear: cross-token swaps are not supported ${tokenInSymbol} -> ${tokenOutSymbol}`,
         )
       }
-=======
-    const { tokenIn, tokenOut, amountIn, id } = quote
-
-    // Everclear only supports cross-chain transfers of the same token representation.
-    // If origin and destination chains are the same, do not execute.
-    if (tokenIn.chainId === tokenOut.chainId) {
-      throw new Error(
-        `Everclear: same-chain swaps are not supported ${tokenIn.chainId} -> ${tokenOut.chainId}`,
-      )
-    }
-    const [tokenInSymbol, tokenOutSymbol] = await Promise.all([
-      this.getTokenSymbol(tokenIn.config.chainId, tokenIn.config.address),
-      this.getTokenSymbol(tokenOut.config.chainId, tokenOut.config.address),
-    ])
->>>>>>> 061609cd
+
 
       const requestBody = {
         origin: tokenIn.chainId.toString(),
