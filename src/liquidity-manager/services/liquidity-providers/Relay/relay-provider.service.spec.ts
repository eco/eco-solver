--- conflicted
+++ resolved
@@ -4,16 +4,7 @@
 import { KernelAccountClientV2Service } from '@/transaction/smart-wallets/kernel/kernel-account-client-v2.service'
 import { WalletClient } from 'viem'
 import { RebalanceQuote, TokenData } from '@/liquidity-manager/types/types'
-<<<<<<< HEAD
-import {
-  Execute as RelayQuote,
-  createClient,
-  getClient,
-  convertViemChainToRelayChain,
-} from '@reservoir0x/relay-sdk'
-=======
 import { createClient, Execute as RelayQuote, getClient } from '@reservoir0x/relay-sdk'
->>>>>>> 378f4acd
 import { ChainsSupported } from '@/common/chains/supported'
 
 // Mock the relay-sdk
