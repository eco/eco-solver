--- conflicted
+++ resolved
@@ -1,10 +1,5 @@
-<<<<<<< HEAD
 import { Injectable, OnModuleInit } from '@nestjs/common'
-import { formatUnits, parseUnits } from 'viem'
-=======
-import { Injectable, Logger, OnModuleInit } from '@nestjs/common'
 import { parseUnits } from 'viem'
->>>>>>> 710b5360
 import {
   createConfig,
   EVM,
@@ -99,12 +94,8 @@
     @LogContext swapAmount: number,
     @LogContext id?: string,
   ): Promise<RebalanceQuote<'LiFi'>> {
-<<<<<<< HEAD
-    const { swapSlippage } = this.ecoConfigService.getLiquidityManager()
-=======
     const { swapSlippage, maxQuoteSlippage } = this.ecoConfigService.getLiquidityManager()
     const liFiConfig = this.ecoConfigService.getLiFi()
->>>>>>> 710b5360
 
     // Validate tokens and chains before making API call
     const isValidRoute = this.validateTokenSupport(tokenIn, tokenOut)
@@ -129,17 +120,10 @@
       toAddress: this.walletAddress,
       toChainId: tokenOut.chainId,
       toTokenAddress: tokenOut.config.address,
-<<<<<<< HEAD
-=======
       options: {
         slippage: tokenIn.chainId === tokenOut.chainId ? swapSlippage : maxQuoteSlippage,
         bridges: liFiConfig.bridges,
       },
->>>>>>> 710b5360
-    }
-
-    if (routesRequest.fromChainId === routesRequest.toChainId && swapSlippage) {
-      routesRequest.options = { ...routesRequest.options, slippage: swapSlippage }
     }
 
     // Add business event logging for quote generation attempt
@@ -179,7 +163,7 @@
       // Add business event logging for provider execution
       this.logger.logProviderExecution('LiFi', walletAddress, quote)
 
-      await this._execute(quote)
+      const result = await this._execute(quote)
       if (quote.rebalanceJobID) {
         await this.rebalanceRepository.updateStatus(quote.rebalanceJobID, RebalanceStatus.COMPLETED)
       }
@@ -194,87 +178,7 @@
     }
   }
 
-<<<<<<< HEAD
-  /**
-   * Attempts to get a quote by routing through a core token when no direct route exists
-   * @param tokenIn The source token
-   * @param tokenOut The destination token
-   * @param swapAmount The amount to swap
-   * @returns A quote for the route through a core token
-   */
-  @LogOperation('provider_fallback', LiquidityManagerLogger)
-  async fallback(
-    @LogContext tokenIn: TokenData,
-    @LogContext tokenOut: TokenData,
-    @LogContext swapAmount: number,
-  ): Promise<RebalanceQuote[]> {
-    // Add business event logging for fallback quote generation
-    this.logger.logFallbackQuoteGeneration(tokenIn, tokenOut, swapAmount, false)
-
-    // Try each core token as an intermediary
-    const { coreTokens } = this.ecoConfigService.getLiquidityManager()
-
-    for (const coreToken of coreTokens) {
-      try {
-        // Create core token data structure
-        const coreTokenConfig: TokenConfig = {
-          address: coreToken.token,
-          chainId: coreToken.chainID,
-          type: 'erc20',
-          minBalance: 0,
-          targetBalance: 0,
-        }
-        const [coreTokenData] = await this.balanceService.getAllTokenDataForAddress(
-          this.walletAddress,
-          [coreTokenConfig],
-        )
-
-        // Validate core token route before attempting
-        if (!this.validateTokenSupport(tokenIn, coreTokenData)) {
-          // Domain validation failure is logged by the validate method decorator
-          continue
-        }
-
-        // Core token routing is automatically logged by decorator
-
-        const coreTokenQuote = await this.getQuote(tokenIn, coreTokenData, swapAmount)
-
-        const toAmountMin = parseFloat(
-          formatUnits(BigInt(coreTokenQuote.context.toAmountMin), coreTokenData.balance.decimals),
-        )
-
-        const rebalanceQuote = await this.getQuote(coreTokenData, tokenOut, toAmountMin)
-
-        // Log successful fallback quote generation
-        this.logger.logFallbackQuoteGeneration(tokenIn, tokenOut, swapAmount, true)
-
-        return [coreTokenQuote, rebalanceQuote]
-      } catch (coreError) {
-        this.ecoAnalytics.trackError(
-          ANALYTICS_EVENTS.LIQUIDITY_MANAGER.LIFI_CORE_TOKEN_ROUTE_ERROR,
-          coreError,
-          {
-            coreToken: coreToken.token,
-            coreChain: coreToken.chainID,
-            fromToken: tokenIn.config.address,
-            fromChain: tokenIn.chainId,
-            toToken: tokenOut.config.address,
-            toChain: tokenOut.chainId,
-            swapAmount,
-            operation: 'core_token_fallback',
-            service: this.constructor.name,
-          },
-        )
-        // Core token fallback failure is automatically logged by decorator
-      }
-    }
-
-    // If we get here, no core token route worked
-    throw EcoError.RebalancingRouteNotFound()
-  }
-=======
   // Note: fallback routing removed; use configured strategies within main quote loop
->>>>>>> 710b5360
 
   /**
    * Validates if both tokens and chains are supported by LiFi
