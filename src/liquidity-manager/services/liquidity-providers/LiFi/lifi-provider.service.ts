import { Injectable, Logger, OnModuleInit } from '@nestjs/common'
import { parseUnits } from 'viem'
import {
  createConfig,
  EVM,
  executeRoute,
  getRoutes,
  Route,
  RoutesRequest,
  SDKConfig,
} from '@lifi/sdk'
import { EcoError } from '@/common/errors/eco-error'
import { EcoLogMessage } from '@/common/logging/eco-log-message'
import { EcoConfigService } from '@/eco-configs/eco-config.service'
import { logLiFiProcess } from '@/liquidity-manager/services/liquidity-providers/LiFi/utils/get-transaction-hashes'
import { KernelAccountClientV2Service } from '@/transaction/smart-wallets/kernel/kernel-account-client-v2.service'
import { RebalanceQuote, TokenData } from '@/liquidity-manager/types/types'
import { IRebalanceProvider } from '@/liquidity-manager/interfaces/IRebalanceProvider'

@Injectable()
export class LiFiProviderService implements OnModuleInit, IRebalanceProvider<'LiFi'> {
  private logger = new Logger(LiFiProviderService.name)
  private walletAddress: string

  constructor(
    private readonly ecoConfigService: EcoConfigService,
    private readonly kernelAccountClientService: KernelAccountClientV2Service,
  ) {}

  async onModuleInit() {
    // Use first intent source's network as the default network
    const [intentSource] = this.ecoConfigService.getIntentSources()

    const client = await this.kernelAccountClientService.getClient(intentSource.chainID)
    this.walletAddress = client.account!.address

    // Configure LiFi providers
    createConfig({
      integrator: 'Eco',
      rpcUrls: this.getLiFiRPCUrls(),
      providers: [
        EVM({
          getWalletClient: () => Promise.resolve(client),
          switchChain: (chainId) => this.kernelAccountClientService.getClient(chainId),
        }),
      ],
    })
  }

  getStrategy() {
    return 'LiFi' as const
  }

  async getQuote(
    tokenIn: TokenData,
    tokenOut: TokenData,
    swapAmount: number,
  ): Promise<RebalanceQuote<'LiFi'>> {
    const routesRequest: RoutesRequest = {
      // Origin chain
      fromAddress: this.walletAddress,
      fromChainId: tokenIn.chainId,
      fromTokenAddress: tokenIn.config.address,
      fromAmount: parseUnits(swapAmount.toString(), tokenIn.balance.decimals).toString(),

      // Destination chain
      toAddress: this.walletAddress,
      toChainId: tokenOut.chainId,
      toTokenAddress: tokenOut.config.address,
    }

    const result = await getRoutes(routesRequest)
    const route = this.selectRoute(result.routes)

    const slippage = 1 - parseFloat(route.toAmountMin) / parseFloat(route.toAmount)

    return {
      amountIn: BigInt(route.fromAmount),
      amountOut: BigInt(route.toAmount),
      slippage: slippage,
      tokenIn: tokenIn,
      tokenOut: tokenOut,
      strategy: this.getStrategy(),
      context: route,
    }
  }

  async execute(walletAddress: string, quote: RebalanceQuote<'LiFi'>) {
    const kernelWalletAddress = await this.kernelAccountClientService.getAddress()

    if (kernelWalletAddress !== walletAddress) {
      const error = new Error('LiFi is not configured with the provided wallet')
      this.logger.error(
        EcoLogMessage.withError({
          error,
          message: error.message,
          properties: { walletAddress, kernelWalletAddress },
        }),
      )
      throw error
    }

<<<<<<< HEAD
=======
    return this._execute(quote)
  }

  /**
   * Attempts to get a quote by routing through a core token when no direct route exists
   * @param tokenIn The source token
   * @param tokenOut The destination token
   * @param swapAmount The amount to swap
   * @returns A quote for the route through a core token
   */
  async fallback(
    tokenIn: TokenData,
    tokenOut: TokenData,
    swapAmount: number,
  ): Promise<RebalanceQuote> {
    // Log that we're using the fallback method with core tokens
    this.logger.debug(
      EcoLogMessage.fromDefault({
        message: 'LiFi: Using fallback method with core tokens',
        properties: {
          fromToken: tokenIn.config.address,
          fromChain: tokenIn.chainId,
          toToken: tokenOut.config.address,
          toChain: tokenOut.chainId,
        },
      }),
    )

    // Try each core token as an intermediary
    const { coreTokens } = this.ecoConfigService.getLiquidityManager()

    for (const coreToken of coreTokens) {
      try {
        // Create core token data structure
        const coreTokenData = {
          chainId: coreToken.chainID,
          config: {
            address: coreToken.token,
            chainId: coreToken.chainID,
          },
        } as TokenData

        // Try routing through core token
        this.logger.debug(
          EcoLogMessage.fromDefault({
            message: 'Trying core token as intermediary',
            properties: {
              coreToken: coreToken.token,
              coreChain: coreToken.chainID,
            },
          }),
        )

        return await this.getQuote(tokenIn, coreTokenData, swapAmount)
      } catch (coreError) {
        this.logger.debug(
          EcoLogMessage.fromDefault({
            message: 'Failed to route through core token',
            properties: {
              coreToken: coreToken.token,
              coreChain: coreToken.chainID,
              error: coreError instanceof Error ? coreError.message : String(coreError),
            },
          }),
        )
      }
    }

    // If we get here, no core token route worked
    throw EcoError.RebalancingRouteNotFound()
  }

  async _execute(quote: RebalanceQuote<'LiFi'>) {
>>>>>>> e1d9b5bd
    this.logger.debug(
      EcoLogMessage.fromDefault({
        message: 'LiFiProviderService: executing quote',
        properties: {
          tokenIn: quote.tokenIn.config.address,
          chainIn: quote.tokenIn.config.chainId,
          tokenOut: quote.tokenIn.config.address,
          chainOut: quote.tokenIn.config.chainId,
          amountIn: quote.amountIn,
          amountOut: quote.amountOut,
          slippage: quote.slippage,
          gasCostUSD: quote.context.gasCostUSD,
          steps: quote.context.steps.map((step) => ({
            type: step.type,
            tool: step.tool,
          })),
        },
      }),
    )

    // Execute the quote
    return executeRoute(quote.context, {
      disableMessageSigning: true,
      updateRouteHook: (route) => logLiFiProcess(this.logger, route),
      acceptExchangeRateUpdateHook: () => Promise.resolve(true),
    })
  }

  private selectRoute(routes: Route[]): Route {
    const [route] = routes
    if (!route) throw EcoError.RebalancingRouteNotFound()
    return route
  }

  private getLiFiRPCUrls() {
    const rpcUrl = this.ecoConfigService.getChainRPCs()
    const lifiRPCUrls: SDKConfig['rpcUrls'] = {}

    for (const chainId in rpcUrl) {
      lifiRPCUrls[parseInt(chainId)] = [rpcUrl[chainId]]
    }

    return lifiRPCUrls
  }
}<|MERGE_RESOLUTION|>--- conflicted
+++ resolved
@@ -100,8 +100,6 @@
       throw error
     }
 
-<<<<<<< HEAD
-=======
     return this._execute(quote)
   }
 
@@ -175,7 +173,6 @@
   }
 
   async _execute(quote: RebalanceQuote<'LiFi'>) {
->>>>>>> e1d9b5bd
     this.logger.debug(
       EcoLogMessage.fromDefault({
         message: 'LiFiProviderService: executing quote',
