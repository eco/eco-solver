--- conflicted
+++ resolved
@@ -9,17 +9,13 @@
   RoutesRequest,
   SDKConfig,
 } from '@lifi/sdk'
+import { EcoError } from '@/common/errors/eco-error'
 import { EcoLogMessage } from '@/common/logging/eco-log-message'
 import { EcoConfigService } from '@/eco-configs/eco-config.service'
 import { logLiFiProcess } from '@/liquidity-manager/services/liquidity-providers/LiFi/utils/get-transaction-hashes'
 import { KernelAccountClientV2Service } from '@/transaction/smart-wallets/kernel/kernel-account-client-v2.service'
-<<<<<<< HEAD
 import { RebalanceQuote, TokenData } from '@/liquidity-manager/types/types'
 import { IRebalanceProvider } from '@/liquidity-manager/interfaces/IRebalanceProvider'
-=======
-import { RebalanceQuote, Strategy, TokenData } from '@/liquidity-manager/types/types'
-import { EcoError } from '@/common/errors/eco-error'
->>>>>>> 71330dd7
 
 @Injectable()
 export class LiFiProviderService implements OnModuleInit, IRebalanceProvider<'LiFi'> {
@@ -89,7 +85,6 @@
     }
   }
 
-<<<<<<< HEAD
   async execute(walletAddress: string, quote: RebalanceQuote<'LiFi'>) {
     const kernelWalletAddress = await this.kernelAccountClientService.getAddress()
 
@@ -105,7 +100,9 @@
       throw error
     }
 
-=======
+    return this._execute(quote)
+  }
+
   /**
    * Attempts to get a quote by routing through a core token when no direct route exists
    * @param tokenIn The source token
@@ -175,8 +172,7 @@
     throw EcoError.RebalancingRouteNotFound()
   }
 
-  async execute(quote: RebalanceQuote<'LiFi'>) {
->>>>>>> 71330dd7
+  async _execute(quote: RebalanceQuote<'LiFi'>) {
     this.logger.debug(
       EcoLogMessage.fromDefault({
         message: 'LiFiProviderService: executing quote',
