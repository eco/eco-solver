--- conflicted
+++ resolved
@@ -5,16 +5,10 @@
   EVM,
   executeRoute,
   getRoutes,
-<<<<<<< HEAD
   Route,
   RoutesRequest,
   SDKConfig,
-} from '@lifi/sdk'
-=======
-  RoutesRequest,
-  SDKConfig,
 } from '@eco-foundation/lifi-sdk'
->>>>>>> 7155eb88
 import { EcoLogMessage } from '@/common/logging/eco-log-message'
 import { EcoConfigService } from '@/eco-configs/eco-config.service'
 import { logLiFiProcess } from '@/liquidity-manager/services/liquidity-providers/LiFi/utils/get-transaction-hashes'
