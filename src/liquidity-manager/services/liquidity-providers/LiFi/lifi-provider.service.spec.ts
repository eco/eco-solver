--- conflicted
+++ resolved
@@ -40,14 +40,8 @@
     ecoConfigService = chainMod.get(EcoConfigService)
     lifiProviderService = chainMod.get(LiFiProviderService)
     kernelAccountClientService = chainMod.get(KernelAccountClientV2Service)
-<<<<<<< HEAD
-
-    queue = chainMod.get(getQueueToken(LiquidityManagerQueue.queueName))
-    flowProducer = chainMod.get(getFlowProducerToken(LiquidityManagerQueue.flowName))
 
     kernelAccountClientService['getAddress'] = jest.fn().mockResolvedValue(zeroAddress)
-=======
->>>>>>> 71330dd7
   })
 
   afterEach(() => {
