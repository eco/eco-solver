--- conflicted
+++ resolved
@@ -78,7 +78,7 @@
     it('should filter out quotes exceeding maximum slippage', async () => {
       const mockTokenIn = { chainId: 1, config: { address: '0xTokenIn' } }
       const mockTokenOut = { chainId: 2, config: { address: '0xTokenOut' } }
-      const mockSwapAmount = 100
+      const mockSwapAmount = 100n
       const mockQuotes = [
         {
           amountIn: 100n,
@@ -115,7 +115,7 @@
     it('should throw error if all quotes exceed maximum slippage', async () => {
       const mockTokenIn = { chainId: 1, config: { address: '0xTokenIn' } }
       const mockTokenOut = { chainId: 2, config: { address: '0xTokenOut' } }
-      const mockSwapAmount = 100
+      const mockSwapAmount = 100n
       const mockQuotes = [
         {
           amountIn: 100n,
@@ -143,10 +143,9 @@
 
   describe('fallback', () => {
     it('should call liFiProvider.fallback', async () => {
-<<<<<<< HEAD
-      const mockTokenIn = { chainId: 1, config: { address: '0xTokenIn' } }
-      const mockTokenOut = { chainId: 2, config: { address: '0xTokenOut' } }
-      const mockSwapAmount = 100
+      const mockTokenIn = { chainId: 1, config: { address: '0xTokenIn' } }
+      const mockTokenOut = { chainId: 2, config: { address: '0xTokenOut' } }
+      const mockSwapAmount = 100n
       const mockQuote = {
         amountIn: 100n,
         amountOut: 200n,
@@ -154,12 +153,6 @@
         tokenIn: mockTokenIn,
         tokenOut: mockTokenOut,
       }
-=======
-      const mockTokenIn = { chainId: 1 }
-      const mockTokenOut = { chainId: 2 }
-      const mockSwapAmount = 100n
-      const mockQuote = { amountIn: 100n, amountOut: 200n }
->>>>>>> 3c9930ab
 
       jest.spyOn(liFiProviderService, 'fallback').mockResolvedValue(mockQuote as any)
 
@@ -180,7 +173,7 @@
     it('should throw error if fallback quote exceeds maximum slippage', async () => {
       const mockTokenIn = { chainId: 1, config: { address: '0xTokenIn' } }
       const mockTokenOut = { chainId: 2, config: { address: '0xTokenOut' } }
-      const mockSwapAmount = 100
+      const mockSwapAmount = 100n
       const mockQuote = {
         amountIn: 100n,
         amountOut: 200n,
