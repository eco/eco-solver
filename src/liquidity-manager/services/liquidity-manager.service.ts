--- conflicted
+++ resolved
@@ -31,14 +31,11 @@
   TokenData,
   TokenDataAnalyzed,
 } from '@/liquidity-manager/types/types'
-<<<<<<< HEAD
 import { CrowdLiquidityService } from '@/intent/crowd-liquidity.service'
 import { KernelAccountClientService } from '@/transaction/smart-wallets/kernel/kernel-account-client.service'
 import { TokenConfig } from '@/balance/types'
 import { removeJobSchedulers } from '@/bullmq/utils/queue'
-=======
 import { EcoLogMessage } from '@/common/logging/eco-log-message'
->>>>>>> 71330dd7
 
 @Injectable()
 export class LiquidityManagerService implements OnApplicationBootstrap {
@@ -206,10 +203,14 @@
     deficitToken: TokenDataAnalyzed,
     surplusTokens: TokenDataAnalyzed[],
   ) {
+    if (!Array.isArray(surplusTokens) || surplusTokens.length === 0) {
+      return []
+    }
+    
     const sortedSurplusTokens = getSortGroupByDiff(surplusTokens)
     const surplusTokensTotal = getGroupTotal(sortedSurplusTokens)
 
-    if (deficitToken.analysis.diff > surplusTokensTotal) {
+    if (!deficitToken?.analysis?.diff || deficitToken.analysis.diff > surplusTokensTotal) {
       // Not enough surplus tokens to rebalance
       return []
     }
@@ -224,29 +225,19 @@
         // Calculate the amount to swap
         const swapAmount = Math.min(deficitToken.analysis.diff, surplusToken.analysis.diff)
 
-        // Try with direct route
         const quote = await this.liquidityProviderManager.getQuote(
+          walletAddress,
           surplusToken,
           deficitToken,
           swapAmount,
         )
-
         quotes.push(quote)
         currentBalance += quote.amountOut
 
-<<<<<<< HEAD
-      const quote = await this.liquidityProviderManager.getQuote(
-        walletAddress,
-        surplusToken,
-        deficitToken,
-        swapAmount,
-      )
-=======
         if (currentBalance >= deficitToken.analysis.targetSlippage.min) break
       } catch (error) {
         // Track failed surplus tokens
         failedSurplusTokens.push(surplusToken)
->>>>>>> 71330dd7
 
         this.logger.debug(
           EcoLogMessage.fromDefault({
