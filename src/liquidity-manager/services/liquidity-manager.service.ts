--- conflicted
+++ resolved
@@ -123,19 +123,11 @@
       if (anyProvider?.ensureBootstrapOnce) {
         await anyProvider.ensureBootstrapOnce('bootstrap')
       }
-<<<<<<< HEAD
-    } catch (e) {
-      this.logger.warn(
-        EcoLogMessage.fromDefault({
-          message: 'Gateway bootstrap deposit skipped or failed',
-          properties: { error: (e as any)?.message ?? e },
-=======
     } catch (error) {
       this.logger.warn(
         EcoLogMessage.withError({
           message: 'Gateway bootstrap deposit skipped or failed',
           error,
->>>>>>> 7bcf653e
         }),
       )
     }
