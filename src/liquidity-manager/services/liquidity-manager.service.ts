--- conflicted
+++ resolved
@@ -5,7 +5,6 @@
 import { Injectable, Logger, OnApplicationBootstrap } from '@nestjs/common'
 import { groupBy } from 'lodash'
 import { v4 as uuid } from 'uuid'
-import { BalanceService } from '@/balance/balance.service'
 import { TokenState } from '@/liquidity-manager/types/token-state.enum'
 import {
   analyzeToken,
@@ -36,12 +35,9 @@
 import { TokenConfig } from '@/balance/types'
 import { removeJobSchedulers } from '@/bullmq/utils/queue'
 import { EcoLogMessage } from '@/common/logging/eco-log-message'
-<<<<<<< HEAD
 import { EcoAnalyticsService } from '@/analytics/eco-analytics.service'
 import { ANALYTICS_EVENTS } from '@/analytics/events.constants'
-import { BalanceService } from '@/balance/services/balance.service'
-=======
->>>>>>> d42a53a4
+import { BalanceService } from '@/balance/balance.service'
 
 @Injectable()
 export class LiquidityManagerService implements OnApplicationBootstrap {
