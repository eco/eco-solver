--- conflicted
+++ resolved
@@ -48,7 +48,7 @@
     this.logger.log(
       EcoLogMessage.withId({
         message: 'Getting quote',
-        properties: { walletAddress, tokenIn, tokenOut, swapAmount },
+        properties: { walletAddress, tokenIn, tokenOut, swapAmountBased },
         id: quoteId,
       }),
     )
@@ -58,19 +58,14 @@
       try {
         // go through each strategy and get make sure swapAmountBased is done correct
         const service = this.getStrategyService(strategy)
-<<<<<<< HEAD
-        const id = uuidv4()
-        const quotes = await service.getQuote(tokenIn, tokenOut, swapAmountBased, id)
-=======
         this.logger.log(
           EcoLogMessage.withId({
             message: 'Getting quote for strategy',
-            properties: { strategy, tokenIn, tokenOut, swapAmount },
+            properties: { strategy, tokenIn, tokenOut, swapAmountBased },
             id: quoteId,
           }),
         )
-        const quotes = await service.getQuote(tokenIn, tokenOut, swapAmount, quoteId)
->>>>>>> 09b95d34
+        const quotes = await service.getQuote(tokenIn, tokenOut, swapAmountBased, quoteId)
         const quotesArray = Array.isArray(quotes) ? quotes : [quotes]
 
         const totalSlippage = getTotalSlippage(_.map(quotesArray, 'slippage'))
@@ -102,18 +97,8 @@
           EcoLogMessage.withErrorAndId({
             message: 'Unable to get quote from strategy',
             error,
-<<<<<<< HEAD
-            properties: {
-              walletAddress,
-              strategy,
-              tokenIn,
-              tokenOut,
-              swapAmountBased: swapAmountBased,
-            },
-=======
-            properties: { walletAddress, strategy, tokenIn, tokenOut, swapAmount },
+            properties: { walletAddress, strategy, tokenIn, tokenOut, swapAmountBased },
             id: quoteId,
->>>>>>> 09b95d34
           }),
         )
       }
