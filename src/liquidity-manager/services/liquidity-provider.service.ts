--- conflicted
+++ resolved
@@ -216,85 +216,6 @@
     return service.execute(walletAddress, quote)
   }
 
-<<<<<<< HEAD
-  /**
-   * Attempts a route using fallback mechanisms (like core tokens)
-   * @param tokenIn The source token
-   * @param tokenOut The destination token
-   * @param swapAmount The amount to swap
-   * @param quoteId Optional quote ID for tracking (fallback to generated UUID)
-   * @param walletAddress Optional wallet address for analytics
-   * @returns A quote using the fallback mechanism
-   */
-  @LogOperation('fallback_quote_generation', LiquidityManagerLogger)
-  async fallback(
-    @LogContext tokenIn: TokenData,
-    @LogContext tokenOut: TokenData,
-    @LogContext swapAmount: number,
-    @LogContext quoteId?: string,
-    @LogContext walletAddress?: string,
-  ): Promise<RebalanceQuote[]> {
-    const fallbackQuoteId = quoteId || uuidv4()
-    const quotes = await this.liFiProviderService.fallback(tokenIn, tokenOut, swapAmount)
-    const maxQuoteSlippage = this.ecoConfigService.getLiquidityManager().maxQuoteSlippage
-
-    const slippage = getTotalSlippage(_.map(quotes, 'slippage'))
-
-    if (slippage > maxQuoteSlippage) {
-      // Persist fallback rejection for analytics (non-blocking)
-      this.rejectionRepository.create({
-        rebalanceId: fallbackQuoteId,
-        strategy: 'LiFi', // Fallback uses LiFi service
-        reason: RejectionReason.HIGH_SLIPPAGE,
-        tokenIn: RebalanceTokenModel.fromTokenData(tokenIn),
-        tokenOut: RebalanceTokenModel.fromTokenData(tokenOut),
-        swapAmount,
-        details: {
-          slippage,
-          maxQuoteSlippage,
-          fallback: true,
-          quotes: quotes.map((quote) => ({
-            slippage: quote.slippage,
-            amountIn: quote.amountIn.toString(),
-            amountOut: quote.amountOut.toString(),
-          })),
-        },
-        walletAddress,
-      })
-
-      this.logger.logQuoteRejection(
-        {
-          rebalanceId: fallbackQuoteId,
-          walletAddress: walletAddress || 'unknown',
-          strategy: 'LiFi',
-          sourceChainId: tokenIn.config.chainId,
-          destinationChainId: tokenOut.config.chainId,
-          tokenInAddress: tokenIn.config.address,
-          tokenOutAddress: tokenOut.config.address,
-        },
-        RejectionReason.HIGH_SLIPPAGE,
-        {
-          slippage,
-          maxQuoteSlippage,
-          fallback: true,
-          quotes: quotes.map((quote) => ({
-            tokenIn: this.formatToken(tokenIn),
-            tokenOut: this.formatToken(tokenOut),
-            amountIn: quote.amountIn.toString(),
-            amountOut: quote.amountOut.toString(),
-          })),
-        },
-      )
-      throw new Error(
-        `Fallback quote slippage ${slippage} exceeds maximum allowed ${maxQuoteSlippage}`,
-      )
-    }
-
-    return quotes
-  }
-
-=======
->>>>>>> 710b5360
   private getStrategyService(strategy: Strategy): IRebalanceProvider<Strategy> {
     switch (strategy) {
       case 'LiFi':
