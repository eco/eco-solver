--- conflicted
+++ resolved
@@ -84,12 +84,9 @@
   | 'Stargate'
   | 'Squid'
   | 'CCTPV2'
-<<<<<<< HEAD
+  | 'Everclear'
   | 'PublicNegativeIntent'
 
-=======
-  | 'Everclear'
->>>>>>> 61c3dd29
 type StrategyContext<S extends Strategy = Strategy> = S extends 'LiFi'
   ? LiFiStrategyContext
   : S extends 'CCTP'
@@ -106,14 +103,11 @@
               ? SquidStrategyContext
               : S extends 'CCTPV2'
                 ? CCTPV2StrategyContext
-<<<<<<< HEAD
-                : S extends 'PublicNegativeIntent'
-                  ? PublicNegativeIntentContext
-=======
                 : S extends 'Everclear'
                   ? EverclearStrategyContext
->>>>>>> 61c3dd29
-                  : never
+                  : S extends 'PublicNegativeIntent'
+                    ? PublicNegativeIntentContext
+                    : never
 
 // Quote
 
