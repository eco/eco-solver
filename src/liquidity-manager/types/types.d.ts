--- conflicted
+++ resolved
@@ -1,11 +1,8 @@
 import { TokenBalance, TokenConfig } from '@/balance/types'
 import * as LiFi from '@lifi/sdk'
-<<<<<<< HEAD
+import { Hex } from 'viem'
 import { Execute as RelayQuote } from '@reservoir0x/relay-sdk'
 import { StargateQuote } from '@/liquidity-manager/services/liquidity-providers/Stargate/types/stargate-quote.interface'
-=======
-import { Hex } from 'viem'
->>>>>>> 8f1f7057
 
 type TokenState = 'DEFICIT' | 'SURPLUS' | 'IN_RANGE'
 
@@ -41,9 +38,6 @@
 type RelayStrategyContext = RelayQuote
 type StargateStrategyContext = StargateQuote
 
-<<<<<<< HEAD
-type Strategy = 'LiFi' | 'CCTP' | 'WarpRoute' | 'Relay' | 'Stargate'
-=======
 // CCTPLiFi strategy context for tracking multi-step operations
 interface CCTPLiFiStrategyContext {
   sourceSwapQuote?: LiFiStrategyContext // LiFi route for token → USDC
@@ -65,25 +59,20 @@
   id: string
 }
 
-type Strategy = 'LiFi' | 'CCTP' | 'WarpRoute' | 'CCTPLiFi'
->>>>>>> 8f1f7057
+type Strategy = 'LiFi' | 'CCTP' | 'WarpRoute' | 'CCTPLiFi' | 'Relay' | 'Stargate'
 type StrategyContext<S extends Strategy = Strategy> = S extends 'LiFi'
   ? LiFiStrategyContext
   : S extends 'CCTP'
     ? CCTPStrategyContext
     : S extends 'WarpRoute'
       ? WarpRouteStrategyContext
-<<<<<<< HEAD
       : S extends 'Relay'
         ? RelayStrategyContext
         : S extends 'Stargate'
           ? StargateStrategyContext
-          : never
-=======
-      : S extends 'CCTPLiFi'
-        ? CCTPLiFiStrategyContext
-        : never
->>>>>>> 8f1f7057
+          : S extends 'CCTPLiFi'
+            ? CCTPLiFiStrategyContext
+            : never
 
 // Quote
 
