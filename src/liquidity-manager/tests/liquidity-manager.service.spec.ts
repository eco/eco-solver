--- conflicted
+++ resolved
@@ -84,25 +84,14 @@
       .useValue(createMock<FlowProducer>())
       .compile()
 
-<<<<<<< HEAD
     balanceService = module.get(BalanceService)
     ecoConfigService = module.get(EcoConfigService)
     crowdLiquidityService = module.get(CrowdLiquidityService)
     liquidityManagerService = module.get(LiquidityManagerService)
-    kernelAccountClientService = module.get(KernelAccountClientService)
+    kernelAccountClientService = module.get(LmTxGatedKernelAccountClientService)
     liquidityProviderService = module.get(LiquidityProviderService)
     queue = module.get(getQueueToken(LIQUIDITY_MANAGER_QUEUE_NAME))
     checkQueue = module.get(getQueueToken(CHECK_BALANCES_QUEUE_NAME))
-=======
-    balanceService = chainMod.get(BalanceService)
-    ecoConfigService = chainMod.get(EcoConfigService)
-    crowdLiquidityService = chainMod.get(CrowdLiquidityService)
-    liquidityManagerService = chainMod.get(LiquidityManagerService)
-    kernelAccountClientService = chainMod.get(LmTxGatedKernelAccountClientService)
-    liquidityProviderService = chainMod.get(LiquidityProviderService)
-    queue = chainMod.get(getQueueToken(LiquidityManagerQueue.queueName))
-    checkQueue = chainMod.get(getQueueToken(CheckBalancesQueue.queueName))
->>>>>>> 706438b5
 
     Object.defineProperty(queue, 'name', {
       value: LIQUIDITY_MANAGER_QUEUE_NAME,
