import { FlowProducer, Queue } from 'bullmq'
import { Model } from 'mongoose'
import { getModelToken } from '@nestjs/mongoose'
import { Test, TestingModule } from '@nestjs/testing'
import { BullModule, getFlowProducerToken, getQueueToken } from '@nestjs/bullmq'
import { zeroAddress } from 'viem'
import { createMock, DeepMocked } from '@golevelup/ts-jest'
import { EcoConfigService } from '@/eco-configs/eco-config.service'
import { BalanceService } from '@/balance/balance.service'
import { LiquidityManagerQueue } from '@/liquidity-manager/queues/liquidity-manager.queue'
import { LiquidityManagerService } from '@/liquidity-manager/services/liquidity-manager.service'
import { LiquidityProviderService } from '@/liquidity-manager/services/liquidity-provider.service'
import { CheckBalancesCronJobManager } from '@/liquidity-manager/jobs/check-balances-cron.job'
import { RebalanceModel } from '@/liquidity-manager/schemas/rebalance.schema'
import { KernelAccountClientService } from '@/transaction/smart-wallets/kernel/kernel-account-client.service'
import { CrowdLiquidityService } from '@/intent/crowd-liquidity.service'
<<<<<<< HEAD
=======
import { LiquidityManagerConfig } from '@/eco-configs/eco-config.types'
>>>>>>> e1d9b5bd

describe('LiquidityManagerService', () => {
  let liquidityManagerService: LiquidityManagerService
  let liquidityProviderService: LiquidityProviderService
  let crowdLiquidityService: CrowdLiquidityService
  let kernelAccountClientService: KernelAccountClientService
  let balanceService: DeepMocked<BalanceService>
  let ecoConfigService: DeepMocked<EcoConfigService>
  let queue: DeepMocked<Queue>

  beforeEach(async () => {
    const chainMod: TestingModule = await Test.createTestingModule({
      providers: [
        LiquidityManagerService,
        { provide: BalanceService, useValue: createMock<BalanceService>() },
        { provide: EcoConfigService, useValue: createMock<EcoConfigService>() },
        { provide: LiquidityProviderService, useValue: createMock<LiquidityProviderService>() },
        { provide: KernelAccountClientService, useValue: createMock<KernelAccountClientService>() },
        { provide: CrowdLiquidityService, useValue: createMock<CrowdLiquidityService>() },
        {
          provide: getModelToken(RebalanceModel.name),
          useValue: createMock<Model<RebalanceModel>>(),
        },
      ],
      imports: [
        BullModule.registerQueue({ name: LiquidityManagerQueue.queueName }),
        BullModule.registerFlowProducerAsync({ name: LiquidityManagerQueue.flowName }),
      ],
    })
      .overrideProvider(getQueueToken(LiquidityManagerQueue.queueName))
      .useValue(createMock<Queue>())
      .overrideProvider(getFlowProducerToken(LiquidityManagerQueue.flowName))
      .useValue(createMock<FlowProducer>())
      .compile()

    balanceService = chainMod.get(BalanceService)
    ecoConfigService = chainMod.get(EcoConfigService)
    crowdLiquidityService = chainMod.get(CrowdLiquidityService)
    liquidityManagerService = chainMod.get(LiquidityManagerService)
    kernelAccountClientService = chainMod.get(KernelAccountClientService)
    liquidityProviderService = chainMod.get(LiquidityProviderService)
    queue = chainMod.get(getQueueToken(LiquidityManagerQueue.queueName))

    crowdLiquidityService['getPoolAddress'] = jest.fn().mockReturnValue(zeroAddress)
    kernelAccountClientService['getClient'] = jest
      .fn()
      .mockReturnValue({ kernelAccount: { address: zeroAddress } })
  })

  const mockConfig = {
    targetSlippage: 0.02,
    intervalDuration: 1000,
    thresholds: { surplus: 0.1, deficit: 0.2 },
    coreTokens: [
      { token: '0xCoreToken1', chainID: 5 },
      { token: '0xCoreToken2', chainID: 10 },
    ],
  } as LiquidityManagerConfig

  afterEach(() => {
    jest.restoreAllMocks()
  })

  describe('onApplicationBootstrap', () => {
    it('should start cron job', async () => {
      const intervalDuration = 1000
      jest
        .spyOn(ecoConfigService, 'getLiquidityManager')
        .mockReturnValue({ intervalDuration } as any)

      await liquidityManagerService.onApplicationBootstrap()

      const upsertJobScheduler = jest.spyOn(queue, 'upsertJobScheduler')
      expect(upsertJobScheduler).toHaveBeenCalledWith(
        CheckBalancesCronJobManager.jobSchedulerName,
        { every: intervalDuration },
        expect.anything(),
      )
    })

    it('should set liquidity manager config', async () => {
      const mockConfig = { intervalDuration: 1000 }
      jest.spyOn(ecoConfigService, 'getLiquidityManager').mockReturnValue(mockConfig as any)
      await liquidityManagerService.onApplicationBootstrap()
      expect(liquidityManagerService['config']).toEqual(mockConfig)
    })
  })

  describe('analyzeTokens', () => {
    it('should analyze tokens and return the analysis', async () => {
      const mockTokens = [
        { config: { targetBalance: 10 }, balance: { balance: 100n } },
        { config: { targetBalance: 100 }, balance: { balance: 100n } },
        { config: { targetBalance: 200 }, balance: { balance: 100n } },
      ]

      liquidityManagerService['config'] = mockConfig

      jest.spyOn(balanceService, 'getAllTokenDataForAddress').mockResolvedValue(mockTokens as any)

      const result = await liquidityManagerService.analyzeTokens(zeroAddress)

      expect(result.items).toHaveLength(3)
      expect(result.surplus.items).toHaveLength(1)
      expect(result.deficit.items).toHaveLength(1)
    })
  })

  describe('getOptimizedRebalancing', () => {
    it('should return swap quotes if possible', async () => {
      const mockDeficitToken = {
        config: { chainId: 1 },
        analysis: { diff: 100, balance: { current: 50 }, targetSlippage: { min: 150 } },
      }
      const mockSurplusTokens = [{ config: { chainId: 1 }, analysis: { diff: 200 } }]

      jest
        .spyOn(liquidityProviderService, 'getQuote')
        .mockResolvedValue([{ amountOut: 100 }] as any)

      const result = await liquidityManagerService.getOptimizedRebalancing(
        zeroAddress,
<<<<<<< HEAD
=======
        mockDeficitToken as any,
        mockSurplusTokens as any,
      )

      expect(result).toHaveLength(1)
    })
  })

  describe('getRebalancingQuotes', () => {
    it('should try fallback routes when direct routes fail', async () => {
      // Mock tokens
      const mockDeficitToken = {
        config: { chainId: 2, address: '0xDeficit' },
        analysis: {
          diff: 100,
          balance: { current: 50n },
          targetSlippage: { min: 150n },
        },
      }
      const mockSurplusTokens = [
        {
          config: { chainId: 1, address: '0xSurplus1' },
          analysis: { diff: 50 },
        },
        {
          config: { chainId: 3, address: '0xSurplus2' },
          analysis: { diff: 150 },
        },
      ]

      // Make sure the config is set with the mock core tokens
      liquidityManagerService['config'] = mockConfig

      // Setup getQuote to fail for the first surplus token but succeed for the second
      jest
        .spyOn(liquidityProviderService, 'getQuote')
        .mockImplementation((walletAddress: string, tokenIn: any, tokenOut: any) => {
          if (tokenIn.config.address === '0xSurplus1') {
            return Promise.reject(new Error('Route not found'))
          } else {
            return Promise.resolve({
              amountIn: 100n,
              amountOut: 80n,
              tokenIn,
              tokenOut,
            } as any)
          }
        })

      // Setup fallback to succeed
      jest.spyOn(liquidityProviderService, 'fallback').mockResolvedValue({
        amountIn: 50n,
        amountOut: 40n,
      } as any)

      // Call the method with wallet address parameter
      const result = await (liquidityManagerService as any).getRebalancingQuotes(
        '0xWalletAddress',
        mockDeficitToken as any,
        mockSurplusTokens as any,
      )

      // Verify correct calls were made
      expect(liquidityProviderService.getQuote).toHaveBeenCalledTimes(2)
      expect(liquidityProviderService.fallback).toHaveBeenCalledTimes(1)
      expect(liquidityProviderService.fallback).toHaveBeenCalledWith(
        mockSurplusTokens[0],
        mockDeficitToken,
        50, // min of deficit diff and surplus diff
      )

      // Verify the result includes both quotes
      expect(result).toHaveLength(2)
      expect(result[0].amountOut).toEqual(80n) // from getQuote for second token
      expect(result[1].amountOut).toEqual(40n) // from fallback for first token
    })

    it('should stop trying when target balance is reached', async () => {
      // Mock tokens
      const mockDeficitToken = {
        config: { chainId: 2, address: '0xDeficit' },
        analysis: {
          diff: 100,
          balance: { current: 50n },
          targetSlippage: { min: 150n },
        },
      }
      const mockSurplusTokens = [
        { config: { chainId: 1, address: '0xSurplus1' }, analysis: { diff: 50 } },
        { config: { chainId: 3, address: '0xSurplus2' }, analysis: { diff: 150 } },
      ]

      // Make sure the config is set with the mock core tokens
      liquidityManagerService['config'] = mockConfig

      // Setup getQuote to return a quote that reaches the target
      jest.spyOn(liquidityProviderService, 'getQuote').mockResolvedValue({
        amountIn: 100n,
        amountOut: 100n, // This will make current balance reach the min
      } as any)

      const fallbackSpy = jest.spyOn(liquidityProviderService, 'fallback')

      // Call the method with wallet address parameter
      const result = await (liquidityManagerService as any).getRebalancingQuotes(
        '0xWalletAddress',
>>>>>>> e1d9b5bd
        mockDeficitToken as any,
        mockSurplusTokens as any,
      )

      // Verify only one call was made and fallback was never called
      expect(liquidityProviderService.getQuote).toHaveBeenCalledTimes(1)
      expect(fallbackSpy).not.toHaveBeenCalled()
      expect(result).toHaveLength(1)
    })
  })

  describe('executeRebalancing', () => {
    it('should execute rebalancing quotes', async () => {
      const mockRebalanceData = {
        rebalance: {
          quotes: ['quote1', 'quote2'],
        },
      }
      jest.spyOn(liquidityProviderService, 'execute').mockResolvedValue(undefined as any)

      await liquidityManagerService.executeRebalancing(mockRebalanceData as any)

      expect(liquidityProviderService.execute).toHaveBeenCalledTimes(2)
    })
  })
})<|MERGE_RESOLUTION|>--- conflicted
+++ resolved
@@ -14,10 +14,7 @@
 import { RebalanceModel } from '@/liquidity-manager/schemas/rebalance.schema'
 import { KernelAccountClientService } from '@/transaction/smart-wallets/kernel/kernel-account-client.service'
 import { CrowdLiquidityService } from '@/intent/crowd-liquidity.service'
-<<<<<<< HEAD
-=======
 import { LiquidityManagerConfig } from '@/eco-configs/eco-config.types'
->>>>>>> e1d9b5bd
 
 describe('LiquidityManagerService', () => {
   let liquidityManagerService: LiquidityManagerService
@@ -140,8 +137,6 @@
 
       const result = await liquidityManagerService.getOptimizedRebalancing(
         zeroAddress,
-<<<<<<< HEAD
-=======
         mockDeficitToken as any,
         mockSurplusTokens as any,
       )
@@ -248,7 +243,6 @@
       // Call the method with wallet address parameter
       const result = await (liquidityManagerService as any).getRebalancingQuotes(
         '0xWalletAddress',
->>>>>>> e1d9b5bd
         mockDeficitToken as any,
         mockSurplusTokens as any,
       )
