--- conflicted
+++ resolved
@@ -1,9 +1,6 @@
-<<<<<<< HEAD
-=======
-import { EcoLogMessage } from '@/common/logging/eco-log-message'
->>>>>>> 706438b5
 import { EcoResponse } from '@/common/eco-response'
-import { Injectable, Logger } from '@nestjs/common'
+import { Injectable } from '@nestjs/common'
+import { LiquidityManagerLogger } from '@/common/logging/loggers'
 import { InjectModel } from '@nestjs/mongoose'
 import { Model } from 'mongoose'
 import { RebalanceModel } from '@/liquidity-manager/schemas/rebalance.schema'
@@ -55,7 +52,7 @@
  */
 @Injectable()
 export class RebalanceRepository {
-  private logger = new Logger(RebalanceRepository.name)
+  private logger = new LiquidityManagerLogger('RebalanceRepository')
 
   constructor(
     @InjectModel(RebalanceModel.name)
@@ -92,73 +89,48 @@
     const rebalanceData = input as CreateRebalanceData
 
     try {
-<<<<<<< HEAD
-      this.logger.log('Persisting successful rebalance', {
-        service: 'rebalance-repository',
-        operation: 'create_rebalance',
-        strategy: rebalanceData.strategy,
-        wallet: rebalanceData.wallet,
-        token_in_chain: rebalanceData.tokenIn.chainId,
-        token_out_chain: rebalanceData.tokenOut.chainId,
-        group_id: rebalanceData.groupId,
-      })
+      this.logger.log(
+        {
+          rebalanceId: 'pending',
+          walletAddress: rebalanceData.wallet || 'system',
+          strategy: rebalanceData.strategy,
+          sourceChainId: rebalanceData.tokenIn.chainId,
+          destinationChainId: rebalanceData.tokenOut.chainId,
+          groupId: rebalanceData.groupId,
+        },
+        'Persisting successful rebalance',
+        {
+          token_in_chain: rebalanceData.tokenIn.chainId,
+          token_out_chain: rebalanceData.tokenOut.chainId,
+        },
+      )
 
       const rebalanceModel = await this.model.create(rebalanceData)
 
-      this.logger.log('Successful rebalance persisted', {
-        service: 'rebalance-repository',
-        operation: 'create_rebalance',
-        rebalance_id: rebalanceModel._id,
-        strategy: rebalanceData.strategy,
-        group_id: rebalanceData.groupId,
-      })
-
-      return { response: rebalanceModel }
-    } catch (error) {
-      this.logger.error('Failed to persist successful rebalance', {
-        service: 'rebalance-repository',
-        operation: 'create_rebalance',
-        error: error.message,
-      })
-=======
       this.logger.log(
-        EcoLogMessage.fromDefault({
-          message: 'Persisting successful rebalance',
-          properties: {
-            strategy: rebalanceData.strategy,
-            wallet: rebalanceData.wallet,
-            tokenInChain: rebalanceData.tokenIn.chainId,
-            tokenOutChain: rebalanceData.tokenOut.chainId,
-            groupId: rebalanceData.groupId,
-          },
-        }),
-      )
-
-      const rebalanceModel = await this.model.create(rebalanceData)
-
-      this.logger.log(
-        EcoLogMessage.fromDefault({
-          message: 'Successful rebalance persisted',
-          properties: {
-            rebalanceId: rebalanceModel._id,
-            strategy: rebalanceData.strategy,
-            groupId: rebalanceData.groupId,
-          },
-        }),
+        {
+          rebalanceId: rebalanceModel._id.toString(),
+          walletAddress: rebalanceData.wallet || 'system',
+          strategy: rebalanceData.strategy,
+          groupId: rebalanceData.groupId,
+        },
+        'Successful rebalance persisted',
       )
 
       return { response: rebalanceModel }
     } catch (error) {
       this.logger.error(
-        EcoLogMessage.fromDefault({
-          message: 'Failed to persist successful rebalance',
-          properties: {
-            rebalanceData: rebalanceData,
-            error: error.message,
-          },
-        }),
-      )
->>>>>>> 706438b5
+        {
+          rebalanceId: 'failed',
+          walletAddress: 'system',
+          strategy: 'unknown',
+        },
+        'Failed to persist successful rebalance',
+        error,
+        {
+          errorMessage: error.message,
+        },
+      )
 
       return { error }
     }
@@ -192,26 +164,18 @@
     const results: RebalanceModel[] = []
     const errors: any[] = []
 
-<<<<<<< HEAD
-    this.logger.log('Creating batch rebalances', {
-      service: 'rebalance-repository',
-      operation: 'create_batch',
-      wallet: walletAddress,
-      group_id: batchGroupId,
-      quotes_count: quotes.length,
-    })
-=======
     this.logger.log(
-      EcoLogMessage.fromDefault({
-        message: 'Creating batch rebalances',
-        properties: {
-          wallet: walletAddress,
-          groupId: batchGroupId,
-          quotesCount: quotes.length,
-        },
-      }),
+      {
+        rebalanceId: batchGroupId,
+        walletAddress: walletAddress,
+        strategy: 'batch',
+        groupId: batchGroupId,
+      },
+      'Creating batch rebalances',
+      {
+        quotes_count: quotes.length,
+      },
     )
->>>>>>> 706438b5
 
     for (const quote of quotes) {
       const rebalanceData: CreateRebalanceData = {
@@ -235,58 +199,40 @@
     }
 
     if (errors.length > 0) {
-<<<<<<< HEAD
-      this.logger.error('Failed to store rebalancing batch', {
-        service: 'rebalance-repository',
-        operation: 'create_batch',
-        wallet: walletAddress,
-        group_id: batchGroupId,
-        quotes_count: quotes.length,
-        success_count: results.length,
-        error_count: errors.length,
-        first_error: errors[0]?.message,
-      })
-=======
       this.logger.error(
-        EcoLogMessage.fromDefault({
-          message: 'Failed to store rebalancing batch',
-          properties: {
-            wallet: walletAddress,
-            groupId: batchGroupId,
-            quotesCount: quotes.length,
-            successCount: results.length,
-            errorCount: errors.length,
-            firstError: errors[0]?.message,
-          },
-        }),
-      )
->>>>>>> 706438b5
+        {
+          rebalanceId: batchGroupId,
+          walletAddress: walletAddress,
+          strategy: 'batch',
+          groupId: batchGroupId,
+        },
+        'Failed to store rebalancing batch',
+        undefined,
+        {
+          quotes_count: quotes.length,
+          success_count: results.length,
+          error_count: errors.length,
+          first_error: errors[0]?.message,
+        },
+      )
 
       return {
         error: new Error(`${errors.length} out of ${quotes.length} rebalances failed to persist`),
       }
     }
 
-<<<<<<< HEAD
-    this.logger.log('Rebalancing batch stored successfully', {
-      service: 'rebalance-repository',
-      operation: 'create_batch',
-      wallet: walletAddress,
-      group_id: batchGroupId,
-      stored_count: results.length,
-    })
-=======
     this.logger.log(
-      EcoLogMessage.fromDefault({
-        message: 'Rebalancing batch stored successfully',
-        properties: {
-          wallet: walletAddress,
-          groupId: batchGroupId,
-          storedCount: results.length,
-        },
-      }),
+      {
+        rebalanceId: batchGroupId,
+        walletAddress: walletAddress,
+        strategy: 'batch',
+        groupId: batchGroupId,
+      },
+      'Rebalancing batch stored successfully',
+      {
+        stored_count: results.length,
+      },
     )
->>>>>>> 706438b5
 
     return { response: results }
   }
@@ -402,27 +348,21 @@
       const oneHourAgo = getOneHourAgo()
       const count = await this.model.countDocuments({
         createdAt: { $gte: oneHourAgo },
-<<<<<<< HEAD
-      })
-      return count > 0
-    } catch (error) {
-      this.logger.error('Failed to check successful rebalances in last hour', {
-        service: 'rebalance-repository',
-        operation: 'has_successful_rebalances_in_last_hour',
-        error: error.message,
-      })
-=======
-        status: RebalanceStatus.COMPLETED.toString(),
       })
       return count > 0
     } catch (error) {
       this.logger.error(
-        EcoLogMessage.fromDefault({
-          message: 'Failed to check successful rebalances in last hour',
-          properties: { error: error.message },
-        }),
-      )
->>>>>>> 706438b5
+        {
+          rebalanceId: 'system-check',
+          walletAddress: 'system',
+          strategy: 'health-check',
+        },
+        'Failed to check successful rebalances in last hour',
+        error,
+        {
+          errorMessage: error.message,
+        },
+      )
       return false
     }
   }
@@ -440,27 +380,22 @@
     try {
       const timeAgo = getTimeAgo(timeRangeMinutes)
       return await this.model.countDocuments({
-<<<<<<< HEAD
         createdAt: { $gte: timeAgo },
       })
     } catch (error) {
-      this.logger.error('Failed to get recent success count', {
-        service: 'rebalance-repository',
-        operation: 'get_recent_success_count',
-        time_range_minutes: timeRangeMinutes,
-        error: error.message,
-      })
-=======
-        createdAt: { $gte: timeAgo, status: RebalanceStatus.COMPLETED.toString() },
-      })
-    } catch (error) {
       this.logger.error(
-        EcoLogMessage.fromDefault({
-          message: 'Failed to get recent success count',
-          properties: { timeRangeMinutes, error: error.message },
-        }),
-      )
->>>>>>> 706438b5
+        {
+          rebalanceId: 'system-check',
+          walletAddress: 'system',
+          strategy: 'health-check',
+        },
+        'Failed to get recent success count',
+        error,
+        {
+          time_range_minutes: timeRangeMinutes,
+          errorMessage: error.message,
+        },
+      )
       return 0
     }
   }
