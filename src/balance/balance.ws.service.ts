--- conflicted
+++ resolved
@@ -81,28 +81,11 @@
 
     const websocketTasks = Object.entries(this.ecoConfigService.getSolvers()).map(
       async ([, solver]) => {
-<<<<<<< HEAD
-        const vmType = getVmType(solver.chainID)
-        
-        if (vmType === VmType.SVM) {
-          await this.subscribeSolanaTransfers(solver)
-        } else {
-          const client = await this.kernelAccountClientService.getClient(solver.chainID)
-          
-          Object.entries(solver.targets).forEach(([address, source]) => {
-            if (source.contractType === 'erc20') {
-              this.unwatch[`${solver.chainID}-${address}`] = client.watchContractEvent({
-                address: address as Hex,
-                abi: erc20Abi,
-                eventName: 'Transfer',
-                // restrict transfers from anyone to the simple account address
-                args: { to: client.kernelAccount.address },
-                onLogs: this.addJob(solver.network, solver.chainID) as any,
-              })
-            }
-          })
-        }
-=======
+      const vmType = getVmType(solver.chainID)
+              
+      if (vmType === VmType.SVM) {
+        await this.subscribeSolanaTransfers(solver)
+      } else {
         const client = await this.kernelAccountClientService.getClient(solver.chainID)
         // const instanceAddress = this.alchemyService.getWallet(solver.network).address
 
@@ -127,7 +110,7 @@
             })
           }
         })
->>>>>>> 69d87c22
+      }
       },
     )
     await Promise.all(websocketTasks)
