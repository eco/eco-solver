--- conflicted
+++ resolved
@@ -10,15 +10,13 @@
 import { EcoError } from '@/common/errors/eco-error'
 import { Cache, CACHE_MANAGER } from '@nestjs/cache-manager'
 import { Cacheable } from '@/decorators/cacheable.decorator'
-<<<<<<< HEAD
 import { getVmType, VmType } from '@/eco-configs/eco-config.types'
-import { Address, SerializableAddress } from '@eco-foundation/routes-ts'
+import { Address, SerializableAddress } from '@/eco-configs/eco-config.types'
 import { EvmBalanceService } from './services/evm-balance.service'
 import { SvmBalanceService } from './services/svm-balance.service'
-=======
 import { EcoAnalyticsService } from '@/analytics'
 import { ANALYTICS_EVENTS } from '@/analytics/events.constants'
->>>>>>> 460bd75d
+import { KernelAccountClientService } from '@/transaction/smart-wallets/kernel/kernel-account-client.service'
 
 /**
  * Composite data from fetching the token balances for a chain
@@ -41,13 +39,10 @@
   constructor(
     @Inject(CACHE_MANAGER) private cacheManager: Cache,
     private readonly configService: EcoConfigService,
-<<<<<<< HEAD
     private readonly evmBalanceService: EvmBalanceService,
     private readonly svmBalanceService: SvmBalanceService,
-=======
     private readonly kernelAccountClientService: KernelAccountClientService,
     private readonly ecoAnalytics: EcoAnalyticsService,
->>>>>>> 460bd75d
   ) {}
 
   async onApplicationBootstrap() {
@@ -148,26 +143,33 @@
   @Cacheable()
   async fetchTokenBalances(
     chainID: number,
-<<<<<<< HEAD
-    tokenAddresses: Address[],
+     tokenAddresses: Address[],
   ): Promise<Record<SerializableAddress, TokenBalance>> {
+    const startTime = Date.now()
     const vmType = getVmType(chainID)
-    
-    switch (vmType) {
-      case VmType.EVM: {
-        const evmAddresses = tokenAddresses as Address<VmType.EVM>[]
-        return await this.evmBalanceService.fetchTokenBalances(chainID, evmAddresses)
+
+    try {
+      switch (vmType) {
+        case VmType.EVM: {
+          const evmAddresses = tokenAddresses as Address<VmType.EVM>[]
+          return await this.evmBalanceService.fetchTokenBalances(chainID, evmAddresses)
+        }
+        case VmType.SVM: {
+          const svmAddresses = tokenAddresses as Address<VmType.SVM>[]
+          return await this.svmBalanceService.fetchTokenBalances(chainID, svmAddresses)
+        }
+        default:
+          throw EcoError.UnsupportedChainError({ id: chainID, name: 'Unknown' } as Chain)
       }
-      case VmType.SVM: {
-        const svmAddresses = tokenAddresses as Address<VmType.SVM>[]
-        return await this.svmBalanceService.fetchTokenBalances(chainID, svmAddresses)
-      }
-      default:
-        throw EcoError.UnsupportedChainError({ id: chainID, name: 'Unknown' } as Chain)
-=======
-    tokenAddresses: Hex[],
-  ): Promise<Record<Hex, TokenBalance>> {
-    const startTime = Date.now()
+    } catch (error) {
+      // Track balance fetch error
+      this.ecoAnalytics.trackError(ANALYTICS_EVENTS.BALANCE.FETCH_FAILED, error, {
+        chainID,
+        tokenCount: tokenAddresses.length,
+        processingTimeMs: Date.now() - startTime,
+      })
+      throw error
+    }
 
     try {
       const client = await this.kernelAccountClientService.getClient(chainID)
@@ -191,7 +193,6 @@
         processingTimeMs: Date.now() - startTime,
       })
       throw error
->>>>>>> 460bd75d
     }
   }
 
@@ -206,7 +207,6 @@
   @Cacheable({ bypassArgIndex: 3 })
   async fetchWalletTokenBalances(
     chainID: number,
-<<<<<<< HEAD
     walletAddress: Address,
     tokenAddresses: Address[],
   ): Promise<Record<SerializableAddress, TokenBalance>> {
@@ -217,50 +217,6 @@
         const evmWallet = walletAddress as Address<VmType.EVM>
         const evmAddresses = tokenAddresses as Address<VmType.EVM>[]
         return await this.evmBalanceService.fetchWalletTokenBalances(chainID, evmWallet, evmAddresses)
-=======
-    walletAddress: string,
-    tokenAddresses: Hex[],
-    cache = false, // eslint-disable-line @typescript-eslint/no-unused-vars
-  ): Promise<Record<Hex, TokenBalance>> {
-    const client = await this.kernelAccountClientService.getClient(chainID)
-
-    this.logger.debug(
-      EcoLogMessage.fromDefault({
-        message: `fetchWalletTokenBalances`,
-        properties: {
-          chainID,
-          tokenAddresses,
-          walletAddress,
-        },
-      }),
-    )
-
-    const results = (await client.multicall({
-      contracts: tokenAddresses.flatMap((tokenAddress): MulticallParameters['contracts'] => [
-        {
-          abi: erc20Abi,
-          address: tokenAddress,
-          functionName: 'balanceOf',
-          args: [walletAddress],
-        },
-        {
-          abi: erc20Abi,
-          address: tokenAddress,
-          functionName: 'decimals',
-        },
-      ]),
-      allowFailure: false,
-    })) as MulticallReturnType
-
-    const tokenBalances: Record<Hex, TokenBalance> = {}
-
-    tokenAddresses.forEach((tokenAddress, index) => {
-      const [balance = 0n, decimals = 0] = [results[index * 2], results[index * 2 + 1]]
-      //throw if we suddenly start supporting tokens with not 6 decimals
-      //audit conversion of validity to see its support
-      if ((decimals as number) != 6) {
-        throw EcoError.BalanceServiceInvalidDecimals(tokenAddress)
->>>>>>> 460bd75d
       }
       case VmType.SVM: {
         const svmWallet = walletAddress as Address<VmType.SVM>
@@ -326,31 +282,24 @@
    * This is used to check if the solver has sufficient native funds to cover gas costs and native value transfers.
    *
    * @param chainID - The chain ID to check the native balance on
-<<<<<<< HEAD
-   * @param account - The account type to check ('kernel' or 'eoc')
-   * @returns The native token balance in base units (wei for EVM, lamports for SVM), or 0n if no address is found
-   */
-  @Cacheable()
-  async getNativeBalance(chainID: number, account: 'kernel' | 'eoc'): Promise<bigint> {
+   * @param address
+   * @returns The native token balance in wei (base units), or 0n if no EOA address is found
+   */
+  @Cacheable()
+  async getNativeBalance(chainID: number, address: Hex): Promise<bigint> {
     const vmType = getVmType(chainID)
     
     switch (vmType) {
       case VmType.EVM:
-        return this.evmBalanceService.getNativeBalance(chainID, account)
+        const client = await this.kernelAccountClientService.getClient(chainID)
+        return this.evmBalanceService.getNativeBalance(chainID, address)
       case VmType.SVM:
-        return this.svmBalanceService.getNativeBalance(chainID, account)
+        return this.svmBalanceService.getNativeBalance(chainID, address)
       default:
         throw EcoError.UnsupportedChainError({ id: chainID, name: 'Unknown' } as Chain)
     }
-=======
-   * @param address
-   * @returns The native token balance in wei (base units), or 0n if no EOA address is found
-   */
-  @Cacheable()
-  async getNativeBalance(chainID: number, address: Hex): Promise<bigint> {
-    const client = await this.kernelAccountClientService.getClient(chainID)
-    return client.getBalance({ address })
->>>>>>> 460bd75d
+
+    
   }
 
   async getAllTokenDataForAddress(walletAddress: Address, tokens: TokenConfig[]) {
