import { OnWorkerEvent, Processor, WorkerHost } from '@nestjs/bullmq'
import { QUEUES } from '@/common/redis/constants'
import { Injectable, Logger } from '@nestjs/common'
import { Job } from 'bullmq'
import { EcoLogMessage } from '@/common/logging/eco-log-message'
import { FeasableIntentService } from '@/intent/feasable-intent.service'
import { ValidateIntentService } from '@/intent/validate-intent.service'
import { CreateIntentService } from '@/intent/create-intent.service'
import { FulfillIntentService } from '@/intent/fulfill-intent.service'
import { WithdrawalService } from '@/intent/withdrawal.service'
import { Hex } from 'viem'
import { IntentCreatedLog, WithdrawalLog } from '@/contracts'
import { Serialize } from '@/common/utils/serialize'
import { EcoAnalyticsService } from '@/analytics'
import { ANALYTICS_EVENTS } from '@/analytics/events.constants'

@Injectable()
@Processor(QUEUES.SOURCE_INTENT.queue, { concurrency: 300 })
export class SolveIntentProcessor extends WorkerHost {
  private logger = new Logger(SolveIntentProcessor.name)

  constructor(
    private readonly createIntentService: CreateIntentService,
    private readonly validateIntentService: ValidateIntentService,
    private readonly feasableIntentService: FeasableIntentService,
    private readonly fulfillIntentService: FulfillIntentService,
    private readonly withdrawalService: WithdrawalService,
    private readonly ecoAnalytics: EcoAnalyticsService,
  ) {
    super()
  }

  async process(
    job: Job<any, any, string>,
    processToken?: string | undefined, // eslint-disable-line @typescript-eslint/no-unused-vars
  ): Promise<any> {
    const startTime = Date.now()

    this.logger.debug(
      EcoLogMessage.fromDefault({
        message: `SolveIntentProcessor: process`,
        properties: {
          job: job.name,
        },
      }),
    )

    // Track job start
    this.ecoAnalytics.trackSuccess(ANALYTICS_EVENTS.JOB.STARTED, {
      jobName: job.name,
      jobId: job.id,
      jobData: job.data,
      attemptNumber: job.attemptsMade,
    })

    try {
      let result: any

      switch (job.name) {
        case QUEUES.SOURCE_INTENT.jobs.create_intent:
          result = await this.createIntentService.createIntent(
            job.data as Serialize<IntentCreatedLog>,
          )
          break
        case QUEUES.SOURCE_INTENT.jobs.validate_intent:
        case QUEUES.SOURCE_INTENT.jobs.retry_intent:
          result = await this.validateIntentService.validateIntent(job.data as Hex)
          break
        case QUEUES.SOURCE_INTENT.jobs.feasable_intent:
          result = await this.feasableIntentService.feasableIntent(job.data as Hex)
          break
<<<<<<< HEAD
        case QUEUES.SOURCE_INTENT.jobs.fulfill_intent:
          result = await this.fulfillIntentService.fulfill(job.data as Hex)
          break
        case QUEUES.SOURCE_INTENT.jobs.withdrawal:
          //TODO update this to batching
          result = await this.withdrawalService.processWithdrawal(
            job.data as Serialize<WithdrawalLog>,
          )
          break
=======
>>>>>>> 61c3dd29
        default:
          this.logger.error(
            EcoLogMessage.fromDefault({
              message: `SolveIntentProcessor: Invalid job type ${job.name}`,
            }),
          )
          throw new Error(`Unknown job type: ${job.name}`)
      }

      // Track job completion
      this.ecoAnalytics.trackSuccess(ANALYTICS_EVENTS.JOB.COMPLETED, {
        jobName: job.name,
        jobId: job.id,
        jobData: job.data,
        result,
        processingTimeMs: Date.now() - startTime,
      })

      return result
    } catch (error) {
      // Track job failure
      this.ecoAnalytics.trackError(ANALYTICS_EVENTS.JOB.FAILED, error, {
        jobName: job.name,
        jobId: job.id,
        jobData: job.data,
        attemptNumber: job.attemptsMade,
        processingTimeMs: Date.now() - startTime,
      })

      throw error
    }
  }

  @OnWorkerEvent('failed')
  onJobFailed(job: Job<any, any, string>, error: Error) {
    this.logger.error(
      EcoLogMessage.fromDefault({
        message: `SolveIntentProcessor: Error processing job`,
        properties: {
          job,
          error,
        },
      }),
    )
  }
}<|MERGE_RESOLUTION|>--- conflicted
+++ resolved
@@ -9,7 +9,7 @@
 import { FulfillIntentService } from '@/intent/fulfill-intent.service'
 import { WithdrawalService } from '@/intent/withdrawal.service'
 import { Hex } from 'viem'
-import { IntentCreatedLog, WithdrawalLog } from '@/contracts'
+import { IntentCreatedLog } from '@/contracts'
 import { Serialize } from '@/common/utils/serialize'
 import { EcoAnalyticsService } from '@/analytics'
 import { ANALYTICS_EVENTS } from '@/analytics/events.constants'
@@ -69,18 +69,6 @@
         case QUEUES.SOURCE_INTENT.jobs.feasable_intent:
           result = await this.feasableIntentService.feasableIntent(job.data as Hex)
           break
-<<<<<<< HEAD
-        case QUEUES.SOURCE_INTENT.jobs.fulfill_intent:
-          result = await this.fulfillIntentService.fulfill(job.data as Hex)
-          break
-        case QUEUES.SOURCE_INTENT.jobs.withdrawal:
-          //TODO update this to batching
-          result = await this.withdrawalService.processWithdrawal(
-            job.data as Serialize<WithdrawalLog>,
-          )
-          break
-=======
->>>>>>> 61c3dd29
         default:
           this.logger.error(
             EcoLogMessage.fromDefault({
