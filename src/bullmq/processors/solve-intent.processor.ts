import { OnWorkerEvent, Processor, WorkerHost } from '@nestjs/bullmq'
import { QUEUES } from '@/common/redis/constants'
import { Injectable, Logger } from '@nestjs/common'
import { Job } from 'bullmq'
import { EcoLogMessage } from '@/common/logging/eco-log-message'
import { FeasableIntentService } from '@/intent/feasable-intent.service'
import { ValidateIntentService } from '@/intent/validate-intent.service'
import { CreateIntentService } from '@/intent/create-intent.service'
import { FulfillIntentService } from '@/intent/fulfill-intent.service'
import { Hex } from 'viem'
import { IntentCreatedLog } from '@/contracts'
import { Serialize } from '@/common/utils/serialize'

@Injectable()
@Processor(QUEUES.SOURCE_INTENT.queue)
export class SolveIntentProcessor extends WorkerHost {
  private logger = new Logger(SolveIntentProcessor.name)

  constructor(
    private readonly createIntentService: CreateIntentService,
    private readonly validateIntentService: ValidateIntentService,
    private readonly feasableIntentService: FeasableIntentService,
    private readonly fulfillIntentService: FulfillIntentService,
  ) {
    super()
  }

  async process(
    job: Job<any, any, string>,
    processToken?: string | undefined, // eslint-disable-line @typescript-eslint/no-unused-vars
  ): Promise<any> {
    this.logger.debug(
      EcoLogMessage.fromDefault({
        message: `SolveIntentProcessor: process`,
        properties: {
          job: job.name,
        },
      }),
    )

    switch (job.name) {
      case QUEUES.SOURCE_INTENT.jobs.create_intent:
        return await this.createIntentService.createIntent(job.data as Serialize<IntentCreatedLog>)
      case QUEUES.SOURCE_INTENT.jobs.validate_intent:
      case QUEUES.SOURCE_INTENT.jobs.retry_intent:
        return await this.validateIntentService.validateIntent(job.data as Hex)
      case QUEUES.SOURCE_INTENT.jobs.feasable_intent:
        return await this.feasableIntentService.feasableIntent(job.data as Hex)
      case QUEUES.SOURCE_INTENT.jobs.fulfill_intent:
<<<<<<< HEAD
        return await this.fulfillIntentService.fulfillIntent(job.data as Hex)
=======
        return await this.fulfillIntentService.fulfill(job.data as Hex)
>>>>>>> e1d9b5bd
      default:
        this.logger.error(
          EcoLogMessage.fromDefault({
            message: `SolveIntentProcessor: Invalid job type ${job.name}`,
          }),
        )
        return Promise.reject('Invalid job type')
    }
  }

  @OnWorkerEvent('failed')
  onJobFailed(job: Job<any, any, string>, error: Error) {
    this.logger.error(
      EcoLogMessage.fromDefault({
        message: `SolveIntentProcessor: Error processing job`,
        properties: {
          job,
          error,
        },
      }),
    )
  }
}<|MERGE_RESOLUTION|>--- conflicted
+++ resolved
@@ -47,11 +47,7 @@
       case QUEUES.SOURCE_INTENT.jobs.feasable_intent:
         return await this.feasableIntentService.feasableIntent(job.data as Hex)
       case QUEUES.SOURCE_INTENT.jobs.fulfill_intent:
-<<<<<<< HEAD
-        return await this.fulfillIntentService.fulfillIntent(job.data as Hex)
-=======
         return await this.fulfillIntentService.fulfill(job.data as Hex)
->>>>>>> e1d9b5bd
       default:
         this.logger.error(
           EcoLogMessage.fromDefault({
