--- conflicted
+++ resolved
@@ -23,11 +23,7 @@
     private readonly validateIntentService: ValidateIntentService,
     private readonly feasableIntentService: FeasableIntentService,
     private readonly fulfillIntentService: FulfillIntentService,
-<<<<<<< HEAD
     private readonly ecoAnalytics: EcoAnalyticsService,
-    private readonly withdrawalService: WithdrawalService,
-=======
->>>>>>> d42a53a4
   ) {
     super()
   }
@@ -47,7 +43,6 @@
       }),
     )
 
-<<<<<<< HEAD
     // Track job start
     this.ecoAnalytics.trackSuccess(ANALYTICS_EVENTS.JOB.STARTED, {
       jobName: job.name,
@@ -75,12 +70,6 @@
         case QUEUES.SOURCE_INTENT.jobs.fulfill_intent:
           result = await this.fulfillIntentService.fulfill(job.data as Hex)
           break
-        case QUEUES.SOURCE_INTENT.jobs.withdrawal:
-          //TODO update this to batching
-          result = await this.withdrawalService.processWithdrawal(
-            job.data as Serialize<WithdrawalLog>,
-          )
-          break
         default:
           throw new Error(`Unknown job type: ${job.name}`)
       }
@@ -106,25 +95,6 @@
       })
 
       throw error
-=======
-    switch (job.name) {
-      case QUEUES.SOURCE_INTENT.jobs.create_intent:
-        return await this.createIntentService.createIntent(job.data as Serialize<IntentCreatedLog>)
-      case QUEUES.SOURCE_INTENT.jobs.validate_intent:
-      case QUEUES.SOURCE_INTENT.jobs.retry_intent:
-        return await this.validateIntentService.validateIntent(job.data as Hex)
-      case QUEUES.SOURCE_INTENT.jobs.feasable_intent:
-        return await this.feasableIntentService.feasableIntent(job.data as Hex)
-      case QUEUES.SOURCE_INTENT.jobs.fulfill_intent:
-        return await this.fulfillIntentService.fulfill(job.data as Hex)
-      default:
-        this.logger.error(
-          EcoLogMessage.fromDefault({
-            message: `SolveIntentProcessor: Invalid job type ${job.name}`,
-          }),
-        )
-        return Promise.reject('Invalid job type')
->>>>>>> d42a53a4
     }
   }
 
