--- conflicted
+++ resolved
@@ -24,11 +24,8 @@
     private readonly validateIntentService: ValidateIntentService,
     private readonly feasableIntentService: FeasableIntentService,
     private readonly fulfillIntentService: FulfillIntentService,
-<<<<<<< HEAD
     private readonly withdrawalService: WithdrawalService,
-=======
     private readonly ecoAnalytics: EcoAnalyticsService,
->>>>>>> 2cb8b3a8
   ) {
     super()
   }
@@ -48,28 +45,6 @@
       }),
     )
 
-<<<<<<< HEAD
-    switch (job.name) {
-      case QUEUES.SOURCE_INTENT.jobs.create_intent:
-        return await this.createIntentService.createIntent(job.data as Serialize<IntentCreatedLog>)
-      case QUEUES.SOURCE_INTENT.jobs.validate_intent:
-      case QUEUES.SOURCE_INTENT.jobs.retry_intent:
-        return await this.validateIntentService.validateIntent(job.data as Hex)
-      case QUEUES.SOURCE_INTENT.jobs.feasable_intent:
-        return await this.feasableIntentService.feasableIntent(job.data as Hex)
-      case QUEUES.SOURCE_INTENT.jobs.fulfill_intent:
-        return await this.fulfillIntentService.fulfill(job.data as Hex)
-      case QUEUES.SOURCE_INTENT.jobs.withdrawal:
-        //TODO update this to batching
-        return await this.withdrawalService.processWithdrawal(job.data as Serialize<WithdrawalLog>)
-      default:
-        this.logger.error(
-          EcoLogMessage.fromDefault({
-            message: `SolveIntentProcessor: Invalid job type ${job.name}`,
-          }),
-        )
-        return Promise.reject('Invalid job type')
-=======
     // Track job start
     this.ecoAnalytics.trackSuccess(ANALYTICS_EVENTS.JOB.STARTED, {
       jobName: job.name,
@@ -97,7 +72,16 @@
         case QUEUES.SOURCE_INTENT.jobs.fulfill_intent:
           result = await this.fulfillIntentService.fulfill(job.data as Hex)
           break
+        case QUEUES.SOURCE_INTENT.jobs.withdrawal:
+          //TODO update this to batching
+          result = await this.withdrawalService.processWithdrawal(job.data as Serialize<WithdrawalLog>)
+          break
         default:
+          this.logger.error(
+            EcoLogMessage.fromDefault({
+              message: `SolveIntentProcessor: Invalid job type ${job.name}`,
+            }),
+          )
           throw new Error(`Unknown job type: ${job.name}`)
       }
 
@@ -122,7 +106,7 @@
       })
 
       throw error
->>>>>>> 2cb8b3a8
+    }
     }
   }
 
