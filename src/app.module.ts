import { Module } from '@nestjs/common'
import { LoggerModule } from 'nestjs-pino'
import { MongooseModule } from '@nestjs/mongoose'
import { LiquidityManagerModule } from '@/liquidity-manager/liquidity-manager.module'
import { ApiModule } from '@/api/api.module'
import { WatchModule } from '@/watch/watch.module'
import { IntervalModule } from '@/intervals/interval.module'
import { QuoteModule } from '@/quote/quote.module'
import { FeeModule } from '@/fee/fee.module'
import { KmsModule } from '@/kms/kms.module'
import { IntentProcessorModule } from '@/intent-processor/intent-processor.module'
import { BalanceModule } from '@/balance/balance.module'
import { ChainMonitorModule } from '@/chain-monitor/chain-monitor.module'
import { EcoConfigModule } from '@/eco-configs/eco-config.module'
import { FlagsModule } from '@/flags/flags.module'
import { HealthModule } from '@/health/health.module'
import { IntentModule } from '@/intent/intent.module'
import { SignModule } from '@/sign/sign.module'
import { ProcessorModule } from '@/bullmq/processors/processor.module'
import { EcoConfigService } from '@/eco-configs/eco-config.service'
import { AnalyticsModule } from '@/analytics/analytics.module'
import { getCurrentEnvironment } from '@/analytics/utils'
import { ProverModule } from '@/prover/prover.module'
import { SolverModule } from '@/solver/solver.module'
import { PermitProcessingModule } from '@/permit-processing/permit-processing.module'
import { IntentInitiationModule } from '@/intent-initiation/intent-initiation.module'
import { SolverRegistrationModule } from '@/solver-registration/solver-registration.module'
<<<<<<< HEAD
import { RhinestoneModule } from '@/rhinestone/rhinestone.module'
=======
import { IntentFulfillmentModule } from '@/intent-fulfillment/intent-fulfillment.module'
>>>>>>> f7e3fdfd

@Module({
  imports: [
    ApiModule,
    AnalyticsModule.withAsyncConfig({
      useFactory: async (configService: EcoConfigService) => {
        const analyticsConfig = configService.getAnalyticsConfig()

        // Get the current environment for group identification
        const environment = getCurrentEnvironment()

        return {
          ...analyticsConfig,
          // Set environment-based group context for analytics
          groups: {
            environment: environment,
          },
        }
      },
      inject: [EcoConfigService],
    }),
    BalanceModule,
    ChainMonitorModule,
    EcoConfigModule.withAWS(),
    FeeModule,
    FlagsModule,
    HealthModule,
    IntentModule,
    PermitProcessingModule,
    IntentInitiationModule,
    SolverRegistrationModule,
    KmsModule,
    SignModule,
    IntervalModule,
    ProcessorModule,
    MongooseModule.forRootAsync({
      inject: [EcoConfigService],
      useFactory: async (configService: EcoConfigService) => {
        const uri = configService.getMongooseUri()
        return {
          uri,
        }
      },
    }),
    ProverModule,
    QuoteModule,
    SolverModule,
    LiquidityManagerModule,
    WatchModule,
    IntentProcessorModule,
<<<<<<< HEAD
    RhinestoneModule,
=======
    IntentFulfillmentModule,
>>>>>>> f7e3fdfd
    ...getPino(),
  ],
  controllers: [],
})
export class AppModule {}

/**
 * Returns the Pino module if the configs have it on ( its off in dev )
 */
function getPino() {
  return EcoConfigService.getStaticConfig().logger.usePino
    ? [
        LoggerModule.forRootAsync({
          inject: [EcoConfigService],
          useFactory: async (configService: EcoConfigService) => {
            const loggerConfig = configService.getLoggerConfig()
            return {
              pinoHttp: loggerConfig.pinoConfig.pinoHttp,
            }
          },
        }),
      ]
    : []
}<|MERGE_RESOLUTION|>--- conflicted
+++ resolved
@@ -25,11 +25,8 @@
 import { PermitProcessingModule } from '@/permit-processing/permit-processing.module'
 import { IntentInitiationModule } from '@/intent-initiation/intent-initiation.module'
 import { SolverRegistrationModule } from '@/solver-registration/solver-registration.module'
-<<<<<<< HEAD
+import { IntentFulfillmentModule } from '@/intent-fulfillment/intent-fulfillment.module'
 import { RhinestoneModule } from '@/rhinestone/rhinestone.module'
-=======
-import { IntentFulfillmentModule } from '@/intent-fulfillment/intent-fulfillment.module'
->>>>>>> f7e3fdfd
 
 @Module({
   imports: [
@@ -80,11 +77,8 @@
     LiquidityManagerModule,
     WatchModule,
     IntentProcessorModule,
-<<<<<<< HEAD
+    IntentFulfillmentModule,
     RhinestoneModule,
-=======
-    IntentFulfillmentModule,
->>>>>>> f7e3fdfd
     ...getPino(),
   ],
   controllers: [],
