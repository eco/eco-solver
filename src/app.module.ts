import { Module } from '@nestjs/common'
import { EcoConfigModule } from './eco-configs/eco-config.module'
import { AlchemyModule } from './alchemy/alchemy.module'
import { ChainMonitorModule } from './chain-monitor/chain-monitor.module'
import { EcoConfigService } from './eco-configs/eco-config.service'
import { LoggerModule } from 'nestjs-pino'
import { SolverModule } from './solver/solver.module'
import { MongooseModule } from '@nestjs/mongoose'
import { EventEmitterModule } from '@nestjs/event-emitter'
import { IntentModule } from './intent/intent.module'
import { SourceIntentModel } from './intent/schemas/source-intent.schema'
import { BalanceModule } from './balance/balance.module'
<<<<<<< HEAD
import { SignModule } from './sign/sign.module'
=======
import { ProverModule } from './prover/prover.module'
>>>>>>> 868ba8ba

@Module({
  imports: [
    AlchemyModule,
    BalanceModule,
    ChainMonitorModule,
    EcoConfigModule,
    EventEmitterModule.forRoot({
      // the delimiter used to segment namespaces
      delimiter: '.',
    }),
    SolverModule,
    IntentModule,
    SignModule,
    SourceIntentModel,
    MongooseModule.forRootAsync({
      imports: [EcoConfigModule],
      inject: [EcoConfigService],
      useFactory: async (configService: EcoConfigService) => {
        const uri = configService.getMongooseUri()
        return {
          uri,
        }
      },
    }),
    ProverModule,
    ...getPino(),
  ],
  controllers: [],
  providers: [],
})
export class AppModule {}

/**
 * Returns the Pino module if the configs have it on ( its off in dev )
 */
function getPino() {
  return EcoConfigService.getStaticConfig().logger.usePino
    ? [
        LoggerModule.forRootAsync({
          imports: [EcoConfigModule],
          inject: [EcoConfigService],
          useFactory: async (configService: EcoConfigService) => {
            const loggerConfig = configService.getLoggerConfig()
            return {
              pinoHttp: loggerConfig.pinoConfig.pinoHttp,
            }
          },
        }),
      ]
    : []
}<|MERGE_RESOLUTION|>--- conflicted
+++ resolved
@@ -10,11 +10,8 @@
 import { IntentModule } from './intent/intent.module'
 import { SourceIntentModel } from './intent/schemas/source-intent.schema'
 import { BalanceModule } from './balance/balance.module'
-<<<<<<< HEAD
 import { SignModule } from './sign/sign.module'
-=======
 import { ProverModule } from './prover/prover.module'
->>>>>>> 868ba8ba
 
 @Module({
   imports: [
