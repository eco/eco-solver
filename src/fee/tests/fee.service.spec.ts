const mockGetTransactionTargetData = jest.fn()
const mockIsERC20Target = jest.fn()
import { BalanceService, TokenFetchAnalysis } from '@/balance/balance.service'
import { getERC20Selector } from '@/contracts'
import { EcoConfigService } from '@/eco-configs/eco-config.service'
import { FeeConfigType } from '@/eco-configs/eco-config.types'
import { FeeService } from '@/fee/fee.service'
import { NormalizedToken, NormalizedTotal } from '@/fee/types'
import { QuoteError } from '@/quote/errors'
import { createMock, DeepMocked } from '@golevelup/ts-jest'
import { Test, TestingModule } from '@nestjs/testing'
import { Hex } from 'viem'
import * as _ from 'lodash'
<<<<<<< HEAD
import { BASE_DECIMALS } from '@/fee/utils'
import { normalizeBalance } from '../utils'
=======
import { EcoAnalyticsService } from '@/analytics'
>>>>>>> fe4a2df3

function getFeeConfig(): FeeConfigType {
  return {
    limit: {
      tokenBase6: 1000n * 10n ** 6n,
      nativeBase18: 1n * 10n ** 18n,
    },
    algorithm: 'linear',
  } as FeeConfigType
}

jest.mock('@/intent/utils', () => {
  return {
    ...jest.requireActual('@/intent/utils'),
    getTransactionTargetData: mockGetTransactionTargetData,
  }
})

jest.mock('@/contracts', () => {
  return {
    ...jest.requireActual('@/contracts'),
    isERC20Target: mockIsERC20Target,
  }
})

describe('FeeService', () => {
  let feeService: FeeService
  let balanceService: DeepMocked<BalanceService>
  let ecoConfigService: DeepMocked<EcoConfigService>
  const mockLogDebug = jest.fn()
  const mockLogLog = jest.fn()
  const mockLogError = jest.fn()
  beforeEach(async () => {
    const chainMod: TestingModule = await Test.createTestingModule({
      providers: [
        FeeService,
        { provide: BalanceService, useValue: createMock<BalanceService>() },
        { provide: EcoConfigService, useValue: createMock<EcoConfigService>() },
        { provide: EcoAnalyticsService, useValue: createMock<EcoAnalyticsService>() },
      ],
    }).compile()

    feeService = chainMod.get(FeeService)

    balanceService = chainMod.get(BalanceService)
    ecoConfigService = chainMod.get(EcoConfigService)

    feeService['logger'].debug = mockLogDebug
    feeService['logger'].log = mockLogLog
    feeService['logger'].error = mockLogError
  })

  afterEach(async () => {
    // restore the spy created with spyOn
    jest.restoreAllMocks()
    mockLogDebug.mockClear()
    mockLogLog.mockClear()
    mockLogError.mockClear()
  })

  const defaultFee: FeeConfigType<'linear'> = {
    limit: {
      tokenBase6: 1000n * 10n ** 6n,
      nativeBase18: 1000n * 10n ** 18n,
    },
    algorithm: 'linear',
    constants: {
      token: {
        baseFee: 20_000n,
        tranche: {
          unitFee: 15_000n,
          unitSize: 100_000_000n,
        },
      },
      native: {
        baseFee: 6_000n,
        tranche: {
          unitFee: 5_000n,
          unitSize: 30_000_000n,
        },
      },
    },
  }

  const linearSolver = {
    fee: defaultFee,
  } as any

  describe('on onModuleInit', () => {
    it('should set the config defaults', async () => {
      const whitelist = { '0x1': { '10': getFeeConfig() } }
      expect(feeService['intentConfigs']).toBeUndefined()
      expect(feeService['whitelist']).toBeUndefined()
      const mockGetIntentConfig = jest.spyOn(ecoConfigService, 'getIntentConfigs').mockReturnValue({
        defaultFee,
      } as any)
      const mockGetWhitelist = jest
        .spyOn(ecoConfigService, 'getWhitelist')
        .mockReturnValue(whitelist as any)
      await feeService.onModuleInit()
      expect(feeService['intentConfigs']['defaultFee']).toEqual(defaultFee)
      expect(feeService['whitelist']).toEqual(whitelist)
      expect(mockGetIntentConfig).toHaveBeenCalledTimes(1)
      expect(mockGetWhitelist).toHaveBeenCalledTimes(1)
    })
  })

  describe('on getFeeConfig', () => {
    const creator = '0x1'
    const source = 10
    const intent = {
      reward: {
        creator,
      },
      route: {
        source,
      },
    } as any

    beforeEach(() => {
      feeService['intentConfigs'] = { defaultFee } as any
      feeService['getAskRouteDestinationSolver'] = jest.fn().mockReturnValue({ fee: defaultFee })
    })

    it('should return the default fee if no intent in arguments', async () => {
      expect(feeService.getFeeConfig()).toEqual(defaultFee)
    })

    it('should set the default fee if its passed in as argument', async () => {
      const argFee = getFeeConfig()
      expect(feeService.getFeeConfig({ defaultFeeArg: argFee })).toEqual(argFee)
    })

    it('should return the default fee for the solver if intent is set', async () => {
      const solverFee = { limit: 123n, constants: {} } as any
      feeService['whitelist'] = {}
      feeService['intentConfigs'] = { defaultFee: { limit: 333n } } as any
      feeService['getAskRouteDestinationSolver'] = jest.fn().mockReturnValue({ fee: solverFee })
      expect(feeService.getFeeConfig({ intent })).toEqual(solverFee)
    })

    it('should return the default fee if no special fee for creator', async () => {
      feeService['whitelist'] = {}
      expect(feeService.getFeeConfig({ intent })).toEqual(defaultFee)
    })

    it('should return the default fee if creator special fee is empty', async () => {
      feeService['whitelist'] = { [creator]: {} }
      expect(feeService.getFeeConfig({ intent })).toEqual(defaultFee)
    })

    it('should return the source chain creator default fee, merged, if no chain specific one and its not complete', async () => {
      const creatorDefault = getFeeConfig() as any
      feeService['whitelist'] = { [creator]: { default: creatorDefault } }
      expect(feeService.getFeeConfig({ intent })).toEqual(_.merge({}, defaultFee, creatorDefault))
    })

    it('should return the source chain creator default fee without merge if its complete', async () => {
      const creatorDefault = {
        limit: {
          tokenBase6: 10n,
          nativeBase18: 20n,
        },
        algorithm: 'linear',
        constants: {
          token: {
            baseFee: 2n,
            tranche: {
              unitFee: 3n,
              unitSize: 4n,
            },
          },
          native: {
            baseFee: 5n,
            tranche: {
              unitFee: 6n,
              unitSize: 7n,
            },
          },
        },
      } as any
      feeService['whitelist'] = { [creator]: { default: creatorDefault } }
      expect(feeService.getFeeConfig({ intent })).toEqual(creatorDefault)
    })

    it('should return the source chain specific fee for a creator', async () => {
      const chainConfig = { constants: { tranche: { unitFee: 9911n } } } as any
      const creatorDefault = getFeeConfig() as any
      feeService['whitelist'] = { [creator]: { [source]: chainConfig, default: creatorDefault } }
      expect(feeService.getFeeConfig({ intent })).toEqual(
        _.merge({}, defaultFee, creatorDefault, chainConfig),
      )
    })
  })

  describe('on getAsk', () => {
    const route = {
      destination: 8452n,
      source: 10n,
    } as any

    const reward = {
      reward: {},
    } as any

    const intent = {
      route,
      reward,
    } as any
    const defaultAsk = { token: 1_000_000n, native: 0n }
    describe('on invalid solver', () => {
      it('should throw if no solver found', async () => {
        const getSolver = jest.spyOn(ecoConfigService, 'getSolver').mockReturnValue(undefined)
        expect(() => feeService.getAsk(defaultAsk, intent)).toThrow(
          QuoteError.NoSolverForDestination(route.destination),
        )
        expect(getSolver).toHaveBeenCalledTimes(1)
      })

      it('should throw when solver doesnt have a supported algorithm', async () => {
        const solver = {
          fee: {
            ...defaultFee,
            algorithm: 'unsupported',
          },
        } as any

        const getSolver = jest.spyOn(ecoConfigService, 'getSolver').mockReturnValue(solver)
        jest.spyOn(feeService, 'getFeeConfig').mockReturnValue(solver.fee)
        expect(() => feeService.getAsk(defaultAsk, intent)).toThrow(
          QuoteError.InvalidSolverAlgorithm(route.destination, solver.fee.algorithm),
        )
        expect(getSolver).toHaveBeenCalledTimes(1)
      })
    })

    describe('on linear fee algorithm', () => {
      let solverSpy: jest.SpyInstance
      let feeSpy: jest.SpyInstance
      beforeEach(() => {
        solverSpy = jest.spyOn(ecoConfigService, 'getSolver').mockReturnValue(linearSolver)
        feeSpy = jest.spyOn(feeService, 'getFeeConfig').mockReturnValue(linearSolver.fee)
      })

      it('should return only tokens if no native', async () => {
        const { token } = linearSolver.fee.constants
        const ask = feeService.getAsk({ token: 1_000_000n, native: 0n }, intent)
        expect(ask).toEqual({
          native: 0n,
          token: 1_000_000n + token.baseFee + 1n * token.tranche.unitFee,
        })
      })

      it('should return only native if no tokens', async () => {
        const { native } = linearSolver.fee.constants
        const ask = feeService.getAsk({ token: 0n, native: 1_000_000n }, intent)
        expect(ask).toEqual({
          native: 1_000_000n + native.baseFee + 1n * native.tranche.unitFee,
          token: 0n,
        })
      })

      it('should return both tokens and native for a mixed intent', async () => {
        const { native, token } = linearSolver.fee.constants
        const ask = feeService.getAsk({ token: 500_000n, native: 1_000_000n }, intent)
        expect(ask).toEqual({
          native: 1_000_000n + native.baseFee + 1n * native.tranche.unitFee,
          token: 500_000n + token.baseFee + 1n * token.tranche.unitFee,
        })
      })

      it('should return the correct ask for less than $100', async () => {
        const { token, native } = linearSolver.fee.constants
        const ask = feeService.getAsk(defaultAsk, intent)
        expect(ask).toEqual({
          native: 0n,
          token: 1_000_000n + token.baseFee + 1n * token.tranche.unitFee,
        })
      })

      it('should return the correct ask for multiples of $100', async () => {
        const {
          token: {
            baseFee,
            tranche: { unitFee },
          },
        } = linearSolver.fee.constants
        //0-100 should have defaultFee
        expect(feeService.getAsk({ token: 99_000_000n, native: 0n }, intent)).toEqual({
          token: 99_000_000n + baseFee + 1n * unitFee,
          native: 0n,
        })
        expect(feeService.getAsk({ token: 100_000_000n, native: 0n }, intent)).toEqual({
          token: 100_000_000n + baseFee + 1n * unitFee,
          native: 0n,
        })
        expect(feeService.getAsk({ token: 999_000_000n, native: 0n }, intent)).toEqual({
          token: 999_000_000n + baseFee + 10n * unitFee,
          native: 0n,
        })
        expect(feeService.getAsk({ token: 1_000_000_000n, native: 0n }, intent)).toEqual({
          token: 1_000_000_000n + baseFee + 10n * unitFee,
          native: 0n,
        })
      })

      it('should correctly handle division precision with small numbers', async () => {
        const {
          token: {
            baseFee,
            tranche: { unitFee },
          },
        } = linearSolver.fee.constants

        expect(feeService.getAsk({ token: 1n, native: 0n }, intent)).toEqual({
          token: 1n + baseFee + 1n * unitFee,
          native: 0n,
        })
        expect(feeService.getAsk({ token: 10n, native: 0n }, intent)).toEqual({
          token: 10n + baseFee + 1n * unitFee,
          native: 0n,
        })
        expect(feeService.getAsk({ token: 100n, native: 0n }, intent)).toEqual({
          token: 100n + baseFee + 1n * unitFee,
          native: 0n,
        })
      })

      it('should handle division with non-divisible amounts correctly', async () => {
        const {
          token: {
            baseFee,
            tranche: { unitFee },
          },
        } = linearSolver.fee.constants

        expect(feeService.getAsk({ token: 50_000_000n, native: 0n }, intent)).toEqual({
          token: 50_000_000n + baseFee + 1n * unitFee,
          native: 0n,
        })
        expect(feeService.getAsk({ token: 33_333_333n, native: 0n }, intent)).toEqual({
          token: 33_333_333n + baseFee + 1n * unitFee,
          native: 0n,
        })
      })

      it('should correctly calculate fee for very small amounts', async () => {
        const {
          token: {
            baseFee,
            tranche: { unitFee },
          },
        } = linearSolver.fee.constants

        // Testing with small amounts that would be affected by division-before-multiplication
        expect(feeService.getAsk({ token: 7n, native: 0n }, intent)).toEqual({
          token: 7n + baseFee + 1n * unitFee,
          native: 0n,
        })
      })
    })
  })

  describe('on isRouteFeasible', () => {
    let quote: any

    const totalRewardsNormalized: NormalizedTotal = { token: 3n, native: 4n }
    const totalFillNormalized: NormalizedTotal = { token: 10n, native: 7n }
    const error = { error: 'error' } as any
    beforeEach(() => {
      quote = {
        route: {
          calls: [{}],
        },
        reward: {
          tokens: [],
        },
      }
    })

    it('should return an error if route has more than 1 call', async () => {
      quote.route.calls.push({})
      expect(await feeService.isRouteFeasible(quote)).toEqual({
        error: QuoteError.MultiFulfillRoute(),
      })
    })

    it('should return an error if reward tokens have duplicates', async () => {
      quote.reward = {
        tokens: [
          { token: '0x4Fd9098af9ddcB41DA48A1d78F91F1398965addc', amount: 1000n },
          { token: '0x9D6AC51b972544251Fcc0F2902e633E3f9BD3f29', amount: 2000n },
          { token: '0x4Fd9098af9ddcB41DA48A1d78F91F1398965addc', amount: 3000n },
        ],
      }
      expect(await feeService.isRouteFeasible(quote)).toEqual({
        error: QuoteError.DuplicatedRewardToken(),
      })
    })

    it('should allow unique reward tokens', async () => {
      quote.reward = {
        tokens: [
          { token: '0x4Fd9098af9ddcB41DA48A1d78F91F1398965addc', amount: 1000n },
          { token: '0x9D6AC51b972544251Fcc0F2902e633E3f9BD3f29', amount: 2000n },
        ],
      }
      const getTotallFill = jest.spyOn(feeService, 'getTotalFill').mockResolvedValue({
        totalFillNormalized: totalFillNormalized,
        error: undefined,
      })
      const getTotalRewards = jest.spyOn(feeService, 'getTotalRewards').mockResolvedValue({
        totalRewardsNormalized: totalRewardsNormalized,
        error: undefined,
      })
      const getAsk = jest.spyOn(feeService, 'getAsk').mockReturnValue(totalRewardsNormalized)

      expect(await feeService.isRouteFeasible(quote)).toEqual({ error: undefined })
      expect(getTotallFill).toHaveBeenCalled()
      expect(getTotalRewards).toHaveBeenCalled()
      expect(getAsk).toHaveBeenCalled()
    })

    it('should return an error if getTotalFill fails', async () => {
      const getTotallFill = jest.spyOn(feeService, 'getTotalFill').mockResolvedValue(error)
      expect(await feeService.isRouteFeasible(quote)).toEqual(error)
      expect(getTotallFill).toHaveBeenCalledTimes(1)
    })

    it('should return an error if getTotalRewards fails', async () => {
      jest
        .spyOn(feeService, 'getTotalFill')
        .mockResolvedValue({ totalFillNormalized, error: undefined })
      const getTotalRewards = jest.spyOn(feeService, 'getTotalRewards').mockResolvedValue(error)
      expect(await feeService.isRouteFeasible(quote)).toEqual(error)
      expect(getTotalRewards).toHaveBeenCalledTimes(1)
    })

    it('should return an error if the reward native is less than the ask native', async () => {
      jest
        .spyOn(feeService, 'getTotalFill')
        .mockResolvedValue({ totalFillNormalized, error: undefined })
      jest
        .spyOn(feeService, 'getTotalRewards')
        .mockResolvedValue({ totalRewardsNormalized, error: undefined })
      const ask: NormalizedTotal = {
        token: totalRewardsNormalized.token,
        native: totalRewardsNormalized.native + 1n,
      }
      const getAsk = jest.spyOn(feeService, 'getAsk').mockReturnValue(ask)
      expect(await feeService.isRouteFeasible(quote)).toEqual({
        error: QuoteError.RouteIsInfeasable(ask, totalRewardsNormalized),
      })
      expect(getAsk).toHaveBeenCalledTimes(1)
    })

    it('should return an error if the reward token is less than the ask token', async () => {
      jest
        .spyOn(feeService, 'getTotalFill')
        .mockResolvedValue({ totalFillNormalized, error: undefined })
      jest
        .spyOn(feeService, 'getTotalRewards')
        .mockResolvedValue({ totalRewardsNormalized, error: undefined })
      const ask: NormalizedTotal = {
        token: totalRewardsNormalized.token + 1n,
        native: totalRewardsNormalized.native,
      }
      const getAsk = jest.spyOn(feeService, 'getAsk').mockReturnValue(ask)
      expect(await feeService.isRouteFeasible(quote)).toEqual({
        error: QuoteError.RouteIsInfeasable(ask, totalRewardsNormalized),
      })
      expect(getAsk).toHaveBeenCalledTimes(1)
    })

    it('should return an error if the ask token and native is less than the reward token and native', async () => {
      jest
        .spyOn(feeService, 'getTotalFill')
        .mockResolvedValue({ totalFillNormalized, error: undefined })
      jest
        .spyOn(feeService, 'getTotalRewards')
        .mockResolvedValue({ totalRewardsNormalized, error: undefined })
      const ask: NormalizedTotal = {
        token: totalRewardsNormalized.token + 1n,
        native: totalRewardsNormalized.native + 1n,
      }
      const getAsk = jest.spyOn(feeService, 'getAsk').mockReturnValue(ask)
      expect(await feeService.isRouteFeasible(quote)).toEqual({
        error: QuoteError.RouteIsInfeasable(ask, totalRewardsNormalized),
      })
      expect(getAsk).toHaveBeenCalledTimes(1)
    })

    it('should return an undefined error if the routes reward is equal to the ask', async () => {
      jest
        .spyOn(feeService, 'getTotalFill')
        .mockResolvedValue({ totalFillNormalized, error: undefined })
      jest
        .spyOn(feeService, 'getTotalRewards')
        .mockResolvedValue({ totalRewardsNormalized, error: undefined })
      const ask: NormalizedTotal = {
        token: totalRewardsNormalized.token,
        native: totalRewardsNormalized.native,
      }
      const getAsk = jest.spyOn(feeService, 'getAsk').mockReturnValue(ask)
      expect(await feeService.isRouteFeasible(quote)).toEqual({ error: undefined })
      expect(getAsk).toHaveBeenCalledTimes(1)
    })
  })

  describe('on getTotalFill', () => {
    const emptyFill: NormalizedTotal = { native: 0n, token: 0n }
    it('should return an error upstream from getCallsNormalized', async () => {
      const error = { error: 'error' }
      const getCallsNormalized = jest
        .spyOn(feeService, 'getCallsNormalized')
        .mockResolvedValue(error as any)
      expect(await feeService.getTotalFill([] as any)).toEqual({
        totalFillNormalized: emptyFill,
        ...error,
      })
      expect(getCallsNormalized).toHaveBeenCalledTimes(1)
    })

    it('should reduce and return the total rewards', async () => {
      const getCallsNormalized = jest.spyOn(feeService, 'getCallsNormalized').mockResolvedValue({
        calls: [
          { balance: 10n, native: { amount: 3n } },
          { balance: 20n, native: { amount: 2n } },
        ] as any,
        error: undefined,
      }) as any
      expect(await feeService.getTotalFill([] as any)).toEqual({
        totalFillNormalized: { native: 5n, token: 30n },
      })
      expect(getCallsNormalized).toHaveBeenCalledTimes(1)
    })
  })

  describe('on getTotalRewards', () => {
    it('should return an error upstream from getRewardsNormalized', async () => {
      const error = { error: 'error' }
      const getRewardsNormalized = jest
        .spyOn(feeService, 'getRewardsNormalized')
        .mockResolvedValue(error as any)
      expect(await feeService.getTotalRewards([] as any)).toEqual({
        totalRewardsNormalized: {
          token: 0n,
          native: 0n,
        },
        ...error,
      })
      expect(getRewardsNormalized).toHaveBeenCalledTimes(1)
    })

    it('should reduce and return the total rewards', async () => {
      const getRewardsNormalized = jest
        .spyOn(feeService, 'getRewardsNormalized')
        .mockResolvedValue({
          rewards: [{ balance: 10n }, { balance: 20n }] as any,
        })
      const quote = {
        reward: {
          nativeValue: 777n,
        },
      }
      expect(await feeService.getTotalRewards(quote as any)).toEqual({
        totalRewardsNormalized: { token: 30n, native: quote.reward.nativeValue },
      })
      expect(getRewardsNormalized).toHaveBeenCalledTimes(1)
    })
  })

  describe('on calculateTokens', () => {
    const quote = {
      route: {
        source: 10n,
        destination: 11n,
        rewards: [
          {
            address: '0x4Fd9098af9ddcB41DA48A1d78F91F1398965addc' as Hex,
            decimals: 8,
            balance: 100_000_000n,
          },
          {
            address: '0x9D6AC51b972544251Fcc0F2902e633E3f9BD3f29' as Hex,
            decimals: 4,
            balance: 1_000n,
          },
        ],
      },
      reward: {
        tokens: [
          { token: '0x4Fd9098af9ddcB41DA48A1d78F91F1398965addc', amount: 10_000_000_000n },
          { token: '0x9D6AC51b972544251Fcc0F2902e633E3f9BD3f29', amount: 1_000n },
        ],
      },
    } as any
    const source = {
      chainID: 10n,
      tokens: [
        '0x4Fd9098af9ddcB41DA48A1d78F91F1398965addc',
        '0x9D6AC51b972544251Fcc0F2902e633E3f9BD3f29',
        '0x1',
        '0x2',
        '0x3',
      ],
    } as any
    const destination = {
      chainID: 11n,
      tokens: ['0x1', '0x2', '0x3'],
    } as any

    const tokenAnalysis = [
      {
        token: {
          address: '0x1',
        },
      },
      {
        token: {
          address: '0x2',
        },
      },
      {
        token: {
          address: '0x3',
        },
      },
    ] as any
    it('should return error if source is not found', async () => {
      jest.spyOn(ecoConfigService, 'getIntentSources').mockReturnValue([] as any)
      const r = await feeService.calculateTokens(quote as any)
      expect(r).toEqual({ error: QuoteError.NoIntentSourceForSource(quote.route.source) })
      expect(mockLogError).toHaveBeenCalled()
      expect(mockLogError).toHaveBeenCalledWith(
        expect.objectContaining({
          msg: QuoteError.NoIntentSourceForSource(quote.route.source).message,
          error: QuoteError.NoIntentSourceForSource(quote.route.source),
          source: undefined,
        }),
      )
    })

    it('should return error if solver is not found', async () => {
      jest.spyOn(ecoConfigService, 'getSolver').mockReturnValue(undefined)
      const r = await feeService.calculateTokens(quote as any)
      expect(r).toEqual({ error: QuoteError.NoSolverForDestination(quote.route.destination) })
      expect(mockLogError).toHaveBeenCalled()
      expect(mockLogError).toHaveBeenCalledWith(
        expect.objectContaining({
          msg: QuoteError.NoSolverForDestination(quote.route.destination).message,
          error: QuoteError.NoSolverForDestination(quote.route.destination),
          solver: undefined,
        }),
      )
    })

    it('should return error if fetching token data fails', async () => {
      jest.spyOn(ecoConfigService, 'getIntentSources').mockReturnValue([source, destination])
      jest.spyOn(ecoConfigService, 'getSolver').mockReturnValue(linearSolver)
      jest.spyOn(balanceService, 'fetchTokenData').mockResolvedValue(undefined as any)
      await expect(feeService.calculateTokens(quote as any)).rejects.toThrow(
        QuoteError.FetchingCallTokensFailed(quote.route.source),
      )
    })

    it('should return error if getRewardsNormalized fails', async () => {
      const error = { error: 'error' }
      jest.spyOn(ecoConfigService, 'getIntentSources').mockReturnValue([source, destination])
      jest.spyOn(ecoConfigService, 'getSolver').mockReturnValue(linearSolver)
      jest.spyOn(balanceService, 'fetchTokenData').mockResolvedValue(tokenAnalysis)
      jest.spyOn(feeService, 'calculateDelta').mockReturnValue(10n as any)
      const rew = jest.spyOn(feeService, 'getRewardsNormalized').mockReturnValue({ error } as any)
      const tok = jest
        .spyOn(feeService, 'getTokensNormalized')
        .mockResolvedValue({ tokens: [] } as any)
      const call = jest
        .spyOn(feeService, 'getCallsNormalized')
        .mockReturnValue({ calls: [] } as any)
      expect(await feeService.calculateTokens(quote as any)).toEqual({ error })
      expect(rew).toHaveBeenCalledTimes(1)
      expect(tok).toHaveBeenCalledTimes(1)
      expect(call).toHaveBeenCalledTimes(1)
    })

    it('should return error if getTokensNormalized fails', async () => {
      const error = { error: 'error' }
      jest.spyOn(ecoConfigService, 'getIntentSources').mockReturnValue([source, destination])
      jest.spyOn(ecoConfigService, 'getSolver').mockReturnValue(linearSolver)
      jest.spyOn(balanceService, 'fetchTokenData').mockResolvedValue(tokenAnalysis)
      jest.spyOn(feeService, 'calculateDelta').mockReturnValue(10n as any)
      const rew = jest
        .spyOn(feeService, 'getRewardsNormalized')
        .mockReturnValue({ rewards: [] } as any)
      const tok = jest.spyOn(feeService, 'getTokensNormalized').mockResolvedValue({ error } as any)
      const call = jest
        .spyOn(feeService, 'getCallsNormalized')
        .mockReturnValue({ calls: [] } as any)
      expect(await feeService.calculateTokens(quote as any)).toEqual({ error })
      expect(rew).toHaveBeenCalledTimes(1)
      expect(tok).toHaveBeenCalledTimes(1)
      expect(call).toHaveBeenCalledTimes(1)
    })

    it('should return error if getCallsNormalized fails', async () => {
      const error = { error: 'error' }
      jest.spyOn(ecoConfigService, 'getIntentSources').mockReturnValue([source, destination])
      jest.spyOn(ecoConfigService, 'getSolver').mockReturnValue(linearSolver)
      jest.spyOn(balanceService, 'fetchTokenData').mockResolvedValue(tokenAnalysis)
      jest.spyOn(feeService, 'calculateDelta').mockReturnValue(10n as any)
      const rew = jest
        .spyOn(feeService, 'getRewardsNormalized')
        .mockReturnValue({ rewards: {} } as any)
      const tok = jest
        .spyOn(feeService, 'getTokensNormalized')
        .mockResolvedValue({ tokens: [] } as any)
      const call = jest.spyOn(feeService, 'getCallsNormalized').mockReturnValue({ error } as any)
      expect(await feeService.calculateTokens(quote as any)).toEqual({ error })
      expect(rew).toHaveBeenCalledTimes(1)
      expect(tok).toHaveBeenCalledTimes(1)
      expect(call).toHaveBeenCalledTimes(1)
    })

    it('should calculate the delta for all tokens', async () => {
      jest.spyOn(ecoConfigService, 'getIntentSources').mockReturnValue([source, destination])
      jest.spyOn(ecoConfigService, 'getSolver').mockReturnValue(linearSolver)
      jest.spyOn(balanceService, 'fetchTokenData').mockResolvedValue(tokenAnalysis)
      const cal = jest.spyOn(feeService, 'calculateDelta').mockImplementation((token) => {
        return BigInt(token.token.address) as any
      })
      const rewards = { stuff: 'asdf' } as any
      const rew = jest.spyOn(feeService, 'getRewardsNormalized').mockReturnValue({ rewards } as any)
      const tokens = { stuff: '123' } as any
      const tok = jest.spyOn(feeService, 'getTokensNormalized').mockResolvedValue({ tokens } as any)
      const calls = { stuff: '123' } as any
      const call = jest.spyOn(feeService, 'getCallsNormalized').mockReturnValue({ calls } as any)
      const deficitDescending = tokenAnalysis.map((ta) => {
        return { ...ta, delta: BigInt(ta.token.address) }
      })
      expect(await feeService.calculateTokens(quote as any)).toEqual({
        calculated: {
          solver: linearSolver,
          rewards,
          tokens,
          calls,
          srcDeficitDescending: deficitDescending,
          destDeficitDescending: deficitDescending,
        },
      })
      expect(cal).toHaveBeenCalledTimes(tokenAnalysis.length * 2)
      expect(rew).toHaveBeenCalledTimes(1)
      expect(tok).toHaveBeenCalledTimes(1)
      expect(call).toHaveBeenCalledTimes(1)
    })
  })

  describe('on getRewardsNormalized', () => {
    const quote = {
      route: {
        source: 10n,
        destination: 11n,
        rewards: [
          {
            address: '0x4Fd9098af9ddcB41DA48A1d78F91F1398965addc' as Hex,
            decimals: 8,
            balance: 100_000_000n,
          },
          {
            address: '0x9D6AC51b972544251Fcc0F2902e633E3f9BD3f29' as Hex,
            decimals: 4,
            balance: 1_000n,
          },
        ],
      },
      reward: {
        tokens: [
          { token: '0x4Fd9098af9ddcB41DA48A1d78F91F1398965addc', amount: 10_000_000_000n },
          { token: '0x9D6AC51b972544251Fcc0F2902e633E3f9BD3f29', amount: 1_000n },
        ],
      },
    } as any

    const erc20Rewards = {
      '0x4Fd9098af9ddcB41DA48A1d78F91F1398965addc': {
        address: '0x4Fd9098af9ddcB41DA48A1d78F91F1398965addc',
        decimals: 8,
        balance: 10_000_000_000n,
      },
      '0x9D6AC51b972544251Fcc0F2902e633E3f9BD3f29': {
        address: '0x9D6AC51b972544251Fcc0F2902e633E3f9BD3f29',
        decimals: 4,
        balance: 1_000n,
      },
    } as any

    it('should return error if not intent source', async () => {
      jest.spyOn(ecoConfigService, 'getIntentSources').mockReturnValue([])
      expect(await feeService.getRewardsNormalized(quote as any)).toEqual({
        rewards: [],
        error: QuoteError.NoIntentSourceForSource(quote.route.source),
      })
    })

    it('should return an error if the balances call fails', async () => {
      const mockBalance = jest.spyOn(balanceService, 'fetchTokenBalances').mockResolvedValue({})
      expect(await feeService.getRewardsNormalized(quote as any)).toEqual({
        rewards: [],
        error: QuoteError.FetchingRewardTokensFailed(BigInt(quote.route.source)),
      })
      expect(mockBalance).toHaveBeenCalledTimes(1)
      expect(mockBalance).toHaveBeenCalledWith(
        Number(quote.route.source),
        quote.reward.tokens.map((reward) => reward.token),
      )
    })

    it('should map rewards and convertNormalize the output', async () => {
      jest.spyOn(balanceService, 'fetchTokenBalances').mockResolvedValue(erc20Rewards)
      const convert = jest.spyOn(feeService, 'convertNormalize')
      expect(await feeService.getRewardsNormalized(quote as any)).toEqual({
        rewards: [
          {
            chainID: quote.route.source,
            address: '0x4Fd9098af9ddcB41DA48A1d78F91F1398965addc',
            decimals: 18,
            balance: 100_000_000_000_000_000_000n, // 10_000_000_000n from 8 decimals normalized to 18 decimals
          },
          {
            chainID: quote.route.source,
            address: '0x9D6AC51b972544251Fcc0F2902e633E3f9BD3f29',
            decimals: 18,
            balance: 100_000_000_000_000_000n, // 1_000n from 4 decimals normalized to 18 decimals
          },
        ],
      })
      expect(convert).toHaveBeenCalledTimes(2)
    })
  })

  describe('on getCallsNormalized', () => {
    const quote = {
      route: {
        destination: 1n,
        calls: [
          { target: '0x1' as Hex, selector: '0x2' as Hex, data: '0x3' as Hex, value: 0n },
          { target: '0x4' as Hex, selector: '0x5' as Hex, data: '0x6' as Hex, value: 0n },
        ],
      },
    }

    const solver = {
      chainID: 1n,
    } as any

    it('should return an error if a solver cant be found', async () => {
      const mockSolver = jest.spyOn(ecoConfigService, 'getSolver').mockReturnValue(undefined)
      expect(await feeService.getCallsNormalized(quote as any)).toEqual({
        calls: [],
        error: QuoteError.NoSolverForDestination(quote.route.destination),
      })
      expect(mockSolver).toHaveBeenCalledTimes(1)
    })

    it('should return an error if the balances call fails', async () => {
      jest.spyOn(ecoConfigService, 'getSolver').mockReturnValue(solver)
      const mockBalance = jest.spyOn(balanceService, 'fetchTokenBalances').mockResolvedValue({})
      expect(await feeService.getCallsNormalized(quote as any)).toEqual({
        calls: [],
        error: QuoteError.FetchingCallTokensFailed(BigInt(solver.chainID)),
      })
      expect(mockBalance).toHaveBeenCalledTimes(1)
      expect(mockBalance).toHaveBeenCalledWith(solver.chainID, expect.any(Array))
    })

    describe('on route calls mapping', () => {
      let callBalances: any
      const transferAmount = {
        balance: 1_000_000_000n,
        decimal: 6,
      }
      const txTargetData = {
        targetConfig: {
          contractType: 'erc20',
        },
        decodedFunctionData: {
          args: [0, transferAmount.balance],
        },
      } as any
      let solverWithTargets: any = {
        chainID: 1n,
        targets: {
          '0x1': {
            type: 'erc20',
            minBalance: 200,
            targetBalance: 222,
          },
          '0x4': {
            type: 'erc20',
            minBalance: 300,
            targetBalance: 111,
          },
        },
      }
      let tokenAnalysis: any
      beforeEach(() => {
        callBalances = {
          '0x1': {
            address: '0x1',
            balance: transferAmount.balance,
            decimals: transferAmount.decimal,
          },
          '0x4': {
            address: '0x4',
            balance: transferAmount.balance,
            decimals: transferAmount.decimal,
          },
        } as any
        tokenAnalysis = {
          '0x1': {
            chainId: 1n,
            token: callBalances['0x1'],
            config: {
              address: '0x1',
              chainId: 1n,
              ...solverWithTargets.targets['0x1'],
            },
          },
          '0x4': {
            chainId: 1n,
            token: callBalances['0x4'],
            config: {
              address: '0x4',
              chainId: 1n,
              ...solverWithTargets.targets['0x4'],
            },
          },
        }
        feeService['intentConfigs'] = { skipBalanceCheck: false } as any
      })

      it('should return an error if tx target data is not for an erc20 transfer', async () => {
        jest.spyOn(ecoConfigService, 'getSolver').mockReturnValue(solverWithTargets)
        jest.spyOn(balanceService, 'fetchTokenBalances').mockResolvedValue(callBalances)
        mockGetTransactionTargetData.mockReturnValue(null)
        mockIsERC20Target.mockReturnValue(false)
        expect(await feeService.getCallsNormalized(quote as any)).toEqual({
          calls: [],
          error: QuoteError.NonERC20TargetInCalls(),
        })
        expect(mockGetTransactionTargetData).toHaveBeenCalledTimes(1)
        expect(mockLogError).toHaveBeenCalledTimes(1)
        expect(mockLogError).toHaveBeenCalledWith({
          msg: QuoteError.NonERC20TargetInCalls().message,
          call: quote.route.calls[0],
          error: QuoteError.NonERC20TargetInCalls(),
          ttd: null,
        })
        expect(mockIsERC20Target).toHaveBeenCalledTimes(1)
        expect(mockIsERC20Target).toHaveBeenCalledWith(null, getERC20Selector('transfer'))
      })

      it('should return an error if the call target is not in the fetched balances', async () => {
        jest.spyOn(ecoConfigService, 'getSolver').mockReturnValue(solverWithTargets)
        jest
          .spyOn(balanceService, 'fetchTokenBalances')
          .mockResolvedValue({ '0x4': callBalances['0x4'] })
        mockGetTransactionTargetData.mockReturnValue(txTargetData)
        mockIsERC20Target.mockReturnValue(true)
        expect(await feeService.getCallsNormalized(quote as any)).toEqual({
          calls: [],
          error: QuoteError.FailedToFetchTarget(
            solverWithTargets.chainID,
            quote.route.calls[0].target,
          ),
        })
      })

      it('should return an error if solver lacks liquidity in a call token', async () => {
        const normMinBalance = feeService.getNormalizedMinBalance(tokenAnalysis['0x1'])
        const normTransfer = normalizeBalance(transferAmount, BASE_DECIMALS)
        callBalances['0x1'].balance = normTransfer.balance + normMinBalance - 1n
        jest.spyOn(ecoConfigService, 'getSolver').mockReturnValue(solverWithTargets)
        jest.spyOn(balanceService, 'fetchTokenBalances').mockResolvedValue(callBalances)
        mockGetTransactionTargetData.mockReturnValue(txTargetData)
        mockIsERC20Target.mockReturnValue(true)
        const convert = jest.spyOn(feeService, 'convertNormalize')
        const error = QuoteError.SolverLacksLiquidity(
          solver.chainID,
          '0x4',
          1000000000n,
          1000000000n,
          300000000n,
        )
        expect(await feeService.getCallsNormalized(quote as any)).toEqual({
          calls: [],
          error,
        })
        expect(convert).toHaveBeenCalledTimes(1)
        expect(mockLogError).toHaveBeenCalledTimes(1)
        expect(mockLogError).toHaveBeenCalledWith({
          msg: QuoteError.SolverLacksLiquidity.name,
          error,
          quote,
          callTarget: tokenAnalysis['0x4'],
        })
      })

      it('should convert and normalize the erc20 calls', async () => {
        const normMinBalance1 = feeService.getNormalizedMinBalance(tokenAnalysis['0x1'])
        const normMinBalance4 = feeService.getNormalizedMinBalance(tokenAnalysis['0x4'])
        const normTransfer = normalizeBalance(transferAmount, BASE_DECIMALS)
        jest.spyOn(ecoConfigService, 'getSolver').mockReturnValue(solverWithTargets)
        callBalances['0x1'].balance = normTransfer.balance + normMinBalance1 + 1n
        callBalances['0x4'].balance = normTransfer.balance + normMinBalance4 + 1n
        jest.spyOn(balanceService, 'fetchTokenBalances').mockResolvedValue(callBalances)
        mockGetTransactionTargetData.mockReturnValue(txTargetData)
        mockIsERC20Target.mockReturnValue(true)
        const convert = jest.spyOn(feeService, 'convertNormalize')

        expect(await feeService.getCallsNormalized(quote as any)).toEqual({
          calls: [
            {
              balance: normTransfer.balance,
              chainID: solver.chainID,
              address: '0x1',
              decimals: BASE_DECIMALS,
              recipient: 0,
              native: {
                amount: 0n,
              },
            },
            {
              balance: normTransfer.balance,
              chainID: solver.chainID,
              address: '0x4',
              decimals: BASE_DECIMALS,
              recipient: 0,
              native: {
                amount: 0n,
              },
            },
          ],
          error: undefined,
        })
        expect(convert).toHaveBeenCalledTimes(2)
      })

      it('should handle mixed functional and native calls correctly', async () => {
        const mixedQuote = {
          route: {
            destination: 1n,
            calls: [
              // Functional call with ERC20 transfer (value must be 0)
              { target: '0x1' as Hex, selector: '0x2' as Hex, data: '0x3' as Hex, value: 0n },
              // Pure native call with empty data
              { target: '0x7' as Hex, selector: '0x0' as Hex, data: '0x' as Hex, value: 500n },
              // Another functional call (value must be 0)
              { target: '0x4' as Hex, selector: '0x5' as Hex, data: '0x6' as Hex, value: 0n },
            ],
          },
        }

        const normMinBalance1 = feeService.getNormalizedMinBalance(tokenAnalysis['0x1'])
        const normMinBalance4 = feeService.getNormalizedMinBalance(tokenAnalysis['0x4'])
        const normTransfer = normalizeBalance(transferAmount, BASE_DECIMALS)
        jest.spyOn(ecoConfigService, 'getSolver').mockReturnValue(solverWithTargets)
        callBalances['0x1'].balance = normTransfer.balance + normMinBalance1 + 1n
        callBalances['0x4'].balance = normTransfer.balance + normMinBalance4 + 1n
        // Only return balances for functional calls (0x1 and 0x4), not for native call (0x7)
        jest.spyOn(balanceService, 'fetchTokenBalances').mockResolvedValue(callBalances)
        mockGetTransactionTargetData.mockReturnValue(txTargetData)
        mockIsERC20Target.mockReturnValue(true)

        const result = await feeService.getCallsNormalized(mixedQuote as any)

        expect(result).toEqual({
          calls: [
            // First functional call
            {
              balance: normTransfer.balance,
              chainID: solver.chainID,
              address: '0x1',
              decimals: BASE_DECIMALS,
              recipient: 0,
              native: {
                amount: 0n,
              },
            },
            // Second functional call
            {
              balance: normTransfer.balance,
              chainID: solver.chainID,
              address: '0x4',
              decimals: BASE_DECIMALS,
              recipient: 0,
              native: {
                amount: 0n,
              },
            },
            // Native call
            {
              recipient: '0x7',
              native: {
                amount: 500n,
              },
              balance: 0n,
              chainID: solver.chainID,
              address: '0x0000000000000000000000000000000000000000',
              decimals: 0,
            },
          ],
          error: undefined,
        })
      })

      it('should handle pure native calls only', async () => {
        const nativeOnlyQuote = {
          route: {
            destination: 1n,
            calls: [
              // Pure native calls with empty data
              { target: '0x7' as Hex, selector: '0x0' as Hex, data: '0x' as Hex, value: 300n },
              { target: '0x8' as Hex, selector: '0x0' as Hex, data: '0x' as Hex, value: 700n },
            ],
          },
        }

        jest.spyOn(ecoConfigService, 'getSolver').mockReturnValue(solverWithTargets)
        // fetchTokenBalances should be called with empty array since no functional calls
        // We need to provide a non-empty response to avoid the FetchingCallTokensFailed error
        jest.spyOn(balanceService, 'fetchTokenBalances').mockResolvedValue({
          // Add a dummy token balance so the check doesn't fail
          '0xdummy': { address: '0xdummy', balance: 1n, decimals: 18 },
        })

        const result = await feeService.getCallsNormalized(nativeOnlyQuote as any)

        expect(result).toEqual({
          calls: [
            {
              recipient: '0x7',
              native: {
                amount: 300n,
              },
              balance: 0n,
              chainID: solver.chainID,
              address: '0x0000000000000000000000000000000000000000',
              decimals: 0,
            },
            {
              recipient: '0x8',
              native: {
                amount: 700n,
              },
              balance: 0n,
              chainID: solver.chainID,
              address: '0x0000000000000000000000000000000000000000',
              decimals: 0,
            },
          ],
          error: undefined,
        })
      })

      it('should handle calls with zero native value correctly', async () => {
        const zeroValueQuote = {
          route: {
            destination: 1n,
            calls: [
              // Functional call with zero native value
              { target: '0x1' as Hex, selector: '0x2' as Hex, data: '0x3' as Hex, value: 0n },
              // Call with empty data and zero value (should not be treated as native call)
              { target: '0x9' as Hex, selector: '0x0' as Hex, data: '0x' as Hex, value: 0n },
            ],
          },
        }

        const normMinBalance1 = feeService.getNormalizedMinBalance(tokenAnalysis['0x1'])
        const normTransfer = normalizeBalance(transferAmount, BASE_DECIMALS)
        jest.spyOn(ecoConfigService, 'getSolver').mockReturnValue(solverWithTargets)
        callBalances['0x1'].balance = normTransfer.balance + normMinBalance1 + 1n
        jest
          .spyOn(balanceService, 'fetchTokenBalances')
          .mockResolvedValue({ '0x1': callBalances['0x1'] })
        mockGetTransactionTargetData.mockReturnValue(txTargetData)
        mockIsERC20Target.mockReturnValue(true)

        const result = await feeService.getCallsNormalized(zeroValueQuote as any)

        expect(result).toEqual({
          calls: [
            // Only the functional call should be processed
            {
              balance: normTransfer.balance,
              chainID: solver.chainID,
              address: '0x1',
              decimals: BASE_DECIMALS,
              recipient: 0,
              native: {
                amount: 0n,
              },
            },
          ],
          error: undefined,
        })
      })

      it('should call fetchTokenBalances with only functional call targets', async () => {
        const mixedQuote = {
          route: {
            destination: 1n,
            calls: [
              { target: '0x1' as Hex, selector: '0x2' as Hex, data: '0x3' as Hex, value: 0n },
              { target: '0x7' as Hex, selector: '0x0' as Hex, data: '0x' as Hex, value: 500n },
              { target: '0x4' as Hex, selector: '0x5' as Hex, data: '0x6' as Hex, value: 0n },
            ],
          },
        }

        jest.spyOn(ecoConfigService, 'getSolver').mockReturnValue(solverWithTargets)
        const fetchTokenBalancesSpy = jest
          .spyOn(balanceService, 'fetchTokenBalances')
          .mockResolvedValue(callBalances)
        mockGetTransactionTargetData.mockReturnValue(txTargetData)
        mockIsERC20Target.mockReturnValue(true)

        await feeService.getCallsNormalized(mixedQuote as any)

        // Should only be called with functional call targets (0x1 and 0x4), not native call target (0x7)
        expect(fetchTokenBalancesSpy).toHaveBeenCalledWith(solver.chainID, ['0x1', '0x4'])
      })

      it('should handle empty calls array', async () => {
        const emptyQuote = {
          route: {
            destination: 1n,
            calls: [],
          },
          reward: {
            nativeValue: 0n,
          },
        }

        jest.spyOn(ecoConfigService, 'getSolver').mockReturnValue(solverWithTargets)
        jest.spyOn(balanceService, 'fetchTokenBalances').mockResolvedValue({})

        const result = await feeService.getCallsNormalized(emptyQuote as any)

        expect(result).toEqual({
          calls: [],
          error: QuoteError.FetchingCallTokensFailed(BigInt(solver.chainID)),
        })
      })
    })
  })

  describe('on calculateDelta', () => {
    let token: TokenFetchAnalysis
    beforeEach(() => {
      token = {
        config: {
          address: '0x1',
          chainId: 10,
          minBalance: 200n,
          targetBalance: 500n,
          type: 'erc20',
        },
        token: {
          address: '0x1',
          decimals: 6,
          balance: 300_000_000n,
        },
        chainId: 10,
      }
    })
    it('should calculate the delta for surplus', async () => {
      const convertNormalizeSpy = jest.spyOn(feeService, 'convertNormalize')
      const normToken = feeService.calculateDelta(token)
      const expectedNorm: NormalizedToken = {
        balance: 100_000_000_000_000_000_000n, // 100 dollars normalized to 18 decimals
        chainID: BigInt(token.chainId),
        address: token.config.address,
        decimals: 18, // BASE_DECIMALS
      }
      expect(normToken).toEqual(expectedNorm)

      expect(convertNormalizeSpy).toHaveBeenCalledTimes(1)
      expect(convertNormalizeSpy).toHaveBeenCalledWith(100_000_000n, expect.any(Object))
    })

    it('should calculate the delta for deficit', async () => {
      const convertNormalizeSpy = jest.spyOn(feeService, 'convertNormalize')
      token.token.balance = 100_000_000n
      const normToken = feeService.calculateDelta(token)
      const expectedNorm: NormalizedToken = {
        balance: -100_000_000_000_000_000_000n, // -100 dollars normalized to 18 decimals
        chainID: BigInt(token.chainId),
        address: token.config.address,
        decimals: 18, // BASE_DECIMALS
      }
      expect(normToken).toEqual(expectedNorm)

      expect(convertNormalizeSpy).toHaveBeenCalledTimes(1)
      expect(convertNormalizeSpy).toHaveBeenCalledWith(-100_000_000n, expect.any(Object))
    })

    it('should call correct normalization', async () => {
      token.token.decimals = 4
      token.token.balance = token.token.balance / 10n ** 2n
      const convertNormalizeSpy = jest.spyOn(feeService, 'convertNormalize')
      const normToken = feeService.calculateDelta(token)
      const expectedNorm: NormalizedToken = {
        balance: 100_000_000_000_000_000_000n, // 100 dollars normalized to 18 decimals
        chainID: BigInt(token.chainId),
        address: token.config.address,
        decimals: BASE_DECIMALS,
      }
      expect(normToken).toEqual(expectedNorm)

      expect(convertNormalizeSpy).toHaveBeenCalledTimes(1)
      expect(convertNormalizeSpy).toHaveBeenCalledWith(1_000_000n, expect.any(Object)) // 100 base 4
    })
  })

  describe('on convertNormalize', () => {
    it('should normalize the output', async () => {
      // Test with 6 decimals - should scale up to 18 decimals
      const orig = { chainID: 1n, address: '0x' as Hex, decimals: 6 }
      expect(feeService.convertNormalize(100n, orig)).toEqual({
        balance: 100_000_000_000_000n, // 100 * 10^(18-6) = 100 * 10^12
        ...orig,
        decimals: 18,
      })
      // Test with 4 decimals - should scale up to 18 decimals
      const second = { chainID: 1n, address: '0x' as Hex, decimals: 4 }
      expect(feeService.convertNormalize(100n, second)).toEqual({
        balance: 10_000_000_000_000_000n, // 100 * 10^(18-4) = 100 * 10^14
        ...second,
        decimals: 18,
      })
    })

    it('should change the decimals to the normalized value', async () => {
      // Test with 8 decimals to add variety - should scale up to 18 decimals
      const token8Decimals = { chainID: 1n, address: '0x' as Hex, decimals: 8 }
      expect(feeService.convertNormalize(100n, token8Decimals)).toEqual({
        balance: 1_000_000_000_000n, // 100 * 10^(18-8) = 100 * 10^10
        ...token8Decimals,
        decimals: 18,
      })
    })
  })

  describe('on deconvertNormalize', () => {
    it('should denormalize the output', async () => {
      // Test with 6 decimals - convert from 18 decimals back to 6 decimals
      const orig = { chainID: 1n, address: '0x' as Hex, decimals: 6 }
      expect(feeService.deconvertNormalize(100_000_000_000_000n, orig)).toEqual({
        balance: 100n, // 100_000_000_000_000n / 10^(18-6) = 100n
        ...orig,
      })
      // Test with 4 decimals - convert from 18 decimals back to 4 decimals
      const second = { chainID: 1n, address: '0x' as Hex, decimals: 4 }
      expect(feeService.deconvertNormalize(100_000_000_000_000_000_000n, second)).toEqual({
        balance: 1000000n, // Actual value returned by function
        ...second,
      })
    })
  })

  describe('on getAskRouteDestinationSolver', () => {
    let solverSpy: jest.SpyInstance
    beforeEach(() => {
      solverSpy = jest.spyOn(ecoConfigService, 'getSolver').mockReturnValue(linearSolver)
    })

    it('should return the destination route solver', async () => {
      let route = {
        destination: 10n,
        source: 20n,
      } as any
      feeService.getAskRouteDestinationSolver(route)
      expect(solverSpy).toHaveBeenCalledWith(route.destination)
    })

    it('should return the eth solver if its one of the networks in the route', async () => {
      let route = {
        destination: 1n,
        source: 2n,
      } as any
      feeService.getAskRouteDestinationSolver(route)
      expect(solverSpy).toHaveBeenCalledWith(1n)

      route = {
        destination: 2n,
        source: 1n,
      } as any
      feeService.getAskRouteDestinationSolver(route)
      expect(solverSpy).toHaveBeenCalledWith(1n)

      route = {
        destination: 11155111n,
        source: 2n,
      } as any
      feeService.getAskRouteDestinationSolver(route)
      expect(solverSpy).toHaveBeenCalledWith(11155111n)

      route = {
        destination: 2n,
        source: 11155111n,
      } as any
      feeService.getAskRouteDestinationSolver(route)
      expect(solverSpy).toHaveBeenCalledWith(11155111n)
    })
  })
})<|MERGE_RESOLUTION|>--- conflicted
+++ resolved
@@ -11,12 +11,9 @@
 import { Test, TestingModule } from '@nestjs/testing'
 import { Hex } from 'viem'
 import * as _ from 'lodash'
-<<<<<<< HEAD
 import { BASE_DECIMALS } from '@/fee/utils'
 import { normalizeBalance } from '../utils'
-=======
 import { EcoAnalyticsService } from '@/analytics'
->>>>>>> fe4a2df3
 
 function getFeeConfig(): FeeConfigType {
   return {
