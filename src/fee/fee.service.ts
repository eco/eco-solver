import { BalanceService, TokenFetchAnalysis } from '@/balance/balance.service'
import { EcoLogMessage } from '@/common/logging/eco-log-message'
import { getERC20Selector, isERC20Target } from '@/contracts'
import { EcoConfigService } from '@/eco-configs/eco-config.service'
import {
  FeeAlgorithmConfig,
  FeeConfigType,
  IntentConfig,
  WhitelistFeeRecord,
} from '@/eco-configs/eco-config.types'
import { CalculateTokensType, NormalizedToken } from '@/fee/types'
import { normalizeBalance } from '@/fee/utils'
import { getTransactionTargetData } from '@/intent/utils'
import { QuoteIntentDataInterface } from '@/quote/dto/quote.intent.data.dto'
import { QuoteError } from '@/quote/errors'
import { Mathb } from '@/utils/bigint'
import { Injectable, Logger, OnModuleInit } from '@nestjs/common'
import { getAddress, Hex } from 'viem'
import * as _ from 'lodash'
import { QuoteRouteDataInterface } from '@/quote/dto/quote.route.data.dto'

/**
 * The base decimal number for erc20 tokens.
 */
export const BASE_DECIMALS: number = 6

@Injectable()
export class FeeService implements OnModuleInit {
  private logger = new Logger(FeeService.name)
  private intentConfigs: IntentConfig
  private whitelist: WhitelistFeeRecord

  constructor(
    private readonly balanceService: BalanceService,
    private readonly ecoConfigService: EcoConfigService,
  ) {}

  onModuleInit() {
    this.intentConfigs = this.ecoConfigService.getIntentConfigs()
    this.whitelist = this.ecoConfigService.getWhitelist()
  }

  /**
   * Returns the fee for a transaction, if the intent is provided
   * then it returns a special fee for that intent if there is one,
   * otherwise it returns the default fee
   *
   * @param intent the optional intent for the fee
   * @param defaultFeeArg the default fee to use if the intent is not provided,
   *                      usually from the solvers own config
   * @returns
   */
  getFeeConfig(args?: {
    intent?: QuoteIntentDataInterface
    defaultFeeArg?: FeeConfigType
  }): FeeConfigType {
    const { intent, defaultFeeArg } = args || {}
    let feeConfig = defaultFeeArg || this.intentConfigs.defaultFee
    if (intent) {
      const destDefaultFee = this.getAskRouteDestinationSolver(intent.route).fee
      feeConfig = defaultFeeArg || destDefaultFee
      const specialFee = this.whitelist[intent.reward.creator]
      if (specialFee) {
        const chainFee = specialFee[Number(intent.route.source)]
        // return a fee that is a merge of the default fee, the special fee and the chain fee
        // merges left to right with the rightmost object taking precedence. In this
        // case that is the user and chain specific fee
        feeConfig = _.merge({}, feeConfig, specialFee.default, chainFee)
      }
    }
    return feeConfig
  }

  /**
   * Gets the ask for the quote
   *
   * @param totalFulfill the total amount to fulfill, assumes base6
   * @param route the route of the quote intent
   * @returns a bigint representing the ask
   */
  getAsk(totalFulfill: bigint, intent: QuoteIntentDataInterface) {
    const route = intent.route
    //hardcode the destination to eth mainnet/sepolia if its part of the route
    const solver = this.getAskRouteDestinationSolver(route)

    let fee = 0n
    const feeConfig = this.getFeeConfig({ intent, defaultFeeArg: solver.fee })
    switch (feeConfig.algorithm) {
      // the default
      // 0.02 cents + $0.015 per 100$
      // 20_000n + (totalFulfill * 15_000n) / 100_000_000n
      case 'linear':
        const { tranche } = feeConfig.constants as FeeAlgorithmConfig<'linear'>
        fee =
          BigInt(feeConfig.constants.baseFee) +
<<<<<<< HEAD
          (totalFulfill * BigInt(tranche.unitFee)) / BigInt(tranche.unitSize)
=======
          (totalFulfill / BigInt(tranche.unitSize) + 1n) * BigInt(tranche.unitFee)
>>>>>>> 19efe2ce
        break
      default:
        throw QuoteError.InvalidSolverAlgorithm(route.destination, solver.fee.algorithm)
    }
    return fee + totalFulfill
  }

  /**
   * Checks if the route is feasible for the quote intent:
   * 1) the solver can fulfill the transaction
   * 2) the route is profitable for the solver, ie the rewards cover the ask
   * @param quote the quote
   * @returns the error is undefined, error is defined if its not feasible
   */
  async isRouteFeasible(quote: QuoteIntentDataInterface): Promise<{ error?: Error }> {
    if (quote.route.calls.length != 1) {
      //todo support multiple calls after testing
      return { error: QuoteError.MultiFulfillRoute() }
    }
    const { totalFillNormalized, error } = await this.getTotalFill(quote)
    if (!!error) {
      return { error }
    }
    const { totalRewardsNormalized, error: error1 } = await this.getTotalRewards(quote)
    if (!!error1) {
      return { error: error1 }
    }
    const ask = this.getAsk(totalFillNormalized, quote)
    return {
      error:
        totalRewardsNormalized >= ask
          ? undefined
          : QuoteError.RouteIsInfeasable(ask, totalRewardsNormalized),
    }
  }

  /**
   * Calculates the total normalized fill for the quote intent
   *
   * @param quote the quote intent
   * @returns
   */
  async getTotalFill(
    quote: QuoteIntentDataInterface,
  ): Promise<{ totalFillNormalized: bigint; error?: Error }> {
    const { calls, error } = await this.getCallsNormalized(quote)
    if (error) {
      return { totalFillNormalized: 0n, error }
    }
    return { totalFillNormalized: calls.reduce((acc, call) => acc + call.balance, 0n) }
  }

  /**
   * Calculates the total normalized and acceoted rewards for the quote intent
   * @param quote the quote intent
   * @returns
   */
  async getTotalRewards(
    quote: QuoteIntentDataInterface,
  ): Promise<{ totalRewardsNormalized: bigint; error?: Error }> {
    const { rewards, error } = await this.getRewardsNormalized(quote)
    if (error) {
      return { totalRewardsNormalized: 0n, error }
    }
    return { totalRewardsNormalized: rewards.reduce((acc, reward) => acc + reward.balance, 0n) }
  }

  /**
   * Gets the solver tokens for the source chain and orders them in
   * a normalized delta descending order. delta = (balance - minBalance) * decimals
   * @param route the route
   * @returns
   */
  async calculateTokens(quote: QuoteIntentDataInterface): Promise<{
    calculated?: CalculateTokensType
    error?: Error
  }> {
    const route = quote.route
    const srcChainID = route.source
    const destChainID = route.destination

    const source = this.ecoConfigService
      .getIntentSources()
      .find((intent) => BigInt(intent.chainID) == srcChainID)!
    const solver = this.ecoConfigService.getSolver(destChainID)!

    if (!source || !solver) {
      let error: Error | undefined
      if (!source) {
        error = QuoteError.NoIntentSourceForSource(srcChainID)
      } else if (!solver) {
        error = QuoteError.NoSolverForDestination(destChainID)
      }
      if (error) {
        this.logger.error(
          EcoLogMessage.fromDefault({
            message: error.message,
            properties: {
              error,
              source,
              solver,
            },
          }),
        )
        return { error }
      }
    }

    //Get the tokens the solver accepts on the source chain
    const balance = await this.balanceService.fetchTokenData(Number(srcChainID))
    if (!balance) {
      throw QuoteError.FetchingCallTokensFailed(quote.route.source)
    }
    const deficitDescending = balance
      .filter((tokenAnalysis) => source.tokens.includes(tokenAnalysis.token.address))
      .map((token) => {
        return {
          ...token,
          //calculates, converts and normalizes the delta
          delta: this.calculateDelta(token),
        }
      })
      //Sort tokens with leading deficits than: inrange/surplus reordered in accending order
      .sort((a, b) => -1 * Mathb.compare(a.delta.balance, b.delta.balance))

    //ge/calculate the rewards for the quote intent
    const { rewards, error: errorRewards } = await this.getRewardsNormalized(quote)
    const { calls, error: errorCalls } = await this.getCallsNormalized(quote)
    if (errorCalls || errorRewards) {
      return { error: errorCalls || errorRewards }
    }
    return {
      calculated: {
        solver,
        rewards,
        calls,
        deficitDescending, //token liquidity with deficit first descending
      },
    }
  }

  /**
   * Fetches the rewardes for the quote intent, grabs their info from the erc20 contracts and then converts
   * and normalizes their values
   * @param quote the quote intent
   */
  async getRewardsNormalized(
    quote: QuoteIntentDataInterface,
  ): Promise<{ rewards: NormalizedToken[]; error?: Error }> {
    const srcChainID = quote.route.source
    const source = this.ecoConfigService
      .getIntentSources()
      .find((intent) => BigInt(intent.chainID) == srcChainID)
    if (!source) {
      return { rewards: [], error: QuoteError.NoIntentSourceForSource(srcChainID) }
    }
    const acceptedTokens = quote.reward.tokens
      .filter((reward) => source.tokens.includes(reward.token))
      .map((reward) => reward.token)
    const erc20Rewards = await this.balanceService.fetchTokenBalances(
      Number(srcChainID),
      acceptedTokens,
    )
    if (Object.keys(erc20Rewards).length === 0) {
      return { rewards: [], error: QuoteError.FetchingRewardTokensFailed(BigInt(srcChainID)) }
    }

    return {
      rewards: Object.values(erc20Rewards).map((tb) => {
        const token = quote.reward.tokens.find((reward) => getAddress(reward.token) === tb.address)
        return this.convertNormalize(token!.amount, {
          chainID: srcChainID,
          address: tb.address,
          decimals: tb.decimals,
        })
      }),
    }
  }

  /**
   * Fetches the call tokens for the quote intent, grabs their info from the erc20 contracts and then converts
   * to a standard reserve value for comparisons
   *
   * Throws if there is not enought liquidity for the call
   *
   * @param quote the quote intent
   * @param solver the solver for the quote intent
   * @returns
   */
  async getCallsNormalized(quote: QuoteIntentDataInterface): Promise<{
    calls: NormalizedToken[]
    error: Error | undefined
  }> {
    const solver = this.ecoConfigService.getSolver(quote.route.destination)
    if (!solver) {
      return { calls: [], error: QuoteError.NoSolverForDestination(quote.route.destination) }
    }
    const callERC20Balances = await this.balanceService.fetchTokenBalances(
      solver.chainID,
      quote.route.calls.map((call) => call.target),
    )

    if (Object.keys(callERC20Balances).length === 0) {
      return { calls: [], error: QuoteError.FetchingCallTokensFailed(BigInt(solver.chainID)) }
    }
    const erc20Balances = Object.values(callERC20Balances).reduce(
      (acc, tokenBalance) => {
        const config = solver.targets[tokenBalance.address]
        acc[tokenBalance.address] = {
          token: tokenBalance,
          config: {
            ...config,
            chainId: solver.chainID,
            address: tokenBalance.address,
            type: 'erc20',
          },
          chainId: solver.chainID,
        }
        return acc
      },
      {} as Record<Hex, TokenFetchAnalysis>,
    )

    let error: Error | undefined

    let calls: NormalizedToken[] = []
    try {
      calls = quote.route.calls.map((call) => {
        const ttd = getTransactionTargetData(solver, call)
        if (!isERC20Target(ttd, getERC20Selector('transfer'))) {
          const err = QuoteError.NonERC20TargetInCalls()
          this.logger.error(
            EcoLogMessage.fromDefault({
              message: err.message,
              properties: {
                error: err,
                call,
                ttd,
              },
            }),
          )
          throw err
        }
        const callTarget = erc20Balances[call.target]
        if (!callTarget) {
          throw QuoteError.FailedToFetchTarget(BigInt(solver.chainID), call.target)
        }

        const transferAmount = ttd!.decodedFunctionData.args![1] as bigint
        const normMinBalance = this.getNormalizedMinBalance(callTarget)
        if (
          !this.intentConfigs.skipBalanceCheck &&
          transferAmount > callTarget.token.balance - normMinBalance
        ) {
          const err = QuoteError.SolverLacksLiquidity(
            solver.chainID,
            call.target,
            transferAmount,
            callTarget.token.balance,
            normMinBalance,
          )
          this.logger.error(
            EcoLogMessage.fromDefault({
              message: QuoteError.SolverLacksLiquidity.name,
              properties: {
                error: err,
                quote,
                callTarget,
              },
            }),
          )
          throw err
        }
        return this.convertNormalize(transferAmount, {
          chainID: BigInt(solver.chainID),
          address: call.target,
          decimals: callTarget.token.decimals,
        })
      })
    } catch (e) {
      error = e
    }

    return { calls, error }
  }

  /**
   * Calculates the delta for the token as defined as the balance - minBalance
   * @param token the token to us
   * @returns
   */
  calculateDelta(token: TokenFetchAnalysis) {
    const minBalance = this.getNormalizedMinBalance(token)
    const delta = token.token.balance - minBalance
    return this.convertNormalize(delta, {
      chainID: BigInt(token.chainId),
      address: token.config.address,
      decimals: token.token.decimals,
    })
  }

  /**
   * Returns the normalized min balance for the token. Assumes that the minBalance is
   * set with a decimal of 0, ie in normal dollar units
   * @param tokenAnalysis the token to use
   * @returns
   */
  getNormalizedMinBalance(tokenAnalysis: TokenFetchAnalysis) {
    return normalizeBalance(
      { balance: BigInt(tokenAnalysis.config.minBalance), decimal: 0 },
      tokenAnalysis.token.decimals,
    ).balance
  }

  /**
   * Converts and normalizes the token to a standard reserve value for comparisons
   * @param value the value to convert
   * @param token the token to us
   * @returns
   */
  convertNormalize(
    value: bigint,
    token: { chainID: bigint; address: Hex; decimals: number },
  ): NormalizedToken {
    const original = value
    const newDecimals = BASE_DECIMALS
    //todo some conversion, assuming here 1-1
    return {
      ...token,
      balance: normalizeBalance({ balance: original, decimal: token.decimals }, newDecimals)
        .balance,
      decimals: newDecimals,
    }
  }

  /**
   * Deconverts and denormalizes the token form a standard reserve value for comparisons
   * @param value the value to deconvert
   * @param token the token to deconvert
   * @returns
   */
  deconvertNormalize(value: bigint, token: { chainID: bigint; address: Hex; decimals: number }) {
    const original = value
    //todo some conversion, assuming here 1-1
    return {
      ...token,
      balance: normalizeBalance({ balance: original, decimal: BASE_DECIMALS }, token.decimals)
        .balance,
    }
  }

  /**
   * Returbs the default route destination solver, unless its a ethereum L1 (mainnet or sepolia).
   * In which case it returns that one instead
   *
   * @param route The route of the quote intent
   * @returns
   */
  getAskRouteDestinationSolver(route: QuoteRouteDataInterface) {
    //hardcode the destination to eth mainnet/sepolia if its part of the route
    const destination =
      route.destination === 1n || route.source === 1n
        ? 1n
        : route.destination === 11155111n || route.source === 11155111n
          ? 11155111n
          : route.destination

    const solver = this.ecoConfigService.getSolver(destination)
    if (!solver) {
      //we shouldn't get here after validations are run so throw
      throw QuoteError.NoSolverForDestination(destination)
    }
    return solver
  }
}<|MERGE_RESOLUTION|>--- conflicted
+++ resolved
@@ -93,11 +93,7 @@
         const { tranche } = feeConfig.constants as FeeAlgorithmConfig<'linear'>
         fee =
           BigInt(feeConfig.constants.baseFee) +
-<<<<<<< HEAD
-          (totalFulfill * BigInt(tranche.unitFee)) / BigInt(tranche.unitSize)
-=======
           (totalFulfill / BigInt(tranche.unitSize) + 1n) * BigInt(tranche.unitFee)
->>>>>>> 19efe2ce
         break
       default:
         throw QuoteError.InvalidSolverAlgorithm(route.destination, solver.fee.algorithm)
