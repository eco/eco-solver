import { TokenFetchAnalysis } from '@/balance/services/rpc-balance.service'
import { EcoLogMessage } from '@/common/logging/eco-log-message'
import { CallDataInterface, getERC20Selector, isERC20Target } from '@/contracts'
import { EcoConfigService } from '@/eco-configs/eco-config.service'
import {
  FeeAlgorithmConfig,
  FeeConfigType,
  IntentConfig,
  Solver,
  TargetContract,
  WhitelistFeeRecord,
} from '@/eco-configs/eco-config.types'
import { CalculateTokensType, NormalizedCall, NormalizedToken, NormalizedTotal } from '@/fee/types'
import { isInsufficient, normalizeBalance, normalizeSum } from '@/fee/utils'
import {
  getFunctionCalls,
  getFunctionTargets,
  getNativeCalls,
  getTransactionTargetData,
  isNativeIntent,
} from '@/intent/utils'
import { QuoteIntentDataInterface } from '@/quote/dto/quote.intent.data.dto'
import { QuoteError } from '@/quote/errors'
import { Mathb } from '@/utils/bigint'
import { Injectable, Logger, OnModuleInit } from '@nestjs/common'
import { getAddress, Hex, zeroAddress } from 'viem'
import * as _ from 'lodash'
import { QuoteRouteDataInterface } from '@/quote/dto/quote.route.data.dto'
import { hasDuplicateStrings } from '@/common/utils/strings'
<<<<<<< HEAD
import { EcoAnalyticsService } from '@/analytics'
=======
import { BalanceService } from '@/balance/services/balance.service'
>>>>>>> 5f2cb834

/**
 * The base decimal number for erc20 tokens.
 */
export const BASE_DECIMALS: number = 6

@Injectable()
export class FeeService implements OnModuleInit {
  private logger = new Logger(FeeService.name)
  private intentConfigs: IntentConfig
  private whitelist: WhitelistFeeRecord

  constructor(
    private readonly balanceService: BalanceService,
    private readonly ecoConfigService: EcoConfigService,
    private readonly ecoAnalytics: EcoAnalyticsService,
  ) {}

  onModuleInit() {
    this.intentConfigs = this.ecoConfigService.getIntentConfigs()
    this.whitelist = this.ecoConfigService.getWhitelist()
  }

  /**
   * Converts balance records to TokenFetchAnalysis format with delta calculation for a given chain
   * @param balanceRecord - Record of token addresses to balance results
   * @param chainId - The chain ID
   * @param acceptedTokens - Array of token addresses to filter by
   * @param solver - Solver configuration containing target contracts
   * @returns Array of TokenFetchAnalysis objects with calculated deltas, sorted by deficit descending
   */
  private getDeficitDescending(
    balanceRecord: Record<string, any>,
    chainId: number,
    acceptedTokens: Hex[],
    solver: Solver,
  ) {
    const tokenAnalyses = Object.entries(balanceRecord)
      .filter(([address]) => acceptedTokens.includes(address as Hex))
      .map(([address, balance]) => {
        const config: TargetContract | undefined = solver.targets[address]
        if (!config) return null
        return {
          config: {
            ...config,
            chainId,
            address: address as Hex,
            type: config.contractType,
          },
          token: {
            address: address as Hex,
            balance: balance.balance,
            decimals: balance.decimals,
            blockNumber: BigInt(balance.blockNumber),
            blockHash: balance.blockHash as Hex,
          },
          chainId,
        }
      })
      .filter(Boolean) as TokenFetchAnalysis[]

    // Calculate deltas and sort by deficit descending
    return (
      tokenAnalyses
        .map((token) => ({
          ...token,
          //calculates, converts and normalizes the delta
          delta: this.calculateDelta(token),
        }))
        //Sort tokens with leading deficits than: inrange/surplus reordered in accending order
        .sort((a, b) => -1 * Mathb.compare(a.delta.balance, b.delta.balance))
    )
  }

  /**
   * Returns the fee for a transaction, if the intent is provided
   * then it returns a special fee for that intent if there is one,
   * otherwise it returns the default fee
   *
   * @param args
   * @param args.intent the optional intent for the fee
   * @param args.defaultFeeArg the default fee to use if the intent is not provided,
   *                      usually from the solvers own config
   * @returns
   */

  getFeeConfig(args?: {
    intent?: QuoteIntentDataInterface
    defaultFeeArg?: FeeConfigType
  }): FeeConfigType {
    const { intent, defaultFeeArg } = args || {}
    let feeConfig = defaultFeeArg || this.intentConfigs.defaultFee

    if (intent) {
      feeConfig = defaultFeeArg || this.getRouteDestinationSolverFee(intent.route)
      const specialFee = this.whitelist[intent.reward.creator]

      if (specialFee) {
        const chainFee = specialFee[Number(intent.route.source)]
        // return a fee that is a merge of the default fee, the special fee and the chain fee
        // merges left to right with the rightmost object taking precedence. In this
        // case that is the user and chain specific fee
        feeConfig = _.merge({}, feeConfig, specialFee.default, chainFee)
      }
    }

    return feeConfig
  }

  /**
   * Calculates the fee for the transaction based on an amount and the intent
   *
   * @param normalizedTotal the amount to use for the fee
   * @param intent the quote intent
   * @returns a bigint representing the fee
   */
  getFee(normalizedTotal: NormalizedTotal, intent: QuoteIntentDataInterface): NormalizedTotal {
    const route = intent.route
    //hardcode the destination to eth mainnet/sepolia if its part of the route
    const solverFee = this.getRouteDestinationSolverFee(route)

    const fee: NormalizedTotal = {
      token: 0n,
      native: 0n,
    }

    const feeConfig = this.getFeeConfig({ intent, defaultFeeArg: solverFee })

    switch (feeConfig.algorithm) {
      // the default
      // 0.02 cents + $0.015 per 100$
      // 20_000n + (totalFulfill * 15_000n) / 100_000_000n
      case 'linear':
        const tokenConfig = (feeConfig.constants as FeeAlgorithmConfig<'linear'>).token
        const nativeConfig = (feeConfig.constants as FeeAlgorithmConfig<'linear'>).native
        if (normalizedTotal.token !== 0n) {
          const unitSize = BigInt(tokenConfig.tranche.unitSize)
          const units =
            normalizedTotal.token / unitSize + (normalizedTotal.token % unitSize > 0n ? 1n : 0n)
          fee.token = BigInt(tokenConfig.baseFee) + units * BigInt(tokenConfig.tranche.unitFee)
        }

        //TODO add some fulfillment transaction simulation costs to the fee
        if (normalizedTotal.native !== 0n) {
          const unitSize = BigInt(nativeConfig.tranche.unitSize)
          const units =
            normalizedTotal.native / unitSize + (normalizedTotal.native % unitSize > 0n ? 1n : 0n)
          fee.native = BigInt(nativeConfig.baseFee) + units * BigInt(nativeConfig.tranche.unitFee)
        }

        break
      default:
        throw QuoteError.InvalidSolverAlgorithm(route.destination, solverFee.algorithm)
    }
    return fee
  }

  /**
   * Gets the ask for the quote
   *
   * @param totalFulfill the total amount to fulfill, assumes base6
   * @param intent the quote intent
   * @returns a bigint representing the ask
   */
  getAsk(totalFulfill: NormalizedTotal, intent: QuoteIntentDataInterface) {
    const fee = this.getFee(totalFulfill, intent)
    return normalizeSum(fee, totalFulfill)
  }

  /**
   * Checks if the route is feasible for the quote intent:
   * 1) the solver can fulfill the transaction
   * 2) the route is profitable for the solver, ie the rewards cover the ask
   * @param quote the quote
   * @returns the error is undefined, error is defined if its not feasible
   */
  async isRouteFeasible(quote: QuoteIntentDataInterface): Promise<{ error?: Error }> {
    if (quote.route.calls.length != 1) {
      //todo support multiple calls after testing
      return { error: QuoteError.MultiFulfillRoute() }
    }

    const rewardTokens = _.map(quote.reward.tokens, 'token')
    if (hasDuplicateStrings(rewardTokens)) {
      return { error: QuoteError.DuplicatedRewardToken() }
    }

    const { totalFillNormalized, error: totalFillError } = await this.getTotalFill(quote)

    if (Boolean(totalFillError)) {
      return { error: totalFillError }
    }

    const { totalRewardsNormalized, error: totalRewardsError } = await this.getTotalRewards(quote)

    if (Boolean(totalRewardsError)) {
      return { error: totalRewardsError }
    }

    const ask = this.getAsk(totalFillNormalized, quote)

    return {
      error: isInsufficient(ask, totalRewardsNormalized)
        ? QuoteError.RouteIsInfeasable(ask, totalRewardsNormalized)
        : undefined,
    }
  }

  async isRewardFeasible(quote: QuoteIntentDataInterface): Promise<{ error?: Error }> {
    const { totalRewardsNormalized, error } = await this.getTotalRewards(quote)
    if (error) {
      return { error }
    }
    const fee = this.getFee(totalRewardsNormalized, quote)

    return {
      error:
        totalRewardsNormalized >= fee
          ? undefined
          : QuoteError.RewardIsInfeasable(fee, totalRewardsNormalized),
    }
  }

  /**
   * Calculates the total normalized fill for the quote intent
   *
   * @param quote the quote intent
   * @returns
   */
  async getTotalFill(
    quote: QuoteIntentDataInterface,
  ): Promise<{ totalFillNormalized: NormalizedTotal; error?: Error }> {
    const { calls, error } = await this.getCallsNormalized(quote)
    if (error) {
      return { totalFillNormalized: { token: 0n, native: 0n }, error }
    }

    const totalFillNormalized: NormalizedTotal = calls.reduce(
      (acc, call) => {
        return {
          token: acc.token + call.balance,
          native: acc.native + call.native.amount,
        }
      },
      { token: 0n, native: 0n },
    )
    return { totalFillNormalized }
  }

  /**
   * Calculates the total normalized and acceoted rewards for the quote intent
   * @param quote the quote intent
   * @returns
   */
  async getTotalRewards(
    quote: QuoteIntentDataInterface,
  ): Promise<{ totalRewardsNormalized: NormalizedTotal; error?: Error }> {
    const { rewards, error } = await this.getRewardsNormalized(quote)

    if (error) {
      return { totalRewardsNormalized: { token: 0n, native: 0n }, error }
    }
    const rewardSum = rewards.reduce((acc, reward) => {
      return acc + reward.balance
    }, 0n)
    return { totalRewardsNormalized: { token: rewardSum, native: quote.reward.nativeValue } }
  }

  /**
   * Gets the solver tokens for the source chain and orders them in
   * a normalized delta descending order. delta = (balance - minBalance) * decimals
   * @param route the route
   * @returns
   */
  async calculateTokens(quote: QuoteIntentDataInterface): Promise<{
    calculated?: CalculateTokensType
    error?: Error
  }> {
    const route = quote.route
    const srcChainID = route.source
    const destChainID = route.destination

    const source = this.ecoConfigService
      .getIntentSources()
      .find((intent) => BigInt(intent.chainID) == srcChainID)
    const destination = this.ecoConfigService
      .getIntentSources()
      .find((intent) => BigInt(intent.chainID) == destChainID)
    const solver = this.ecoConfigService.getSolver(destChainID)

    if (!source || !destination || !solver) {
      let error: Error | undefined
      if (!source) {
        error = QuoteError.NoIntentSourceForSource(srcChainID)
      } else if (!destination) {
        error = QuoteError.NoIntentSourceForDestination(destChainID)
      } else if (!solver) {
        error = QuoteError.NoSolverForDestination(destChainID)
      }

      this.logger.error(
        EcoLogMessage.fromDefault({
          message: error!.message,
          properties: {
            error,
            source,
            solver,
          },
        }),
      )
      return { error }
    }

    //Get the tokens the solver accepts on the source chain
    const srcBalanceRecord = await this.balanceService.getTokenBalancesForSolver(Number(srcChainID))
    if (!srcBalanceRecord || Object.keys(srcBalanceRecord).length === 0) {
      throw QuoteError.FetchingCallTokensFailed(quote.route.source)
    }

    // Create TokenFetchAnalysis objects for source chain tokens with deltas
    const srcDeficitDescending = this.getDeficitDescending(
      srcBalanceRecord,
      Number(srcChainID),
      source.tokens,
      solver,
    )

    //Get the tokens the solver accepts on the destination chain
    const destBalanceRecord = await this.balanceService.getTokenBalancesForSolver(
      Number(destChainID),
    )
    if (!destBalanceRecord || Object.keys(destBalanceRecord).length === 0) {
      throw QuoteError.FetchingCallTokensFailed(quote.route.destination)
    }

    // Create TokenFetchAnalysis objects for destination chain tokens with deltas
    const destDeficitDescending = this.getDeficitDescending(
      destBalanceRecord,
      Number(destChainID),
      destination.tokens,
      solver,
    )

    //ge/calculate the rewards for the quote intent
    const { rewards, error: errorRewards } = await this.getRewardsNormalized(quote)
    const { tokens, error: errorTokens } = await this.getTokensNormalized(quote)
    const { calls, error: errorCalls } = await this.getCallsNormalized(quote)
    if (errorCalls || errorTokens || errorRewards) {
      return { error: errorCalls || errorTokens || errorRewards }
    }
    return {
      calculated: {
        solver,
        rewards,
        tokens,
        calls,
        srcDeficitDescending, //token liquidity with deficit first descending
        destDeficitDescending,
      },
    }
  }

  /**
   * Fetches the rewardes for the quote intent, grabs their info from the erc20 contracts and then converts
   * and normalizes their values
   * @param quote the quote intent
   */
  async getRewardsNormalized(
    quote: QuoteIntentDataInterface,
  ): Promise<{ rewards: NormalizedToken[]; error?: Error }> {
    const srcChainID = quote.route.source
    const source = this.ecoConfigService
      .getIntentSources()
      .find((intent) => BigInt(intent.chainID) == srcChainID)

    if (!source) {
      return { rewards: [], error: QuoteError.NoIntentSourceForSource(srcChainID) }
    }

    const acceptedTokens = quote.reward.tokens
      .filter((reward) => source.tokens.includes(reward.token))
      .map((reward) => reward.token)

    // If there are no accepted tokens, but the quote is native intent, we return an empty rewards array
    if (acceptedTokens.length === 0 && isNativeIntent(quote)) {
      return { rewards: [] }
    }

    const erc20Rewards = await this.balanceService.getTokenBalances(
      Number(srcChainID),
      acceptedTokens,
    )

    if (Object.keys(erc20Rewards).length === 0) {
      return { rewards: [], error: QuoteError.FetchingRewardTokensFailed(BigInt(srcChainID)) }
    }

    return {
      rewards: Object.entries(erc20Rewards).map(([address, balanceResult]) => {
        const token = quote.reward.tokens.find((reward) => getAddress(reward.token) === address)
        if (!token) {
          throw QuoteError.RewardTokenNotFound(address as Hex)
        }
        return this.convertNormalize(token.amount, {
          chainID: srcChainID,
          address: address as Hex,
          decimals: balanceResult.decimals,
        })
      }),
    }
  }

  async getTokensNormalized(
    quote: QuoteIntentDataInterface,
  ): Promise<{ tokens: NormalizedToken[]; error?: Error }> {
    const destChainID = quote.route.destination
    const source = this.ecoConfigService
      .getIntentSources()
      .find((intent) => BigInt(intent.chainID) == destChainID)

    if (!source) {
      return { tokens: [], error: QuoteError.NoIntentSourceForDestination(destChainID) }
    }

    const acceptedTokens = quote.route.tokens
      .filter((route) => source.tokens.includes(route.token))
      .map((route) => route.token)

    // If there are no accepted tokens, but the quote is native intent, we return an empty tokens array
    if (acceptedTokens.length === 0 && isNativeIntent(quote)) {
      return { tokens: [] }
    }

    const erc20Rewards = await this.balanceService.getTokenBalances(
      Number(destChainID),
      acceptedTokens,
    )
    if (Object.keys(erc20Rewards).length === 0) {
      return { tokens: [], error: QuoteError.FetchingRewardTokensFailed(BigInt(destChainID)) }
    }

    return {
      tokens: Object.entries(erc20Rewards).map(([address, balanceResult]) => {
        const token = quote.route.tokens.find((route) => getAddress(route.token) === address)
        if (!token) {
          throw QuoteError.RouteTokenNotFound(address as Hex)
        }
        return this.convertNormalize(token.amount, {
          chainID: destChainID,
          address: address as Hex,
          decimals: balanceResult.decimals,
        })
      }),
    }
  }

  /**
   * Fetches the call tokens for the quote intent, grabs their info from the erc20 contracts and then converts
   * to a standard reserve value for comparisons
   *
   * Throws if there is not enough liquidity for the call
   *
   * @param quote the quote intent
   * @param solver the solver for the quote intent
   * @returns
   */
  async getCallsNormalized(quote: QuoteIntentDataInterface): Promise<{
    calls: NormalizedCall[]
    error: Error | undefined
  }> {
    const solver = this.ecoConfigService.getSolver(quote.route.destination)
    if (!solver) {
      return { calls: [], error: QuoteError.NoSolverForDestination(quote.route.destination) }
    }

    const functionTargets = getFunctionTargets(quote.route.calls as CallDataInterface[])

    // Function targets can be an empty array for a quote that only has native calls.
    if (functionTargets.length === 0 && isNativeIntent(quote)) {
      const nativeCalls = this.getNormalizedNativeCalls(quote, solver.chainID)
      return { calls: nativeCalls, error: undefined }
    }

    const callERC20Balances = await this.balanceService.getTokenBalances(
      solver.chainID,
      functionTargets,
    )

    if (Object.keys(callERC20Balances).length === 0) {
      return { calls: [], error: QuoteError.FetchingCallTokensFailed(BigInt(solver.chainID)) }
    }

    const erc20Balances = Object.entries(callERC20Balances).reduce(
      (acc, [address, balanceResult]) => {
        const config: TargetContract = solver.targets[address]
        acc[address as Hex] = {
          token: {
            address: address as Hex,
            balance: balanceResult.balance,
            decimals: balanceResult.decimals,
            blockNumber: BigInt(balanceResult.blockNumber),
            blockHash: balanceResult.blockHash as Hex,
          },
          config: {
            ...config,
            chainId: solver.chainID,
            address: address as Hex,
            type: config.contractType,
          },
          chainId: solver.chainID,
        }
        return acc
      },
      {} as Record<Hex, TokenFetchAnalysis>,
    )

    let error: Error | undefined
    let calls: NormalizedCall[] = []

    try {
      const functionalCalls = getFunctionCalls(quote.route.calls as CallDataInterface[])

      calls = functionalCalls.map((call) => {
        const ttd = getTransactionTargetData(solver, call)
        if (!isERC20Target(ttd, getERC20Selector('transfer'))) {
          const err = QuoteError.NonERC20TargetInCalls()
          this.logger.error(
            EcoLogMessage.fromDefault({
              message: err.message,
              properties: {
                error: err,
                call,
                ttd,
              },
            }),
          )
          throw err
        }

        const callTarget = erc20Balances[call.target]
        if (!callTarget) {
          throw QuoteError.FailedToFetchTarget(BigInt(solver.chainID), call.target)
        }

        if (!ttd?.decodedFunctionData?.args || ttd.decodedFunctionData.args.length < 2) {
          throw QuoteError.InvalidFunctionData(call.target)
        }
        const recipient = ttd.decodedFunctionData.args[0] as Hex
        const transferAmount = ttd.decodedFunctionData.args[1] as bigint
        const normMinBalance = this.getNormalizedMinBalance(callTarget)

        if (
          !this.intentConfigs.skipBalanceCheck &&
          transferAmount > callTarget.token.balance - normMinBalance
        ) {
          const err = QuoteError.SolverLacksLiquidity(
            solver.chainID,
            call.target,
            transferAmount,
            callTarget.token.balance,
            normMinBalance,
          )

          this.logger.error(
            EcoLogMessage.fromDefault({
              message: QuoteError.SolverLacksLiquidity.name,
              properties: {
                error: err,
                quote,
                callTarget,
              },
            }),
          )
          throw err
        }

        return {
          ...this.convertNormalize(transferAmount, {
            chainID: BigInt(solver.chainID),
            address: call.target,
            decimals: callTarget.token.decimals,
          }),
          recipient,
          native: {
            amount: call.value,
          },
        }
      })

      const nativeCalls = this.getNormalizedNativeCalls(quote, solver.chainID)
      calls.push(...nativeCalls)
    } catch (e) {
      error = e
    }

    return { calls, error }
  }

  private getNormalizedNativeCalls(
    quote: QuoteIntentDataInterface,
    chainID: number,
  ): NormalizedCall[] {
    return getNativeCalls(quote.route.calls as CallDataInterface[]).map((call) => ({
      recipient: call.target,
      native: {
        amount: call.value,
      },
      // we don't have a token for native calls, so we use a dummy token
      balance: 0n,
      chainID: BigInt(chainID),
      address: zeroAddress,
      decimals: 0,
    }))
  }

  /**
   * Calculates the delta for the token as defined as the balance - minBalance
   * @param token the token to us
   * @returns
   */
  calculateDelta(token: TokenFetchAnalysis) {
    const minBalance = this.getNormalizedMinBalance(token)
    const delta = token.token.balance - minBalance
    return this.convertNormalize(delta, {
      chainID: BigInt(token.chainId),
      address: token.config.address,
      decimals: token.token.decimals,
    })
  }

  /**
   * Returns the normalized min balance for the token. Assumes that the minBalance is
   * set with a decimal of 0, ie in normal dollar units
   * @param tokenAnalysis the token to use
   * @returns
   */
  getNormalizedMinBalance(tokenAnalysis: TokenFetchAnalysis) {
    return normalizeBalance(
      { balance: BigInt(tokenAnalysis.config.minBalance), decimal: 0 },
      tokenAnalysis.token.decimals,
    ).balance
  }

  /**
   * Converts and normalizes the token to a standard reserve value for comparisons
   * @param value the value to convert
   * @param token the token to us
   * @returns
   */
  convertNormalize(
    value: bigint,
    token: { chainID: bigint; address: Hex; decimals: number },
  ): NormalizedToken {
    const original = value
    const newDecimals = BASE_DECIMALS
    //todo some conversion, assuming here 1-1
    return {
      ...token,
      balance: normalizeBalance({ balance: original, decimal: token.decimals }, newDecimals)
        .balance,
      decimals: newDecimals,
    }
  }

  /**
   * Deconverts and denormalizes the token form a standard reserve value for comparisons
   * @param value the value to deconvert
   * @param token the token to deconvert
   * @returns
   */
  deconvertNormalize(value: bigint, token: { chainID: bigint; address: Hex; decimals: number }) {
    //todo some conversion, assuming here 1-1
    return {
      ...token,
      balance: normalizeBalance({ balance: value, decimal: BASE_DECIMALS }, token.decimals).balance,
    }
  }

  private getRouteDestinationSolverFee(route: QuoteRouteDataInterface): FeeConfigType {
    const solverFee = this.getAskRouteDestinationSolver(route).fee

    // Return solver fee if it has valid structure, otherwise use default
    return solverFee?.constants ? solverFee : this.intentConfigs.defaultFee
  }

  /**
   * Returbs the default route destination solver, unless its a ethereum L1 (mainnet or sepolia).
   * In which case it returns that one instead
   *
   * @param route The route of the quote intent
   * @returns
   */
  getAskRouteDestinationSolver(route: QuoteRouteDataInterface) {
    // Constants for Ethereum mainnet and sepolia chain IDs
    const ETH_MAINNET = 1n
    const ETH_SEPOLIA = 11155111n

    // Use Ethereum L1 chain if either source or destination is L1
    const destination =
      route.destination === ETH_MAINNET || route.source === ETH_MAINNET
        ? ETH_MAINNET
        : route.destination === ETH_SEPOLIA || route.source === ETH_SEPOLIA
          ? ETH_SEPOLIA
          : route.destination

    const solver = this.ecoConfigService.getSolver(destination)
    if (!solver) {
      //we shouldn't get here after validations are run so throw
      throw QuoteError.NoSolverForDestination(destination)
    }
    return solver
  }
}<|MERGE_RESOLUTION|>--- conflicted
+++ resolved
@@ -27,11 +27,8 @@
 import * as _ from 'lodash'
 import { QuoteRouteDataInterface } from '@/quote/dto/quote.route.data.dto'
 import { hasDuplicateStrings } from '@/common/utils/strings'
-<<<<<<< HEAD
 import { EcoAnalyticsService } from '@/analytics'
-=======
 import { BalanceService } from '@/balance/services/balance.service'
->>>>>>> 5f2cb834
 
 /**
  * The base decimal number for erc20 tokens.
