import { BalanceService, TokenFetchAnalysis } from '@/balance/balance.service'
import { EcoLogMessage } from '@/common/logging/eco-log-message'
import { CallDataInterface, getERC20Selector, isERC20Target } from '@/contracts'
import { EcoConfigService } from '@/eco-configs/eco-config.service'
import {
  FeeAlgorithmConfig,
  FeeConfigType,
  IntentConfig,
  WhitelistFeeRecord,
} from '@/eco-configs/eco-config.types'
import { CalculateTokensType, NormalizedCall, NormalizedToken, NormalizedTotal } from '@/fee/types'
import { isInsufficient, normalizeBalance, normalizeSum } from '@/fee/utils'
import {
  getFunctionCalls,
  getFunctionTargets,
  getNativeCalls,
  getTransactionTargetData,
  isNativeIntent,
} from '@/intent/utils'
import { QuoteIntentDataInterface } from '@/quote/dto/quote.intent.data.dto'
import { QuoteError } from '@/quote/errors'
import { Mathb } from '@/utils/bigint'
import { Injectable, Logger, OnModuleInit } from '@nestjs/common'
import { getAddress, Hex, zeroAddress } from 'viem'
import * as _ from 'lodash'
import { QuoteRouteDataInterface } from '@/quote/dto/quote.route.data.dto'
import { hasDuplicateStrings } from '@/common/utils/strings'
<<<<<<< HEAD
import { EcoAnalyticsService } from '@/analytics'
import { BalanceService } from '@/balance/services/balance.service'
=======
>>>>>>> d42a53a4

/**
 * The base decimal number for erc20 tokens.
 */
export const BASE_DECIMALS: number = 6

@Injectable()
export class FeeService implements OnModuleInit {
  private logger = new Logger(FeeService.name)
  private intentConfigs: IntentConfig
  private whitelist: WhitelistFeeRecord

  constructor(
    private readonly balanceService: BalanceService,
    private readonly ecoConfigService: EcoConfigService,
    private readonly ecoAnalytics: EcoAnalyticsService,
  ) {}

  onModuleInit() {
    this.intentConfigs = this.ecoConfigService.getIntentConfigs()
    this.whitelist = this.ecoConfigService.getWhitelist()
  }

  /**
   * Returns the fee for a transaction, if the intent is provided
   * then it returns a special fee for that intent if there is one,
   * otherwise it returns the default fee
   *
   * @param args
   * @param args.intent the optional intent for the fee
   * @param args.defaultFeeArg the default fee to use if the intent is not provided,
   *                      usually from the solvers own config
   * @returns
   */

  getFeeConfig(args?: {
    intent?: QuoteIntentDataInterface
    defaultFeeArg?: FeeConfigType
  }): FeeConfigType {
    const { intent, defaultFeeArg } = args || {}
    let feeConfig = defaultFeeArg || this.intentConfigs.defaultFee

    if (intent) {
      feeConfig = defaultFeeArg || this.getRouteDestinationSolverFee(intent.route)
      const specialFee = this.whitelist[intent.reward.creator]

      if (specialFee) {
        const chainFee = specialFee[Number(intent.route.source)]
        // return a fee that is a merge of the default fee, the special fee and the chain fee
        // merges left to right with the rightmost object taking precedence. In this
        // case that is the user and chain specific fee
        feeConfig = _.merge({}, feeConfig, specialFee.default, chainFee)
      }
    }

    return feeConfig
  }

  /**
   * Calculates the fee for the transaction based on an amount and the intent
   *
   * @param normalizedTotal the amount to use for the fee
   * @param intent the quote intent
   * @returns a bigint representing the fee
   */
  getFee(normalizedTotal: NormalizedTotal, intent: QuoteIntentDataInterface): NormalizedTotal {
    const route = intent.route
    //hardcode the destination to eth mainnet/sepolia if its part of the route
    const solverFee = this.getRouteDestinationSolverFee(route)

    const fee: NormalizedTotal = {
      token: 0n,
      native: 0n,
    }

    const feeConfig = this.getFeeConfig({ intent, defaultFeeArg: solverFee })

    switch (feeConfig.algorithm) {
      // the default
      // 0.02 cents + $0.015 per 100$
      // 20_000n + (totalFulfill * 15_000n) / 100_000_000n
      case 'linear':
        const tokenConfig = (feeConfig.constants as FeeAlgorithmConfig<'linear'>).token
        const nativeConfig = (feeConfig.constants as FeeAlgorithmConfig<'linear'>).native
        if (normalizedTotal.token !== 0n) {
          const unitSize = BigInt(tokenConfig.tranche.unitSize)
          const units =
            normalizedTotal.token / unitSize + (normalizedTotal.token % unitSize > 0n ? 1n : 0n)
          fee.token = BigInt(tokenConfig.baseFee) + units * BigInt(tokenConfig.tranche.unitFee)
        }

        //TODO add some fulfillment transaction simulation costs to the fee
        if (normalizedTotal.native !== 0n) {
          const unitSize = BigInt(nativeConfig.tranche.unitSize)
          const units =
            normalizedTotal.native / unitSize + (normalizedTotal.native % unitSize > 0n ? 1n : 0n)
          fee.native = BigInt(nativeConfig.baseFee) + units * BigInt(nativeConfig.tranche.unitFee)
        }

        break
      default:
        throw QuoteError.InvalidSolverAlgorithm(route.destination, solverFee.algorithm)
    }
    return fee
  }

  /**
   * Gets the ask for the quote
   *
   * @param totalFulfill the total amount to fulfill, assumes base6
   * @param intent the quote intent
   * @returns a bigint representing the ask
   */
  getAsk(totalFulfill: NormalizedTotal, intent: QuoteIntentDataInterface) {
    const fee = this.getFee(totalFulfill, intent)
    return normalizeSum(fee, totalFulfill)
  }

  /**
   * Checks if the route is feasible for the quote intent:
   * 1) the solver can fulfill the transaction
   * 2) the route is profitable for the solver, ie the rewards cover the ask
   * @param quote the quote
   * @returns the error is undefined, error is defined if its not feasible
   */
  async isRouteFeasible(quote: QuoteIntentDataInterface): Promise<{ error?: Error }> {
    if (quote.route.calls.length != 1) {
      //todo support multiple calls after testing
      return { error: QuoteError.MultiFulfillRoute() }
    }

    const rewardTokens = _.map(quote.reward.tokens, 'token')
    if (hasDuplicateStrings(rewardTokens)) {
      return { error: QuoteError.DuplicatedRewardToken() }
    }

    const { totalFillNormalized, error: totalFillError } = await this.getTotalFill(quote)

    if (Boolean(totalFillError)) {
      return { error: totalFillError }
    }

    const { totalRewardsNormalized, error: totalRewardsError } = await this.getTotalRewards(quote)

    if (Boolean(totalRewardsError)) {
      return { error: totalRewardsError }
    }

    const ask = this.getAsk(totalFillNormalized, quote)

    return {
      error: isInsufficient(ask, totalRewardsNormalized)
        ? QuoteError.RouteIsInfeasable(ask, totalRewardsNormalized)
        : undefined,
    }
  }

  async isRewardFeasible(quote: QuoteIntentDataInterface): Promise<{ error?: Error }> {
    const { totalRewardsNormalized, error } = await this.getTotalRewards(quote)
    if (error) {
      return { error }
    }
    const fee = this.getFee(totalRewardsNormalized, quote)

    return {
      error:
        totalRewardsNormalized >= fee
          ? undefined
          : QuoteError.RewardIsInfeasable(fee, totalRewardsNormalized),
    }
  }

  /**
   * Calculates the total normalized fill for the quote intent
   *
   * @param quote the quote intent
   * @returns
   */
  async getTotalFill(
    quote: QuoteIntentDataInterface,
  ): Promise<{ totalFillNormalized: NormalizedTotal; error?: Error }> {
    const { calls, error } = await this.getCallsNormalized(quote)
    if (error) {
      return { totalFillNormalized: { token: 0n, native: 0n }, error }
    }

    const totalFillNormalized: NormalizedTotal = calls.reduce(
      (acc, call) => {
        return {
          token: acc.token + call.balance,
          native: acc.native + call.native.amount,
        }
      },
      { token: 0n, native: 0n },
    )
    return { totalFillNormalized }
  }

  /**
   * Calculates the total normalized and acceoted rewards for the quote intent
   * @param quote the quote intent
   * @returns
   */
  async getTotalRewards(
    quote: QuoteIntentDataInterface,
  ): Promise<{ totalRewardsNormalized: NormalizedTotal; error?: Error }> {
    const { rewards, error } = await this.getRewardsNormalized(quote)

    if (error) {
      return { totalRewardsNormalized: { token: 0n, native: 0n }, error }
    }
    const rewardSum = rewards.reduce((acc, reward) => {
      return acc + reward.balance
    }, 0n)
    return { totalRewardsNormalized: { token: rewardSum, native: quote.reward.nativeValue } }
  }

  /**
   * Gets the solver tokens for the source chain and orders them in
   * a normalized delta descending order. delta = (balance - minBalance) * decimals
   * @param route the route
   * @returns
   */
  async calculateTokens(quote: QuoteIntentDataInterface): Promise<{
    calculated?: CalculateTokensType
    error?: Error
  }> {
    const route = quote.route
    const srcChainID = route.source
    const destChainID = route.destination

    const source = this.ecoConfigService
      .getIntentSources()
      .find((intent) => BigInt(intent.chainID) == srcChainID)
    const destination = this.ecoConfigService
      .getIntentSources()
      .find((intent) => BigInt(intent.chainID) == destChainID)
    const solver = this.ecoConfigService.getSolver(destChainID)

    if (!source || !destination || !solver) {
      let error: Error | undefined
      if (!source) {
        error = QuoteError.NoIntentSourceForSource(srcChainID)
      } else if (!destination) {
        error = QuoteError.NoIntentSourceForDestination(destChainID)
      } else if (!solver) {
        error = QuoteError.NoSolverForDestination(destChainID)
      }

      this.logger.error(
        EcoLogMessage.fromDefault({
          message: error!.message,
          properties: {
            error,
            source,
            solver,
          },
        }),
      )
      return { error }
    }

    //Get the tokens the solver accepts on the source chain
    const srcBalance = await this.balanceService.fetchTokenData(Number(srcChainID))
    if (!srcBalance) {
      throw QuoteError.FetchingCallTokensFailed(quote.route.source)
    }
    const srcDeficitDescending = srcBalance
      .filter((tokenAnalysis) => source.tokens.includes(tokenAnalysis.token.address))
      .map((token) => {
        return {
          ...token,
          //calculates, converts and normalizes the delta
          delta: this.calculateDelta(token),
        }
      })
      //Sort tokens with leading deficits than: inrange/surplus reordered in accending order
      .sort((a, b) => -1 * Mathb.compare(a.delta.balance, b.delta.balance))

    //Get the tokens the solver accepts on the destination chain
    const destBalance = await this.balanceService.fetchTokenData(Number(destChainID))
    if (!destBalance) {
      throw QuoteError.FetchingCallTokensFailed(quote.route.destination)
    }
    const destDeficitDescending = destBalance
      .filter((tokenAnalysis) => destination.tokens.includes(tokenAnalysis.token.address))
      .map((token) => {
        return {
          ...token,
          //calculates, converts and normalizes the delta
          delta: this.calculateDelta(token),
        }
      })
      //Sort tokens with leading deficits than: inrange/surplus reordered in accending order
      .sort((a, b) => -1 * Mathb.compare(a.delta.balance, b.delta.balance))

    //ge/calculate the rewards for the quote intent
    const { rewards, error: errorRewards } = await this.getRewardsNormalized(quote)
    const { tokens, error: errorTokens } = await this.getTokensNormalized(quote)
    const { calls, error: errorCalls } = await this.getCallsNormalized(quote)
    if (errorCalls || errorTokens || errorRewards) {
      return { error: errorCalls || errorTokens || errorRewards }
    }
    return {
      calculated: {
        solver,
        rewards,
        tokens,
        calls,
        srcDeficitDescending, //token liquidity with deficit first descending
        destDeficitDescending,
      },
    }
  }

  /**
   * Fetches the rewardes for the quote intent, grabs their info from the erc20 contracts and then converts
   * and normalizes their values
   * @param quote the quote intent
   */
  async getRewardsNormalized(
    quote: QuoteIntentDataInterface,
  ): Promise<{ rewards: NormalizedToken[]; error?: Error }> {
    const srcChainID = quote.route.source
    const source = this.ecoConfigService
      .getIntentSources()
      .find((intent) => BigInt(intent.chainID) == srcChainID)

    if (!source) {
      return { rewards: [], error: QuoteError.NoIntentSourceForSource(srcChainID) }
    }

    const acceptedTokens = quote.reward.tokens
      .filter((reward) => source.tokens.includes(reward.token))
      .map((reward) => reward.token)

    // If there are no accepted tokens, but the quote is native intent, we return an empty rewards array
    if (acceptedTokens.length === 0 && isNativeIntent(quote)) {
      return { rewards: [] }
    }

    const erc20Rewards = await this.balanceService.fetchTokenBalances(
      Number(srcChainID),
      acceptedTokens,
    )

    if (Object.keys(erc20Rewards).length === 0) {
      return { rewards: [], error: QuoteError.FetchingRewardTokensFailed(BigInt(srcChainID)) }
    }

    return {
      rewards: Object.values(erc20Rewards).map((tb) => {
        const token = quote.reward.tokens.find((reward) => getAddress(reward.token) === tb.address)
        if (!token) {
          throw QuoteError.RewardTokenNotFound(tb.address)
        }
        return this.convertNormalize(token.amount, {
          chainID: srcChainID,
          address: tb.address,
          decimals: tb.decimals,
        })
      }),
    }
  }

  async getTokensNormalized(
    quote: QuoteIntentDataInterface,
  ): Promise<{ tokens: NormalizedToken[]; error?: Error }> {
    const destChainID = quote.route.destination
    const source = this.ecoConfigService
      .getIntentSources()
      .find((intent) => BigInt(intent.chainID) == destChainID)

    if (!source) {
      return { tokens: [], error: QuoteError.NoIntentSourceForDestination(destChainID) }
    }

    const acceptedTokens = quote.route.tokens
      .filter((route) => source.tokens.includes(route.token))
      .map((route) => route.token)

    // If there are no accepted tokens, but the quote is native intent, we return an empty tokens array
    if (acceptedTokens.length === 0 && isNativeIntent(quote)) {
      return { tokens: [] }
    }

    const erc20Rewards = await this.balanceService.fetchTokenBalances(
      Number(destChainID),
      acceptedTokens,
    )
    if (Object.keys(erc20Rewards).length === 0) {
      return { tokens: [], error: QuoteError.FetchingRewardTokensFailed(BigInt(destChainID)) }
    }

    return {
      tokens: Object.values(erc20Rewards).map((tb) => {
        const token = quote.route.tokens.find((route) => getAddress(route.token) === tb.address)
        if (!token) {
          throw QuoteError.RouteTokenNotFound(tb.address)
        }
        return this.convertNormalize(token.amount, {
          chainID: destChainID,
          address: tb.address,
          decimals: tb.decimals,
        })
      }),
    }
  }

  /**
   * Fetches the call tokens for the quote intent, grabs their info from the erc20 contracts and then converts
   * to a standard reserve value for comparisons
   *
   * Throws if there is not enough liquidity for the call
   *
   * @param quote the quote intent
   * @param solver the solver for the quote intent
   * @returns
   */
  async getCallsNormalized(quote: QuoteIntentDataInterface): Promise<{
    calls: NormalizedCall[]
    error: Error | undefined
  }> {
    const solver = this.ecoConfigService.getSolver(quote.route.destination)
    if (!solver) {
      return { calls: [], error: QuoteError.NoSolverForDestination(quote.route.destination) }
    }

    const functionTargets = getFunctionTargets(quote.route.calls as CallDataInterface[])

    // Function targets can be an empty array for a quote that only has native calls.
    if (functionTargets.length === 0 && isNativeIntent(quote)) {
      const nativeCalls = this.getNormalizedNativeCalls(quote, solver.chainID)
      return { calls: nativeCalls, error: undefined }
    }

    const callERC20Balances = await this.balanceService.fetchTokenBalances(
      solver.chainID,
      functionTargets,
    )

    if (Object.keys(callERC20Balances).length === 0) {
      return { calls: [], error: QuoteError.FetchingCallTokensFailed(BigInt(solver.chainID)) }
    }

    const erc20Balances = Object.values(callERC20Balances).reduce(
      (acc, tokenBalance) => {
        const config = solver.targets[tokenBalance.address]
        acc[tokenBalance.address] = {
          token: tokenBalance,
          config: {
            ...config,
            chainId: solver.chainID,
            address: tokenBalance.address,
            type: 'erc20',
          },
          chainId: solver.chainID,
        }
        return acc
      },
      {} as Record<Hex, TokenFetchAnalysis>,
    )

    let error: Error | undefined
    let calls: NormalizedCall[] = []

    try {
      const functionalCalls = getFunctionCalls(quote.route.calls as CallDataInterface[])

      calls = functionalCalls.map((call) => {
        const ttd = getTransactionTargetData(solver, call)
        if (!isERC20Target(ttd, getERC20Selector('transfer'))) {
          const err = QuoteError.NonERC20TargetInCalls()
          this.logger.error(
            EcoLogMessage.fromDefault({
              message: err.message,
              properties: {
                error: err,
                call,
                ttd,
              },
            }),
          )
          throw err
        }

        const callTarget = erc20Balances[call.target]
        if (!callTarget) {
          throw QuoteError.FailedToFetchTarget(BigInt(solver.chainID), call.target)
        }

        if (!ttd?.decodedFunctionData?.args || ttd.decodedFunctionData.args.length < 2) {
          throw QuoteError.InvalidFunctionData(call.target)
        }
        const recipient = ttd.decodedFunctionData.args[0] as Hex
        const transferAmount = ttd.decodedFunctionData.args[1] as bigint
        const normMinBalance = this.getNormalizedMinBalance(callTarget)

        if (
          !this.intentConfigs.skipBalanceCheck &&
          transferAmount > callTarget.token.balance - normMinBalance
        ) {
          const err = QuoteError.SolverLacksLiquidity(
            solver.chainID,
            call.target,
            transferAmount,
            callTarget.token.balance,
            normMinBalance,
          )

          this.logger.error(
            EcoLogMessage.fromDefault({
              message: QuoteError.SolverLacksLiquidity.name,
              properties: {
                error: err,
                quote,
                callTarget,
              },
            }),
          )
          throw err
        }

        return {
          ...this.convertNormalize(transferAmount, {
            chainID: BigInt(solver.chainID),
            address: call.target,
            decimals: callTarget.token.decimals,
          }),
          recipient,
          native: {
            amount: call.value,
          },
        }
      })

      const nativeCalls = this.getNormalizedNativeCalls(quote, solver.chainID)
      calls.push(...nativeCalls)
    } catch (e) {
      error = e
    }

    return { calls, error }
  }

  private getNormalizedNativeCalls(
    quote: QuoteIntentDataInterface,
    chainID: number,
  ): NormalizedCall[] {
    return getNativeCalls(quote.route.calls as CallDataInterface[]).map((call) => ({
      recipient: call.target,
      native: {
        amount: call.value,
      },
      // we don't have a token for native calls, so we use a dummy token
      balance: 0n,
      chainID: BigInt(chainID),
      address: zeroAddress,
      decimals: 0,
    }))
  }

  /**
   * Calculates the delta for the token as defined as the balance - minBalance
   * @param token the token to us
   * @returns
   */
  calculateDelta(token: TokenFetchAnalysis) {
    const minBalance = this.getNormalizedMinBalance(token)
    const delta = token.token.balance - minBalance
    return this.convertNormalize(delta, {
      chainID: BigInt(token.chainId),
      address: token.config.address,
      decimals: token.token.decimals,
    })
  }

  /**
   * Returns the normalized min balance for the token. Assumes that the minBalance is
   * set with a decimal of 0, ie in normal dollar units
   * @param tokenAnalysis the token to use
   * @returns
   */
  getNormalizedMinBalance(tokenAnalysis: TokenFetchAnalysis) {
    return normalizeBalance(
      { balance: BigInt(tokenAnalysis.config.minBalance), decimal: 0 },
      tokenAnalysis.token.decimals,
    ).balance
  }

  /**
   * Converts and normalizes the token to a standard reserve value for comparisons
   * @param value the value to convert
   * @param token the token to us
   * @returns
   */
  convertNormalize(
    value: bigint,
    token: { chainID: bigint; address: Hex; decimals: number },
  ): NormalizedToken {
    const original = value
    const newDecimals = BASE_DECIMALS
    //todo some conversion, assuming here 1-1
    return {
      ...token,
      balance: normalizeBalance({ balance: original, decimal: token.decimals }, newDecimals)
        .balance,
      decimals: newDecimals,
    }
  }

  /**
   * Deconverts and denormalizes the token form a standard reserve value for comparisons
   * @param value the value to deconvert
   * @param token the token to deconvert
   * @returns
   */
  deconvertNormalize(value: bigint, token: { chainID: bigint; address: Hex; decimals: number }) {
    //todo some conversion, assuming here 1-1
    return {
      ...token,
      balance: normalizeBalance({ balance: value, decimal: BASE_DECIMALS }, token.decimals).balance,
    }
  }

  private getRouteDestinationSolverFee(route: QuoteRouteDataInterface): FeeConfigType {
    const solverFee = this.getAskRouteDestinationSolver(route).fee

    // Return solver fee if it has valid structure, otherwise use default
    return solverFee?.constants ? solverFee : this.intentConfigs.defaultFee
  }

  /**
   * Returbs the default route destination solver, unless its a ethereum L1 (mainnet or sepolia).
   * In which case it returns that one instead
   *
   * @param route The route of the quote intent
   * @returns
   */
  getAskRouteDestinationSolver(route: QuoteRouteDataInterface) {
    // Constants for Ethereum mainnet and sepolia chain IDs
    const ETH_MAINNET = 1n
    const ETH_SEPOLIA = 11155111n

    // Use Ethereum L1 chain if either source or destination is L1
    const destination =
      route.destination === ETH_MAINNET || route.source === ETH_MAINNET
        ? ETH_MAINNET
        : route.destination === ETH_SEPOLIA || route.source === ETH_SEPOLIA
          ? ETH_SEPOLIA
          : route.destination

    const solver = this.ecoConfigService.getSolver(destination)
    if (!solver) {
      //we shouldn't get here after validations are run so throw
      throw QuoteError.NoSolverForDestination(destination)
    }
    return solver
  }
}<|MERGE_RESOLUTION|>--- conflicted
+++ resolved
@@ -25,11 +25,7 @@
 import * as _ from 'lodash'
 import { QuoteRouteDataInterface } from '@/quote/dto/quote.route.data.dto'
 import { hasDuplicateStrings } from '@/common/utils/strings'
-<<<<<<< HEAD
 import { EcoAnalyticsService } from '@/analytics'
-import { BalanceService } from '@/balance/services/balance.service'
-=======
->>>>>>> d42a53a4
 
 /**
  * The base decimal number for erc20 tokens.
