--- conflicted
+++ resolved
@@ -3,13 +3,8 @@
 import { BalanceModule } from '@/balance/balance.module'
 import { TransactionModule } from '@/transaction/transaction.module'
 import { IndexerModule } from '@/indexer/indexer.module'
-<<<<<<< HEAD
-import { QUEUES } from '@/common/redis/constants'
-import { initBullMQ } from '@/bullmq/bullmq.helper'
-=======
 import { IntentModule } from '@/intent/intent.module'
 import { IntentProcessorQueue } from '@/intent-processor/queues/intent-processor.queue'
->>>>>>> 1ea43f88
 import { IntentProcessorService } from '@/intent-processor/services/intent-processor.service'
 
 @Module({
@@ -18,12 +13,8 @@
     TransactionModule,
     IndexerModule,
     SignModule,
-<<<<<<< HEAD
-    initBullMQ(QUEUES.INTENT_PROCESSOR),
-=======
     IntentModule,
     IntentProcessorQueue.init(),
->>>>>>> 1ea43f88
   ],
   providers: [IntentProcessorService],
   exports: [],
