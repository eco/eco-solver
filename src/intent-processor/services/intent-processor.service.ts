--- conflicted
+++ resolved
@@ -228,18 +228,7 @@
       }),
     )
 
-<<<<<<< HEAD
-    const transaction = this.sendTransactions(chainId, sendBatchTransactions)
-=======
-    this.logger.debug(
-      EcoLogMessage.fromDefault({
-        message: `${IntentProcessorService.name}.executeSendBatch(): Send batch transactions`,
-        properties: { sendBatchTransactions, groups: Object.keys(batches) },
-      }),
-    )
-
     const transaction = batchTransactionsWithMulticall(chainId, sendBatchTransactions)
->>>>>>> 44c39801
 
     const txHash = await walletClient.sendTransaction(transaction)
 
