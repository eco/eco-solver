import { InjectQueue } from '@nestjs/bullmq'
import { Injectable, Logger, OnApplicationBootstrap } from '@nestjs/common'
import * as _ from 'lodash'
import {
  Chain,
  encodeAbiParameters,
  encodeFunctionData,
  Hex,
  pad,
  PublicClient,
  TransactionRequest,
  Transport,
} from 'viem'
import { InboxAbi, IntentSourceAbi } from '@eco-foundation/routes-ts'
import { EcoLogMessage } from '@/common/logging/eco-log-message'
import { HyperlaneConfig, SendBatchConfig, WithdrawsConfig } from '@/eco-configs/eco-config.types'
import { EcoConfigService } from '@/eco-configs/eco-config.service'
import { IndexerService } from '@/indexer/services/indexer.service'
import { WalletClientDefaultSignerService } from '@/transaction/smart-wallets/wallet-client.service'
import * as Hyperlane from '@/intent-processor/utils/hyperlane'
import { getWithdrawData } from '@/intent-processor/utils/intent'
import { ExecuteWithdrawsJobData } from '@/intent-processor/jobs/execute-withdraws.job'
import {
  IntentProcessorQueue,
  IntentProcessorQueueType,
} from '@/intent-processor/queues/intent-processor.queue'
import { ExecuteSendBatchJobData } from '@/intent-processor/jobs/execute-send-batch.job'
import { Multicall3Abi } from '@/contracts/Multicall3'
import { getMulticall } from '@/intent-processor/utils/multicall'
import { getChainConfig } from '@/eco-configs/utils'

@Injectable()
export class IntentProcessorService implements OnApplicationBootstrap {
  private logger = new Logger(IntentProcessorService.name)

  private config: {
    sendBatch: SendBatchConfig
    hyperlane: HyperlaneConfig
    withdrawals: WithdrawsConfig
  }
  private readonly intentProcessorQueue: IntentProcessorQueue

  constructor(
    @InjectQueue(IntentProcessorQueue.queueName)
    queue: IntentProcessorQueueType,
    private readonly ecoConfigService: EcoConfigService,
    private readonly indexerService: IndexerService,
    private readonly walletClientDefaultSignerService: WalletClientDefaultSignerService,
  ) {
    this.intentProcessorQueue = new IntentProcessorQueue(queue)
  }

  async onApplicationBootstrap() {
    this.config = {
      sendBatch: this.ecoConfigService.getSendBatch(),
      hyperlane: this.ecoConfigService.getHyperlane(),
      withdrawals: this.ecoConfigService.getWithdraws(),
    }
    await this.intentProcessorQueue.startWithdrawalsCronJobs(
      this.config.withdrawals.intervalDuration,
    )
    await this.intentProcessorQueue.startSendBatchCronJobs(this.config.sendBatch.intervalDuration)
  }

  async getNextBatchWithdrawals() {
    const intentSourceAddrs = this.getIntentSource()

<<<<<<< HEAD
    const batchWithdrawals = await this.indexerService.getNextBatchWithdrawals(intentSourceAddr as `0x${string}`)
=======
    this.logger.debug(
      EcoLogMessage.fromDefault({
        message: `${IntentProcessorService.name}.getNextBatchWithdrawals(): Intent source addresses`,
        properties: {
          intentSourceAddrs,
          count: intentSourceAddrs.length,
        },
      }),
    )

    const batches = await Promise.all(
      intentSourceAddrs.map(async (addr) => {
        const withdrawals = await this.indexerService.getNextBatchWithdrawals(addr)
        this.logger.debug(
          EcoLogMessage.fromDefault({
            message: `${IntentProcessorService.name}.getNextBatchWithdrawals(): Per address result`,
            properties: {
              addr,
              withdrawalsCount: withdrawals.length,
            },
          }),
        )
        return withdrawals.map((withdrawal) => ({ ...withdrawal, intentSourceAddr: addr }))
      }),
    )
    const batchWithdrawals = batches.flat()

    this.logger.debug(
      EcoLogMessage.fromDefault({
        message: `${IntentProcessorService.name}.getNextBatchWithdrawals(): Flattened results`,
        properties: {
          totalWithdrawals: batchWithdrawals.length,
        },
      }),
    )
>>>>>>> 460bd75d
    const batchWithdrawalsPerSource = _.groupBy(
      batchWithdrawals,
      (withdrawal) => withdrawal.intent.source,
    )

    this.logger.debug(
      EcoLogMessage.fromDefault({
        message: `${IntentProcessorService.name}.getNextBatchWithdrawals(): Withdrawals`,
        properties: {
          intentSourceAddrs,
          intentHashes: _.map(batchWithdrawals, (withdrawal) => withdrawal.intent.hash),
        },
      }),
    )

    const jobsData: ExecuteWithdrawsJobData[] = []

    for (const sourceChainId in batchWithdrawalsPerSource) {
      const withdrawalsForChain = batchWithdrawalsPerSource[sourceChainId]
      const batchWithdrawalsData = withdrawalsForChain.map(({ intent }) => getWithdrawData(intent))

      const chunkWithdrawals = _.chunk(batchWithdrawalsData, this.config.withdrawals.chunkSize)
      const chunkWithdrawalsWithAddr = _.chunk(
        withdrawalsForChain,
        this.config.withdrawals.chunkSize,
      )

      // Set a maximum number of withdrawals per transaction
<<<<<<< HEAD
      chunkWithdrawals.forEach((chunk) => {
        jobsData.push({ chainId: parseInt(sourceChainId), intentSourceAddr: intentSourceAddr as `0x${string}`, intents: chunk })
=======
      chunkWithdrawals.forEach((chunk, index) => {
        const withdrawalChunk = chunkWithdrawalsWithAddr[index]
        if (withdrawalChunk && withdrawalChunk.length > 0) {
          const intentSourceAddr = withdrawalChunk[0].intentSourceAddr
          jobsData.push({
            chainId: parseInt(sourceChainId),
            intentSourceAddr,
            intents: chunk,
          })
        }
>>>>>>> 460bd75d
      })
    }

    this.intentProcessorQueue.addExecuteWithdrawalsJobs(jobsData)
  }

  async getNextSendBatch() {
    const intentSourceAddrs = this.getIntentSource()

    this.logger.debug(
      EcoLogMessage.fromDefault({
        message: `${IntentProcessorService.name}.getNextSendBatch(): Intent source addresses`,
        properties: {
          intentSourceAddrs,
          count: intentSourceAddrs.length,
        },
      }),
    )

    const allProvesWithAddr = await Promise.all(
      intentSourceAddrs.map(async (addr) => {
        const proves = await this.indexerService.getNextSendBatch(addr)
        this.logger.debug(
          EcoLogMessage.fromDefault({
            message: `${IntentProcessorService.name}.getNextSendBatch(): Per address result`,
            properties: {
              addr,
              provesCount: proves.length,
            },
          }),
        )
        return proves.map((prove) => ({ ...prove, intentSourceAddr: addr }))
      }),
    )
    const proves = allProvesWithAddr.flat()

<<<<<<< HEAD
    const proves = await this.indexerService.getNextSendBatch(intentSourceAddr as `0x${string}`)
=======
    this.logger.debug(
      EcoLogMessage.fromDefault({
        message: `${IntentProcessorService.name}.getNextSendBatch(): Flattened results`,
        properties: {
          totalProves: proves.length,
        },
      }),
    )
>>>>>>> 460bd75d
    const batchProvesPerChain = _.groupBy(proves, (prove) => prove.destinationChainId)

    this.logger.debug(
      EcoLogMessage.fromDefault({
        message: `${IntentProcessorService.name}.getNextSendBatch(): Send batches`,
        properties: {
          intentSourceAddrs,
          intentHashes: _.map(proves, (prove) => prove.hash),
        },
      }),
    )

    const jobsData: ExecuteSendBatchJobData[] = []

    for (const chainId in batchProvesPerChain) {
      const provesForChain = batchProvesPerChain[chainId]

      // Group by intent source address to ensure each job has a single intent source
      const provesByIntentSource = _.groupBy(provesForChain, (prove) => prove.intentSourceAddr)

      for (const intentSourceAddr in provesByIntentSource) {
        const provesForSource = provesByIntentSource[intentSourceAddr]
        const inbox = this.getInboxForIntentSource(intentSourceAddr as Hex)

        const sendBatchData = provesForSource.map((prove) => ({
          hash: prove.hash,
          prover: prove.prover,
          source: prove.chainId,
          intentSourceAddr: prove.intentSourceAddr,
          inbox,
        }))

        // A Batch must contain the same prover and destination
        // Batch is sorted to contain as many send batches as possible per chunk
        const sortedBatch = _.sortBy(sendBatchData, (data) => [data.prover, data.source].join('-'))

        const chunkExecutions = _.chunk(sortedBatch, this.config.sendBatch.chunkSize)

        // Set a maximum number of withdrawals per transaction
        chunkExecutions.forEach((chunkExecution) => {
          jobsData.push({
            chainId: parseInt(chainId),
            intentSourceAddr: intentSourceAddr as Hex,
            inbox,
            proves: chunkExecution,
          })
        })
      }
    }

    await this.intentProcessorQueue.addExecuteSendBatchJobs(jobsData)
  }

  async executeWithdrawals(data: ExecuteWithdrawsJobData) {
    const { intents, intentSourceAddr, chainId } = data

    this.logger.debug(
      EcoLogMessage.fromDefault({
        message: `${IntentProcessorService.name}.executeWithdrawals(): Withdrawals`,
        properties: {
          chainId: data.chainId,
          intentSourceAddr: data.intentSourceAddr,
          routeHash: data.intents,
        },
      }),
    )

    const walletClient = await this.walletClientDefaultSignerService.getClient(chainId)
    const publicClient = await this.walletClientDefaultSignerService.getPublicClient(chainId)

    const txHash = await walletClient.writeContract({
      abi: IntentSourceAbi,
      address: intentSourceAddr,
      args: [intents as any], // TODO: fix this
      functionName: 'batchWithdraw',
    })

    this.logger.debug(
      EcoLogMessage.fromDefault({
        message: `${IntentProcessorService.name}.executeWithdrawals(): Transaction sent`,
        properties: {
          chainId: data.chainId,
          transactionHash: txHash,
        },
      }),
    )

    await publicClient.waitForTransactionReceipt({ hash: txHash })
  }

  async executeSendBatch(data: ExecuteSendBatchJobData) {
    const { proves, chainId, inbox: inboxAddr } = data

    this.logger.debug(
      EcoLogMessage.fromDefault({
        message: `${IntentProcessorService.name}.executeSendBatch(): Send batch`,
        properties: { chainId, routeHash: _.map(proves, 'hash') },
      }),
    )

    const walletClient = await this.walletClientDefaultSignerService.getClient(chainId)
    const publicClient = await this.walletClientDefaultSignerService.getPublicClient(chainId)

    const batches = _.groupBy(proves, (prove) => [prove.prover, prove.source].join('-'))
    const sendBatchTransactions = await Promise.all(
      Object.values(batches).map((batch) => {
        const { prover, source } = batch[0]
        const hashes = _.map(batch, 'hash')
        return this.getSendBatchTransaction(publicClient, inboxAddr as `0x${string}`, prover, source, hashes)
      }),
    )

    this.logger.debug(
      EcoLogMessage.fromDefault({
        message: `${IntentProcessorService.name}.executeSendBatch(): Send batch transactions`,
        properties: { sendBatchTransactions, groups: Object.keys(batches) },
      }),
    )

    const transaction = this.sendTransactions(chainId, sendBatchTransactions)

    const txHash = await walletClient.sendTransaction(transaction)

    this.logger.debug(
      EcoLogMessage.fromDefault({
        message: `${IntentProcessorService.name}.executeSendBatch(): Transaction sent`,
        properties: {
          chainId: data.chainId,
          transactionHash: txHash,
        },
      }),
    )

    await publicClient.waitForTransactionReceipt({ hash: txHash })
  }

  /**
   * Aggregates transactions using a Multicall contract
   * @param chainId
   * @param transactions
   * @private
   */
  private sendTransactions(
    chainId: number,
    transactions: TransactionRequest[],
  ): TransactionRequest {
    if (transactions.length === 1) {
      return transactions[0]
    }

    const totalValue = transactions.reduce((acc, tx) => acc + (tx.value || 0n), 0n)

    const calls = transactions.map((tx) => ({
      target: tx.to!,
      allowFailure: false,
      value: tx.value ?? 0n,
      callData: tx.data ?? '0x',
    }))

    const data = encodeFunctionData({
      abi: Multicall3Abi,
      functionName: 'aggregate3Value',
      args: [calls],
    })

    return { to: getMulticall(chainId), value: totalValue, data }
  }

  private getIntentSource() {
    const intentSources = this.ecoConfigService.getIntentSources()
    const uniqIntentSources = _.uniq(_.map(intentSources, 'sourceAddress'))

    return uniqIntentSources
  }

  private getInboxForIntentSource(intentSourceAddr: Hex): Hex {
    const intentSources = this.ecoConfigService.getIntentSources()
    const intentSource = intentSources.find((source) => source.sourceAddress === intentSourceAddr)

    if (!intentSource) {
      throw new Error(`Intent source not found for address: ${intentSourceAddr}`)
    }

    return intentSource.inbox
  }

  private getInbox() {
    const intentSources = this.ecoConfigService.getIntentSources()
    const uniqInbox = _.uniq(_.map(intentSources, 'inbox'))

    if (uniqInbox.length > 1) {
      throw new Error('Implementation has to be refactor to support multiple inbox addresses.')
    }

    return uniqInbox[0]
  }

  /**
   * Get sendBatch transaction data
   * @param publicClient
   * @param inbox
   * @param prover
   * @param source
   * @param intentHashes
   * @private
   */
  private async getSendBatchTransaction(
    publicClient: PublicClient<Transport, Chain>,
    inbox: Hex,
    prover: Hex,
    source: number,
    intentHashes: Hex[],
  ): Promise<TransactionRequest> {
    const { claimant } = this.ecoConfigService.getEth()
    const message = Hyperlane.getMessageData(claimant, intentHashes)

    const messageGasLimit = await this.estimateMessageGas(
      inbox,
      prover,
      publicClient.chain.id,
      source,
      message,
      intentHashes.length,
    )

    this.logger.debug(
      EcoLogMessage.fromDefault({
        message: `${IntentProcessorService.name}.getSendBatchTransaction(): Message gas limit`,
        properties: {
          numIntents: intentHashes.length,
          messageDestination: source,
          messageGasLimit: messageGasLimit.toString(),
        },
      }),
    )

    const metadata = Hyperlane.getMetadata(0n, messageGasLimit)

    const { mailbox, ...hooks } = Hyperlane.getChainMetadata(
      this.config.hyperlane,
      publicClient.chain.id,
    )

    const aggregationHook = this.config.hyperlane.useHyperlaneDefaultHook
      ? (hooks.hyperlaneAggregationHook as Hex)
      : (hooks.aggregationHook as Hex)

    const fee = await Hyperlane.estimateFee(
      publicClient,
      mailbox as Hex,
      source,
      prover,
      message,
      metadata,
      aggregationHook,
    )

    const { HyperProver: hyperProverAddr } = getChainConfig(Number(publicClient.chain.id))

    const messageData = encodeAbiParameters(
      [{ type: 'bytes32' }, { type: 'bytes' }, { type: 'address' }],
      [pad(prover), metadata, aggregationHook],
    )

    const data = encodeFunctionData({
      abi: InboxAbi,
      functionName: 'initiateProving',
      args: [BigInt(source), intentHashes, hyperProverAddr as `0x${string}`, messageData],
    })

    return {
      to: inbox,
      value: fee,
      data,
    }
  }

  private async estimateMessageGas(
    inbox: Hex,
    prover: Hex,
    origin: number,
    source: number,
    messageData: Hex,
    intentCount: number,
  ): Promise<bigint> {
    try {
      const { mailbox } = Hyperlane.getChainMetadata(this.config.hyperlane, source)

      this.logger.debug(
        EcoLogMessage.fromDefault({
          message: `${IntentProcessorService.name}.estimateMessageGas(): Simulate`,
          properties: {
            chainId: source,
            origin,
            handler: prover,
            sender: inbox,
            messageData,
          },
        }),
      )

      const publicClient = await this.walletClientDefaultSignerService.getPublicClient(source)
      return await Hyperlane.estimateMessageGas(
        publicClient,
        mailbox as Hex,
        prover,
        origin,
        inbox,
        messageData,
      )
    } catch (error) {
      this.logger.warn(
        EcoLogMessage.fromDefault({
          message: `${IntentProcessorService.name}.estimateMessageGas(): Failed to estimate message gas.`,
          properties: { error: error.message },
        }),
      )

      // Estimate 25k gas per intent
      return BigInt(this.config.sendBatch.defaultGasPerIntent) * BigInt(intentCount)
    }
  }
}<|MERGE_RESOLUTION|>--- conflicted
+++ resolved
@@ -65,9 +65,6 @@
   async getNextBatchWithdrawals() {
     const intentSourceAddrs = this.getIntentSource()
 
-<<<<<<< HEAD
-    const batchWithdrawals = await this.indexerService.getNextBatchWithdrawals(intentSourceAddr as `0x${string}`)
-=======
     this.logger.debug(
       EcoLogMessage.fromDefault({
         message: `${IntentProcessorService.name}.getNextBatchWithdrawals(): Intent source addresses`,
@@ -80,7 +77,7 @@
 
     const batches = await Promise.all(
       intentSourceAddrs.map(async (addr) => {
-        const withdrawals = await this.indexerService.getNextBatchWithdrawals(addr)
+        const withdrawals = await this.indexerService.getNextBatchWithdrawals(addr as `0x${string}`)
         this.logger.debug(
           EcoLogMessage.fromDefault({
             message: `${IntentProcessorService.name}.getNextBatchWithdrawals(): Per address result`,
@@ -103,7 +100,6 @@
         },
       }),
     )
->>>>>>> 460bd75d
     const batchWithdrawalsPerSource = _.groupBy(
       batchWithdrawals,
       (withdrawal) => withdrawal.intent.source,
@@ -132,21 +128,16 @@
       )
 
       // Set a maximum number of withdrawals per transaction
-<<<<<<< HEAD
-      chunkWithdrawals.forEach((chunk) => {
-        jobsData.push({ chainId: parseInt(sourceChainId), intentSourceAddr: intentSourceAddr as `0x${string}`, intents: chunk })
-=======
       chunkWithdrawals.forEach((chunk, index) => {
         const withdrawalChunk = chunkWithdrawalsWithAddr[index]
         if (withdrawalChunk && withdrawalChunk.length > 0) {
           const intentSourceAddr = withdrawalChunk[0].intentSourceAddr
           jobsData.push({
             chainId: parseInt(sourceChainId),
-            intentSourceAddr,
+            intentSourceAddr: intentSourceAddr as `0x${string}`,
             intents: chunk,
           })
         }
->>>>>>> 460bd75d
       })
     }
 
@@ -168,7 +159,7 @@
 
     const allProvesWithAddr = await Promise.all(
       intentSourceAddrs.map(async (addr) => {
-        const proves = await this.indexerService.getNextSendBatch(addr)
+        const proves = await this.indexerService.getNextSendBatch(addr as `0x${string}`)
         this.logger.debug(
           EcoLogMessage.fromDefault({
             message: `${IntentProcessorService.name}.getNextSendBatch(): Per address result`,
@@ -183,9 +174,6 @@
     )
     const proves = allProvesWithAddr.flat()
 
-<<<<<<< HEAD
-    const proves = await this.indexerService.getNextSendBatch(intentSourceAddr as `0x${string}`)
-=======
     this.logger.debug(
       EcoLogMessage.fromDefault({
         message: `${IntentProcessorService.name}.getNextSendBatch(): Flattened results`,
@@ -194,7 +182,6 @@
         },
       }),
     )
->>>>>>> 460bd75d
     const batchProvesPerChain = _.groupBy(proves, (prove) => prove.destinationChainId)
 
     this.logger.debug(
@@ -223,7 +210,7 @@
           hash: prove.hash,
           prover: prove.prover,
           source: prove.chainId,
-          intentSourceAddr: prove.intentSourceAddr,
+          intentSourceAddr: prove.intentSourceAddr as `0x${string}`,
           inbox,
         }))
 
@@ -378,7 +365,7 @@
       throw new Error(`Intent source not found for address: ${intentSourceAddr}`)
     }
 
-    return intentSource.inbox
+    return intentSource.inbox as `0x${string}`
   }
 
   private getInbox() {
