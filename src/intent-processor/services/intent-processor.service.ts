import { InjectQueue } from '@nestjs/bullmq'
import { Injectable, Logger, OnApplicationBootstrap } from '@nestjs/common'
import * as _ from 'lodash'
import {
  Chain,
  encodeAbiParameters,
  encodeFunctionData,
  Hex,
  pad,
  PublicClient,
  TransactionRequest,
  Transport,
} from 'viem'
import { InboxAbi } from '@eco-foundation/routes-ts'
import { EcoLogMessage } from '@/common/logging/eco-log-message'
import { HyperlaneConfig, SendBatchConfig, WithdrawsConfig } from '@/eco-configs/eco-config.types'
import { EcoConfigService } from '@/eco-configs/eco-config.service'
import { IndexerService } from '@/indexer/services/indexer.service'
import { WalletClientDefaultSignerService } from '@/transaction/smart-wallets/wallet-client.service'
import * as Hyperlane from '@/intent-processor/utils/hyperlane'
import { getWithdrawData } from '@/intent-processor/utils/intent'
import { ExecuteWithdrawsJobData } from '@/intent-processor/jobs/execute-withdraws.job'
import { isGaslessIntent } from '@/intent-processor/utils/gasless'
import { IntentSourceRepository } from '@/intent/repositories/intent-source.repository'
import {
  BatchWithdrawGasless,
  BatchWithdraws,
} from '@/indexer/interfaces/batch-withdraws.interface'
import {
  IntentProcessorQueue,
  IntentProcessorQueueType,
} from '@/intent-processor/queues/intent-processor.queue'
import { ExecuteSendBatchJobData } from '@/intent-processor/jobs/execute-send-batch.job'
import { batchTransactionsWithMulticall } from '@/common/multicall/multicall3'
import { getChainConfig } from '@/eco-configs/utils'
<<<<<<< HEAD
import { portalAbi } from '@/contracts/v2-abi/Portal'
=======
import { IndexerIntent } from '@/indexer/interfaces/intent.interface'
import { IntentDataModel } from '@/intent/schemas/intent-data.schema'
>>>>>>> 67a986a8

@Injectable()
export class IntentProcessorService implements OnApplicationBootstrap {
  private logger = new Logger(IntentProcessorService.name)

  private config: {
    sendBatch: SendBatchConfig
    hyperlane: HyperlaneConfig
    withdrawals: WithdrawsConfig
  }
  private readonly intentProcessorQueue: IntentProcessorQueue

  constructor(
    @InjectQueue(IntentProcessorQueue.queueName)
    queue: IntentProcessorQueueType,
    private readonly ecoConfigService: EcoConfigService,
    private readonly indexerService: IndexerService,
    private readonly walletClientDefaultSignerService: WalletClientDefaultSignerService,
    private readonly intentSourceRepository: IntentSourceRepository,
  ) {
    this.intentProcessorQueue = new IntentProcessorQueue(queue)
  }

  async onApplicationBootstrap() {
    this.config = {
      sendBatch: this.ecoConfigService.getSendBatch(),
      hyperlane: this.ecoConfigService.getHyperlane(),
      withdrawals: this.ecoConfigService.getWithdraws(),
    }
    await this.intentProcessorQueue.startWithdrawalsCronJobs(
      this.config.withdrawals.intervalDuration,
    )
    await this.intentProcessorQueue.startSendBatchCronJobs(this.config.sendBatch.intervalDuration)
  }

  async getNextBatchWithdrawals() {
    const intentSourceAddrs = this.getIntentSource()

    this.logger.debug(
      EcoLogMessage.fromDefault({
        message: `${IntentProcessorService.name}.getNextBatchWithdrawals(): Intent source addresses`,
        properties: {
          intentSourceAddrs,
          count: intentSourceAddrs.length,
        },
      }),
    )

    const batches = await Promise.all(
      intentSourceAddrs.map(async (addr) => {
        const withdrawals = await this.indexerService.getNextBatchWithdrawals(addr)
        this.logger.debug(
          EcoLogMessage.fromDefault({
            message: `${IntentProcessorService.name}.getNextBatchWithdrawals(): Per address result`,
            properties: {
              addr,
              withdrawalsCount: withdrawals.length,
            },
          }),
        )
        return withdrawals.map((withdrawal) => ({ ...withdrawal, intentSourceAddr: addr }))
      }),
    )
    const batchWithdrawals = batches.flat()

    this.logger.debug(
      EcoLogMessage.fromDefault({
        message: `${IntentProcessorService.name}.getNextBatchWithdrawals(): Flattened results`,
        properties: {
          totalWithdrawals: batchWithdrawals.length,
        },
      }),
    )
<<<<<<< HEAD
    const batchWithdrawalsPerSource = _.groupBy(batchWithdrawals, (withdrawal) => {
      return String(this.getChainIdForIntentSource(withdrawal.intentSourceAddr))
    })
=======
    // Separate gasless and regular intents for processing
    const gaslessWithdrawals = batchWithdrawals.filter(isGaslessIntent) as (BatchWithdrawGasless & {
      intentSourceAddr: Hex
    })[]
    const regularWithdrawals = batchWithdrawals
      .filter((w) => !isGaslessIntent(w))
      .map((w) => ({
        ...w,
        intent: getWithdrawData(w.intent as IndexerIntent),
        source: Number((w as BatchWithdraws).intent.source),
      }))

    // Get all gasless intent hashes
    const gaslessIntentHashes = gaslessWithdrawals.map((g) => g.intent.intentHash)

    // Fetch full data for all gasless intents from MongoDB in a single query
    const gaslessIntentsFromDb =
      await this.intentSourceRepository.getIntentsByHashes(gaslessIntentHashes)

    // Create a map for quick lookup
    const gaslessIntentsMap = new Map(
      gaslessIntentsFromDb.map((intent) => [intent.intent.hash as string, intent]),
    )

    // Map gasless withdrawals with their full data
    const gaslessWithdrawalsWithData = gaslessWithdrawals
      .map((gaslessWithdrawal) => {
        const fullIntent = gaslessIntentsMap.get(gaslessWithdrawal.intent.intentHash)
        if (!fullIntent) {
          this.logger.warn(
            EcoLogMessage.fromDefault({
              message: `Gasless intent not found in the database: ${gaslessWithdrawal.intent.intentHash}`,
            }),
          )
          return null
        }
        return {
          source: Number(fullIntent.intent.route.source),
          intent: IntentDataModel.toChainIntent(fullIntent.intent),
          claimant: gaslessWithdrawal.claimant,
          intentSourceAddr: gaslessWithdrawal.intentSourceAddr,
        }
      })
      .filter((w) => w !== null)

    // Combine regular and gasless withdrawals
    const allWithdrawalsWithData = [...regularWithdrawals, ...gaslessWithdrawalsWithData]

    const batchWithdrawalsPerSource = _.groupBy(
      allWithdrawalsWithData,
      (withdrawal) => withdrawal.source,
    )
>>>>>>> 67a986a8

    this.logger.debug(
      EcoLogMessage.fromDefault({
        message: `${IntentProcessorService.name}.getNextBatchWithdrawals(): Withdrawals`,
        properties: {
          intentSourceAddrs,
<<<<<<< HEAD
          intentHashes: _.map(batchWithdrawals, (withdrawal) => withdrawal.intent.intentHash),
=======
          intentHashes: _.map(batchWithdrawals, (withdrawal) => withdrawal.claimant._hash),
>>>>>>> 67a986a8
        },
      }),
    )

    const jobsData: ExecuteWithdrawsJobData[] = []

    for (const sourceChainId in batchWithdrawalsPerSource) {
      const withdrawalsForChain = batchWithdrawalsPerSource[sourceChainId]
      const batchWithdrawalsData = withdrawalsForChain.map((w) => w.intent)

      const chunkWithdrawals = _.chunk(batchWithdrawalsData, this.config.withdrawals.chunkSize)
      const chunkWithdrawalsWithAddr = _.chunk(
        withdrawalsForChain,
        this.config.withdrawals.chunkSize,
      )

      // Set a maximum number of withdrawals per transaction
      chunkWithdrawals.forEach((chunk, index) => {
        const withdrawalChunk = chunkWithdrawalsWithAddr[index]
        if (withdrawalChunk && withdrawalChunk.length > 0) {
          const intentSourceAddr = withdrawalChunk[0].intentSourceAddr
          jobsData.push({
            chainId: parseInt(sourceChainId),
            intentSourceAddr,
            withdrawals: chunk,
          })
        }
      })
    }

    this.intentProcessorQueue.addExecuteWithdrawalsJobs(jobsData)
  }

  async getNextSendBatch() {
    const intentSourceAddrs = this.getIntentSource()

    this.logger.debug(
      EcoLogMessage.fromDefault({
        message: `${IntentProcessorService.name}.getNextSendBatch(): Intent source addresses`,
        properties: {
          intentSourceAddrs,
          count: intentSourceAddrs.length,
        },
      }),
    )

    const allProvesWithAddr = await Promise.all(
      intentSourceAddrs.map(async (addr) => {
        const proves = await this.indexerService.getNextSendBatch(addr)
        this.logger.debug(
          EcoLogMessage.fromDefault({
            message: `${IntentProcessorService.name}.getNextSendBatch(): Per address result`,
            properties: {
              addr,
              provesCount: proves.length,
            },
          }),
        )
        return proves.map((prove) => ({ ...prove, intentSourceAddr: addr }))
      }),
    )
    const proves = allProvesWithAddr.flat()

    this.logger.debug(
      EcoLogMessage.fromDefault({
        message: `${IntentProcessorService.name}.getNextSendBatch(): Flattened results`,
        properties: {
          totalProves: proves.length,
        },
      }),
    )
    const batchProvesPerChain = _.groupBy(proves, (prove) => prove.destinationChainId)

    this.logger.debug(
      EcoLogMessage.fromDefault({
        message: `${IntentProcessorService.name}.getNextSendBatch(): Send batches`,
        properties: {
          intentSourceAddrs,
          intentHashes: _.map(proves, (prove) => prove.hash),
        },
      }),
    )

    const jobsData: ExecuteSendBatchJobData[] = []

    for (const chainId in batchProvesPerChain) {
      const provesForChain = batchProvesPerChain[chainId]

      // Group by intent source address to ensure each job has a single intent source
      const provesByIntentSource = _.groupBy(provesForChain, (prove) => prove.intentSourceAddr)

      for (const intentSourceAddr in provesByIntentSource) {
        const provesForSource = provesByIntentSource[intentSourceAddr]
        const inbox = this.getInboxForIntentSource(intentSourceAddr as Hex)

        const sendBatchData = provesForSource.map((prove) => ({
          hash: prove.hash,
          prover: prove.prover,
          source: prove.chainId,
          intentSourceAddr: prove.intentSourceAddr,
          inbox,
        }))

        // A Batch must contain the same prover and destination
        // Batch is sorted to contain as many send batches as possible per chunk
        const sortedBatch = _.sortBy(sendBatchData, (data) => [data.prover, data.source].join('-'))

        const chunkExecutions = _.chunk(sortedBatch, this.config.sendBatch.chunkSize)

        // Set a maximum number of withdrawals per transaction
        chunkExecutions.forEach((chunkExecution) => {
          jobsData.push({
            chainId: parseInt(chainId),
            intentSourceAddr: intentSourceAddr as Hex,
            inbox,
            proves: chunkExecution,
          })
        })
      }
    }

    await this.intentProcessorQueue.addExecuteSendBatchJobs(jobsData)
  }

  async executeWithdrawals(data: ExecuteWithdrawsJobData) {
    const { withdrawals, intentSourceAddr, chainId } = data

    this.logger.debug(
      EcoLogMessage.fromDefault({
        message: `${IntentProcessorService.name}.executeWithdrawals(): Withdrawals`,
        properties: {
          chainId: data.chainId,
          intentSourceAddr: data.intentSourceAddr,
          routeHash: withdrawals,
        },
      }),
    )

    const walletClient = await this.walletClientDefaultSignerService.getClient(chainId)
    const publicClient = await this.walletClientDefaultSignerService.getPublicClient(chainId)

    const destinations = withdrawals.map((w) => w.destination)
    const routeHashes = withdrawals.map((w) => w.routeHash)
    const rewards = withdrawals.map((w) => w.reward)

    const txHash = await walletClient.writeContract({
      abi: portalAbi,
      address: intentSourceAddr,
      args: [destinations, routeHashes, rewards],
      functionName: 'batchWithdraw',
    })

    this.logger.debug(
      EcoLogMessage.fromDefault({
        message: `${IntentProcessorService.name}.executeWithdrawals(): Transaction sent`,
        properties: {
          chainId: data.chainId,
          transactionHash: txHash,
        },
      }),
    )

    await publicClient.waitForTransactionReceipt({ hash: txHash })
  }

  async executeSendBatch(data: ExecuteSendBatchJobData) {
    const { proves, chainId, inbox: inboxAddr } = data

    this.logger.debug(
      EcoLogMessage.fromDefault({
        message: `${IntentProcessorService.name}.executeSendBatch(): Send batch`,
        properties: { chainId, routeHash: _.map(proves, 'hash') },
      }),
    )

    const walletClient = await this.walletClientDefaultSignerService.getClient(chainId)
    const publicClient = await this.walletClientDefaultSignerService.getPublicClient(chainId)

    const batches = _.groupBy(proves, (prove) => [prove.prover, prove.source].join('-'))
    const sendBatchTransactions = await Promise.all(
      Object.values(batches).map((batch) => {
        const { prover, source } = batch[0]
        const hashes = _.map(batch, 'hash')
        return this.getSendBatchTransaction(publicClient, inboxAddr, prover, source, hashes)
      }),
    )

    this.logger.debug(
      EcoLogMessage.fromDefault({
        message: `${IntentProcessorService.name}.executeSendBatch(): Send batch transactions`,
        properties: { sendBatchTransactions, groups: Object.keys(batches) },
      }),
    )

    const transaction = batchTransactionsWithMulticall(chainId, sendBatchTransactions)

    const txHash = await walletClient.sendTransaction(transaction)

    this.logger.debug(
      EcoLogMessage.fromDefault({
        message: `${IntentProcessorService.name}.executeSendBatch(): Transaction sent`,
        properties: {
          chainId: data.chainId,
          transactionHash: txHash,
        },
      }),
    )

    await publicClient.waitForTransactionReceipt({ hash: txHash })
  }

  private getIntentSource() {
    const intentSources = this.ecoConfigService.getIntentSources()
    const uniqIntentSources = _.uniq(_.map(intentSources, 'sourceAddress'))

    return uniqIntentSources
  }

  private getInboxForIntentSource(intentSourceAddr: Hex): Hex {
    const intentSources = this.ecoConfigService.getIntentSources()
    const intentSource = intentSources.find((source) => source.sourceAddress === intentSourceAddr)

    if (!intentSource) {
      throw new Error(`Intent source not found for address: ${intentSourceAddr}`)
    }

    return intentSource.inbox
  }

  private getChainIdForIntentSource(intentSourceAddr: Hex): number {
    const intentSources = this.ecoConfigService.getIntentSources()
    const intentSource = intentSources.find((source) => source.sourceAddress === intentSourceAddr)

    if (!intentSource) {
      throw new Error(`Intent source not found for address: ${intentSourceAddr}`)
    }

    return intentSource.chainID
  }

  private getInbox() {
    const intentSources = this.ecoConfigService.getIntentSources()
    const uniqInbox = _.uniq(_.map(intentSources, 'inbox'))

    if (uniqInbox.length > 1) {
      throw new Error('Implementation has to be refactor to support multiple inbox addresses.')
    }

    return uniqInbox[0]
  }

  /**
   * Get sendBatch transaction data
   * @param publicClient
   * @param inbox
   * @param prover
   * @param source
   * @param intentHashes
   * @private
   */
  private async getSendBatchTransaction(
    publicClient: PublicClient<Transport, Chain>,
    inbox: Hex,
    prover: Hex,
    source: number,
    intentHashes: Hex[],
  ): Promise<TransactionRequest> {
    const { claimant } = this.ecoConfigService.getEth()
    const message = Hyperlane.getMessageData(claimant, intentHashes)

    const messageGasLimit = await this.estimateMessageGas(
      inbox,
      prover,
      publicClient.chain.id,
      source,
      message,
      intentHashes.length,
    )

    this.logger.debug(
      EcoLogMessage.fromDefault({
        message: `${IntentProcessorService.name}.getSendBatchTransaction(): Message gas limit`,
        properties: {
          numIntents: intentHashes.length,
          messageDestination: source,
          messageGasLimit: messageGasLimit.toString(),
        },
      }),
    )

    const metadata = Hyperlane.getMetadata(0n, messageGasLimit)

    const { mailbox, ...hooks } = Hyperlane.getChainMetadata(
      this.config.hyperlane,
      publicClient.chain.id,
    )

    const aggregationHook = this.config.hyperlane.useHyperlaneDefaultHook
      ? (hooks.hyperlaneAggregationHook as Hex)
      : (hooks.aggregationHook as Hex)

    const fee = await Hyperlane.estimateFee(
      publicClient,
      mailbox as Hex,
      source,
      prover,
      message,
      metadata,
      aggregationHook,
    )

    const { HyperProver: hyperProverAddr } = getChainConfig(Number(publicClient.chain.id))

    const messageData = encodeAbiParameters(
      [
        {
          type: 'tuple',
          components: [{ type: 'bytes32' }, { type: 'bytes' }, { type: 'address' }],
        },
      ],
      [[pad(prover), metadata, aggregationHook]],
    )

    const data = encodeFunctionData({
      abi: InboxAbi,
      functionName: 'initiateProving',
      args: [BigInt(source), intentHashes, hyperProverAddr, messageData],
    })

    return {
      to: inbox,
      value: fee,
      data,
    }
  }

  private async estimateMessageGas(
    inbox: Hex,
    prover: Hex,
    origin: number,
    source: number,
    messageData: Hex,
    intentCount: number,
  ): Promise<bigint> {
    try {
      const { mailbox } = Hyperlane.getChainMetadata(this.config.hyperlane, source)

      this.logger.debug(
        EcoLogMessage.fromDefault({
          message: `${IntentProcessorService.name}.estimateMessageGas(): Simulate`,
          properties: {
            chainId: source,
            origin,
            handler: prover,
            sender: inbox,
            messageData,
          },
        }),
      )

      const publicClient = await this.walletClientDefaultSignerService.getPublicClient(source)
      return await Hyperlane.estimateMessageGas(
        publicClient,
        mailbox as Hex,
        prover,
        origin,
        inbox,
        messageData,
      )
    } catch (error) {
      this.logger.warn(
        EcoLogMessage.fromDefault({
          message: `${IntentProcessorService.name}.estimateMessageGas(): Failed to estimate message gas.`,
          properties: { error: error.message },
        }),
      )

      // Estimate 25k gas per intent
      return BigInt(this.config.sendBatch.defaultGasPerIntent) * BigInt(intentCount)
    }
  }
}<|MERGE_RESOLUTION|>--- conflicted
+++ resolved
@@ -33,12 +33,9 @@
 import { ExecuteSendBatchJobData } from '@/intent-processor/jobs/execute-send-batch.job'
 import { batchTransactionsWithMulticall } from '@/common/multicall/multicall3'
 import { getChainConfig } from '@/eco-configs/utils'
-<<<<<<< HEAD
 import { portalAbi } from '@/contracts/v2-abi/Portal'
-=======
 import { IndexerIntent } from '@/indexer/interfaces/intent.interface'
 import { IntentDataModel } from '@/intent/schemas/intent-data.schema'
->>>>>>> 67a986a8
 
 @Injectable()
 export class IntentProcessorService implements OnApplicationBootstrap {
@@ -112,11 +109,6 @@
         },
       }),
     )
-<<<<<<< HEAD
-    const batchWithdrawalsPerSource = _.groupBy(batchWithdrawals, (withdrawal) => {
-      return String(this.getChainIdForIntentSource(withdrawal.intentSourceAddr))
-    })
-=======
     // Separate gasless and regular intents for processing
     const gaslessWithdrawals = batchWithdrawals.filter(isGaslessIntent) as (BatchWithdrawGasless & {
       intentSourceAddr: Hex
@@ -169,18 +161,13 @@
       allWithdrawalsWithData,
       (withdrawal) => withdrawal.source,
     )
->>>>>>> 67a986a8
 
     this.logger.debug(
       EcoLogMessage.fromDefault({
         message: `${IntentProcessorService.name}.getNextBatchWithdrawals(): Withdrawals`,
         properties: {
           intentSourceAddrs,
-<<<<<<< HEAD
-          intentHashes: _.map(batchWithdrawals, (withdrawal) => withdrawal.intent.intentHash),
-=======
           intentHashes: _.map(batchWithdrawals, (withdrawal) => withdrawal.claimant._hash),
->>>>>>> 67a986a8
         },
       }),
     )
