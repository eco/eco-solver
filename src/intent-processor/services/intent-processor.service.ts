--- conflicted
+++ resolved
@@ -27,11 +27,8 @@
 import { ExecuteSendBatchJobData } from '@/intent-processor/jobs/execute-send-batch.job'
 import { Multicall3Abi } from '@/contracts/Multicall3'
 import { getMulticall } from '@/intent-processor/utils/multicall'
-<<<<<<< HEAD
 import { HatsService } from '@/hats/hats.service'
-=======
 import { getChainConfig } from '@/eco-configs/utils'
->>>>>>> 7193ee2c
 
 @Injectable()
 export class IntentProcessorService implements OnApplicationBootstrap {
@@ -241,7 +238,7 @@
   }
 
   async executeWithdrawals(data: ExecuteWithdrawsJobData) {
-    const { intents, intentSourceAddr, chainId } = data
+    const { intents: intentsData, intentSourceAddr, chainId } = data
 
     this.logger.debug(
       EcoLogMessage.fromDefault({
@@ -249,13 +246,14 @@
         properties: {
           chainId: data.chainId,
           intentSourceAddr: data.intentSourceAddr,
-          routeHash: data.intents,
         },
       }),
     )
 
     const walletClient = await this.walletClientDefaultSignerService.getClient(chainId)
     const publicClient = await this.walletClientDefaultSignerService.getPublicClient(chainId)
+
+    const intents = intentsData.map((item) => item.intent)
 
     const txHash = await walletClient.writeContract({
       abi: IntentSourceAbi,
@@ -277,12 +275,9 @@
     await publicClient.waitForTransactionReceipt({ hash: txHash })
 
     // update hats distribution amount
-    const feeAccuired = intents.reduce(
-      (acc, { fee }) => acc + fee,
-      BigInt(0),
-    )
-
-    this.hatsService.incrementDistributionAmount(feeAccuired)
+    const feeAcquired = intentsData.reduce((acc, { fee }) => acc + fee, BigInt(0))
+
+    this.hatsService.incrementDistributionAmount(feeAcquired)
   }
 
   async executeSendBatch(data: ExecuteSendBatchJobData) {
@@ -365,9 +360,7 @@
 
   private getIntentSource() {
     const intentSources = this.ecoConfigService.getIntentSources()
-    const uniqIntentSources = _.uniq(_.map(intentSources, 'sourceAddress'))
-
-    return uniqIntentSources
+    return _.uniq(_.map(intentSources, 'sourceAddress'))
   }
 
   private getInboxForIntentSource(intentSourceAddr: Hex): Hex {
