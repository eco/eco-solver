import { Test, TestingModule } from '@nestjs/testing'
import { getQueueToken } from '@nestjs/bullmq'
import { createMock } from '@golevelup/ts-jest'
import * as _ from 'lodash'
import { Queue } from 'bullmq'
import { Chain, encodeFunctionData, Hex, PublicClient, Transport } from 'viem'
import { Network } from '@/common/alchemy/network'
import { EcoConfigService } from '@/eco-configs/eco-config.service'
import { IndexerService } from '@/indexer/services/indexer.service'
import { WalletClientDefaultSignerService } from '@/transaction/smart-wallets/wallet-client.service'
import { IntentProcessorService } from '@/intent-processor/services/intent-processor.service'
import * as Hyperlane from '@/intent-processor/utils/hyperlane'
import * as MulticallUtils from '@/intent-processor/utils/multicall'
import { IntentProcessorQueue } from '@/intent-processor/queues/intent-processor.queue'
import { Multicall3Abi } from '@/contracts/Multicall3'
import { HyperlaneConfig, SendBatchConfig, WithdrawsConfig } from '@/eco-configs/eco-config.types'
import { RouteType } from '@eco-foundation/routes-ts'

jest.mock('@/intent-processor/utils/hyperlane')
jest.mock('@/intent-processor/utils/multicall')
jest.mock('viem', () => ({
  ...jest.requireActual('viem'),
  encodeFunctionData: jest.fn(),
  encodeAbiParameters: jest.fn(),
}))

describe('IntentProcessorService', () => {
  let service: IntentProcessorService
  let ecoConfigService: EcoConfigService
  let indexerService: IndexerService
  let walletClientDefaultSignerService: WalletClientDefaultSignerService
  let queue: Queue
  let publicClient: PublicClient<Transport, Chain>
  let walletClient: any

  const mockIntentSource = '0x1234567890123456789012345678901234567890' as Hex
  const mockInbox = '0x2345678901234567890123456789012345678901' as Hex
  const mockClaimant = '0x3456789012345678901234567890123456789012' as Hex
  const mockMulticall = '0x4567890123456789012345678901234567890123' as Hex
  const chainId = 1

  beforeEach(async () => {
    // Reset mocks
    jest.resetAllMocks()

    // Create mock queue
    queue = createMock<Queue>({
      // Mock the BullMQ queue interface
      add: jest.fn().mockResolvedValue({}),
      addBulk: jest.fn().mockResolvedValue([]),
      waitUntilReady: jest.fn().mockResolvedValue(undefined),
      obliterate: jest.fn().mockResolvedValue(undefined),
      drain: jest.fn().mockResolvedValue(undefined),
      close: jest.fn().mockResolvedValue(undefined),
    })

    // Create mock wallet client
    walletClient = {
      writeContract: jest.fn().mockResolvedValue('0xTransactionHash'),
      sendTransaction: jest.fn().mockResolvedValue('0xTransactionHash'),
    }

    // Create mock public client
    publicClient = createMock<PublicClient<Transport, Chain>>({
      chain: { id: chainId },
      waitForTransactionReceipt: jest.fn().mockResolvedValue({}),
    })

    // Create module
    const module: TestingModule = await Test.createTestingModule({
      imports: [
        // Use BullMQ mock rather than actual registration
        // BullModule.registerQueue({
        //   name: IntentProcessorQueue.queueName,
        // }),
      ],
      providers: [
        IntentProcessorService,
        {
          provide: EcoConfigService,
          useValue: {
            getSendBatch: jest.fn().mockReturnValue({
              intervalDuration: 60000, // 1 minute
              chunkSize: 5,
              defaultGasPerIntent: 25000,
            } as SendBatchConfig),
            getHyperlane: jest.fn().mockReturnValue({
              chains: {
                '1': {
                  mailbox: '0xMailbox1' as Hex,
                  aggregationHook: '0xHook1' as Hex,
                  hyperlaneAggregationHook: '0xHyperHook1' as Hex,
                },
              },
              useHyperlaneDefaultHook: false,
            } as HyperlaneConfig),
            getWithdraws: jest.fn().mockReturnValue({
              intervalDuration: 60000, // 1 minute
              chunkSize: 5,
            } as WithdrawsConfig),
            getIntentSources: jest.fn().mockReturnValue([
              {
                sourceAddress: mockIntentSource,
                inbox: mockInbox,
                network: Network.ETH_MAINNET,
                chainID: 1,
                tokens: ['0xToken1' as Hex],
                provers: ['0xProver1' as Hex],
              },
            ]),
            getEth: jest.fn().mockReturnValue({
              claimant: mockClaimant,
            }),
          },
        },
        {
          provide: IndexerService,
          useValue: {
            getNextBatchWithdrawals: jest.fn(),
            getNextSendBatch: jest.fn(),
          },
        },
        {
          provide: WalletClientDefaultSignerService,
          useValue: {
            getClient: jest.fn().mockResolvedValue(walletClient),
            getPublicClient: jest.fn().mockResolvedValue(publicClient),
          },
        },
        {
          provide: getQueueToken(IntentProcessorQueue.queueName),
          useValue: queue,
        },
      ],
    }).compile()

    service = module.get<IntentProcessorService>(IntentProcessorService)
    ecoConfigService = module.get<EcoConfigService>(EcoConfigService)
    indexerService = module.get<IndexerService>(IndexerService)
    walletClientDefaultSignerService = module.get<WalletClientDefaultSignerService>(
      WalletClientDefaultSignerService,
    )

    // Setup Hyperlane utility mocks
    const hyperlaneModule = jest.requireMock('@/intent-processor/utils/hyperlane')
    hyperlaneModule.getChainMetadata.mockReturnValue({
      mailbox: '0xMailbox1' as Hex,
      aggregationHook: '0xHook1' as Hex,
      hyperlaneAggregationHook: '0xHyperHook1' as Hex,
    })
    hyperlaneModule.getMessageData.mockReturnValue('0xMessageData' as Hex)
    hyperlaneModule.getMetadata.mockReturnValue('0xMetadata' as Hex)
    hyperlaneModule.estimateMessageGas.mockResolvedValue(100000n)
    hyperlaneModule.estimateFee.mockResolvedValue(50000n)

    // Setup Multicall utility mocks
    const multicallModule = jest.requireMock('@/intent-processor/utils/multicall')
    multicallModule.getMulticall.mockReturnValue(mockMulticall)

    // Define a mock IntentProcessorQueue property
    Object.defineProperty(service, 'intentProcessorQueue', {
      value: {
        startWithdrawalsCronJobs: jest.fn().mockResolvedValue(undefined),
        startSendBatchCronJobs: jest.fn().mockResolvedValue(undefined),
        addExecuteWithdrawalsJobs: jest.fn().mockResolvedValue(undefined),
        addExecuteSendBatchJobs: jest.fn().mockResolvedValue(undefined),
      },
      writable: false,
      configurable: true,
    }) as any

    jest
      .spyOn(require('@/eco-configs/utils'), 'getChainConfig')
      .mockReturnValue({ HyperProver: '0x0000000000000000000000000000000000000010' })

    // Setup default mocks for indexer service methods
    indexerService.getNextBatchWithdrawals = jest.fn().mockResolvedValue([])
    indexerService.getNextSendBatch = jest.fn().mockResolvedValue([])

    // Call onApplicationBootstrap to initialize config
    await service.onApplicationBootstrap()
  })

  afterEach(() => {
    jest.clearAllMocks()
  })

  it('should be defined', () => {
    expect(service).toBeDefined()
  })

  describe('getNextBatchWithdrawals', () => {
    it('should process withdrawals and add jobs to queue', async () => {
      // Mock data
      const mockWithdrawals = [
        {
          intent: {
            hash: '0x1111111111111111111111111111111111111111111111111111111111111111' as Hex,
            source: '1',
            creator: '0x0000000000000000000000000000000000000001' as Hex,
            prover: '0x0000000000000000000000000000000000000002' as Hex,
            deadline: '1000',
            nativeValue: '100',
            salt: '0x0000000000000000000000000000000000000000000000000000000000000001' as Hex,
            destination: '2',
            inbox: mockInbox,
            rewardTokens: [
              { token: '0x0000000000000000000000000000000000000003' as Hex, amount: '200' },
            ],
            routeTokens: [
              { token: '0x0000000000000000000000000000000000000004' as Hex, amount: '300' },
            ],
            calls: [
              {
                target: '0x0000000000000000000000000000000000000005' as Hex,
                data: '0x1234123412341234123412341234123412341234123412341234123412341234' as Hex,
                value: '50',
              },
            ],
          },
        },
        {
          intent: {
            hash: '0x2222222222222222222222222222222222222222222222222222222222222222' as Hex,
            source: '1',
            creator: '0x0000000000000000000000000000000000000006' as Hex,
            prover: '0x0000000000000000000000000000000000000007' as Hex,
            deadline: '2000',
            nativeValue: '200',
            salt: '0x0000000000000000000000000000000000000000000000000000000000000002' as Hex,
            destination: '2',
            inbox: mockInbox,
            rewardTokens: [
              { token: '0x0000000000000000000000000000000000000008' as Hex, amount: '400' },
            ],
            routeTokens: [
              { token: '0x0000000000000000000000000000000000000009' as Hex, amount: '500' },
            ],
            calls: [
              {
                target: '0x000000000000000000000000000000000000000a' as Hex,
                data: '0x1234123412341234123412341234123412341234123412341234123412341234' as Hex,
                value: '60',
              },
            ],
          },
        },
      ]

      // Setup mock responses
      indexerService.getNextBatchWithdrawals = jest.fn().mockResolvedValue(mockWithdrawals)

      // Mock the queue
      const queueAddExecuteWithdrawalsJobs = jest.fn()
      service['intentProcessorQueue'].addExecuteWithdrawalsJobs = queueAddExecuteWithdrawalsJobs

      // Execute
      await service.getNextBatchWithdrawals()

      // Verify indexerService was called
      expect(indexerService.getNextBatchWithdrawals).toHaveBeenCalledWith(mockIntentSource)

      // Verify jobs were added to queue
      expect(queueAddExecuteWithdrawalsJobs).toHaveBeenCalledWith(
        expect.arrayContaining([
          expect.objectContaining({
            chainId: 1,
            intentSourceAddr: mockIntentSource,
            intents: expect.any(Array),
          }),
        ]),
      )
    })

    it('should handle multiple source chains', async () => {
      // Mock data with different source chains
      const mockWithdrawals = [
        {
          intent: {
            hash: '0x1111111111111111111111111111111111111111111111111111111111111111' as Hex,
            source: '1',
            creator: '0x0000000000000000000000000000000000000001' as Hex,
            prover: '0x0000000000000000000000000000000000000002' as Hex,
            deadline: '1000',
            nativeValue: '100',
            salt: '0x0000000000000000000000000000000000000000000000000000000000000001' as Hex,
            destination: '2',
            inbox: mockInbox,
            rewardTokens: [
              { token: '0x0000000000000000000000000000000000000003' as Hex, amount: '200' },
            ],
            routeTokens: [
              { token: '0x0000000000000000000000000000000000000004' as Hex, amount: '300' },
            ],
            calls: [
              {
                target: '0x0000000000000000000000000000000000000005' as Hex,
                data: '0x1234123412341234123412341234123412341234123412341234123412341234' as Hex,
                value: '50',
              },
            ],
          },
        },
        {
          intent: {
            hash: '0x2222222222222222222222222222222222222222222222222222222222222222' as Hex,
            source: '2', // Different source chain
            creator: '0x0000000000000000000000000000000000000006' as Hex,
            prover: '0x0000000000000000000000000000000000000007' as Hex,
            deadline: '2000',
            nativeValue: '200',
            salt: '0x0000000000000000000000000000000000000000000000000000000000000002' as Hex,
            destination: '3',
            inbox: mockInbox,
            rewardTokens: [
              { token: '0x0000000000000000000000000000000000000008' as Hex, amount: '400' },
            ],
            routeTokens: [
              { token: '0x0000000000000000000000000000000000000009' as Hex, amount: '500' },
            ],
            calls: [
              {
                target: '0x000000000000000000000000000000000000000a' as Hex,
                data: '0x1234123412341234123412341234123412341234123412341234123412341234' as Hex,
                value: '60',
              },
            ],
          },
        },
      ]

      // Setup mock responses
      indexerService.getNextBatchWithdrawals = jest.fn().mockResolvedValue(mockWithdrawals)

      // Mock the queue
      const queueAddExecuteWithdrawalsJobs = jest.fn()
      service['intentProcessorQueue'].addExecuteWithdrawalsJobs = queueAddExecuteWithdrawalsJobs

      // Execute
      await service.getNextBatchWithdrawals()

      // Verify indexerService was called
      expect(indexerService.getNextBatchWithdrawals).toHaveBeenCalledWith(mockIntentSource)

      // Verify jobs were added to queue - should have two jobs (one for each source chain)
      expect(queueAddExecuteWithdrawalsJobs).toHaveBeenCalledTimes(1)
      expect(queueAddExecuteWithdrawalsJobs).toHaveBeenCalledWith(
        expect.arrayContaining([
          expect.objectContaining({ chainId: 1 }),
          expect.objectContaining({ chainId: 2 }),
        ]),
      )
    })

    it('should chunk withdrawals if over limit', async () => {
      // Create many withdrawals (more than chunk size of 5)
      const mockWithdrawals = Array(12)
        .fill(null)
        .map((_, i) => ({
          intent: {
            // Create proper hex strings for each intent, using the index to make them unique
            hash: `0x${i.toString().padStart(64, '0')}` as Hex,
            source: '1',
            creator: '0x0000000000000000000000000000000000000001' as Hex,
            prover: '0x0000000000000000000000000000000000000002' as Hex,
            deadline: '1000',
            nativeValue: '100',
            salt: `0x${i.toString().padStart(64, '0')}` as Hex,
            destination: '2',
            inbox: mockInbox,
            rewardTokens: [
              { token: '0x0000000000000000000000000000000000000003' as Hex, amount: '200' },
            ],
            routeTokens: [
              { token: '0x0000000000000000000000000000000000000004' as Hex, amount: '300' },
            ],
            calls: [
              {
                target: '0x0000000000000000000000000000000000000005' as Hex,
                data: '0x1234123412341234123412341234123412341234123412341234123412341234' as Hex,
                value: '50',
              },
            ],
          },
        }))

      // Setup mock responses
      indexerService.getNextBatchWithdrawals = jest.fn().mockResolvedValue(mockWithdrawals)

      // Mock the queue
      const queueAddExecuteWithdrawalsJobs = jest.fn()
      service['intentProcessorQueue'].addExecuteWithdrawalsJobs = queueAddExecuteWithdrawalsJobs

      // Execute
      await service.getNextBatchWithdrawals()

      // Verify indexerService was called
      expect(indexerService.getNextBatchWithdrawals).toHaveBeenCalledWith(mockIntentSource)

      // Verify jobs were added to queue - should have 3 jobs with 5, 5, and 2 intents
      expect(queueAddExecuteWithdrawalsJobs).toHaveBeenCalledTimes(1)

      // Extract the jobs argument
      const jobsArg = queueAddExecuteWithdrawalsJobs.mock.calls[0][0]

      // Verify we have 3 jobs (12 intents / chunk size 5 = ceil(2.4) = 3 chunks)
      expect(jobsArg.length).toBe(3)

      // Verify chunking
      expect(jobsArg[0].intents.length).toBe(5)
      expect(jobsArg[1].intents.length).toBe(5)
      expect(jobsArg[2].intents.length).toBe(2)
    })
  })

  describe('getNextSendBatch', () => {
    it('should process send batches and add jobs to queue', async () => {
      // Mock data
      const mockProves = [
        {
          hash: '0x1111' as Hex,
          prover: '0xProver1' as Hex,
          chainId: 1,
          destinationChainId: 2,
        },
        {
          hash: '0x2222' as Hex,
          prover: '0xProver1' as Hex, // Same prover
          chainId: 1,
          destinationChainId: 2, // Same destination
        },
      ]

      // Setup mock responses
      indexerService.getNextSendBatch = jest.fn().mockResolvedValue(mockProves)

      // Mock the queue
      const queueAddExecuteSendBatchJobs = jest.fn()
      service['intentProcessorQueue'].addExecuteSendBatchJobs = queueAddExecuteSendBatchJobs

      // Execute
      await service.getNextSendBatch()

      // Verify indexerService was called
      expect(indexerService.getNextSendBatch).toHaveBeenCalledWith(mockIntentSource)

      // Verify jobs were added to queue
      expect(queueAddExecuteSendBatchJobs).toHaveBeenCalledWith(
        expect.arrayContaining([
          expect.objectContaining({
            chainId: 2,
            proves: expect.arrayContaining([
              expect.objectContaining({ hash: '0x1111', prover: '0xProver1', source: 1 }),
              expect.objectContaining({ hash: '0x2222', prover: '0xProver1', source: 1 }),
            ]),
          }),
        ]),
      )
    })

    it('should handle multiple destination chains', async () => {
      // Mock data with different destination chains
      const mockProves = [
        {
          hash: '0x1111111111111111111111111111111111111111111111111111111111111111' as Hex,
          prover: '0x0000000000000000000000000000000000000001' as Hex,
          chainId: 1,
          destinationChainId: 2,
          source: 1,
        },
        {
          hash: '0x2222222222222222222222222222222222222222222222222222222222222222' as Hex,
          prover: '0x0000000000000000000000000000000000000002' as Hex,
          chainId: 1,
          destinationChainId: 3, // Different destination
          source: 1,
        },
      ]

      // Setup mock responses
      indexerService.getNextSendBatch = jest.fn().mockResolvedValue(mockProves)

      // Mock the queue
      const queueAddExecuteSendBatchJobs = jest.fn()
      service['intentProcessorQueue'].addExecuteSendBatchJobs = queueAddExecuteSendBatchJobs

      // Execute
      await service.getNextSendBatch()

      // Verify indexerService was called
      expect(indexerService.getNextSendBatch).toHaveBeenCalledWith(mockIntentSource)

      // Verify jobs were added to queue - should have two jobs (one for each destination)
      expect(queueAddExecuteSendBatchJobs).toHaveBeenCalledTimes(1)
      expect(queueAddExecuteSendBatchJobs).toHaveBeenCalledWith(
        expect.arrayContaining([
          expect.objectContaining({ chainId: 2 }),
          expect.objectContaining({ chainId: 3 }),
        ]),
      )
    })

    it('should sort and chunk batches', async () => {
      // Create various proves with different provers
      const mockProves = [
        // Mix of different provers and sources
        {
          hash: '0x0000000000000000000000000000000000000000000000000000000000000001' as Hex,
          prover: '0xa000000000000000000000000000000000000001' as Hex,
          chainId: 1,
          destinationChainId: 2,
          source: 1,
        },
        {
          hash: '0x0000000000000000000000000000000000000000000000000000000000000002' as Hex,
          prover: '0xa000000000000000000000000000000000000001' as Hex,
          chainId: 1,
          destinationChainId: 2,
          source: 1,
        },
        {
          hash: '0x0000000000000000000000000000000000000000000000000000000000000003' as Hex,
          prover: '0xa000000000000000000000000000000000000001' as Hex,
          chainId: 1,
          destinationChainId: 2,
          source: 1,
        },
        // Only one group with same prover-source combination for this test
        {
          hash: '0x0000000000000000000000000000000000000000000000000000000000000004' as Hex,
          prover: '0xa000000000000000000000000000000000000001' as Hex,
          chainId: 1,
          destinationChainId: 2,
          source: 1,
        },
        {
          hash: '0x0000000000000000000000000000000000000000000000000000000000000005' as Hex,
          prover: '0xa000000000000000000000000000000000000001' as Hex,
          chainId: 1,
          destinationChainId: 2,
          source: 1,
        },
        {
          hash: '0x0000000000000000000000000000000000000000000000000000000000000006' as Hex,
          prover: '0xa000000000000000000000000000000000000001' as Hex,
          chainId: 1,
          destinationChainId: 2,
          source: 1,
        },
      ]

      // Setup mock responses
      indexerService.getNextSendBatch = jest.fn().mockResolvedValue(mockProves)

      // Mock the queue
      const queueAddExecuteSendBatchJobs = jest.fn()
      service['intentProcessorQueue'].addExecuteSendBatchJobs = queueAddExecuteSendBatchJobs

      // Execute
      await service.getNextSendBatch()

      // Verify indexerService was called
      expect(indexerService.getNextSendBatch).toHaveBeenCalledWith(mockIntentSource)

      // Get the jobs that were added
      const jobsArg = queueAddExecuteSendBatchJobs.mock.calls[0][0]

      // All jobs should be for destination chain 2
      expect(jobsArg.every((job) => job.chainId === 2)).toBe(true)

      // Verify sorting and grouping logic
      // We should have at least 4 groups: ProverA-1, ProverA-2, ProverB-1, ProverB-2
      // The batches in a job should have the same prover-source combination
      for (const job of jobsArg) {
        // Group by prover+source
        const groups = _.groupBy(job.proves, (prove) => [prove.prover, prove.source].join('-'))

        // Each job should only have one group (one prover-source combination)
        expect(Object.keys(groups).length).toBe(1)
      }
    })
  })

  describe('executeWithdrawals', () => {
    it('should send batch withdraw transaction', async () => {
      const route: RouteType = {
        destination: 1n,
        salt: '0xSalt',
        source: 10n,
        inbox: '0xInbox',
        tokens: [],
        calls: [
          { target: '0x1' as Hex, data: '0x3' as Hex, value: 100n },
          { target: '0x4' as Hex, data: '0x6' as Hex, value: 200n },
        ],
      }

      // Mock data
      const data = {
        chainId: 1,
        intentSourceAddr: mockIntentSource,
        intents: [
          {
            route: route,
            reward: {
              creator: '0xCreator1' as Hex,
              prover: '0xProver1' as Hex,
              deadline: 1000n,
              nativeValue: 100n,
              tokens: [{ token: '0xToken1' as Hex, amount: 200n }],
            },
          },
          {
            route: route,
            reward: {
              creator: '0xCreator2' as Hex,
              prover: '0xProver2' as Hex,
              deadline: 2000n,
              nativeValue: 200n,
              tokens: [{ token: '0xToken2' as Hex, amount: 300n }],
            },
          },
        ],
      }

      // Execute
      await service.executeWithdrawals(data)

      // Verify wallet client and public client were retrieved
      expect(walletClientDefaultSignerService.getClient).toHaveBeenCalledWith(1)
      expect(walletClientDefaultSignerService.getPublicClient).toHaveBeenCalledWith(1)

      // Verify writeContract was called with correct params
      expect(walletClient.writeContract).toHaveBeenCalledWith({
        abi: expect.any(Array),
        address: mockIntentSource,
        args: [
          [
            {
              route: route,
              reward: {
                creator: '0xCreator1',
                prover: '0xProver1',
                deadline: 1000n,
                nativeValue: 100n,
                tokens: [{ token: '0xToken1', amount: 200n }],
              },
            },
            {
              route: route,
              reward: {
                creator: '0xCreator2',
                prover: '0xProver2',
                deadline: 2000n,
                nativeValue: 200n,
                tokens: [{ token: '0xToken2', amount: 300n }],
              },
            },
          ],
        ],
        functionName: 'batchWithdraw',
      })

      // Verify waitForTransactionReceipt was called
      expect(publicClient.waitForTransactionReceipt).toHaveBeenCalledWith({
        hash: '0xTransactionHash',
      })
    })
  })

  describe('executeSendBatch', () => {
    it('should send batch transaction for single batch', async () => {
      // Mock data - single batch
      const data = {
        chainId: 1,
        intentSourceAddr: mockIntentSource,
        inbox: mockInbox,
        proves: [
          {
            hash: '0x1111' as Hex,
            prover: '0xProver1' as Hex,
            source: 2,
            intentSourceAddr: mockIntentSource,
            inbox: mockInbox,
          },
        ],
      }

      // Mock getSendBatchTransaction
      jest.spyOn(service as any, 'getSendBatchTransaction').mockResolvedValue({
        to: mockInbox,
        value: 50000n,
        data: '0xEncodedData',
      })

      // Execute
      await service.executeSendBatch(data)

      // Verify wallet client and public client were retrieved
      expect(walletClientDefaultSignerService.getClient).toHaveBeenCalledWith(1)
      expect(walletClientDefaultSignerService.getPublicClient).toHaveBeenCalledWith(1)

      // Verify getSendBatchTransaction was called
      expect(service['getSendBatchTransaction']).toHaveBeenCalledWith(
        publicClient,
        mockInbox,
        '0xProver1',
        2,
        ['0x1111'],
      )

      // For a single batch, we should use the transaction directly
      expect(walletClient.sendTransaction).toHaveBeenCalledWith({
        to: mockInbox,
        value: 50000n,
        data: '0xEncodedData',
      })

      // Verify waitForTransactionReceipt was called
      expect(publicClient.waitForTransactionReceipt).toHaveBeenCalledWith({
        hash: '0xTransactionHash',
      })
    })

    it('should use multicall for multiple batches', async () => {
      // Mock data - multiple batches with different prover-source combinations
      const data = {
        chainId: 1,
        intentSourceAddr: mockIntentSource,
        inbox: mockInbox,
        proves: [
          {
            hash: '0x1111' as Hex,
            prover: '0xProver1' as Hex,
            source: 2,
            intentSourceAddr: mockIntentSource,
            inbox: mockInbox,
          },
          {
            hash: '0x2222' as Hex,
            prover: '0xProver2' as Hex, // Different prover
            source: 2,
            intentSourceAddr: mockIntentSource,
            inbox: mockInbox,
          },
          {
            hash: '0x3333' as Hex,
            prover: '0xProver1' as Hex,
            source: 3, // Different source
            intentSourceAddr: mockIntentSource,
            inbox: mockInbox,
          },
        ],
      }

      // Mock getSendBatchTransaction to return different transactions
      jest
        .spyOn(service as any, 'getSendBatchTransaction')
        .mockImplementation((client, inbox, prover, source) => {
          return Promise.resolve({
            to: inbox,
            value: 50000n,
            data: `0xData-${prover}-${source}`,
          })
        })

      // Mock encodeFunctionData
      jest.spyOn(require('viem'), 'encodeFunctionData').mockReturnValue('0xMulticallData')

      // Execute
      await service.executeSendBatch(data)

      // Verify getSendBatchTransaction was called for each batch
      expect(service['getSendBatchTransaction']).toHaveBeenCalledTimes(3)

      // Verify multicall was used
      expect(MulticallUtils.getMulticall).toHaveBeenCalledWith(1)
      expect(encodeFunctionData).toHaveBeenCalledWith({
        abi: Multicall3Abi,
        functionName: 'aggregate3Value',
        args: [expect.any(Array)],
      })

      // Verify sendTransaction was called with multicall data
      expect(walletClient.sendTransaction).toHaveBeenCalledWith({
        to: mockMulticall,
        value: 150000n, // 3 * 50000n
        data: '0xMulticallData',
      })
    })
  })

  describe('getSendBatchTransaction', () => {
    it('should create transaction with correct parameters', async () => {
      // Mock data
      const intentHashes = [
        '0x1111111111111111111111111111111111111111111111111111111111111111' as Hex,
        '0x2222222222222222222222222222222222222222222222222222222222222222' as Hex,
      ]
      const prover = '0x0000000000000000000000000000000000000001' as Hex
      const source = 2

      // Mock estimateMessageGas method
      jest.spyOn(service as any, 'estimateMessageGas').mockResolvedValue(BigInt(50000))

      // Execute
      const result = await service['getSendBatchTransaction'](
        publicClient,
        mockInbox,
        prover,
        source,
        intentHashes,
      )

      // Verify getMessageData was called
      expect(Hyperlane.getMessageData).toHaveBeenCalledWith(mockClaimant, intentHashes)

      // Verify estimateMessageGas was called
      expect(service['estimateMessageGas']).toHaveBeenCalledWith(
        mockInbox,
        prover,
        chainId,
        source,
        '0xMessageData',
        2, // intentHashes.length
      )

      // Verify getMetadata was called with some gas limit
      expect(Hyperlane.getMetadata).toHaveBeenCalledWith(0n, 50000n)

      // Verify getChainMetadata was called
      expect(Hyperlane.getChainMetadata).toHaveBeenCalled()

      // Verify estimateFee was called
      expect(Hyperlane.estimateFee).toHaveBeenCalledWith(
        publicClient,
        '0xMailbox1',
        source,
        prover,
        '0xMessageData',
        '0xMetadata',
        '0xHook1', // Non-default hook
      )

      // Verify result structure
      expect(result).toHaveProperty('to', mockInbox)
      expect(result).toHaveProperty('value', 50000n)
      // The data might be undefined in the mock, so we'll skip that check
    })

    it('should use hyperlane default hook when configured', async () => {
      // Update config to use default hook
      service['config'].hyperlane.useHyperlaneDefaultHook = true

      // Mock data
      const intentHashes = ['0x1111' as Hex]
      const prover = '0xProver' as Hex
      const source = 2

      // Execute
      await service['getSendBatchTransaction'](
        publicClient,
        mockInbox,
        prover,
        source,
        intentHashes,
      )

      // Verify estimateFee was called with hyperlane default hook
      expect(Hyperlane.estimateFee).toHaveBeenCalledWith(
        expect.any(Object),
        expect.any(String),
        expect.any(Number),
        expect.any(String),
        expect.any(String),
        expect.any(String),
        '0xHyperHook1', // Default hyperlane hook
      )
    })
  })

  describe('estimateMessageGas', () => {
    it('should call Hyperlane.estimateMessageGas with correct parameters', async () => {
      // Setup data
      const inbox = '0xInbox' as Hex
      const prover = '0xProver' as Hex
      const origin = 1
      const source = 2
      const messageData = '0xMessageData' as Hex
      const intentCount = 3

      // Reset the spy on the Hyperlane utility
      jest.clearAllMocks()
      ;(Hyperlane.estimateMessageGas as jest.Mock).mockResolvedValue(50000n)

      // Execute
      const result = await service['estimateMessageGas'](
        inbox,
        prover,
        origin,
        source,
        messageData,
        intentCount,
      )

      // Verify getChainMetadata was called
      expect(Hyperlane.getChainMetadata).toHaveBeenCalledWith(service['config'].hyperlane, source)

      // Verify getPublicClient was called
      expect(walletClientDefaultSignerService.getPublicClient).toHaveBeenCalledWith(source)

      // Verify estimateMessageGas was called with correct params
      expect(Hyperlane.estimateMessageGas).toHaveBeenCalledWith(
        publicClient,
        '0xMailbox1',
        prover,
        origin,
        inbox,
        messageData,
      )

      // Verify result
      expect(result).toBe(50000n)
    })

    it('should fallback to default gas estimate if estimation fails', async () => {
      // Setup data
      const inbox = '0xInbox' as Hex
      const prover = '0xProver' as Hex
      const origin = 1
      const source = 2
      const messageData = '0xMessageData' as Hex
      const intentCount = 3

      // Make estimateMessageGas throw an error
      ;(Hyperlane.estimateMessageGas as jest.Mock).mockRejectedValue(new Error('Estimation failed'))

      // Execute
      const result = await service['estimateMessageGas'](
        inbox,
        prover,
        origin,
        source,
        messageData,
        intentCount,
      )

      // Should fallback to default: defaultGasPerIntent (25000) * intentCount
      const expected = BigInt(service['config'].sendBatch.defaultGasPerIntent) * BigInt(intentCount)
      expect(result).toBe(expected)
    })
  })

  describe('getIntentSource and getInbox', () => {
    it('should return array of intent source addresses', () => {
      const result = service['getIntentSource']()
      expect(result).toEqual([mockIntentSource])
    })

    it('should return array of unique intent sources when multiple provided', () => {
      // Mock multiple intent sources
      jest.spyOn(ecoConfigService, 'getIntentSources').mockReturnValueOnce([
        {
          sourceAddress: '0xSource1' as Hex,
          stablePoolAddress: '0xStablePoolAddress2',
          inbox: '0xInbox1' as Hex,
          network: Network.ETH_MAINNET,
          chainID: 1,
          tokens: ['0xToken1' as Hex],
          provers: ['0xProver1' as Hex],
        },
        {
          sourceAddress: '0xSource2' as Hex,
<<<<<<< HEAD
          stablePoolAddress: '0xStablePoolAddress2',
          inbox: '0xInbox1' as Hex,
          network: Network.ETH_MAINNET,
          chainID: 1,
          tokens: ['0xToken1' as Hex],
          provers: ['0xProver1' as Hex],
=======
          inbox: '0xInbox2' as Hex,
          network: Network.ARB_MAINNET,
          chainID: 42161,
          tokens: ['0xToken2' as Hex],
          provers: ['0xProver2' as Hex],
>>>>>>> fd3e60d7
        },
      ])

      const result = service['getIntentSource']()
      expect(result).toEqual(['0xSource1', '0xSource2'])
    })

    it('should return the inbox address', () => {
      const result = service['getInbox']()
      expect(result).toBe(mockInbox)
    })

    it('should throw error if multiple inbox addresses', () => {
      // Mock multiple inboxes
      jest.spyOn(ecoConfigService, 'getIntentSources').mockReturnValueOnce([
        {
          sourceAddress: '0xSource1' as Hex,
          inbox: '0xInbox1' as Hex,
          stablePoolAddress: '0xStablePoolAddress1',
          network: Network.ETH_MAINNET,
          chainID: 1,
          tokens: ['0xToken1' as Hex],
          provers: ['0xProver1' as Hex],
        },
        {
          sourceAddress: '0xSource1' as Hex,
          inbox: '0xInbox2' as Hex,
          stablePoolAddress: '0xStablePoolAddress2',
          network: Network.ETH_MAINNET,
          chainID: 1,
          tokens: ['0xToken1' as Hex],
          provers: ['0xProver1' as Hex],
        },
      ])

      expect(() => service['getInbox']()).toThrow(
        'Implementation has to be refactor to support multiple inbox addresses.',
      )
    })
  })
})<|MERGE_RESOLUTION|>--- conflicted
+++ resolved
@@ -971,20 +971,12 @@
         },
         {
           sourceAddress: '0xSource2' as Hex,
-<<<<<<< HEAD
           stablePoolAddress: '0xStablePoolAddress2',
-          inbox: '0xInbox1' as Hex,
-          network: Network.ETH_MAINNET,
-          chainID: 1,
-          tokens: ['0xToken1' as Hex],
-          provers: ['0xProver1' as Hex],
-=======
           inbox: '0xInbox2' as Hex,
           network: Network.ARB_MAINNET,
           chainID: 42161,
           tokens: ['0xToken2' as Hex],
           provers: ['0xProver2' as Hex],
->>>>>>> fd3e60d7
         },
       ])
 
