--- conflicted
+++ resolved
@@ -149,9 +149,6 @@
           },
         },
         {
-<<<<<<< HEAD
-          provide: getQueueToken(INTENT_PROCESSOR_QUEUE_NAME),
-=======
           provide: IntentSourceRepository,
           useValue: {
             getIntent: jest.fn(),
@@ -165,7 +162,6 @@
         },
         {
           provide: getQueueToken(IntentProcessorQueue.queueName),
->>>>>>> 1ea43f88
           useValue: queue,
         },
       ],
