--- conflicted
+++ resolved
@@ -72,26 +72,6 @@
  */
 export type IntentFundedEventLog = DecodeEventLogReturnType<typeof portalAbi, 'IntentFunded'>
 
-<<<<<<< HEAD
-export type V2IntentType = Extract<
-  ContractFunctionArgs<typeof IIntentSourceAbi, 'view', 'isIntentFunded'>[0],
-  { destination: any }
->
-export type V2RouteType = Extract<V2IntentType, { route: any }>['route'] & {
-  destination: bigint
-  source: bigint
-}
-export type V2RewardType = Extract<V2IntentType, { reward: any }>['reward']
-
-export const routeStructAbi = [
-  { name: 'salt', type: 'bytes32' },
-  { name: 'deadline', type: 'uint64' },
-  { name: 'portal', type: 'address' },
-  { name: 'nativeAmount', type: 'uint256' },
-  { name: 'tokens', type: 'tuple[]', components: [{ name: 'token', type: 'address' }, { name: 'amount', type: 'uint256' }] },
-  { name: 'calls', type: 'tuple[]', components: [{ name: 'target', type: 'address' }, { name: 'data', type: 'bytes' }, { name: 'value', type: 'uint256' }] },
-] as const
-=======
 export type V2IntentType = ContractFunctionArgs<typeof portalAbi, 'pure', 'getIntentHash'>[number]
 export type V2RouteType = Extract<V2IntentType, { route: any }>['route']
 
@@ -101,7 +81,6 @@
 }).inputs[0]
 
 export const [, routeStructAbiItem, rewardStructAbiItem] = intentStructAbiItem.components
->>>>>>> b0a966c4
 
 // Define the type for the IntentCreated event log
 export type IntentFundedLog = Prettify<
