<<<<<<< HEAD
import { Enumify } from 'enumify'

export class ProofType extends Enumify {
  static HYPERLANE = new ProofType('Hyperlane')
  static METALAYER = new ProofType('Metalayer')
  static _ = ProofType.closeEnum()

  constructor(private providerValue: string) {
    super()
  }

  private static providerValueToEnumMap = new Map<string, ProofType>()

  static initializeProofTypeMap() {
    for (const pt of ProofType) {
      const proofType = pt as ProofType
      this.providerValueToEnumMap.set(proofType.getProviderValue(), proofType)
    }
  }

  static initialize() {
    this.initializeProofTypeMap()
  }

  static fromString(enumstr: string): ProofType {
    const value = ProofType.enumValueOf(enumstr)

    if (value) {
      return value as ProofType
    }

    throw new Error(`Proof type ${enumstr} is not supported`)
  }

  isHyperlane(): boolean {
    return this === ProofType.HYPERLANE
  }

  isMetalayer(): boolean {
    return this === ProofType.METALAYER
  }

  static fromProviderValue(providerValue: string): ProofType {
    const proofType = this.providerValueToEnumMap.get(providerValue)

    if (proofType) {
      return proofType
    }

    throw new Error(`Proof type ${providerValue} is not supported`)
  }

  // static fromProviderValueAsString(providerValue: string): string {
  //   return this.fromProviderValue(providerValue).toString()
  // }

  getProviderValue(): string {
    return this.providerValue
  }

  toString() {
    return this.enumKey
  }
}

ProofType.initialize()
=======
export const PROOF_HYPERLANE = 'Hyperlane'
export const PROOF_METALAYER = 'Metalayer'

export type ProofType = typeof PROOF_HYPERLANE | typeof PROOF_METALAYER

export const Proofs: Record<string, ProofType> = {
  Hyperlane: PROOF_HYPERLANE,
  Metalayer: PROOF_METALAYER,
}
>>>>>>> 3fe23963
<|MERGE_RESOLUTION|>--- conflicted
+++ resolved
@@ -1,4 +1,3 @@
-<<<<<<< HEAD
 import { Enumify } from 'enumify'
 
 export class ProofType extends Enumify {
@@ -64,15 +63,12 @@
   }
 }
 
-ProofType.initialize()
-=======
 export const PROOF_HYPERLANE = 'Hyperlane'
 export const PROOF_METALAYER = 'Metalayer'
 
-export type ProofType = typeof PROOF_HYPERLANE | typeof PROOF_METALAYER
+export const Proofs: Record<string, ProofType> = {
+  Hyperlane: ProofType.HYPERLANE,
+  Metalayer: ProofType.METALAYER,
+}
 
-export const Proofs: Record<string, ProofType> = {
-  Hyperlane: PROOF_HYPERLANE,
-  Metalayer: PROOF_METALAYER,
-}
->>>>>>> 3fe23963
+ProofType.initialize()