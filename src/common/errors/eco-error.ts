--- conflicted
+++ resolved
@@ -57,19 +57,11 @@
   }
 
   // WatchIntent Service
-<<<<<<< HEAD
-  static WatchEventUnsubscribeError = new Error('Could not unsubscribe from watch intent')
+  static WatchEventUnsubscribeError = new Error('Could not unsubscribe from watch event')
   static WatchEventUnsubscribeFromError(chainID: number) {
-    return new Error(`Could not unsubscribe from watch intent for chain : ${chainID}`)
+    return new Error(`Could not unsubscribe from watch event for chain : ${chainID}`)
   }
   static WatchEventNoUnsubscribeError(chainID: number) {
-=======
-  static WatchIntentUnsubscribeError = new Error('Could not unsubscribe from watch intent')
-  static WatchIntentUnsubscribeFromError(chainID: number) {
-    return new Error(`Could not unsubscribe from watch intent for chain : ${chainID}`)
-  }
-  static WatchIntentNoUnsubscribeError(chainID: number) {
->>>>>>> e966ce0c
     return new Error(`There is no unwatch for chain : ${chainID}`)
   }
 
