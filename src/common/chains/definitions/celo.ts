import { Chain } from 'viem'
import { celo as vcelo } from 'viem/chains'

export const celo: Chain = {
  ...vcelo,
  rpcUrls: {
    default: {
<<<<<<< HEAD
      http: [
        `https://ancient-quaint-layer.celo-mainnet.quiknode.pro/3cf3537c51ea8e4471cb435f4dabed1cf674dc53`,
        ...vcelo.rpcUrls.default.http,
      ],
      webSocket: [
        `wss://ancient-quaint-layer.celo-mainnet.quiknode.pro/3cf3537c51ea8e4471cb435f4dabed1cf674dc53`,
      ],
=======
      http: [`https://ancient-quaint-layer.celo-mainnet.quiknode.pro/{QUICKNODE_API_KEY}`],
      webSocket: [`wss://ancient-quaint-layer.celo-mainnet.quiknode.pro/{QUICKNODE_API_KEY}`],
>>>>>>> 95f0cf6a
    },
  },
}<|MERGE_RESOLUTION|>--- conflicted
+++ resolved
@@ -5,18 +5,8 @@
   ...vcelo,
   rpcUrls: {
     default: {
-<<<<<<< HEAD
-      http: [
-        `https://ancient-quaint-layer.celo-mainnet.quiknode.pro/3cf3537c51ea8e4471cb435f4dabed1cf674dc53`,
-        ...vcelo.rpcUrls.default.http,
-      ],
-      webSocket: [
-        `wss://ancient-quaint-layer.celo-mainnet.quiknode.pro/3cf3537c51ea8e4471cb435f4dabed1cf674dc53`,
-      ],
-=======
       http: [`https://ancient-quaint-layer.celo-mainnet.quiknode.pro/{QUICKNODE_API_KEY}`],
       webSocket: [`wss://ancient-quaint-layer.celo-mainnet.quiknode.pro/{QUICKNODE_API_KEY}`],
->>>>>>> 95f0cf6a
     },
   },
 }