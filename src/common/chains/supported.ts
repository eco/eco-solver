--- conflicted
+++ resolved
@@ -7,12 +7,8 @@
 import { mantle } from './definitions/mantle'
 import { polygon } from './definitions/polygon'
 import { ethereum, sepolia } from './definitions/ethereum'
-<<<<<<< HEAD
-import { celo } from './definitions/celo'
-=======
 import { unichain } from './definitions/unichain'
 import { celo, ink } from 'viem/chains'
->>>>>>> e1d9b5bd
 
 /**
  * List of supported chains for the solver that have modified RPC URLs or are defined in the project
@@ -30,9 +26,6 @@
   ethereum,
   sepolia,
   celo,
-<<<<<<< HEAD
-=======
   ink,
   unichain,
->>>>>>> e1d9b5bd
 ]