import { API_ROOT, INTENT_INITIATION_ROUTE } from '@/common/routes/constants'
import { ApiOperation, ApiResponse } from '@nestjs/swagger'
<<<<<<< HEAD
import {
  Body,
  Controller,
  InternalServerErrorException,
  Logger,
  OnModuleInit,
  Post,
} from '@nestjs/common'
=======
import { Body, Controller, InternalServerErrorException, Logger, Post } from '@nestjs/common'
import { EcoLogMessage } from '@/common/logging/eco-log-message'
import { GaslessIntentExecutionResponseDTO } from '@/intent-initiation/dtos/gasless-intent-execution-response.dto'
>>>>>>> 44c39801
import { GaslessIntentRequestDTO } from '@/quote/dto/gasless-intent-request.dto'
import { GaslessIntentTransactionDataDTO } from '@/intent-initiation/dtos/gasless-intent-transaction-data.dto'
import { GaslessIntentTransactionDataRequestDTO } from '@/intent-initiation/dtos/gasless-intent-transaction-data-request.dto'
import { getEcoServiceException } from '@/common/errors/eco-service-exception'
import { IntentInitiationService } from '@/intent-initiation/services/intent-initiation.service'
<<<<<<< HEAD
import { ModuleRef } from '@nestjs/core'
import { LogOperation } from '@/common/logging/decorators/log-operation.decorator'
import { LogContext } from '@/common/logging/decorators/log-context.decorator'
import { IntentOperationLogger } from '@/common/logging/loggers/intent-operation-logger'
=======
>>>>>>> 44c39801
import { QuoteErrorsInterface } from '@/quote/errors'

@Controller(API_ROOT + INTENT_INITIATION_ROUTE)
export class IntentInitiationController {
  private logger = new Logger(IntentInitiationController.name)

  constructor(private readonly intentInitiationService: IntentInitiationService) {}

  /*
   * Initiate Gasless Intent
   */
  @ApiOperation({
    summary: 'Initiate Gasless Intent',
  })
  @Post('/initiateGaslessIntent')
<<<<<<< HEAD
  @ApiResponse({ type: GaslessIntentResponseDTO })
  @LogOperation('initiate_gasless_intent', IntentOperationLogger)
  async initiateGaslessIntent(
    @Body() @LogContext gaslessIntentRequestDTO: GaslessIntentRequestDTO,
  ): Promise<GaslessIntentResponseDTO> {
    const { response: txReceipt, error } =
=======
  @ApiResponse({ type: GaslessIntentExecutionResponseDTO })
  async initiateGaslessIntent(
    @Body() gaslessIntentRequestDTO: GaslessIntentRequestDTO,
  ): Promise<GaslessIntentExecutionResponseDTO> {
    this.logger.log(
      EcoLogMessage.fromDefault({
        message: `Received Initiate Gasless Intent Request:`,
        properties: {
          gaslessIntentRequestDTO,
        },
      }),
    )

    const { response: gaslessIntentExecutionResponse, error } =
>>>>>>> 44c39801
      await this.intentInitiationService.initiateGaslessIntent(gaslessIntentRequestDTO)

    if (!error) {
      return gaslessIntentExecutionResponse!
    }

    const errorStatus = (error as QuoteErrorsInterface).statusCode

    if (errorStatus) {
      throw getEcoServiceException({ error })
    }

    // Also throw a generic InternalServerErrorException if error has no statusCode
    throw getEcoServiceException({
      httpExceptionClass: InternalServerErrorException,
      error: { message: JSON.stringify(error) },
    })
  }

  /*
   * Get Gasless Intent Transaction Data
   */
  @ApiOperation({
    summary: 'Get Gasless Intent Transaction Data',
  })
  @Post('/getGaslessIntentTransactionData')
  @ApiResponse({ type: GaslessIntentTransactionDataDTO })
  async getDestinationChainTransactionHash(
    @Body() gaslessIntentTransactionDataRequestDTO: GaslessIntentTransactionDataRequestDTO,
  ): Promise<GaslessIntentTransactionDataDTO> {
    this.logger.log(
      EcoLogMessage.fromDefault({
        message: `Received Get Gasless Intent Transaction Data Request:`,
        properties: {
          gaslessIntentTransactionDataRequestDTO,
        },
      }),
    )

    const { response: gaslessIntentTransactionDataDTO, error } =
      await this.intentInitiationService.getGaslessIntentTransactionData(
        gaslessIntentTransactionDataRequestDTO,
      )

    if (!error) {
      return gaslessIntentTransactionDataDTO!
    }

    const errorStatus = (error as QuoteErrorsInterface).statusCode

    if (errorStatus) {
      throw getEcoServiceException({ error })
    }

    // Also throw a generic InternalServerErrorException if error has no statusCode
    throw getEcoServiceException({
      httpExceptionClass: InternalServerErrorException,
      error: { message: JSON.stringify(error) },
    })
  }
}<|MERGE_RESOLUTION|>--- conflicted
+++ resolved
@@ -1,31 +1,15 @@
 import { API_ROOT, INTENT_INITIATION_ROUTE } from '@/common/routes/constants'
 import { ApiOperation, ApiResponse } from '@nestjs/swagger'
-<<<<<<< HEAD
-import {
-  Body,
-  Controller,
-  InternalServerErrorException,
-  Logger,
-  OnModuleInit,
-  Post,
-} from '@nestjs/common'
-=======
 import { Body, Controller, InternalServerErrorException, Logger, Post } from '@nestjs/common'
 import { EcoLogMessage } from '@/common/logging/eco-log-message'
 import { GaslessIntentExecutionResponseDTO } from '@/intent-initiation/dtos/gasless-intent-execution-response.dto'
->>>>>>> 44c39801
 import { GaslessIntentRequestDTO } from '@/quote/dto/gasless-intent-request.dto'
 import { GaslessIntentTransactionDataDTO } from '@/intent-initiation/dtos/gasless-intent-transaction-data.dto'
 import { GaslessIntentTransactionDataRequestDTO } from '@/intent-initiation/dtos/gasless-intent-transaction-data-request.dto'
 import { getEcoServiceException } from '@/common/errors/eco-service-exception'
 import { IntentInitiationService } from '@/intent-initiation/services/intent-initiation.service'
-<<<<<<< HEAD
-import { ModuleRef } from '@nestjs/core'
 import { LogOperation } from '@/common/logging/decorators/log-operation.decorator'
-import { LogContext } from '@/common/logging/decorators/log-context.decorator'
 import { IntentOperationLogger } from '@/common/logging/loggers/intent-operation-logger'
-=======
->>>>>>> 44c39801
 import { QuoteErrorsInterface } from '@/quote/errors'
 
 @Controller(API_ROOT + INTENT_INITIATION_ROUTE)
@@ -41,15 +25,8 @@
     summary: 'Initiate Gasless Intent',
   })
   @Post('/initiateGaslessIntent')
-<<<<<<< HEAD
-  @ApiResponse({ type: GaslessIntentResponseDTO })
+  @ApiResponse({ type: GaslessIntentExecutionResponseDTO })
   @LogOperation('initiate_gasless_intent', IntentOperationLogger)
-  async initiateGaslessIntent(
-    @Body() @LogContext gaslessIntentRequestDTO: GaslessIntentRequestDTO,
-  ): Promise<GaslessIntentResponseDTO> {
-    const { response: txReceipt, error } =
-=======
-  @ApiResponse({ type: GaslessIntentExecutionResponseDTO })
   async initiateGaslessIntent(
     @Body() gaslessIntentRequestDTO: GaslessIntentRequestDTO,
   ): Promise<GaslessIntentExecutionResponseDTO> {
@@ -63,7 +40,6 @@
     )
 
     const { response: gaslessIntentExecutionResponse, error } =
->>>>>>> 44c39801
       await this.intentInitiationService.initiateGaslessIntent(gaslessIntentRequestDTO)
 
     if (!error) {
