--- conflicted
+++ resolved
@@ -49,7 +49,6 @@
   })
 
   describe('getQuote', () => {
-<<<<<<< HEAD
     const route = quoteTestUtils.createQuoteRouteDataDTO()
     const quote: QuoteDataDTO = {
       quoteEntries: [
@@ -78,17 +77,7 @@
           expiryTime: '10',
         },
       ],
-=======
-    const mockQuoteResponse = {
-      tokens: [
-        {
-          token: '0x123',
-          amount: 100n,
-        },
-      ],
-      expiryTime: '1234567890',
       estimatedFulfillTimeSec: 9,
->>>>>>> 3fe23963
     }
 
     it('should return a 400 on bad request', async () => {
@@ -105,7 +94,6 @@
     it('should return a 500 on server error', async () => {
       jest
         .spyOn(quoteService, 'getQuote')
-<<<<<<< HEAD
         .mockResolvedValue({ error: InternalSaveError(quote as any) })
       jest.spyOn(quoteService, 'storeQuoteIntentData').mockResolvedValue(quote as any)
 
@@ -119,19 +107,9 @@
 
     it('should log and return a quote', async () => {
       jest.spyOn(quoteService, 'getQuote').mockResolvedValue({ response: quote as any })
-=======
-        .mockResolvedValue(InternalSaveError(mockQuoteResponse as any))
-      await expect(quoteController.getQuote({} as any)).rejects.toThrow(
-        new InternalServerErrorException(serialize(InternalSaveError(mockQuoteResponse as any))),
-      )
-    })
-
-    it('should log and return a quote including estimatedFulfillTimeSec', async () => {
-      jest.spyOn(quoteService, 'getQuote').mockResolvedValue(mockQuoteResponse as any)
->>>>>>> 3fe23963
 
       const result = await quoteController.getQuote({} as any)
-      expect(result).toEqual(mockQuoteResponse)
+      expect(result).toEqual(quote)
       expect(quoteService.getQuote).toHaveBeenCalled()
       expect(mockLogLog).toHaveBeenCalledTimes(2)
     })
