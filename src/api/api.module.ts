import { APP_INTERCEPTOR } from '@nestjs/core'
import { BalanceController } from '@/api/balance.controller'
<<<<<<< HEAD
=======
import { IntentInitiationController } from '@/api/intent-initiation.controller'
import { QuoteController } from '@/api/quote.controller'
import { QuoteV2Controller } from '@/api/quote-v2.controller'
>>>>>>> 83f76eb0
import { BalanceModule } from '@/balance/balance.module'
import { CacheInterceptor, CacheModule } from '@nestjs/cache-manager'
import { EcoConfigService } from '@/eco-configs/eco-config.service'
import { IntentInitiationController } from '@/api/intent-initiation.controller'
import { IntentInitiationModule } from '@/intent-initiation/intent-initiation.module'
import { Module } from '@nestjs/common'
import { QuoteController } from '@/api/quote.controller'
import { QuoteModule } from '@/quote/quote.module'

@Module({
  imports: [
    BalanceModule,
    CacheModule.registerAsync({
      useFactory: async (configService: EcoConfigService) => configService.getCache(),
      inject: [EcoConfigService],
    }),
    QuoteModule,
    IntentInitiationModule,
  ],
<<<<<<< HEAD

  controllers: [BalanceController, QuoteController, IntentInitiationController],

=======
  controllers: [BalanceController, QuoteController, QuoteV2Controller, IntentInitiationController],
>>>>>>> 83f76eb0
  providers: [
    {
      provide: APP_INTERCEPTOR,
      useClass: CacheInterceptor,
    },
  ],
})
export class ApiModule {}<|MERGE_RESOLUTION|>--- conflicted
+++ resolved
@@ -1,11 +1,5 @@
 import { APP_INTERCEPTOR } from '@nestjs/core'
 import { BalanceController } from '@/api/balance.controller'
-<<<<<<< HEAD
-=======
-import { IntentInitiationController } from '@/api/intent-initiation.controller'
-import { QuoteController } from '@/api/quote.controller'
-import { QuoteV2Controller } from '@/api/quote-v2.controller'
->>>>>>> 83f76eb0
 import { BalanceModule } from '@/balance/balance.module'
 import { CacheInterceptor, CacheModule } from '@nestjs/cache-manager'
 import { EcoConfigService } from '@/eco-configs/eco-config.service'
@@ -14,6 +8,7 @@
 import { Module } from '@nestjs/common'
 import { QuoteController } from '@/api/quote.controller'
 import { QuoteModule } from '@/quote/quote.module'
+import { QuoteV2Controller } from '@/api/quote-v2.controller'
 
 @Module({
   imports: [
@@ -25,13 +20,9 @@
     QuoteModule,
     IntentInitiationModule,
   ],
-<<<<<<< HEAD
 
-  controllers: [BalanceController, QuoteController, IntentInitiationController],
+  controllers: [BalanceController, QuoteController, QuoteV2Controller, IntentInitiationController],
 
-=======
-  controllers: [BalanceController, QuoteController, QuoteV2Controller, IntentInitiationController],
->>>>>>> 83f76eb0
   providers: [
     {
       provide: APP_INTERCEPTOR,
