import { Injectable, Logger } from '@nestjs/common'
import { ViemMultichainClientService } from '../../viem_multichain_client.service'
import { entryPoint07Address } from 'viem/account-abstraction'
<<<<<<< HEAD
import { EcoConfigService } from '@/eco-configs/eco-config.service'
import { SignerService } from '@/sign/signer.service'
import {
  Account,
  Chain,
  Hex,
  LocalAccount,
  OneOf,
  Transport,
  WalletClient,
  zeroAddress,
} from 'viem'
=======
import { EcoConfigService } from '../../../eco-configs/eco-config.service'
import { Chain, Hex, zeroAddress } from 'viem'
>>>>>>> 1bab0cbf
import { KernelAccountClientConfig } from './kernel-account.config'
import { KernelVersion } from 'permissionless/accounts'
import { createKernelAccountClient, entryPointV_0_7 } from './create.kernel.account'
import { KernelAccountClient } from './kernel-account.client'
<<<<<<< HEAD
import { EcoLogMessage } from '@/common/logging/eco-log-message'
import { EthereumProvider } from 'permissionless/utils/toOwner'
=======
import { EcoLogMessage } from '../../../common/logging/eco-log-message'
import { SignerKmsService } from '@/sign/signer-kms.service'
>>>>>>> 1bab0cbf

@Injectable()
export class KernelAccountClientServiceBase<
  entryPointVersion extends '0.6' | '0.7',
  kernelVersion extends KernelVersion<entryPointVersion>,
  owner extends OneOf<
    EthereumProvider | WalletClient<Transport, Chain | undefined, Account> | LocalAccount
  >,
> extends ViemMultichainClientService<
  KernelAccountClient<entryPointVersion>,
  KernelAccountClientConfig<entryPointVersion, kernelVersion, owner>
> {
  private logger = new Logger(KernelAccountClientServiceBase.name)

  constructor(
    readonly ecoConfigService: EcoConfigService,
    private readonly signerService: SignerKmsService,
  ) {
    super(ecoConfigService)
  }

  protected override async createInstanceClient(
    configs: KernelAccountClientConfig<entryPointVersion, kernelVersion, owner>,
  ): Promise<KernelAccountClient<entryPointVersion>> {
    const { client, args } = await createKernelAccountClient(configs)
    if (args && args.deployReceipt) {
      this.logger.debug(
        EcoLogMessage.fromDefault({
          message: `Deploying Kernel Account`,
          properties: {
            ...args,
            kernelAccount: client.kernelAccount.address,
          },
        }),
      )
    }
    return client
  }

  protected override async buildChainConfig(
    chain: Chain,
  ): Promise<KernelAccountClientConfig<entryPointVersion, kernelVersion, owner>> {
    const base = await super.buildChainConfig(chain)
    return {
      ...base,
      account: this.signerService.getAccount(),
      useMetaFactory: false,
      entryPoint: {
        address: entryPoint07Address,
        version: '0.7' as entryPointVersion,
      },
      owners: [this.signerService.getAccount() as owner],
      index: 0n, // optional
    }
  }
  /**
   * Returns the address of the wallet for the first solver in the config.
   * @returns
   */
  public override async getAddress(): Promise<Hex> {
    const solvers = this.ecoConfigService.getSolvers()
    if (!solvers || Object.values(solvers).length == 0) {
      return zeroAddress
    }

    const clientKernel = await this.getClient(Object.values(solvers)[0].chainID)
    return clientKernel.kernelAccount?.address
  }
}

@Injectable()
export class KernelAccountClientService extends KernelAccountClientServiceBase<
  entryPointV_0_7,
  KernelVersion<entryPointV_0_7>,
  LocalAccount
> {
  constructor(ecoConfigService: EcoConfigService, signerService: SignerKmsService) {
    super(ecoConfigService, signerService)
  }
}<|MERGE_RESOLUTION|>--- conflicted
+++ resolved
@@ -1,9 +1,7 @@
 import { Injectable, Logger } from '@nestjs/common'
 import { ViemMultichainClientService } from '../../viem_multichain_client.service'
 import { entryPoint07Address } from 'viem/account-abstraction'
-<<<<<<< HEAD
 import { EcoConfigService } from '@/eco-configs/eco-config.service'
-import { SignerService } from '@/sign/signer.service'
 import {
   Account,
   Chain,
@@ -14,21 +12,13 @@
   WalletClient,
   zeroAddress,
 } from 'viem'
-=======
-import { EcoConfigService } from '../../../eco-configs/eco-config.service'
-import { Chain, Hex, zeroAddress } from 'viem'
->>>>>>> 1bab0cbf
 import { KernelAccountClientConfig } from './kernel-account.config'
 import { KernelVersion } from 'permissionless/accounts'
 import { createKernelAccountClient, entryPointV_0_7 } from './create.kernel.account'
 import { KernelAccountClient } from './kernel-account.client'
-<<<<<<< HEAD
-import { EcoLogMessage } from '@/common/logging/eco-log-message'
 import { EthereumProvider } from 'permissionless/utils/toOwner'
-=======
 import { EcoLogMessage } from '../../../common/logging/eco-log-message'
 import { SignerKmsService } from '@/sign/signer-kms.service'
->>>>>>> 1bab0cbf
 
 @Injectable()
 export class KernelAccountClientServiceBase<
