--- conflicted
+++ resolved
@@ -5,6 +5,7 @@
 import {
   Account,
   Chain,
+  encodeFunctionData,
   Hex,
   LocalAccount,
   OneOf,
@@ -24,6 +25,11 @@
 import { TransactionLogger } from '@/common/logging/loggers'
 import { LogOperation, LogContext } from '@/common/logging/decorators'
 import { SignerKmsService } from '@/sign/signer-kms.service'
+import { ExecuteSmartWalletArg } from '@/transaction/smart-wallets/smart-wallet.types'
+import { EcoResponse } from '@/common/eco-response'
+import { KernelExecuteAbi } from '@/contracts'
+import { EcoError } from '@/common/errors/eco-error'
+import { EstimatedGasData } from '@/transaction/smart-wallets/kernel/interfaces/estimated-gas-data.interface'
 
 @Injectable()
 export class KernelAccountClientServiceBase<
@@ -112,7 +118,6 @@
   constructor(ecoConfigService: EcoConfigService, signerService: SignerKmsService) {
     super(ecoConfigService, signerService)
   }
-<<<<<<< HEAD
 
   @LogOperation('gas_estimation', TransactionLogger)
   async estimateGasForKernelExecution(
@@ -144,17 +149,18 @@
       })
 
       const gasPrice = await clientKernel.getGasPrice()
+      const gasCost = gasEstimate * gasPrice
 
       return {
         response: {
+          chainID,
           gasEstimate,
           gasPrice,
+          gasCost,
         },
       }
     } catch (ex) {
       return { error: EcoError.GasEstimationError }
     }
   }
-=======
->>>>>>> 44c39801
 }