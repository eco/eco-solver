import {
  Account,
  Chain,
  createWalletClient,
  encodeFunctionData,
  encodePacked,
  erc20Abi,
  getAddress,
  Hex,
  LocalAccount,
  OneOf,
  publicActions,
  Transport,
  WalletClient,
} from 'viem'
import { KernelAccountClientConfig } from './kernel-account.config'
import {
  DeployFactoryArgs,
  KernelAccountActions,
  KernelAccountClient,
} from './kernel-account.client'
import { EthereumProvider } from 'permissionless/utils/toOwner'
import { KernelVersion } from 'permissionless/accounts'
import { signerToEcdsaValidator } from '@zerodev/ecdsa-validator'
import { KERNEL_V3_1 } from '@zerodev/sdk/constants'
import { entryPoint07Address, EntryPointVersion } from 'viem/account-abstraction'
import { createKernelAccount } from '@zerodev/sdk'
import {
  getAccount,
  getOwnableExecutor,
  GLOBAL_CONSTANTS,
  installModule,
  isModuleInstalled,
} from '@rhinestone/module-sdk'
import { Logger } from '@nestjs/common'
import { EcoLogMessage } from '@/common/logging/eco-log-message'
import { OwnableExecutorAbi } from '@/contracts'

export type entryPointV_0_7 = '0.7'

/**
 * Creates a kernel account client with a kernel account.
 *
 * @param parameters the kernel account client config
 * @returns
 */
export async function createKernelAccountClient<
  entryPointVersion extends '0.6' | '0.7' = entryPointV_0_7,
  owner extends OneOf<
    EthereumProvider | WalletClient<Transport, Chain | undefined, Account> | LocalAccount
  > = LocalAccount,
>(
  parameters: KernelAccountClientConfig<entryPointVersion, KernelVersion<entryPointVersion>, owner>,
): Promise<{ client: KernelAccountClient<entryPointVersion>; args: DeployFactoryArgs }> {
  const { key = 'kernelAccountClient', name = 'Kernel Account Client', transport } = parameters
  const { account } = parameters

  let walletClient = createWalletClient({
    ...parameters,
    account,
    key,
    name,
    transport,
  }) as KernelAccountClient<entryPointVersion>
  const kernelVersion = KERNEL_V3_1
  const entryPoint = {
    address: entryPoint07Address,
    version: '0.7' as EntryPointVersion,
  }

  const ecdsaValidator = await signerToEcdsaValidator(walletClient, {
    signer: account as LocalAccount,
    entryPoint: entryPoint!,
    kernelVersion,
  })

  const kernelAccount = await createKernelAccount(walletClient, {
    plugins: {
      sudo: ecdsaValidator,
    },
    useMetaFactory: false,
    entryPoint: entryPoint as any,
    kernelVersion,
  })

  walletClient.kernelAccount = kernelAccount as any
  walletClient.kernelAccountAddress = kernelAccount.address
  walletClient = walletClient.extend(KernelAccountActions).extend(publicActions) as any

  //conditionally deploys kernel account if it doesn't exist
  const args = await walletClient.deployKernelAccount()
  return { client: walletClient, args }
}

/**
 * Adds a {@link OwnableExecutor} module to the kernel account. The module is used to
 * execute transactions on behalf of the kernel account. Owner is usually
 * a multisig safe account.
 *
 * @param client the kernel account client
 * @param owner the owner to add to the kernel account, a multisig usually
 */
export async function addExecutorToKernelAccount<
  entryPointVersion extends '0.6' | '0.7' = entryPointV_0_7,
>(client: KernelAccountClient<entryPointVersion>, owner: Hex) {
  const logger = getLogger()

  // Ensure the owner is valid and checksummed
  owner = getAddress(owner)

  // Create the account object
  const account = getAccount({
    address: client.kernelAccount.address,
    type: 'kernel',
  })
  const executor = getOwnableExecutor({
    owner,
  })

  const executorInstalled = await isModuleInstalled({
    client: client as any,
    account: account,
    module: executor,
  })

  logger.log(
    EcoLogMessage.fromDefault({
      message: `isModuleInstalled OwnableExecutor: ${executorInstalled}`,
      properties: {
        kernelAccount: client.kernelAccount.address,
        owner,
      },
    }),
  )

  if (!executorInstalled) {
    logger.log(
      EcoLogMessage.fromDefault({
        message: `installing OwnableExecutor`,
        properties: {
          kernelAccount: client.kernelAccount.address,
          owner,
        },
      }),
    )
    const installExecutes = await installModule({
      client: client as any,
      account: account,
      module: executor,
    })

    try {
      const transactionHash = await client.execute(installExecutes as any)
<<<<<<< HEAD
      const receipt = await client.waitForTransactionReceipt({ hash: transactionHash })
=======
      const receipt = await client.waitForTransactionReceipt({
        hash: transactionHash,
        confirmations: 5,
      })
>>>>>>> 6134a43f
      logger.log(
        EcoLogMessage.fromDefault({
          message: `installed OwnableExecutor`,
          properties: {
            kernelAccount: client.kernelAccount.address,
            owner,
            transactionHash,
            receipt,
          },
        }),
      )
    } catch (e) {
      // Clients do not cache, so an install can go through but the
      // client still tries to install it on a subsequent call
      logger.error(
        EcoLogMessage.fromDefault({
          message: `install OwnableExecutor failed`,
          properties: {
            kernelAccount: client.kernelAccount.address,
            owner,
            error: e,
          },
        }),
      )
    }
  }
}
<<<<<<< HEAD

/**
 * Transfers an ERC20 token from an OwnableExecutor eip-7975 module. It
 * calls the underlying `executeOnOwnedAccount` function of the module that then calls the
 * owned Kernel wallet. Serves for generating the calldata needed for the transfer.
 * Calldata should be executed on the executor contract.
 *
 * @param client the kernel account client
 * @param tx the token tx data
 */
export async function executorTransferERC20Token<
  entryPointVersion extends '0.6' | '0.7' = entryPointV_0_7,
>(
  client: KernelAccountClient<entryPointVersion>,
  tx: { to: Hex; amount: bigint; tokenAddress: Hex },
) {
  const logger = getLogger()

  //Encode the transfer function of the ERC20 token
  const transferCalldata = encodeFunctionData({
    abi: erc20Abi,
    functionName: 'transfer',
    args: [tx.to, tx.amount],
  })

  //Encode the calldata for the OwnableExecutor executeOnOwnedAccount function
  const packed = encodePacked(
    ['address', 'uint256', 'bytes'],
    [tx.tokenAddress, BigInt(Number(0)), transferCalldata],
  )

=======

/**
 * Encodes the calldata for the OwnableExecutor executeOnOwnedAccount function in order to
 * transfer an erc20 token owned by the kernel account.
 * @param kernelAccountAddress the kernel account address
 * @param tx the transfer transaction on the erc20 token to encode
 * @returns
 */
export function getExecutorTransferData(
  kernelAccountAddress: Hex,
  tx: { to: Hex; amount: bigint; tokenAddress: Hex },
) {
  //Encode the transfer function of the ERC20 token
  const transferCalldata = encodeFunctionData({
    abi: erc20Abi,
    functionName: 'transfer',
    args: [tx.to, tx.amount],
  })

  //Encode the calldata for the OwnableExecutor executeOnOwnedAccount function
  const packed = encodePacked(
    ['address', 'uint256', 'bytes'],
    [tx.tokenAddress, BigInt(Number(0)), transferCalldata],
  )

  const executorCall = encodeFunctionData({
    abi: OwnableExecutorAbi,
    functionName: 'executeOnOwnedAccount',
    args: [kernelAccountAddress, packed], //the owned account is the kernel account
  })
  return executorCall
}

/**
 * Transfers an ERC20 token from an OwnableExecutor eip-7975 module. It
 * calls the underlying `executeOnOwnedAccount` function of the module that then calls the
 * owned Kernel wallet. Serves for generating the calldata needed for the transfer.
 * Calldata should be executed on the executor contract.
 *
 * @param client the kernel account client
 * @param tx the token tx data
 */
export async function executorTransferERC20Token<
  entryPointVersion extends '0.6' | '0.7' = entryPointV_0_7,
>(
  client: KernelAccountClient<entryPointVersion>,
  tx: { to: Hex; amount: bigint; tokenAddress: Hex },
) {
  const logger = getLogger()

  //Encode the transfer function of the ERC20 token
  const transferCalldata = encodeFunctionData({
    abi: erc20Abi,
    functionName: 'transfer',
    args: [tx.to, tx.amount],
  })

  //Encode the calldata for the OwnableExecutor executeOnOwnedAccount function
  const packed = encodePacked(
    ['address', 'uint256', 'bytes'],
    [tx.tokenAddress, BigInt(Number(0)), transferCalldata],
  )

>>>>>>> 6134a43f
  // Simulate the contract call
  const { request } = await client.simulateContract({
    address: GLOBAL_CONSTANTS.OWNABLE_EXECUTOR_ADDRESS,
    abi: OwnableExecutorAbi,
    functionName: 'executeOnOwnedAccount',
    args: [client.kernelAccount.address, packed], //the owned account is the kernel account
    account: client.kernelAccount.client.account, //assumes the kernel account signer is the owner of the executor for the kernel contract
  })

  logger.log(
    EcoLogMessage.fromDefault({
      message: `simulated OwnableExecutor executeOnOwnedAccount token transfer`,
      properties: {
        kernelAccount: client.kernelAccount.address,
        request,
      },
    }),
  )
}

function getLogger() {
  return new Logger('OwnableExecutor')
}<|MERGE_RESOLUTION|>--- conflicted
+++ resolved
@@ -151,14 +151,10 @@
 
     try {
       const transactionHash = await client.execute(installExecutes as any)
-<<<<<<< HEAD
-      const receipt = await client.waitForTransactionReceipt({ hash: transactionHash })
-=======
       const receipt = await client.waitForTransactionReceipt({
         hash: transactionHash,
         confirmations: 5,
       })
->>>>>>> 6134a43f
       logger.log(
         EcoLogMessage.fromDefault({
           message: `installed OwnableExecutor`,
@@ -186,39 +182,6 @@
     }
   }
 }
-<<<<<<< HEAD
-
-/**
- * Transfers an ERC20 token from an OwnableExecutor eip-7975 module. It
- * calls the underlying `executeOnOwnedAccount` function of the module that then calls the
- * owned Kernel wallet. Serves for generating the calldata needed for the transfer.
- * Calldata should be executed on the executor contract.
- *
- * @param client the kernel account client
- * @param tx the token tx data
- */
-export async function executorTransferERC20Token<
-  entryPointVersion extends '0.6' | '0.7' = entryPointV_0_7,
->(
-  client: KernelAccountClient<entryPointVersion>,
-  tx: { to: Hex; amount: bigint; tokenAddress: Hex },
-) {
-  const logger = getLogger()
-
-  //Encode the transfer function of the ERC20 token
-  const transferCalldata = encodeFunctionData({
-    abi: erc20Abi,
-    functionName: 'transfer',
-    args: [tx.to, tx.amount],
-  })
-
-  //Encode the calldata for the OwnableExecutor executeOnOwnedAccount function
-  const packed = encodePacked(
-    ['address', 'uint256', 'bytes'],
-    [tx.tokenAddress, BigInt(Number(0)), transferCalldata],
-  )
-
-=======
 
 /**
  * Encodes the calldata for the OwnableExecutor executeOnOwnedAccount function in order to
@@ -282,7 +245,6 @@
     [tx.tokenAddress, BigInt(Number(0)), transferCalldata],
   )
 
->>>>>>> 6134a43f
   // Simulate the contract call
   const { request } = await client.simulateContract({
     address: GLOBAL_CONSTANTS.OWNABLE_EXECUTOR_ADDRESS,
