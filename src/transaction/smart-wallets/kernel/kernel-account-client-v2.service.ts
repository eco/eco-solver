--- conflicted
+++ resolved
@@ -2,8 +2,6 @@
 import { ViemMultichainClientService } from '../../viem_multichain_client.service'
 import { entryPoint07Address } from 'viem/account-abstraction'
 import { EcoConfigService } from '@/eco-configs/eco-config.service'
-<<<<<<< HEAD
-import { SignerService } from '@/sign/signer.service'
 import {
   Account,
   Chain,
@@ -14,9 +12,6 @@
   WalletClient,
   zeroAddress,
 } from 'viem'
-=======
-import { Chain, Hex, zeroAddress } from 'viem'
->>>>>>> 1bab0cbf
 import { KernelVersion } from 'permissionless/accounts'
 import { entryPointV_0_7 } from './create.kernel.account'
 import {
@@ -24,11 +19,8 @@
   KernelAccountClientV2,
   KernelAccountClientV2Config,
 } from '@/transaction/smart-wallets/kernel/create-kernel-client-v2.account'
-<<<<<<< HEAD
 import { EthereumProvider } from 'permissionless/utils/toOwner'
-=======
 import { SignerKmsService } from '@/sign/signer-kms.service'
->>>>>>> 1bab0cbf
 
 class KernelAccountClientV2ServiceBase<
   entryPointVersion extends '0.6' | '0.7',
