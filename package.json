{
  "name": "blockchain-intent-solver",
  "version": "1.0.0",
  "description": "Blockchain intent-solving system with multi-chain support",
  "author": "Eco Protocol",
  "private": true,
  "license": "MIT",
  "scripts": {
    "prebuild": "rimraf dist",
    "build": "nest build",
    "format": "prettier --write \"src/**/*.ts\" \"test/**/*.ts\"",
    "start": "nest start",
    "start:dev": "nest start --watch",
    "start:debug": "nest start --debug --watch",
    "start:prod": "node dist/main",
    "lint": "eslint \"{src,apps,libs,test}/**/*.ts\" --fix",
    "test": "jest",
    "test:watch": "jest --watch",
    "test:cov": "jest --coverage",
    "test:debug": "node --inspect-brk -r tsconfig-paths/register -r ts-node/register node_modules/.bin/jest --runInBand",
    "test:e2e": "jest --config ./test/jest-e2e.json",
    "secrets:scan": "secretlint \"**/*\"",
    "prepare": "husky"
  },
  "dependencies": {
    "@anatine/zod-openapi": "^2.2.8",
    "@aws-sdk/client-secrets-manager": "^3.859.0",
    "@bull-board/api": "^6.12.7",
    "@bull-board/express": "^6.12.7",
    "@bull-board/nestjs": "^6.12.7",
    "@coral-xyz/anchor": "^0.31.1",
    "@eco-foundation/eco-kms-core": "2.0.0",
    "@eco-foundation/eco-kms-provider-aws": "2.0.0",
    "@eco-foundation/eco-kms-wallets": "2.0.0",
    "@eco-foundation/routes-ts": "^2.8.14",
    "@nestjs/axios": "^4.0.1",
    "@nestjs/bullmq": "^10.1.1",
    "@nestjs/common": "^10.3.8",
    "@nestjs/config": "^3.2.2",
    "@nestjs/core": "^10.3.8",
    "@nestjs/event-emitter": "^3.0.1",
    "@nestjs/mongoose": "^10.0.6",
    "@nestjs/platform-express": "^10.3.8",
    "@nestjs/swagger": "^11.2.0",
    "@nestjs/terminus": "^11.0.0",
    "@nestjs/throttler": "^6.4.0",
    "@opentelemetry/api": "^1.9.0",
    "@opentelemetry/auto-instrumentations-node": "^0.62.0",
    "@opentelemetry/exporter-metrics-otlp-http": "^0.203.0",
    "@opentelemetry/exporter-trace-otlp-http": "^0.203.0",
    "@opentelemetry/instrumentation-http": "^0.203.0",
    "@opentelemetry/instrumentation-ioredis": "^0.51.0",
    "@opentelemetry/instrumentation-mongodb": "^0.56.0",
    "@opentelemetry/instrumentation-nestjs-core": "^0.49.0",
    "@opentelemetry/resources": "^2.0.1",
    "@opentelemetry/sdk-metrics": "^2.0.1",
    "@opentelemetry/sdk-node": "^0.203.0",
    "@opentelemetry/sdk-trace-base": "^2.0.1",
    "@opentelemetry/semantic-conventions": "^1.36.0",
    "@solana/spl-token": "^0.4.13",
    "@solana/web3.js": "^1.91.8",
    "@zerodev/ecdsa-validator": "^5.4.9",
    "@zerodev/sdk": "^5.4.41",
    "axios": "^1.11.0",
    "borsh": "^2.0.0",
    "bs58": "^6.0.0",
    "bullmq": "^5.7.8",
    "bullmq-otel": "^1.0.1",
    "canonicalize": "^2.1.0",
    "class-transformer": "^0.5.1",
<<<<<<< HEAD
    "class-validator": "^0.14.2",
=======
    "class-validator": "^0.14.1",
    "commander": "^14.0.1",
>>>>>>> 1c30cac8
    "dd-trace": "^5.62.0",
    "enumify": "^2.0.0",
    "es-toolkit": "^1.39.10",
    "helmet": "^8.1.0",
    "hot-shots": "^11.1.0",
    "ioredis": "^5.7.0",
    "js-yaml": "^4.1.0",
    "lodash.merge": "^4.6.2",
    "mongoose": "^8.4.0",
    "nest-winston": "^1.10.2",
    "node-vault": "^0.10.9",
    "reflect-metadata": "^0.2.2",
    "rimraf": "^5.0.7",
    "rxjs": "^7.8.1",
    "swagger-ui-express": "^5.0.1",
    "tronweb": "^6.0.4",
    "viem": "^2.28.1",
    "winston": "^3.17.0",
    "zod": "^3.23.8"
  },
  "devDependencies": {
    "@golevelup/ts-jest": "^0.7.0",
    "@nestjs/cli": "^10.3.2",
    "@nestjs/schematics": "^10.1.1",
    "@nestjs/testing": "^10.3.8",
    "@secretlint/secretlint-rule-preset-recommend": "^11.2.3",
    "@types/bn.js": "^5.2.0",
    "@types/bs58": "^4.0.1",
    "@types/express": "^4.17.21",
    "@types/jest": "^29.5.12",
    "@types/js-yaml": "^4.0.9",
    "@types/lodash.merge": "^4.6.9",
    "@types/node": "^20.12.12",
    "@types/node-vault": "^0.9.13",
    "@types/supertest": "^6.0.2",
    "@typescript-eslint/eslint-plugin": "^7.9.0",
    "@typescript-eslint/parser": "^7.9.0",
    "dotenv": "^17.2.1",
    "eslint": "^8.57.0",
    "eslint-config-prettier": "^9.1.0",
    "eslint-plugin-prettier": "^5.1.3",
    "eslint-plugin-simple-import-sort": "^12.1.1",
    "husky": "^9.1.7",
    "ioredis-mock": "^8.9.0",
    "jest": "^29.7.0",
    "mongodb-memory-server": "^10.2.0",
    "prettier": "^3.2.5",
    "secretlint": "^11.2.3",
    "source-map-support": "^0.5.21",
    "supertest": "^7.0.0",
    "ts-jest": "^29.1.2",
    "ts-loader": "^9.5.1",
    "ts-node": "^10.9.2",
    "tsconfig-paths": "^4.2.0",
    "typescript": "^5.4.5"
  },
  "packageManager": "pnpm@9.11.0"
}<|MERGE_RESOLUTION|>--- conflicted
+++ resolved
@@ -68,12 +68,8 @@
     "bullmq-otel": "^1.0.1",
     "canonicalize": "^2.1.0",
     "class-transformer": "^0.5.1",
-<<<<<<< HEAD
     "class-validator": "^0.14.2",
-=======
-    "class-validator": "^0.14.1",
     "commander": "^14.0.1",
->>>>>>> 1c30cac8
     "dd-trace": "^5.62.0",
     "enumify": "^2.0.0",
     "es-toolkit": "^1.39.10",
