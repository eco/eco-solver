# Example YAML Configuration File for Blockchain Intent Solver
#
# This file demonstrates how to configure the application using YAML instead of
# environment variables. YAML configuration is useful for:
# - Complex nested configurations
# - Managing multiple environments
# - Declarative configuration management
# - Version control of configuration (without secrets!)
#
# Usage:
# 1. Copy this file to config.yaml (or any name you prefer):
#    cp config.example.yaml config.yaml
#
# 2. Edit config.yaml with your configuration values
#
# 3. Specify the YAML file using the CONFIG_FILES environment variable:
#    CONFIG_FILES=config.yaml
#    or for multiple files:
#    CONFIG_FILES=config.yaml,config.prod.yaml
#
# 4. Start the application - it will automatically load and merge configurations
#
# Configuration Precedence (highest to lowest):
# 1. Environment variables (.env file) - Always override YAML
# 2. AWS Secrets Manager (if AWS_SECRET_NAME is configured)
# 3. YAML configuration files (this file, if CONFIG_FILES is set)
# 4. Default values from Zod schemas
#
# Best Practices:
# - Use YAML for base configuration and structure
# - Use environment variables for environment-specific overrides
# - NEVER commit sensitive values (private keys, passwords) to version control
# - Store secrets in AWS Secrets Manager or environment variables only
# - Use config.yaml for local development, config.prod.yaml for production base config
#
# Notes:
# - Relative paths in CONFIG_FILES are resolved from project root (where package.json is)
# - YAML supports comments, making it easier to document configuration choices
# - You can mix YAML and environment variables - env vars take precedence

# Base configuration
env: development
port: 3000

# MongoDB configuration
mongodb:
  uri: mongodb://localhost:27017/blockchain-intent-solver

# Redis configuration
redis:
  host: localhost
  port: 6379
  # password: your-redis-password  # Uncomment if using authentication

# AWS configuration (optional)
# aws:
#   region: us-east-1
#   secretName: my-secret-name
#   accessKeyId: your-access-key  # Better to use IAM roles or env vars
#   secretAccessKey: your-secret  # Better to use IAM roles or env vars

# Fulfillment configuration
fulfillment:
<<<<<<< HEAD
  defaultStrategy: standard
  strategies:
    standard:
      enabled: true
    crowdLiquidity:
      enabled: false
    nativeIntents:
      enabled: false
    negativeIntents:
      enabled: false
    rhinestone:
      enabled: false
  # Global default fees (OC-26 base)
  defaultFee:
    tokens:
      flatFee: 0.01          # e.g., 0.01 units (normalized via parseUnits in code paths that need it)
      scalarBps: 1           # 1 bps = 0.01%
    nonSwapTokens:
      flatFee: 0.008
      scalarBps: 0.8
    native:
      flatFee: 0.02          # e.g., 0.02 native (wei when used directly)
      scalarBps: 1.5         # 150 bps = 1.5%

  # Route-level per-pair overrides (OC-25)
  # Exact match only: sourceChainId+sourceToken -> destinationChainId+destinationToken
  # Example: treat USDC on OP to USDC on ETH as same-asset (nonSwapTokens); WETH->USDC as tokens
  routeFeeOverrides:
    - sourceChainId: '10'     # Optimism
      destinationChainId: '1' # Ethereum
      sourceToken: '0x0000000000000000000000000000000000000001'      # OP USDC (example)
      destinationToken: '0x0000000000000000000000000000000000000002' # ETH USDC (example)
      fee:
        tokens:
          flatFee: 0.005
          scalarBps: 0.5
        nonSwapTokens:
          flatFee: 0.003      # Lower for same-asset
          scalarBps: 0.3
        native:
          flatFee: 0.02
          scalarBps: 1.5

    - sourceChainId: '1'      # Ethereum
      destinationChainId: '10' # Optimism
      sourceToken: '0x0000000000000000000000000000000000000003'      # WETH (example)
      destinationToken: '0x0000000000000000000000000000000000000004' # USDC (example)
      fee:
        tokens:
          flatFee: 0.02
          scalarBps: 3.0
        nonSwapTokens:
          flatFee: 0.02
          scalarBps: 3.0
        native:
          flatFee: 0.02
          scalarBps: 1.5
=======
  # Default fee configuration (applies to all chains unless overridden)
  # NOTE: tokens.flatFee uses a decimal format, native.flatFee uses wei format
  defaultFee:
    tokens:
      flatFee: 0.001 # Decimal amount (normalized to 18 decimals internally)
      scalarBps: 100 # 1% (100 basis points)
>>>>>>> 35bfb135

# EVM configuration
evm:

  # Wallet configuration (REQUIRED)
  wallets:
    basic:
      privateKey: 0x... # Never commit private keys! Use env vars or AWS secrets
    # Uncomment to enable Kernel smart account wallet
    kernel:
      signer:
        type: eoa # or 'kms' for AWS KMS
        privateKey: 0x... # Required for EOA signer

  # Network configurations
  networks:
    - chainId: 1
<<<<<<< HEAD
      name: Ethereum Mainnet
      rpcUrls:
        - https://eth.llamarpc.com
      intentSource:
        address: '0x0000000000000000000000000000000000000000'
      listeners:
        - enabled: true
          startBlock: 0
          pollingInterval: 12000
      # Example token definitions (OC-26 nonSwapGroups)
      tokens:
        - address: '0x0000000000000000000000000000000000000002' # ETH USDC
          decimals: 6
          symbol: USDC
          nonSwapGroups: [ 'usdc' ]
        - address: '0x0000000000000000000000000000000000000004' # ETH USDC (for second example)
          decimals: 6
          symbol: USDC
          nonSwapGroups: [ 'usdc' ]
=======
      # RPC configuration
      rpc:
        urls:
          - https://eth.llamarpc.com
          - https://mainnet.infura.io/v3/YOUR_INFURA_KEY # Add your own RPC URLs

      # Contract addresses (REQUIRED)
      contracts:
        portal: '0x0000000000000000000000000000000000000000' # Replace with actual portal address

      # Claimant address (REQUIRED) - Address that can claim rewards
      claimant: '0x0000000000000000000000000000000000000000' # Replace with actual claimant

      # Prover configurations (REQUIRED) - Maps prover types to contract addresses
      provers:
        hyper: '0x0000000000000000000000000000000000000000' # Replace with actual Hyper prover address
        # metalayer: '0x0000000000000000000000000000000000000000'  # Uncomment if using Metalayer
>>>>>>> 35bfb135

      # Default prover to use (REQUIRED)
      defaultProver: hyper # Options: hyper, metalayer

      # Token whitelist (REQUIRED to support any tokens - if empty, NO tokens are allowed)
      # tokens:
      #   - address: '0xA0b86991c6218b36c1d19D4a2e9Eb0cE3606eB48'  # USDC
      #     decimals: 6
      #     symbol: USDC
      #     limit: 1000000000000  # Max 1M USDC

      # Network-specific fee configuration (optional - overrides default)
      # fee:
      #   tokens:
      #     flatFee: 1000000000000000  # 0.001 ETH
      #     scalarBps: 100  # 1%
      #   native:
      #     flatFee: 1000000000000000
      #     scalarBps: 100

    # Example: Optimism network
    - chainId: 10
<<<<<<< HEAD
      name: Optimism
      rpcUrls:
        - https://mainnet.optimism.io
      intentSource:
        address: '0x0000000000000000000000000000000000000000'
      listeners:
        - enabled: true
          startBlock: 0
          pollingInterval: 2000
      tokens:
        - address: '0x0000000000000000000000000000000000000001' # OP USDC
          decimals: 6
          symbol: USDC
          nonSwapGroups: [ 'usdc' ]
        - address: '0x0000000000000000000000000000000000000003' # OP WETH
          decimals: 18
          symbol: WETH

# Solana configuration
solana:
  network: mainnet-beta
  rpcUrl: https://api.mainnet-beta.solana.com
  # walletPrivateKey: base58-encoded-key  # Never commit! Use env vars
  # programId: YourProgramIdHere
  listeners:
    - enabled: false
      pollingInterval: 1000

# Prover configuration
provers:
  - type: hyper
    chainConfigs:
      - chainId: 1
        contractAddress: '0x0000000000000000000000000000000000000000'
      - chainId: 10
        contractAddress: '0x0000000000000000000000000000000000000000'

  # - type: metalayer
  #   chainConfigs:
  #     - chainId: 1
  #       contractAddress: "0x0000000000000000000000000000000000000000"
=======
      rpc:
        urls:
          - https://mainnet.optimism.io
        pollingInterval: 2000 # Faster polling for L2
        options:
          batch: true
          timeout: 30000
      contracts:
        portal: '0x0000000000000000000000000000000000000000'
      claimant: '0x0000000000000000000000000000000000000000'
      provers:
        hyper: '0x0000000000000000000000000000000000000000'
      defaultProver: hyper
      # Lower fees for L2
      # fee:
      #   tokens:
      #     flatFee: 100000000000000  # 0.0001 ETH
      #     scalarBps: 50  # 0.5%

# Solana (SVM) configuration (optional)
# Note: The key is 'svm' not 'solana' to match the schema
# svm:
#   chainId: 1399811149  # Solana mainnet chain ID
#   rpcUrl: https://api.mainnet-beta.solana.com
#   wsUrl: wss://api.mainnet-beta.solana.com  # Optional WebSocket URL
#   secretKey: base58-encoded-private-key  # NEVER commit! Use env vars or AWS secrets
#   portalProgramId: YourPortalProgramIdHere  # Solana program ID for portal
#   claimant: YourClaimantPublicKeyHere  # Solana public key (base58)
#
#   # Prover configurations (REQUIRED)
#   provers:
#     hyper: YourHyperProverProgramId  # Solana program ID for Hyper prover
#
#   defaultProver: hyper
#
#   # Token whitelist (optional)
#   # tokens:
#   #   - address: EPjFWdd5AufqSSqeM2qN1xzybapC8G4wEGGkZwyTDt1v  # USDC on Solana
#   #     decimals: 6
#   #     symbol: USDC
#   #     limit: 1000000000000
#
# Tron (TVM) configuration (optional)
# tvm:
#   # Wallet configuration
#   wallets:
#     basic:
#       privateKey: your-tron-private-key  # NEVER commit! Use env vars or AWS secrets
#
#   # Network configurations
#   networks:
#     - chainId: 728126428  # Tron Mainnet
#
#       # RPC configuration
#       rpc:
#         fullNode: https://api.trongrid.io
#         apiKey: your-trongrid-api-key  # Optional
#
#       # Contract addresses (REQUIRED)
#       contracts:
#         portal: T1234567890123456789012345678901234  # Tron address format
#
#       # Claimant address (REQUIRED)
#       claimant: T1234567890123456789012345678901234
#
#       # Prover configurations (REQUIRED)
#       provers:
#         hyper: T1234567890123456789012345678901234
#
#       defaultProver: hyper
#
#       # Token whitelist (optional)
#       # tokens:
#       #   - address: TR7NHqjeKQxGTCi8q8ZY4pL8otSzgjLj6t  # USDT on Tron
#       #     decimals: 6
#       #     symbol: USDT
#       #     limit: 1000000000000
#
# OpenTelemetry tracing (optional)
# opentelemetry:
#   enabled: true
#   otlp:
#     endpoint: http://localhost:4318
#     protocol: http  # Options: http, grpc
#
# Bull Board admin UI (optional)
# bullBoard:
#   enabled: false
#   # username: admin
#   # password: secure-password  # NEVER commit! Use env vars
>>>>>>> 35bfb135
<|MERGE_RESOLUTION|>--- conflicted
+++ resolved
@@ -61,30 +61,15 @@
 
 # Fulfillment configuration
 fulfillment:
-<<<<<<< HEAD
-  defaultStrategy: standard
-  strategies:
-    standard:
-      enabled: true
-    crowdLiquidity:
-      enabled: false
-    nativeIntents:
-      enabled: false
-    negativeIntents:
-      enabled: false
-    rhinestone:
-      enabled: false
-  # Global default fees (OC-26 base)
+  # Default fee configuration (applies to all chains unless overridden)
+  # NOTE: tokens.flatFee uses a decimal format, native.flatFee uses wei format
   defaultFee:
     tokens:
-      flatFee: 0.01          # e.g., 0.01 units (normalized via parseUnits in code paths that need it)
-      scalarBps: 1           # 1 bps = 0.01%
+      flatFee: 0.001 # Decimal amount (normalized to 18 decimals internally)
+      scalarBps: 100 # 1% (100 basis points)
     nonSwapTokens:
       flatFee: 0.008
       scalarBps: 0.8
-    native:
-      flatFee: 0.02          # e.g., 0.02 native (wei when used directly)
-      scalarBps: 1.5         # 150 bps = 1.5%
 
   # Route-level per-pair overrides (OC-25)
   # Exact match only: sourceChainId+sourceToken -> destinationChainId+destinationToken
@@ -119,14 +104,6 @@
         native:
           flatFee: 0.02
           scalarBps: 1.5
-=======
-  # Default fee configuration (applies to all chains unless overridden)
-  # NOTE: tokens.flatFee uses a decimal format, native.flatFee uses wei format
-  defaultFee:
-    tokens:
-      flatFee: 0.001 # Decimal amount (normalized to 18 decimals internally)
-      scalarBps: 100 # 1% (100 basis points)
->>>>>>> 35bfb135
 
 # EVM configuration
 evm:
@@ -144,27 +121,6 @@
   # Network configurations
   networks:
     - chainId: 1
-<<<<<<< HEAD
-      name: Ethereum Mainnet
-      rpcUrls:
-        - https://eth.llamarpc.com
-      intentSource:
-        address: '0x0000000000000000000000000000000000000000'
-      listeners:
-        - enabled: true
-          startBlock: 0
-          pollingInterval: 12000
-      # Example token definitions (OC-26 nonSwapGroups)
-      tokens:
-        - address: '0x0000000000000000000000000000000000000002' # ETH USDC
-          decimals: 6
-          symbol: USDC
-          nonSwapGroups: [ 'usdc' ]
-        - address: '0x0000000000000000000000000000000000000004' # ETH USDC (for second example)
-          decimals: 6
-          symbol: USDC
-          nonSwapGroups: [ 'usdc' ]
-=======
       # RPC configuration
       rpc:
         urls:
@@ -182,7 +138,6 @@
       provers:
         hyper: '0x0000000000000000000000000000000000000000' # Replace with actual Hyper prover address
         # metalayer: '0x0000000000000000000000000000000000000000'  # Uncomment if using Metalayer
->>>>>>> 35bfb135
 
       # Default prover to use (REQUIRED)
       defaultProver: hyper # Options: hyper, metalayer
@@ -192,62 +147,23 @@
       #   - address: '0xA0b86991c6218b36c1d19D4a2e9Eb0cE3606eB48'  # USDC
       #     decimals: 6
       #     symbol: USDC
+      #     nonSwapGroups: [ 'usdc' ]
       #     limit: 1000000000000  # Max 1M USDC
 
       # Network-specific fee configuration (optional - overrides default)
       # fee:
       #   tokens:
-      #     flatFee: 1000000000000000  # 0.001 ETH
+      #     flatFee: 0.02  # 0.02 USD
       #     scalarBps: 100  # 1%
       #   native:
       #     flatFee: 1000000000000000
       #     scalarBps: 100
+      #   nonSwapTokens:
+      #     flatFee: 0.02
+      #     scalarBps: 3.0
 
     # Example: Optimism network
     - chainId: 10
-<<<<<<< HEAD
-      name: Optimism
-      rpcUrls:
-        - https://mainnet.optimism.io
-      intentSource:
-        address: '0x0000000000000000000000000000000000000000'
-      listeners:
-        - enabled: true
-          startBlock: 0
-          pollingInterval: 2000
-      tokens:
-        - address: '0x0000000000000000000000000000000000000001' # OP USDC
-          decimals: 6
-          symbol: USDC
-          nonSwapGroups: [ 'usdc' ]
-        - address: '0x0000000000000000000000000000000000000003' # OP WETH
-          decimals: 18
-          symbol: WETH
-
-# Solana configuration
-solana:
-  network: mainnet-beta
-  rpcUrl: https://api.mainnet-beta.solana.com
-  # walletPrivateKey: base58-encoded-key  # Never commit! Use env vars
-  # programId: YourProgramIdHere
-  listeners:
-    - enabled: false
-      pollingInterval: 1000
-
-# Prover configuration
-provers:
-  - type: hyper
-    chainConfigs:
-      - chainId: 1
-        contractAddress: '0x0000000000000000000000000000000000000000'
-      - chainId: 10
-        contractAddress: '0x0000000000000000000000000000000000000000'
-
-  # - type: metalayer
-  #   chainConfigs:
-  #     - chainId: 1
-  #       contractAddress: "0x0000000000000000000000000000000000000000"
-=======
       rpc:
         urls:
           - https://mainnet.optimism.io
@@ -337,5 +253,4 @@
 # bullBoard:
 #   enabled: false
 #   # username: admin
-#   # password: secure-password  # NEVER commit! Use env vars
->>>>>>> 35bfb135
+#   # password: secure-password  # NEVER commit! Use env vars