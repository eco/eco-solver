lockfileVersion: '9.0'

settings:
  autoInstallPeers: true
  excludeLinksFromLockfile: false

importers:

  .:
    dependencies:
      '@anatine/zod-openapi':
        specifier: ^2.2.8
        version: 2.2.8(openapi3-ts@4.5.0)(zod@3.25.76)
      '@aws-sdk/client-secrets-manager':
        specifier: ^3.859.0
        version: 3.859.0
      '@bull-board/api':
        specifier: ^6.12.7
        version: 6.12.7(@bull-board/ui@6.12.7)
      '@bull-board/express':
        specifier: ^6.12.7
        version: 6.12.7
      '@bull-board/nestjs':
        specifier: ^6.12.7
        version: 6.12.7(@bull-board/api@6.12.7(@bull-board/ui@6.12.7))(@nestjs/bull-shared@10.2.3(@nestjs/common@10.4.20(class-transformer@0.5.1)(class-validator@0.14.2)(reflect-metadata@0.2.2)(rxjs@7.8.2))(@nestjs/core@10.4.20(@nestjs/common@10.4.20(class-transformer@0.5.1)(class-validator@0.14.2)(reflect-metadata@0.2.2)(rxjs@7.8.2))(@nestjs/platform-express@10.4.20)(reflect-metadata@0.2.2)(rxjs@7.8.2)))(@nestjs/common@10.4.20(class-transformer@0.5.1)(class-validator@0.14.2)(reflect-metadata@0.2.2)(rxjs@7.8.2))(@nestjs/core@10.4.20(@nestjs/common@10.4.20(class-transformer@0.5.1)(class-validator@0.14.2)(reflect-metadata@0.2.2)(rxjs@7.8.2))(@nestjs/platform-express@10.4.20)(reflect-metadata@0.2.2)(rxjs@7.8.2))(reflect-metadata@0.2.2)(rxjs@7.8.2)
      '@coral-xyz/anchor':
        specifier: ^0.31.1
        version: 0.31.1(bufferutil@4.0.9)(typescript@5.4.5)(utf-8-validate@5.0.10)
      '@eco-foundation/eco-kms-core':
        specifier: 2.0.0
        version: 2.0.0(bufferutil@4.0.9)(utf-8-validate@5.0.10)
      '@eco-foundation/eco-kms-provider-aws':
        specifier: 2.0.0
        version: 2.0.0(bufferutil@4.0.9)(utf-8-validate@5.0.10)
      '@eco-foundation/eco-kms-wallets':
        specifier: 2.0.0
        version: 2.0.0(bufferutil@4.0.9)(utf-8-validate@5.0.10)
      '@eco-foundation/routes-ts':
        specifier: ^2.8.14
        version: 2.8.14(bufferutil@4.0.9)(typescript@5.4.5)(utf-8-validate@5.0.10)(zod@3.25.76)
      '@nestjs/axios':
        specifier: ^4.0.1
        version: 4.0.1(@nestjs/common@10.4.20(class-transformer@0.5.1)(class-validator@0.14.2)(reflect-metadata@0.2.2)(rxjs@7.8.2))(axios@1.11.0)(rxjs@7.8.2)
      '@nestjs/bullmq':
        specifier: ^10.1.1
        version: 10.2.3(@nestjs/common@10.4.20(class-transformer@0.5.1)(class-validator@0.14.2)(reflect-metadata@0.2.2)(rxjs@7.8.2))(@nestjs/core@10.4.20(@nestjs/common@10.4.20(class-transformer@0.5.1)(class-validator@0.14.2)(reflect-metadata@0.2.2)(rxjs@7.8.2))(@nestjs/platform-express@10.4.20)(reflect-metadata@0.2.2)(rxjs@7.8.2))(bullmq@5.56.9)
      '@nestjs/common':
        specifier: ^10.3.8
        version: 10.4.20(class-transformer@0.5.1)(class-validator@0.14.2)(reflect-metadata@0.2.2)(rxjs@7.8.2)
      '@nestjs/config':
        specifier: ^3.2.2
        version: 3.3.0(@nestjs/common@10.4.20(class-transformer@0.5.1)(class-validator@0.14.2)(reflect-metadata@0.2.2)(rxjs@7.8.2))(rxjs@7.8.2)
      '@nestjs/core':
        specifier: ^10.3.8
        version: 10.4.20(@nestjs/common@10.4.20(class-transformer@0.5.1)(class-validator@0.14.2)(reflect-metadata@0.2.2)(rxjs@7.8.2))(@nestjs/platform-express@10.4.20)(reflect-metadata@0.2.2)(rxjs@7.8.2)
      '@nestjs/event-emitter':
        specifier: ^3.0.1
        version: 3.0.1(@nestjs/common@10.4.20(class-transformer@0.5.1)(class-validator@0.14.2)(reflect-metadata@0.2.2)(rxjs@7.8.2))(@nestjs/core@10.4.20(@nestjs/common@10.4.20(class-transformer@0.5.1)(class-validator@0.14.2)(reflect-metadata@0.2.2)(rxjs@7.8.2))(@nestjs/platform-express@10.4.20)(reflect-metadata@0.2.2)(rxjs@7.8.2))
      '@nestjs/mongoose':
        specifier: ^10.0.6
        version: 10.1.0(@nestjs/common@10.4.20(class-transformer@0.5.1)(class-validator@0.14.2)(reflect-metadata@0.2.2)(rxjs@7.8.2))(@nestjs/core@10.4.20(@nestjs/common@10.4.20(class-transformer@0.5.1)(class-validator@0.14.2)(reflect-metadata@0.2.2)(rxjs@7.8.2))(@nestjs/platform-express@10.4.20)(reflect-metadata@0.2.2)(rxjs@7.8.2))(mongoose@8.17.0(socks@2.8.7))(rxjs@7.8.2)
      '@nestjs/platform-express':
        specifier: ^10.3.8
        version: 10.4.20(@nestjs/common@10.4.20(class-transformer@0.5.1)(class-validator@0.14.2)(reflect-metadata@0.2.2)(rxjs@7.8.2))(@nestjs/core@10.4.20)
      '@nestjs/swagger':
        specifier: ^11.2.0
        version: 11.2.0(@nestjs/common@10.4.20(class-transformer@0.5.1)(class-validator@0.14.2)(reflect-metadata@0.2.2)(rxjs@7.8.2))(@nestjs/core@10.4.20(@nestjs/common@10.4.20(class-transformer@0.5.1)(class-validator@0.14.2)(reflect-metadata@0.2.2)(rxjs@7.8.2))(@nestjs/platform-express@10.4.20)(reflect-metadata@0.2.2)(rxjs@7.8.2))(class-transformer@0.5.1)(class-validator@0.14.2)(reflect-metadata@0.2.2)
      '@nestjs/terminus':
        specifier: ^11.0.0
        version: 11.0.0(@grpc/grpc-js@1.13.4)(@grpc/proto-loader@0.7.15)(@nestjs/axios@4.0.1(@nestjs/common@10.4.20(class-transformer@0.5.1)(class-validator@0.14.2)(reflect-metadata@0.2.2)(rxjs@7.8.2))(axios@1.11.0)(rxjs@7.8.2))(@nestjs/common@10.4.20(class-transformer@0.5.1)(class-validator@0.14.2)(reflect-metadata@0.2.2)(rxjs@7.8.2))(@nestjs/core@10.4.20(@nestjs/common@10.4.20(class-transformer@0.5.1)(class-validator@0.14.2)(reflect-metadata@0.2.2)(rxjs@7.8.2))(@nestjs/platform-express@10.4.20)(reflect-metadata@0.2.2)(rxjs@7.8.2))(@nestjs/mongoose@10.1.0(@nestjs/common@10.4.20(class-transformer@0.5.1)(class-validator@0.14.2)(reflect-metadata@0.2.2)(rxjs@7.8.2))(@nestjs/core@10.4.20(@nestjs/common@10.4.20(class-transformer@0.5.1)(class-validator@0.14.2)(reflect-metadata@0.2.2)(rxjs@7.8.2))(@nestjs/platform-express@10.4.20)(reflect-metadata@0.2.2)(rxjs@7.8.2))(mongoose@8.17.0(socks@2.8.7))(rxjs@7.8.2))(mongoose@8.17.0(socks@2.8.7))(reflect-metadata@0.2.2)(rxjs@7.8.2)
      '@nestjs/throttler':
        specifier: ^6.4.0
        version: 6.4.0(@nestjs/common@10.4.20(class-transformer@0.5.1)(class-validator@0.14.2)(reflect-metadata@0.2.2)(rxjs@7.8.2))(@nestjs/core@10.4.20(@nestjs/common@10.4.20(class-transformer@0.5.1)(class-validator@0.14.2)(reflect-metadata@0.2.2)(rxjs@7.8.2))(@nestjs/platform-express@10.4.20)(reflect-metadata@0.2.2)(rxjs@7.8.2))(reflect-metadata@0.2.2)
      '@opentelemetry/api':
        specifier: ^1.9.0
        version: 1.9.0
      '@opentelemetry/auto-instrumentations-node':
        specifier: ^0.62.0
        version: 0.62.0(@opentelemetry/api@1.9.0)(@opentelemetry/core@2.0.1(@opentelemetry/api@1.9.0))
      '@opentelemetry/exporter-metrics-otlp-http':
        specifier: ^0.203.0
        version: 0.203.0(@opentelemetry/api@1.9.0)
      '@opentelemetry/exporter-trace-otlp-http':
        specifier: ^0.203.0
        version: 0.203.0(@opentelemetry/api@1.9.0)
      '@opentelemetry/instrumentation-http':
        specifier: ^0.203.0
        version: 0.203.0(@opentelemetry/api@1.9.0)
      '@opentelemetry/instrumentation-ioredis':
        specifier: ^0.51.0
        version: 0.51.0(@opentelemetry/api@1.9.0)
      '@opentelemetry/instrumentation-mongodb':
        specifier: ^0.56.0
        version: 0.56.0(@opentelemetry/api@1.9.0)
      '@opentelemetry/instrumentation-nestjs-core':
        specifier: ^0.49.0
        version: 0.49.0(@opentelemetry/api@1.9.0)
      '@opentelemetry/resources':
        specifier: ^2.0.1
        version: 2.0.1(@opentelemetry/api@1.9.0)
      '@opentelemetry/sdk-metrics':
        specifier: ^2.0.1
        version: 2.0.1(@opentelemetry/api@1.9.0)
      '@opentelemetry/sdk-node':
        specifier: ^0.203.0
        version: 0.203.0(@opentelemetry/api@1.9.0)
      '@opentelemetry/sdk-trace-base':
        specifier: ^2.0.1
        version: 2.0.1(@opentelemetry/api@1.9.0)
      '@opentelemetry/semantic-conventions':
        specifier: ^1.36.0
        version: 1.36.0
      '@solana/spl-token':
        specifier: ^0.4.13
        version: 0.4.13(@solana/web3.js@1.98.4(bufferutil@4.0.9)(typescript@5.4.5)(utf-8-validate@5.0.10))(bufferutil@4.0.9)(fastestsmallesttextencoderdecoder@1.0.22)(typescript@5.4.5)(utf-8-validate@5.0.10)
      '@solana/web3.js':
        specifier: ^1.91.8
        version: 1.98.4(bufferutil@4.0.9)(typescript@5.4.5)(utf-8-validate@5.0.10)
      '@zerodev/ecdsa-validator':
        specifier: ^5.4.9
        version: 5.4.9(@zerodev/sdk@5.4.41(viem@2.28.1(bufferutil@4.0.9)(typescript@5.4.5)(utf-8-validate@5.0.10)(zod@3.25.76)))(viem@2.28.1(bufferutil@4.0.9)(typescript@5.4.5)(utf-8-validate@5.0.10)(zod@3.25.76))
      '@zerodev/sdk':
        specifier: ^5.4.41
        version: 5.4.41(viem@2.28.1(bufferutil@4.0.9)(typescript@5.4.5)(utf-8-validate@5.0.10)(zod@3.25.76))
      axios:
        specifier: ^1.11.0
        version: 1.11.0
      borsh:
        specifier: ^2.0.0
        version: 2.0.0
      bs58:
        specifier: ^6.0.0
        version: 6.0.0
      bullmq:
        specifier: ^5.7.8
        version: 5.56.9
      bullmq-otel:
        specifier: ^1.0.1
        version: 1.0.1
      canonicalize:
        specifier: ^2.1.0
        version: 2.1.0
      class-transformer:
        specifier: ^0.5.1
        version: 0.5.1
      class-validator:
        specifier: ^0.14.1
        version: 0.14.2
      commander:
        specifier: ^14.0.1
        version: 14.0.1
      dd-trace:
        specifier: ^5.62.0
        version: 5.62.0
      es-toolkit:
        specifier: ^1.39.10
        version: 1.39.10
      helmet:
        specifier: ^8.1.0
        version: 8.1.0
      hot-shots:
        specifier: ^11.1.0
        version: 11.1.0
      ioredis:
        specifier: ^5.7.0
        version: 5.7.0
      js-yaml:
        specifier: ^4.1.0
        version: 4.1.0
      lodash.merge:
        specifier: ^4.6.2
        version: 4.6.2
      mongoose:
        specifier: ^8.4.0
        version: 8.17.0(socks@2.8.7)
      nest-winston:
        specifier: ^1.10.2
        version: 1.10.2(@nestjs/common@10.4.20(class-transformer@0.5.1)(class-validator@0.14.2)(reflect-metadata@0.2.2)(rxjs@7.8.2))(winston@3.17.0)
      node-vault:
        specifier: ^0.10.9
        version: 0.10.9
      reflect-metadata:
        specifier: ^0.2.2
        version: 0.2.2
      rimraf:
        specifier: ^5.0.7
        version: 5.0.10
      rxjs:
        specifier: ^7.8.1
        version: 7.8.2
      swagger-ui-express:
        specifier: ^5.0.1
        version: 5.0.1(express@4.21.2)
      tronweb:
        specifier: ^6.0.4
        version: 6.0.4(bufferutil@4.0.9)(utf-8-validate@5.0.10)
      viem:
        specifier: ^2.28.1
        version: 2.28.1(bufferutil@4.0.9)(typescript@5.4.5)(utf-8-validate@5.0.10)(zod@3.25.76)
      winston:
        specifier: ^3.17.0
        version: 3.17.0
      zod:
        specifier: ^3.23.8
        version: 3.25.76
    devDependencies:
      '@golevelup/ts-jest':
        specifier: ^0.7.0
        version: 0.7.0
      '@nestjs/cli':
        specifier: ^10.3.2
        version: 10.4.9
      '@nestjs/schematics':
        specifier: ^10.1.1
        version: 10.2.3(chokidar@3.6.0)(typescript@5.4.5)
      '@nestjs/testing':
        specifier: ^10.3.8
        version: 10.4.20(@nestjs/common@10.4.20(class-transformer@0.5.1)(class-validator@0.14.2)(reflect-metadata@0.2.2)(rxjs@7.8.2))(@nestjs/core@10.4.20(@nestjs/common@10.4.20(class-transformer@0.5.1)(class-validator@0.14.2)(reflect-metadata@0.2.2)(rxjs@7.8.2))(@nestjs/platform-express@10.4.20)(reflect-metadata@0.2.2)(rxjs@7.8.2))(@nestjs/platform-express@10.4.20(@nestjs/common@10.4.20(class-transformer@0.5.1)(class-validator@0.14.2)(reflect-metadata@0.2.2)(rxjs@7.8.2))(@nestjs/core@10.4.20))
      '@secretlint/secretlint-rule-preset-recommend':
        specifier: ^11.2.3
        version: 11.2.3
      '@testcontainers/mongodb':
        specifier: ^10.13.2
        version: 10.28.0
      '@testcontainers/redis':
        specifier: ^10.13.2
        version: 10.28.0
      '@types/bn.js':
        specifier: ^5.2.0
        version: 5.2.0
      '@types/bs58':
        specifier: ^4.0.1
        version: 4.0.4
      '@types/express':
        specifier: ^4.17.21
        version: 4.17.23
      '@types/jest':
        specifier: ^29.5.12
        version: 29.5.14
      '@types/js-yaml':
        specifier: ^4.0.9
        version: 4.0.9
      '@types/lodash.merge':
        specifier: ^4.6.9
        version: 4.6.9
      '@types/node':
        specifier: ^20.12.12
        version: 20.19.9
      '@types/node-vault':
        specifier: ^0.9.13
        version: 0.9.13
      '@types/supertest':
        specifier: ^6.0.2
        version: 6.0.3
      '@typescript-eslint/eslint-plugin':
        specifier: ^7.9.0
        version: 7.18.0(@typescript-eslint/parser@7.18.0(eslint@8.57.1)(typescript@5.4.5))(eslint@8.57.1)(typescript@5.4.5)
      '@typescript-eslint/parser':
        specifier: ^7.9.0
        version: 7.18.0(eslint@8.57.1)(typescript@5.4.5)
      dotenv:
        specifier: ^17.2.1
        version: 17.2.1
      eslint:
        specifier: ^8.57.0
        version: 8.57.1
      eslint-config-prettier:
        specifier: ^9.1.0
        version: 9.1.2(eslint@8.57.1)
      eslint-plugin-prettier:
        specifier: ^5.1.3
        version: 5.5.3(@types/eslint@9.6.1)(eslint-config-prettier@9.1.2(eslint@8.57.1))(eslint@8.57.1)(prettier@3.6.2)
      eslint-plugin-simple-import-sort:
        specifier: ^12.1.1
        version: 12.1.1(eslint@8.57.1)
      husky:
        specifier: ^9.1.7
        version: 9.1.7
      ioredis-mock:
        specifier: ^8.9.0
        version: 8.9.0(@types/ioredis-mock@8.2.6(ioredis@5.7.0))(ioredis@5.7.0)
      jest:
        specifier: ^29.7.0
        version: 29.7.0(@types/node@20.19.9)(ts-node@10.9.2(@types/node@20.19.9)(typescript@5.4.5))
      mongodb:
        specifier: ^6.3.0
        version: 6.18.0
      mongodb-memory-server:
        specifier: ^10.2.0
        version: 10.2.0(socks@2.8.7)
      prettier:
        specifier: ^3.2.5
        version: 3.6.2
      secretlint:
        specifier: ^11.2.3
        version: 11.2.3
      source-map-support:
        specifier: ^0.5.21
        version: 0.5.21
      supertest:
        specifier: ^7.0.0
        version: 7.1.4
      testcontainers:
        specifier: ^10.13.2
        version: 10.28.0
      ts-jest:
        specifier: ^29.1.2
        version: 29.4.0(@babel/core@7.28.0)(@jest/transform@29.7.0)(@jest/types@29.6.3)(babel-jest@29.7.0(@babel/core@7.28.0))(jest-util@29.7.0)(jest@29.7.0(@types/node@20.19.9)(ts-node@10.9.2(@types/node@20.19.9)(typescript@5.4.5)))(typescript@5.4.5)
      ts-loader:
        specifier: ^9.5.1
        version: 9.5.2(typescript@5.4.5)(webpack@5.97.1)
      ts-node:
        specifier: ^10.9.2
        version: 10.9.2(@types/node@20.19.9)(typescript@5.4.5)
      tsconfig-paths:
        specifier: ^4.2.0
        version: 4.2.0
      typescript:
        specifier: ^5.4.5
        version: 5.4.5
      wait-on:
        specifier: ^8.0.1
        version: 8.0.5

packages:

  '@adraffy/ens-normalize@1.10.1':
    resolution: {integrity: sha512-96Z2IP3mYmF1Xg2cDm8f1gWGf/HUVedQ3FMifV4kG/PQ4yEP51xDtRAEfhVNt5f/uzpNkZHwWQuUcu6D6K+Ekw==}

  '@adraffy/ens-normalize@1.11.0':
    resolution: {integrity: sha512-/3DDPKHqqIqxUULp8yP4zODUY1i+2xvVWsv8A79xGWdCAG+8sb0hRh0Rk2QyOJUnnbyPUAZYcpBuRe3nS2OIUg==}

  '@ampproject/remapping@2.3.0':
    resolution: {integrity: sha512-30iZtAPgz+LTIYoeivqYo853f02jBYSd5uGnGpkFV0M3xOt9aN73erkgYAmZU43x4VfqcnLxW9Kpg3R5LC4YYw==}
    engines: {node: '>=6.0.0'}

  '@anatine/zod-openapi@2.2.8':
    resolution: {integrity: sha512-iyM8mB556KdiZ6a1GTZ67ACLnJakU1hrzzXoh7PLaReldAdMq88MlZn/Ir/U56/TBuQctBhh/4seo0b0B343uw==}
    peerDependencies:
      openapi3-ts: ^4.1.2
      zod: ^3.20.0

  '@angular-devkit/core@17.3.11':
    resolution: {integrity: sha512-vTNDYNsLIWpYk2I969LMQFH29GTsLzxNk/0cLw5q56ARF0v5sIWfHYwGTS88jdDqIpuuettcSczbxeA7EuAmqQ==}
    engines: {node: ^18.13.0 || >=20.9.0, npm: ^6.11.0 || ^7.5.6 || >=8.0.0, yarn: '>= 1.13.0'}
    peerDependencies:
      chokidar: ^3.5.2
    peerDependenciesMeta:
      chokidar:
        optional: true

  '@angular-devkit/schematics-cli@17.3.11':
    resolution: {integrity: sha512-kcOMqp+PHAKkqRad7Zd7PbpqJ0LqLaNZdY1+k66lLWmkEBozgq8v4ASn/puPWf9Bo0HpCiK+EzLf0VHE8Z/y6Q==}
    engines: {node: ^18.13.0 || >=20.9.0, npm: ^6.11.0 || ^7.5.6 || >=8.0.0, yarn: '>= 1.13.0'}
    hasBin: true

  '@angular-devkit/schematics@17.3.11':
    resolution: {integrity: sha512-I5wviiIqiFwar9Pdk30Lujk8FczEEc18i22A5c6Z9lbmhPQdTroDnEQdsfXjy404wPe8H62s0I15o4pmMGfTYQ==}
    engines: {node: ^18.13.0 || >=20.9.0, npm: ^6.11.0 || ^7.5.6 || >=8.0.0, yarn: '>= 1.13.0'}

  '@aws-crypto/sha256-browser@5.2.0':
    resolution: {integrity: sha512-AXfN/lGotSQwu6HNcEsIASo7kWXZ5HYWvfOmSNKDsEqC4OashTp8alTmaz+F7TC2L083SFv5RdB+qU3Vs1kZqw==}

  '@aws-crypto/sha256-js@5.2.0':
    resolution: {integrity: sha512-FFQQyu7edu4ufvIZ+OadFpHHOt+eSTBaYaki44c+akjg7qZg9oOQeLlk77F6tSYqjDAFClrHJk9tMf0HdVyOvA==}
    engines: {node: '>=16.0.0'}

  '@aws-crypto/supports-web-crypto@5.2.0':
    resolution: {integrity: sha512-iAvUotm021kM33eCdNfwIN//F77/IADDSs58i+MDaOqFrVjZo9bAal0NK7HurRuWLLpF1iLX7gbWrjHjeo+YFg==}

  '@aws-crypto/util@5.2.0':
    resolution: {integrity: sha512-4RkU9EsI6ZpBve5fseQlGNUWKMa1RLPQ1dnjnQoe07ldfIzcsGb5hC5W0Dm7u423KWzawlrpbjXBrXCEv9zazQ==}

  '@aws-sdk/client-kms@3.862.0':
    resolution: {integrity: sha512-v8LrmIS6jBKpqw5bt/D9ykdSt34yqj2SRz+97h+MVfXBWw+KKnnElvjCLppauMnqIIuA4NR0AVmP7agWR0kSxA==}
    engines: {node: '>=18.0.0'}

  '@aws-sdk/client-secrets-manager@3.859.0':
    resolution: {integrity: sha512-I43D40i+/fwNGJiyb0Pd2ZwtP7TkttzKRZh/ujv9F6zzyW/TsYB6DBLxOfRSRi909Cad5yY1JkE8OtsRWTUphg==}
    engines: {node: '>=18.0.0'}

  '@aws-sdk/client-sso@3.858.0':
    resolution: {integrity: sha512-iXuZQs4KH6a3Pwnt0uORalzAZ5EXRPr3lBYAsdNwkP8OYyoUz5/TE3BLyw7ceEh0rj4QKGNnNALYo1cDm0EV8w==}
    engines: {node: '>=18.0.0'}

  '@aws-sdk/client-sso@3.862.0':
    resolution: {integrity: sha512-zHf7Bn22K09BdFgiGg6yWfy927djGhs58KB5qpqD2ie7u796TvetPH14p6UUAOGyk6aah+wR/WLFFoc+51uADA==}
    engines: {node: '>=18.0.0'}

  '@aws-sdk/core@3.858.0':
    resolution: {integrity: sha512-iWm4QLAS+/XMlnecIU1Y33qbBr1Ju+pmWam3xVCPlY4CSptKpVY+2hXOnmg9SbHAX9C005fWhrIn51oDd00c9A==}
    engines: {node: '>=18.0.0'}

  '@aws-sdk/core@3.862.0':
    resolution: {integrity: sha512-oJ5Au3QCAQmOmh7PD7dUxnPDxWsT9Z95XEOiJV027//11pwRSUMiNSvW8srPa3i7CZRNjz5QHX6O4KqX9PxNsQ==}
    engines: {node: '>=18.0.0'}

  '@aws-sdk/credential-provider-env@3.858.0':
    resolution: {integrity: sha512-kZsGyh2BoSRguzlcGtzdLhw/l/n3KYAC+/l/H0SlsOq3RLHF6tO/cRdsLnwoix2bObChHUp03cex63o1gzdx/Q==}
    engines: {node: '>=18.0.0'}

  '@aws-sdk/credential-provider-env@3.862.0':
    resolution: {integrity: sha512-/nafSJMuixcrCN1SmsOBIQ5m1fhr9ZnCxw3JZD9qJm3yNXhAshqAC+KcA3JGFnvdBVLhY/pUpdoQmxZmuFJItQ==}
    engines: {node: '>=18.0.0'}

  '@aws-sdk/credential-provider-http@3.858.0':
    resolution: {integrity: sha512-GDnfYl3+NPJQ7WQQYOXEA489B212NinpcIDD7rpsB6IWUPo8yDjT5NceK4uUkIR3MFpNCGt9zd/z6NNLdB2fuQ==}
    engines: {node: '>=18.0.0'}

  '@aws-sdk/credential-provider-http@3.862.0':
    resolution: {integrity: sha512-JnF3vH6GxvPuMGSI5QsmVlmWc0ebElEiJvUGByTMSr/BfzywZdJBKzPVqViwNqAW5cBWiZ/rpL+ekZ24Nb0Vow==}
    engines: {node: '>=18.0.0'}

  '@aws-sdk/credential-provider-ini@3.859.0':
    resolution: {integrity: sha512-KsccE1T88ZDNhsABnqbQj014n5JMDilAroUErFbGqu5/B3sXqUsYmG54C/BjvGTRUFfzyttK9lB9P9h6ddQ8Cw==}
    engines: {node: '>=18.0.0'}

  '@aws-sdk/credential-provider-ini@3.862.0':
    resolution: {integrity: sha512-LkpZ2S9DQCTHTPu1p0Qg5bM5DN/b/cEflW269RoeuYpiznxdV8r/mqYuhh/VPXQKkBZdiILe4/OODtg+vk4S0A==}
    engines: {node: '>=18.0.0'}

  '@aws-sdk/credential-provider-node@3.859.0':
    resolution: {integrity: sha512-ZRDB2xU5aSyTR/jDcli30tlycu6RFvQngkZhBs9Zoh2BiYXrfh2MMuoYuZk+7uD6D53Q2RIEldDHR9A/TPlRuA==}
    engines: {node: '>=18.0.0'}

  '@aws-sdk/credential-provider-node@3.862.0':
    resolution: {integrity: sha512-4+X/LdEGPCBMlhn6MCcNJ5yJ8k+yDXeSO1l9X49NNQiG60SH/yObB3VvotcHWC+A3EEZx4dOw/ylcPt86e7Irg==}
    engines: {node: '>=18.0.0'}

  '@aws-sdk/credential-provider-process@3.858.0':
    resolution: {integrity: sha512-l5LJWZJMRaZ+LhDjtupFUKEC5hAjgvCRrOvV5T60NCUBOy0Ozxa7Sgx3x+EOwiruuoh3Cn9O+RlbQlJX6IfZIw==}
    engines: {node: '>=18.0.0'}

  '@aws-sdk/credential-provider-process@3.862.0':
    resolution: {integrity: sha512-bR/eRCjRsilAuaUpNzTWWE4sUxJC4k571+4LLxE6Xo+0oYHfH+Ih00+sQRX06s4SqZZROdppissm3OOr5d26qA==}
    engines: {node: '>=18.0.0'}

  '@aws-sdk/credential-provider-sso@3.859.0':
    resolution: {integrity: sha512-BwAqmWIivhox5YlFRjManFF8GoTvEySPk6vsJNxDsmGsabY+OQovYxFIYxRCYiHzH7SFjd4Lcd+riJOiXNsvRw==}
    engines: {node: '>=18.0.0'}

  '@aws-sdk/credential-provider-sso@3.862.0':
    resolution: {integrity: sha512-1E1rTKWJAbzN/uiIXFPCVAS2PrZgy87O6BEO69404bI7o/iYHOfohfn66bdSqBnZ7Tn/hFJdCk6i23U3pibf5w==}
    engines: {node: '>=18.0.0'}

  '@aws-sdk/credential-provider-web-identity@3.858.0':
    resolution: {integrity: sha512-8iULWsH83iZDdUuiDsRb83M0NqIlXjlDbJUIddVsIrfWp4NmanKw77SV6yOZ66nuJjPsn9j7RDb9bfEPCy5SWA==}
    engines: {node: '>=18.0.0'}

  '@aws-sdk/credential-provider-web-identity@3.862.0':
    resolution: {integrity: sha512-Skv07eOS4usDf/Bna3FWKIo0/35qhxb22Z/OxrbNtx2Hxa/upp42S+Y6fA9qzgLqXMNYDZngKYwwMPtzrbkMAg==}
    engines: {node: '>=18.0.0'}

  '@aws-sdk/middleware-host-header@3.840.0':
    resolution: {integrity: sha512-ub+hXJAbAje94+Ya6c6eL7sYujoE8D4Bumu1NUI8TXjUhVVn0HzVWQjpRLshdLsUp1AW7XyeJaxyajRaJQ8+Xg==}
    engines: {node: '>=18.0.0'}

  '@aws-sdk/middleware-host-header@3.862.0':
    resolution: {integrity: sha512-jDje8dCFeFHfuCAxMDXBs8hy8q9NCTlyK4ThyyfAj3U4Pixly2mmzY2u7b7AyGhWsjJNx8uhTjlYq5zkQPQCYw==}
    engines: {node: '>=18.0.0'}

  '@aws-sdk/middleware-logger@3.840.0':
    resolution: {integrity: sha512-lSV8FvjpdllpGaRspywss4CtXV8M7NNNH+2/j86vMH+YCOZ6fu2T/TyFd/tHwZ92vDfHctWkRbQxg0bagqwovA==}
    engines: {node: '>=18.0.0'}

  '@aws-sdk/middleware-logger@3.862.0':
    resolution: {integrity: sha512-N/bXSJznNBR/i7Ofmf9+gM6dx/SPBK09ZWLKsW5iQjqKxAKn/2DozlnE54uiEs1saHZWoNDRg69Ww4XYYSlG1Q==}
    engines: {node: '>=18.0.0'}

  '@aws-sdk/middleware-recursion-detection@3.840.0':
    resolution: {integrity: sha512-Gu7lGDyfddyhIkj1Z1JtrY5NHb5+x/CRiB87GjaSrKxkDaydtX2CU977JIABtt69l9wLbcGDIQ+W0uJ5xPof7g==}
    engines: {node: '>=18.0.0'}

  '@aws-sdk/middleware-recursion-detection@3.862.0':
    resolution: {integrity: sha512-KVoo3IOzEkTq97YKM4uxZcYFSNnMkhW/qj22csofLegZi5fk90ztUnnaeKfaEJHfHp/tm1Y3uSoOXH45s++kKQ==}
    engines: {node: '>=18.0.0'}

  '@aws-sdk/middleware-user-agent@3.858.0':
    resolution: {integrity: sha512-pC3FT/sRZ6n5NyXiTVu9dpf1D9j3YbJz3XmeOOwJqO/Mib2PZyIQktvNMPgwaC5KMVB1zWqS5bmCwxpMOnq0UQ==}
    engines: {node: '>=18.0.0'}

  '@aws-sdk/middleware-user-agent@3.862.0':
    resolution: {integrity: sha512-7OOaGbAw7Kg1zoKO9wV8cA5NnJC+RYsocjmP3FZ0FiKa7gbmeQ6Cfheunzd1Re9fgelgL3OIRjqO5mSmOIhyhA==}
    engines: {node: '>=18.0.0'}

  '@aws-sdk/nested-clients@3.858.0':
    resolution: {integrity: sha512-ChdIj80T2whoWbovmO7o8ICmhEB2S9q4Jes9MBnKAPm69PexcJAK2dQC8yI4/iUP8b3+BHZoUPrYLWjBxIProQ==}
    engines: {node: '>=18.0.0'}

  '@aws-sdk/nested-clients@3.862.0':
    resolution: {integrity: sha512-fPrfXa+m9S0DA5l8+p4A9NFQ22lEHm/ezaUWWWs6F3/U49lR6yKhNAGji3LlIG7b7ZdTJ3smAcaxNHclJsoQIg==}
    engines: {node: '>=18.0.0'}

  '@aws-sdk/region-config-resolver@3.840.0':
    resolution: {integrity: sha512-Qjnxd/yDv9KpIMWr90ZDPtRj0v75AqGC92Lm9+oHXZ8p1MjG5JE2CW0HL8JRgK9iKzgKBL7pPQRXI8FkvEVfrA==}
    engines: {node: '>=18.0.0'}

  '@aws-sdk/region-config-resolver@3.862.0':
    resolution: {integrity: sha512-VisR+/HuVFICrBPY+q9novEiE4b3mvDofWqyvmxHcWM7HumTz9ZQSuEtnlB/92GVM3KDUrR9EmBHNRrfXYZkcQ==}
    engines: {node: '>=18.0.0'}

  '@aws-sdk/token-providers@3.859.0':
    resolution: {integrity: sha512-6P2wlvm9KBWOvRNn0Pt8RntnXg8fzOb5kEShvWsOsAocZeqKNaYbihum5/Onq1ZPoVtkdb++8eWDocDnM4k85Q==}
    engines: {node: '>=18.0.0'}

  '@aws-sdk/token-providers@3.862.0':
    resolution: {integrity: sha512-p3u7aom3WQ7ArFByNbccRIkCssk5BB4IUX9oFQa2P0MOFCbkKFBLG7WMegRXhq5grOHmI4SRftEDDy3CcoTqSQ==}
    engines: {node: '>=18.0.0'}

  '@aws-sdk/types@3.840.0':
    resolution: {integrity: sha512-xliuHaUFZxEx1NSXeLLZ9Dyu6+EJVQKEoD+yM+zqUo3YDZ7medKJWY6fIOKiPX/N7XbLdBYwajb15Q7IL8KkeA==}
    engines: {node: '>=18.0.0'}

  '@aws-sdk/types@3.862.0':
    resolution: {integrity: sha512-Bei+RL0cDxxV+lW2UezLbCYYNeJm6Nzee0TpW0FfyTRBhH9C1XQh4+x+IClriXvgBnRquTMMYsmJfvx8iyLKrg==}
    engines: {node: '>=18.0.0'}

  '@aws-sdk/util-endpoints@3.848.0':
    resolution: {integrity: sha512-fY/NuFFCq/78liHvRyFKr+aqq1aA/uuVSANjzr5Ym8c+9Z3HRPE9OrExAHoMrZ6zC8tHerQwlsXYYH5XZ7H+ww==}
    engines: {node: '>=18.0.0'}

  '@aws-sdk/util-endpoints@3.862.0':
    resolution: {integrity: sha512-eCZuScdE9MWWkHGM2BJxm726MCmWk/dlHjOKvkM0sN1zxBellBMw5JohNss1Z8/TUmnW2gb9XHTOiHuGjOdksA==}
    engines: {node: '>=18.0.0'}

  '@aws-sdk/util-locate-window@3.804.0':
    resolution: {integrity: sha512-zVoRfpmBVPodYlnMjgVjfGoEZagyRF5IPn3Uo6ZvOZp24chnW/FRstH7ESDHDDRga4z3V+ElUQHKpFDXWyBW5A==}
    engines: {node: '>=18.0.0'}

  '@aws-sdk/util-user-agent-browser@3.840.0':
    resolution: {integrity: sha512-JdyZM3EhhL4PqwFpttZu1afDpPJCCc3eyZOLi+srpX11LsGj6sThf47TYQN75HT1CarZ7cCdQHGzP2uy3/xHfQ==}

  '@aws-sdk/util-user-agent-browser@3.862.0':
    resolution: {integrity: sha512-BmPTlm0r9/10MMr5ND9E92r8KMZbq5ltYXYpVcUbAsnB1RJ8ASJuRoLne5F7mB3YMx0FJoOTuSq7LdQM3LgW3Q==}

  '@aws-sdk/util-user-agent-node@3.858.0':
    resolution: {integrity: sha512-T1m05QlN8hFpx5/5duMjS8uFSK5e6EXP45HQRkZULVkL3DK+jMaxsnh3KLl5LjUoHn/19M4HM0wNUBhYp4Y2Yw==}
    engines: {node: '>=18.0.0'}
    peerDependencies:
      aws-crt: '>=1.0.0'
    peerDependenciesMeta:
      aws-crt:
        optional: true

  '@aws-sdk/util-user-agent-node@3.862.0':
    resolution: {integrity: sha512-KtJdSoa1Vmwquy+zwiqRQjtsuKaHlVcZm8tsTchHbc6809/VeaC+ZZOqlil9IWOOyWNGIX8GTRwP9TEb8cT5Gw==}
    engines: {node: '>=18.0.0'}
    peerDependencies:
      aws-crt: '>=1.0.0'
    peerDependenciesMeta:
      aws-crt:
        optional: true

  '@aws-sdk/xml-builder@3.821.0':
    resolution: {integrity: sha512-DIIotRnefVL6DiaHtO6/21DhJ4JZnnIwdNbpwiAhdt/AVbttcE4yw925gsjur0OGv5BTYXQXU3YnANBYnZjuQA==}
    engines: {node: '>=18.0.0'}

  '@aws-sdk/xml-builder@3.862.0':
    resolution: {integrity: sha512-6Ed0kmC1NMbuFTEgNmamAUU1h5gShgxL1hBVLbEzUa3trX5aJBz1vU4bXaBTvOYUAnOHtiy1Ml4AMStd6hJnFA==}
    engines: {node: '>=18.0.0'}

  '@azu/format-text@1.0.2':
    resolution: {integrity: sha512-Swi4N7Edy1Eqq82GxgEECXSSLyn6GOb5htRFPzBDdUkECGXtlf12ynO5oJSpWKPwCaUssOu7NfhDcCWpIC6Ywg==}

  '@azu/style-format@1.0.1':
    resolution: {integrity: sha512-AHcTojlNBdD/3/KxIKlg8sxIWHfOtQszLvOpagLTO+bjC3u7SAszu1lf//u7JJC50aUSH+BVWDD/KvaA6Gfn5g==}

  '@babel/code-frame@7.27.1':
    resolution: {integrity: sha512-cjQ7ZlQ0Mv3b47hABuTevyTuYN4i+loJKGeV9flcCgIK37cCXRh+L1bd3iBHlynerhQ7BhCkn2BPbQUL+rGqFg==}
    engines: {node: '>=6.9.0'}

  '@babel/compat-data@7.28.0':
    resolution: {integrity: sha512-60X7qkglvrap8mn1lh2ebxXdZYtUcpd7gsmy9kLaBJ4i/WdY8PqTSdxyA8qraikqKQK5C1KRBKXqznrVapyNaw==}
    engines: {node: '>=6.9.0'}

  '@babel/core@7.28.0':
    resolution: {integrity: sha512-UlLAnTPrFdNGoFtbSXwcGFQBtQZJCNjaN6hQNP3UPvuNXT1i82N26KL3dZeIpNalWywr9IuQuncaAfUaS1g6sQ==}
    engines: {node: '>=6.9.0'}

  '@babel/generator@7.28.0':
    resolution: {integrity: sha512-lJjzvrbEeWrhB4P3QBsH7tey117PjLZnDbLiQEKjQ/fNJTjuq4HSqgFA+UNSwZT8D7dxxbnuSBMsa1lrWzKlQg==}
    engines: {node: '>=6.9.0'}

  '@babel/helper-compilation-targets@7.27.2':
    resolution: {integrity: sha512-2+1thGUUWWjLTYTHZWK1n8Yga0ijBz1XAhUXcKy81rd5g6yh7hGqMp45v7cadSbEHc9G3OTv45SyneRN3ps4DQ==}
    engines: {node: '>=6.9.0'}

  '@babel/helper-globals@7.28.0':
    resolution: {integrity: sha512-+W6cISkXFa1jXsDEdYA8HeevQT/FULhxzR99pxphltZcVaugps53THCeiWA8SguxxpSp3gKPiuYfSWopkLQ4hw==}
    engines: {node: '>=6.9.0'}

  '@babel/helper-module-imports@7.27.1':
    resolution: {integrity: sha512-0gSFWUPNXNopqtIPQvlD5WgXYI5GY2kP2cCvoT8kczjbfcfuIljTbcWrulD1CIPIX2gt1wghbDy08yE1p+/r3w==}
    engines: {node: '>=6.9.0'}

  '@babel/helper-module-transforms@7.27.3':
    resolution: {integrity: sha512-dSOvYwvyLsWBeIRyOeHXp5vPj5l1I011r52FM1+r1jCERv+aFXYk4whgQccYEGYxK2H3ZAIA8nuPkQ0HaUo3qg==}
    engines: {node: '>=6.9.0'}
    peerDependencies:
      '@babel/core': ^7.0.0

  '@babel/helper-plugin-utils@7.27.1':
    resolution: {integrity: sha512-1gn1Up5YXka3YYAHGKpbideQ5Yjf1tDa9qYcgysz+cNCXukyLl6DjPXhD3VRwSb8c0J9tA4b2+rHEZtc6R0tlw==}
    engines: {node: '>=6.9.0'}

  '@babel/helper-string-parser@7.27.1':
    resolution: {integrity: sha512-qMlSxKbpRlAridDExk92nSobyDdpPijUq2DW6oDnUqd0iOGxmQjyqhMIihI9+zv4LPyZdRje2cavWPbCbWm3eA==}
    engines: {node: '>=6.9.0'}

  '@babel/helper-validator-identifier@7.27.1':
    resolution: {integrity: sha512-D2hP9eA+Sqx1kBZgzxZh0y1trbuU+JoDkiEwqhQ36nodYqJwyEIhPSdMNd7lOm/4io72luTPWH20Yda0xOuUow==}
    engines: {node: '>=6.9.0'}

  '@babel/helper-validator-option@7.27.1':
    resolution: {integrity: sha512-YvjJow9FxbhFFKDSuFnVCe2WxXk1zWc22fFePVNEaWJEu8IrZVlda6N0uHwzZrUM1il7NC9Mlp4MaJYbYd9JSg==}
    engines: {node: '>=6.9.0'}

  '@babel/helpers@7.28.2':
    resolution: {integrity: sha512-/V9771t+EgXz62aCcyofnQhGM8DQACbRhvzKFsXKC9QM+5MadF8ZmIm0crDMaz3+o0h0zXfJnd4EhbYbxsrcFw==}
    engines: {node: '>=6.9.0'}

  '@babel/parser@7.28.0':
    resolution: {integrity: sha512-jVZGvOxOuNSsuQuLRTh13nU0AogFlw32w/MT+LV6D3sP5WdbW61E77RnkbaO2dUvmPAYrBDJXGn5gGS6tH4j8g==}
    engines: {node: '>=6.0.0'}
    hasBin: true

  '@babel/plugin-syntax-async-generators@7.8.4':
    resolution: {integrity: sha512-tycmZxkGfZaxhMRbXlPXuVFpdWlXpir2W4AMhSJgRKzk/eDlIXOhb2LHWoLpDF7TEHylV5zNhykX6KAgHJmTNw==}
    peerDependencies:
      '@babel/core': ^7.0.0-0

  '@babel/plugin-syntax-bigint@7.8.3':
    resolution: {integrity: sha512-wnTnFlG+YxQm3vDxpGE57Pj0srRU4sHE/mDkt1qv2YJJSeUAec2ma4WLUnUPeKjyrfntVwe/N6dCXpU+zL3Npg==}
    peerDependencies:
      '@babel/core': ^7.0.0-0

  '@babel/plugin-syntax-class-properties@7.12.13':
    resolution: {integrity: sha512-fm4idjKla0YahUNgFNLCB0qySdsoPiZP3iQE3rky0mBUtMZ23yDJ9SJdg6dXTSDnulOVqiF3Hgr9nbXvXTQZYA==}
    peerDependencies:
      '@babel/core': ^7.0.0-0

  '@babel/plugin-syntax-class-static-block@7.14.5':
    resolution: {integrity: sha512-b+YyPmr6ldyNnM6sqYeMWE+bgJcJpO6yS4QD7ymxgH34GBPNDM/THBh8iunyvKIZztiwLH4CJZ0RxTk9emgpjw==}
    engines: {node: '>=6.9.0'}
    peerDependencies:
      '@babel/core': ^7.0.0-0

  '@babel/plugin-syntax-import-attributes@7.27.1':
    resolution: {integrity: sha512-oFT0FrKHgF53f4vOsZGi2Hh3I35PfSmVs4IBFLFj4dnafP+hIWDLg3VyKmUHfLoLHlyxY4C7DGtmHuJgn+IGww==}
    engines: {node: '>=6.9.0'}
    peerDependencies:
      '@babel/core': ^7.0.0-0

  '@babel/plugin-syntax-import-meta@7.10.4':
    resolution: {integrity: sha512-Yqfm+XDx0+Prh3VSeEQCPU81yC+JWZ2pDPFSS4ZdpfZhp4MkFMaDC1UqseovEKwSUpnIL7+vK+Clp7bfh0iD7g==}
    peerDependencies:
      '@babel/core': ^7.0.0-0

  '@babel/plugin-syntax-json-strings@7.8.3':
    resolution: {integrity: sha512-lY6kdGpWHvjoe2vk4WrAapEuBR69EMxZl+RoGRhrFGNYVK8mOPAW8VfbT/ZgrFbXlDNiiaxQnAtgVCZ6jv30EA==}
    peerDependencies:
      '@babel/core': ^7.0.0-0

  '@babel/plugin-syntax-jsx@7.27.1':
    resolution: {integrity: sha512-y8YTNIeKoyhGd9O0Jiyzyyqk8gdjnumGTQPsz0xOZOQ2RmkVJeZ1vmmfIvFEKqucBG6axJGBZDE/7iI5suUI/w==}
    engines: {node: '>=6.9.0'}
    peerDependencies:
      '@babel/core': ^7.0.0-0

  '@babel/plugin-syntax-logical-assignment-operators@7.10.4':
    resolution: {integrity: sha512-d8waShlpFDinQ5MtvGU9xDAOzKH47+FFoney2baFIoMr952hKOLp1HR7VszoZvOsV/4+RRszNY7D17ba0te0ig==}
    peerDependencies:
      '@babel/core': ^7.0.0-0

  '@babel/plugin-syntax-nullish-coalescing-operator@7.8.3':
    resolution: {integrity: sha512-aSff4zPII1u2QD7y+F8oDsz19ew4IGEJg9SVW+bqwpwtfFleiQDMdzA/R+UlWDzfnHFCxxleFT0PMIrR36XLNQ==}
    peerDependencies:
      '@babel/core': ^7.0.0-0

  '@babel/plugin-syntax-numeric-separator@7.10.4':
    resolution: {integrity: sha512-9H6YdfkcK/uOnY/K7/aA2xpzaAgkQn37yzWUMRK7OaPOqOpGS1+n0H5hxT9AUw9EsSjPW8SVyMJwYRtWs3X3ug==}
    peerDependencies:
      '@babel/core': ^7.0.0-0

  '@babel/plugin-syntax-object-rest-spread@7.8.3':
    resolution: {integrity: sha512-XoqMijGZb9y3y2XskN+P1wUGiVwWZ5JmoDRwx5+3GmEplNyVM2s2Dg8ILFQm8rWM48orGy5YpI5Bl8U1y7ydlA==}
    peerDependencies:
      '@babel/core': ^7.0.0-0

  '@babel/plugin-syntax-optional-catch-binding@7.8.3':
    resolution: {integrity: sha512-6VPD0Pc1lpTqw0aKoeRTMiB+kWhAoT24PA+ksWSBrFtl5SIRVpZlwN3NNPQjehA2E/91FV3RjLWoVTglWcSV3Q==}
    peerDependencies:
      '@babel/core': ^7.0.0-0

  '@babel/plugin-syntax-optional-chaining@7.8.3':
    resolution: {integrity: sha512-KoK9ErH1MBlCPxV0VANkXW2/dw4vlbGDrFgz8bmUsBGYkFRcbRwMh6cIJubdPrkxRwuGdtCk0v/wPTKbQgBjkg==}
    peerDependencies:
      '@babel/core': ^7.0.0-0

  '@babel/plugin-syntax-private-property-in-object@7.14.5':
    resolution: {integrity: sha512-0wVnp9dxJ72ZUJDV27ZfbSj6iHLoytYZmh3rFcxNnvsJF3ktkzLDZPy/mA17HGsaQT3/DQsWYX1f1QGWkCoVUg==}
    engines: {node: '>=6.9.0'}
    peerDependencies:
      '@babel/core': ^7.0.0-0

  '@babel/plugin-syntax-top-level-await@7.14.5':
    resolution: {integrity: sha512-hx++upLv5U1rgYfwe1xBQUhRmU41NEvpUvrp8jkrSCdvGSnM5/qdRMtylJ6PG5OFkBaHkbTAKTnd3/YyESRHFw==}
    engines: {node: '>=6.9.0'}
    peerDependencies:
      '@babel/core': ^7.0.0-0

  '@babel/plugin-syntax-typescript@7.27.1':
    resolution: {integrity: sha512-xfYCBMxveHrRMnAWl1ZlPXOZjzkN82THFvLhQhFXFt81Z5HnN+EtUkZhv/zcKpmT3fzmWZB0ywiBrbC3vogbwQ==}
    engines: {node: '>=6.9.0'}
    peerDependencies:
      '@babel/core': ^7.0.0-0

  '@babel/runtime@7.26.10':
    resolution: {integrity: sha512-2WJMeRQPHKSPemqk/awGrAiuFfzBmOIPXKizAsVhWH9YJqLZ0H+HS4c8loHGgW6utJ3E/ejXQUsiGaQy2NZ9Fw==}
    engines: {node: '>=6.9.0'}

  '@babel/runtime@7.28.2':
    resolution: {integrity: sha512-KHp2IflsnGywDjBWDkR9iEqiWSpc8GIi0lgTT3mOElT0PP1tG26P4tmFI2YvAdzgq9RGyoHZQEIEdZy6Ec5xCA==}
    engines: {node: '>=6.9.0'}

  '@babel/template@7.27.2':
    resolution: {integrity: sha512-LPDZ85aEJyYSd18/DkjNh4/y1ntkE5KwUHWTiqgRxruuZL2F1yuHligVHLvcHY2vMHXttKFpJn6LwfI7cw7ODw==}
    engines: {node: '>=6.9.0'}

  '@babel/traverse@7.28.0':
    resolution: {integrity: sha512-mGe7UK5wWyh0bKRfupsUchrQGqvDbZDbKJw+kcRGSmdHVYrv+ltd0pnpDTVpiTqnaBru9iEvA8pz8W46v0Amwg==}
    engines: {node: '>=6.9.0'}

  '@babel/types@7.28.2':
    resolution: {integrity: sha512-ruv7Ae4J5dUYULmeXw1gmb7rYRz57OWCPM57pHojnLq/3Z1CK2lNSLTCVjxVk1F/TZHwOZZrOWi0ur95BbLxNQ==}
    engines: {node: '>=6.9.0'}

  '@balena/dockerignore@1.0.2':
    resolution: {integrity: sha512-wMue2Sy4GAVTk6Ic4tJVcnfdau+gx2EnG7S+uAEe+TWJFqE4YoWN4/H8MSLj4eYJKxGg26lZwboEniNiNwZQ6Q==}

  '@bcoe/v8-coverage@0.2.3':
    resolution: {integrity: sha512-0hYQ8SB4Db5zvZB4axdMHGwEaQjkZzFjQiN9LVYvIFB2nSUHW9tYpxWriPrWDASIxiaXax83REcLxuSdnGPZtw==}

  '@bull-board/api@6.12.7':
    resolution: {integrity: sha512-mI/akvhI937/IPB9+l2NN18Vd+RivCoNLIJ3h3ZxNrp3xetjX5R90l/wuHt5SG837sLkChgMhRVA2mJAiGypJA==}
    peerDependencies:
      '@bull-board/ui': 6.12.7

  '@bull-board/express@6.12.7':
    resolution: {integrity: sha512-KPzOQSk8HRg5sTO2zuAl8b55YBy4ljxZDs+vMBEE8J2yhER0Kx09sZwWfj8DfIK58+qSriEzgfNWn7loFTawTg==}

  '@bull-board/nestjs@6.12.7':
    resolution: {integrity: sha512-biDcFBZaUDyFUWnzMXaMJE7pLOPVYwXkxGclX6/BfYsAxl+pF8U8PdCu/cSjysvbsVxpkYl/S7zGeJW/hNb7QA==}
    peerDependencies:
      '@bull-board/api': ^6.12.7
      '@nestjs/bull-shared': ^10.0.0 || ^11.0.0
      '@nestjs/common': ^9.0.0 || ^10.0.0 || ^11.0.0
      '@nestjs/core': ^9.0.0 || ^10.0.0 || ^11.0.0
      reflect-metadata: ^0.1.13 || ^0.2.0
      rxjs: ^7.8.1

  '@bull-board/ui@6.12.7':
    resolution: {integrity: sha512-EJvS84Ob661ASIjGH58RpKLb7upPM+kS9I7PdezS67Dtab1V8cq10E+Sb2WIvXVLaGgQU8eITiLBjgWze2uWsg==}

  '@colors/colors@1.5.0':
    resolution: {integrity: sha512-ooWCrlZP11i8GImSjTHYHLkvFDP48nS4+204nGb1RiX/WXYHmJA2III9/e2DWVabCESdW7hBAEzHRqUn9OUVvQ==}
    engines: {node: '>=0.1.90'}

  '@colors/colors@1.6.0':
    resolution: {integrity: sha512-Ir+AOibqzrIsL6ajt3Rz3LskB7OiMVHqltZmspbW/TJuTVuyOMirVqAkjfY6JISiLHgyNqicAC8AyHHGzNd/dA==}
    engines: {node: '>=0.1.90'}

  '@coral-xyz/anchor-errors@0.31.1':
    resolution: {integrity: sha512-NhNEku4F3zzUSBtrYz84FzYWm48+9OvmT1Hhnwr6GnPQry2dsEqH/ti/7ASjjpoFTWRnPXrjAIT1qM6Isop+LQ==}
    engines: {node: '>=10'}

  '@coral-xyz/anchor@0.31.1':
    resolution: {integrity: sha512-QUqpoEK+gi2S6nlYc2atgT2r41TT3caWr/cPUEL8n8Md9437trZ68STknq897b82p5mW0XrTBNOzRbmIRJtfsA==}
    engines: {node: '>=17'}

  '@coral-xyz/borsh@0.31.1':
    resolution: {integrity: sha512-9N8AU9F0ubriKfNE3g1WF0/4dtlGXoBN/hd1PvbNBamBNwRgHxH4P+o3Zt7rSEloW1HUs6LfZEchlx9fW7POYw==}
    engines: {node: '>=10'}
    peerDependencies:
      '@solana/web3.js': ^1.69.0

  '@cspotcode/source-map-support@0.8.1':
    resolution: {integrity: sha512-IchNf6dN4tHoMFIn/7OE8LWZ19Y6q/67Bmf6vnGREv8RSbBVb9LPJxEcnwrcwX6ixSvaiGoomAUvu4YSxXrVgw==}
    engines: {node: '>=12'}

  '@dabh/diagnostics@2.0.3':
    resolution: {integrity: sha512-hrlQOIi7hAfzsMqlGSFyVucrx38O+j6wiGOf//H2ecvIEqYN4ADBSS2iLMh5UFyDunCNniUIPk/q3riFv45xRA==}

  '@datadog/libdatadog@0.7.0':
    resolution: {integrity: sha512-VVZLspzQcfEU47gmGCVoRkngn7RgFRR4CHjw4YaX8eWT+xz4Q4l6PvA45b7CMk9nlt3MNN5MtGdYttYMIpo6Sg==}

  '@datadog/native-appsec@10.0.1':
    resolution: {integrity: sha512-v60KOnQOAn6lcrFB8eHXfW5H227mk5tuj0CCqlk1FCZ5UxW8jjvXYV3cVjlQvSkwk55BN9jh6xa99QaX5WkqmQ==}
    engines: {node: '>=16'}

  '@datadog/native-iast-taint-tracking@4.0.0':
    resolution: {integrity: sha512-2uF8RnQkJO5bmLi26Zkhxg+RFJn/uEsesYTflScI/Cz/BWv+792bxI+OaCKvhgmpLkm8EElenlpidcJyZm7GYw==}

  '@datadog/native-metrics@3.1.1':
    resolution: {integrity: sha512-MU1gHrolwryrU4X9g+fylA1KPH3S46oqJPEtVyrO+3Kh29z80fegmtyrU22bNt8LigPUK/EdPCnSbMe88QbnxQ==}
    engines: {node: '>=16'}

  '@datadog/pprof@5.9.0':
    resolution: {integrity: sha512-7KretVkHUANWe31u9cGJpxmUkyrXsCD+fmlZQUz/zk9mtQNC4uBIKX53VUFfrVj/bxAhEEIPw5XTYiMc5RJLsw==}
    engines: {node: '>=16'}

  '@datadog/sketches-js@2.1.1':
    resolution: {integrity: sha512-d5RjycE+MObE/hU+8OM5Zp4VjTwiPLRa8299fj7muOmR16fb942z8byoMbCErnGh0lBevvgkGrLclQDvINbIyg==}

  '@datadog/wasm-js-rewriter@4.0.1':
    resolution: {integrity: sha512-JRa05Je6gw+9+3yZnm/BroQZrEfNwRYCxms56WCCHzOBnoPihQLB0fWy5coVJS29kneCUueUvBvxGp6NVXgdqw==}
    engines: {node: '>= 10'}

  '@eco-foundation/eco-kms-core@2.0.0':
    resolution: {integrity: sha512-hCYeg6/pQsFz1StA96FX8uG40g8H5Jj/Z4Vb0Si4yXNYZ8DdqiOHa2JYv5F24Vipu3vkSBIPllkhNisE8R83jg==}

  '@eco-foundation/eco-kms-provider-aws@2.0.0':
    resolution: {integrity: sha512-2AAmoXLYVes8DVe2hdk8ET9Fji/Pa5hWheQ6QVelLMEtuHbKPPSCmCLgORjRu96ereu9Dt6vFc9/lDNddQByHw==}

  '@eco-foundation/eco-kms-wallets@2.0.0':
    resolution: {integrity: sha512-7zaH5uKk23layaqD35xyM1cT3bWr8VPpf/gXrYL344SkAdBt1FyDfeOt59TMuezmp5Bbxg5/NIcn3DGp/RzMHg==}

  '@eco-foundation/routes-ts@2.8.14':
    resolution: {integrity: sha512-I8yLLoWIlXcZnC0FZAaLVzGYi+pNeDNn0c0cZ3+kWXXOJsh7QXeNbsesMvOuvDqRLGcAt9l2AN7dYo1yK2Uzjg==}

  '@eslint-community/eslint-utils@4.7.0':
    resolution: {integrity: sha512-dyybb3AcajC7uha6CvhdVRJqaKyn7w2YKqKyAN37NKYgZT36w+iRb0Dymmc5qEJ549c/S31cMMSFd75bteCpCw==}
    engines: {node: ^12.22.0 || ^14.17.0 || >=16.0.0}
    peerDependencies:
      eslint: ^6.0.0 || ^7.0.0 || >=8.0.0

  '@eslint-community/regexpp@4.12.1':
    resolution: {integrity: sha512-CCZCDJuduB9OUkFkY2IgppNZMi2lBQgD2qzwXkEia16cge2pijY/aXi96CJMquDMn3nJdlPV1A5KrJEXwfLNzQ==}
    engines: {node: ^12.0.0 || ^14.0.0 || >=16.0.0}

  '@eslint/eslintrc@2.1.4':
    resolution: {integrity: sha512-269Z39MS6wVJtsoUl10L60WdkhJVdPG24Q4eZTH3nnF6lpvSShEK3wQjDX9JRWAUPvPh7COouPpU9IrqaZFvtQ==}
    engines: {node: ^12.22.0 || ^14.17.0 || >=16.0.0}

  '@eslint/js@8.57.1':
    resolution: {integrity: sha512-d9zaMRSTIKDLhctzH12MtXvJKSSUhaHcjV+2Z+GK+EEY7XKpP5yR4x+N3TAcHTcu963nIr+TMcCb4DBCYX1z6Q==}
    engines: {node: ^12.22.0 || ^14.17.0 || >=16.0.0}

  '@ethereumjs/common@4.4.0':
    resolution: {integrity: sha512-Fy5hMqF6GsE6DpYTyqdDIJPJgUtDn4dL120zKw+Pswuo+iLyBsEYuSyzMw6NVzD2vDzcBG9fE4+qX4X2bPc97w==}

  '@ethereumjs/rlp@5.0.2':
    resolution: {integrity: sha512-DziebCdg4JpGlEqEdGgXmjqcFoJi+JGulUXwEjsZGAscAQ7MyD/7LE/GVCP29vEQxKc7AAwjT3A2ywHp2xfoCA==}
    engines: {node: '>=18'}
    hasBin: true

  '@ethereumjs/tx@5.4.0':
    resolution: {integrity: sha512-SCHnK7m/AouZ7nyoR0MEXw1OO/tQojSbp88t8oxhwes5iZkZCtfFdUrJaiIb72qIpH2FVw6s1k1uP7LXuH7PsA==}
    engines: {node: '>=18'}

  '@ethereumjs/util@9.1.0':
    resolution: {integrity: sha512-XBEKsYqLGXLah9PNJbgdkigthkG7TAGvlD/sH12beMXEyHDyigfcbdvHhmLyDWgDyOJn4QwiQUaF7yeuhnjdog==}
    engines: {node: '>=18'}

  '@fastify/busboy@2.1.1':
    resolution: {integrity: sha512-vBZP4NlzfOlerQTnba4aqZoMhE/a9HY7HRqoOPaETQcSQuWEIyZMHGfVu6w9wGtGK5fED5qRs2DteVCjOH60sA==}
    engines: {node: '>=14'}

  '@golevelup/ts-jest@0.7.0':
    resolution: {integrity: sha512-b5Kf+NiEfWuMGUD5bl/Gm/RqojS4Sr/4Q0ySXN4xn3xlkhgPYG6nGLBeNjk3MiM2I3ztVVFfI7SB8ajqDy6Idw==}

  '@grpc/grpc-js@1.13.4':
    resolution: {integrity: sha512-GsFaMXCkMqkKIvwCQjCrwH+GHbPKBjhwo/8ZuUkWHqbI73Kky9I+pQltrlT0+MWpedCoosda53lgjYfyEPgxBg==}
    engines: {node: '>=12.10.0'}

  '@grpc/proto-loader@0.7.15':
    resolution: {integrity: sha512-tMXdRCfYVixjuFK+Hk0Q1s38gV9zDiDJfWL3h1rv4Qc39oILCu1TRTDt7+fGUI8K4G1Fj125Hx/ru3azECWTyQ==}
    engines: {node: '>=6'}
    hasBin: true

  '@hapi/address@5.1.1':
    resolution: {integrity: sha512-A+po2d/dVoY7cYajycYI43ZbYMXukuopIsqCjh5QzsBCipDtdofHntljDlpccMjIfTy6UOkg+5KPriwYch2bXA==}
    engines: {node: '>=14.0.0'}

  '@hapi/formula@3.0.2':
    resolution: {integrity: sha512-hY5YPNXzw1He7s0iqkRQi+uMGh383CGdyyIGYtB+W5N3KHPXoqychklvHhKCC9M3Xtv0OCs/IHw+r4dcHtBYWw==}

  '@hapi/hoek@11.0.7':
    resolution: {integrity: sha512-HV5undWkKzcB4RZUusqOpcgxOaq6VOAH7zhhIr2g3G8NF/MlFO75SjOr2NfuSx0Mh40+1FqCkagKLJRykUWoFQ==}

  '@hapi/pinpoint@2.0.1':
    resolution: {integrity: sha512-EKQmr16tM8s16vTT3cA5L0kZZcTMU5DUOZTuvpnY738m+jyP3JIUj+Mm1xc1rsLkGBQ/gVnfKYPwOmPg1tUR4Q==}

  '@hapi/tlds@1.1.3':
    resolution: {integrity: sha512-QIvUMB5VZ8HMLZF9A2oWr3AFM430QC8oGd0L35y2jHpuW6bIIca6x/xL7zUf4J7L9WJ3qjz+iJII8ncaeMbpSg==}
    engines: {node: '>=14.0.0'}

  '@hapi/topo@6.0.2':
    resolution: {integrity: sha512-KR3rD5inZbGMrHmgPxsJ9dbi6zEK+C3ZwUwTa+eMwWLz7oijWUTWD2pMSNNYJAU6Qq+65NkxXjqHr/7LM2Xkqg==}

  '@humanwhocodes/config-array@0.13.0':
    resolution: {integrity: sha512-DZLEEqFWQFiyK6h5YIeynKx7JlvCYWL0cImfSRXZ9l4Sg2efkFGTuFf6vzXjK1cq6IYkU+Eg/JizXw+TD2vRNw==}
    engines: {node: '>=10.10.0'}
    deprecated: Use @eslint/config-array instead

  '@humanwhocodes/module-importer@1.0.1':
    resolution: {integrity: sha512-bxveV4V8v5Yb4ncFTT3rPSgZBOpCkjfK0y4oVVVJwIuDVBRMDXrPyXRL988i5ap9m9bnyEEjWfm5WkBmtffLfA==}
    engines: {node: '>=12.22'}

  '@humanwhocodes/object-schema@2.0.3':
    resolution: {integrity: sha512-93zYdMES/c1D69yZiKDBj0V24vqNzB/koF26KPaagAfd3P/4gUlh3Dys5ogAK+Exi9QyzlD8x/08Zt7wIKcDcA==}
    deprecated: Use @eslint/object-schema instead

  '@ioredis/as-callback@3.0.0':
    resolution: {integrity: sha512-Kqv1rZ3WbgOrS+hgzJ5xG5WQuhvzzSTRYvNeyPMLOAM78MHSnuKI20JeJGbpuAt//LCuP0vsexZcorqW7kWhJg==}

  '@ioredis/commands@1.3.0':
    resolution: {integrity: sha512-M/T6Zewn7sDaBQEqIZ8Rb+i9y8qfGmq+5SDFSf9sA2lUZTmdDLVdOiQaeDp+Q4wElZ9HG1GAX5KhDaidp6LQsQ==}

  '@isaacs/cliui@8.0.2':
    resolution: {integrity: sha512-O8jcjabXaleOG9DQ0+ARXWZBTfnP4WNAqzuiJK7ll44AmxGKv/J2M4TPjxjY3znBCfvBXFzucm1twdyFybFqEA==}
    engines: {node: '>=12'}

  '@isaacs/ttlcache@1.4.1':
    resolution: {integrity: sha512-RQgQ4uQ+pLbqXfOmieB91ejmLwvSgv9nLx6sT6sD83s7umBypgg+OIBOBbEUiJXrfpnp9j0mRhYYdzp9uqq3lA==}
    engines: {node: '>=12'}

  '@istanbuljs/load-nyc-config@1.1.0':
    resolution: {integrity: sha512-VjeHSlIzpv/NyD3N0YuHfXOPDIixcA1q2ZV98wsMqcYlPmv2n3Yb2lYP9XMElnaFVXg5A7YLTeLu6V84uQDjmQ==}
    engines: {node: '>=8'}

  '@istanbuljs/schema@0.1.3':
    resolution: {integrity: sha512-ZXRY4jNvVgSVQ8DL3LTcakaAtXwTVUxE81hslsyD2AtoXW/wVob10HkOJ1X/pAlcI7D+2YoZKg5do8G/w6RYgA==}
    engines: {node: '>=8'}

  '@jest/console@29.7.0':
    resolution: {integrity: sha512-5Ni4CU7XHQi32IJ398EEP4RrB8eV09sXP2ROqD4bksHrnTree52PsxvX8tpL8LvTZ3pFzXyPbNQReSN41CAhOg==}
    engines: {node: ^14.15.0 || ^16.10.0 || >=18.0.0}

  '@jest/core@29.7.0':
    resolution: {integrity: sha512-n7aeXWKMnGtDA48y8TLWJPJmLmmZ642Ceo78cYWEpiD7FzDgmNDV/GCVRorPABdXLJZ/9wzzgZAlHjXjxDHGsg==}
    engines: {node: ^14.15.0 || ^16.10.0 || >=18.0.0}
    peerDependencies:
      node-notifier: ^8.0.1 || ^9.0.0 || ^10.0.0
    peerDependenciesMeta:
      node-notifier:
        optional: true

  '@jest/environment@29.7.0':
    resolution: {integrity: sha512-aQIfHDq33ExsN4jP1NWGXhxgQ/wixs60gDiKO+XVMd8Mn0NWPWgc34ZQDTb2jKaUWQ7MuwoitXAsN2XVXNMpAw==}
    engines: {node: ^14.15.0 || ^16.10.0 || >=18.0.0}

  '@jest/expect-utils@29.7.0':
    resolution: {integrity: sha512-GlsNBWiFQFCVi9QVSx7f5AgMeLxe9YCCs5PuP2O2LdjDAA8Jh9eX7lA1Jq/xdXw3Wb3hyvlFNfZIfcRetSzYcA==}
    engines: {node: ^14.15.0 || ^16.10.0 || >=18.0.0}

  '@jest/expect@29.7.0':
    resolution: {integrity: sha512-8uMeAMycttpva3P1lBHB8VciS9V0XAr3GymPpipdyQXbBcuhkLQOSe8E/p92RyAdToS6ZD1tFkX+CkhoECE0dQ==}
    engines: {node: ^14.15.0 || ^16.10.0 || >=18.0.0}

  '@jest/fake-timers@29.7.0':
    resolution: {integrity: sha512-q4DH1Ha4TTFPdxLsqDXK1d3+ioSL7yL5oCMJZgDYm6i+6CygW5E5xVr/D1HdsGxjt1ZWSfUAs9OxSB/BNelWrQ==}
    engines: {node: ^14.15.0 || ^16.10.0 || >=18.0.0}

  '@jest/globals@29.7.0':
    resolution: {integrity: sha512-mpiz3dutLbkW2MNFubUGUEVLkTGiqW6yLVTA+JbP6fI6J5iL9Y0Nlg8k95pcF8ctKwCS7WVxteBs29hhfAotzQ==}
    engines: {node: ^14.15.0 || ^16.10.0 || >=18.0.0}

  '@jest/reporters@29.7.0':
    resolution: {integrity: sha512-DApq0KJbJOEzAFYjHADNNxAE3KbhxQB1y5Kplb5Waqw6zVbuWatSnMjE5gs8FUgEPmNsnZA3NCWl9NG0ia04Pg==}
    engines: {node: ^14.15.0 || ^16.10.0 || >=18.0.0}
    peerDependencies:
      node-notifier: ^8.0.1 || ^9.0.0 || ^10.0.0
    peerDependenciesMeta:
      node-notifier:
        optional: true

  '@jest/schemas@29.6.3':
    resolution: {integrity: sha512-mo5j5X+jIZmJQveBKeS/clAueipV7KgiX1vMgCxam1RNYiqE1w62n0/tJJnHtjW8ZHcQco5gY85jA3mi0L+nSA==}
    engines: {node: ^14.15.0 || ^16.10.0 || >=18.0.0}

  '@jest/source-map@29.6.3':
    resolution: {integrity: sha512-MHjT95QuipcPrpLM+8JMSzFx6eHp5Bm+4XeFDJlwsvVBjmKNiIAvasGK2fxz2WbGRlnvqehFbh07MMa7n3YJnw==}
    engines: {node: ^14.15.0 || ^16.10.0 || >=18.0.0}

  '@jest/test-result@29.7.0':
    resolution: {integrity: sha512-Fdx+tv6x1zlkJPcWXmMDAG2HBnaR9XPSd5aDWQVsfrZmLVT3lU1cwyxLgRmXR9yrq4NBoEm9BMsfgFzTQAbJYA==}
    engines: {node: ^14.15.0 || ^16.10.0 || >=18.0.0}

  '@jest/test-sequencer@29.7.0':
    resolution: {integrity: sha512-GQwJ5WZVrKnOJuiYiAF52UNUJXgTZx1NHjFSEB0qEMmSZKAkdMoIzw/Cj6x6NF4AvV23AUqDpFzQkN/eYCYTxw==}
    engines: {node: ^14.15.0 || ^16.10.0 || >=18.0.0}

  '@jest/transform@29.7.0':
    resolution: {integrity: sha512-ok/BTPFzFKVMwO5eOHRrvnBVHdRy9IrsrW1GpMaQ9MCnilNLXQKmAX8s1YXDFaai9xJpac2ySzV0YeRRECr2Vw==}
    engines: {node: ^14.15.0 || ^16.10.0 || >=18.0.0}

  '@jest/types@29.6.3':
    resolution: {integrity: sha512-u3UPsIilWKOM3F9CXtrG8LEJmNxwoCQC/XVj4IKYXvvpx7QIi/Kg1LI5uDmDpKlac62NUtX7eLjRh+jVZcLOzw==}
    engines: {node: ^14.15.0 || ^16.10.0 || >=18.0.0}

  '@jridgewell/gen-mapping@0.3.12':
    resolution: {integrity: sha512-OuLGC46TjB5BbN1dH8JULVVZY4WTdkF7tV9Ys6wLL1rubZnCMstOhNHueU5bLCrnRuDhKPDM4g6sw4Bel5Gzqg==}

  '@jridgewell/resolve-uri@3.1.2':
    resolution: {integrity: sha512-bRISgCIjP20/tbWSPWMEi54QVPRZExkuD9lJL+UIxUKtwVJA8wW1Trb1jMs1RFXo1CBTNZ/5hpC9QvmKWdopKw==}
    engines: {node: '>=6.0.0'}

  '@jridgewell/source-map@0.3.10':
    resolution: {integrity: sha512-0pPkgz9dY+bijgistcTTJ5mR+ocqRXLuhXHYdzoMmmoJ2C9S46RCm2GMUbatPEUK9Yjy26IrAy8D/M00lLkv+Q==}

  '@jridgewell/sourcemap-codec@1.5.4':
    resolution: {integrity: sha512-VT2+G1VQs/9oz078bLrYbecdZKs912zQlkelYpuf+SXF+QvZDYJlbx/LSx+meSAwdDFnF8FVXW92AVjjkVmgFw==}

  '@jridgewell/trace-mapping@0.3.29':
    resolution: {integrity: sha512-uw6guiW/gcAGPDhLmd77/6lW8QLeiV5RUTsAX46Db6oLhGaVj4lhnPwb184s1bkc8kdVg/+h988dro8GRDpmYQ==}

  '@jridgewell/trace-mapping@0.3.9':
    resolution: {integrity: sha512-3Belt6tdc8bPgAtbcmdtNJlirVoTmEb5e2gC94PnkwEW9jI6CAHUeoG85tjWP5WquqfavoMtMwiG4P926ZKKuQ==}

  '@js-sdsl/ordered-map@4.4.2':
    resolution: {integrity: sha512-iUKgm52T8HOE/makSxjqoWhe95ZJA1/G1sYsGev2JDKUSS14KAgg1LHb+Ba+IPow0xflbnSkOsZcO08C7w1gYw==}

  '@jsep-plugin/assignment@1.3.0':
    resolution: {integrity: sha512-VVgV+CXrhbMI3aSusQyclHkenWSAm95WaiKrMxRFam3JSUiIaQjoMIw2sEs/OX4XifnqeQUN4DYbJjlA8EfktQ==}
    engines: {node: '>= 10.16.0'}
    peerDependencies:
      jsep: ^0.4.0||^1.0.0

  '@jsep-plugin/regex@1.0.4':
    resolution: {integrity: sha512-q7qL4Mgjs1vByCaTnDFcBnV9HS7GVPJX5vyVoCgZHNSC9rjwIlmbXG5sUuorR5ndfHAIlJ8pVStxvjXHbNvtUg==}
    engines: {node: '>= 10.16.0'}
    peerDependencies:
      jsep: ^0.4.0||^1.0.0

  '@ljharb/through@2.3.14':
    resolution: {integrity: sha512-ajBvlKpWucBB17FuQYUShqpqy8GRgYEpJW0vWJbUu1CV9lWyrDCapy0lScU8T8Z6qn49sSwJB3+M+evYIdGg+A==}
    engines: {node: '>= 0.4'}

  '@lukeed/csprng@1.1.0':
    resolution: {integrity: sha512-Z7C/xXCiGWsg0KuKsHTKJxbWhpI3Vs5GwLfOean7MGyVFGqdRgBbAjOCh6u4bbjPc/8MJ2pZmK/0DLdCbivLDA==}
    engines: {node: '>=8'}

  '@microsoft/tsdoc@0.15.1':
    resolution: {integrity: sha512-4aErSrCR/On/e5G2hDP0wjooqDdauzEbIq8hIkIe5pXV0rtWJZvdCEKL0ykZxex+IxIwBp0eGeV48hQN07dXtw==}

  '@mongodb-js/saslprep@1.3.0':
    resolution: {integrity: sha512-zlayKCsIjYb7/IdfqxorK5+xUMyi4vOKcFy10wKJYc63NSdKI8mNME+uJqfatkPmOSMMUiojrL58IePKBm3gvQ==}

  '@msgpackr-extract/msgpackr-extract-darwin-arm64@3.0.3':
    resolution: {integrity: sha512-QZHtlVgbAdy2zAqNA9Gu1UpIuI8Xvsd1v8ic6B2pZmeFnFcMWiPLfWXh7TVw4eGEZ/C9TH281KwhVoeQUKbyjw==}
    cpu: [arm64]
    os: [darwin]

  '@msgpackr-extract/msgpackr-extract-darwin-x64@3.0.3':
    resolution: {integrity: sha512-mdzd3AVzYKuUmiWOQ8GNhl64/IoFGol569zNRdkLReh6LRLHOXxU4U8eq0JwaD8iFHdVGqSy4IjFL4reoWCDFw==}
    cpu: [x64]
    os: [darwin]

  '@msgpackr-extract/msgpackr-extract-linux-arm64@3.0.3':
    resolution: {integrity: sha512-YxQL+ax0XqBJDZiKimS2XQaf+2wDGVa1enVRGzEvLLVFeqa5kx2bWbtcSXgsxjQB7nRqqIGFIcLteF/sHeVtQg==}
    cpu: [arm64]
    os: [linux]

  '@msgpackr-extract/msgpackr-extract-linux-arm@3.0.3':
    resolution: {integrity: sha512-fg0uy/dG/nZEXfYilKoRe7yALaNmHoYeIoJuJ7KJ+YyU2bvY8vPv27f7UKhGRpY6euFYqEVhxCFZgAUNQBM3nw==}
    cpu: [arm]
    os: [linux]

  '@msgpackr-extract/msgpackr-extract-linux-x64@3.0.3':
    resolution: {integrity: sha512-cvwNfbP07pKUfq1uH+S6KJ7dT9K8WOE4ZiAcsrSes+UY55E/0jLYc+vq+DO7jlmqRb5zAggExKm0H7O/CBaesg==}
    cpu: [x64]
    os: [linux]

  '@msgpackr-extract/msgpackr-extract-win32-x64@3.0.3':
    resolution: {integrity: sha512-x0fWaQtYp4E6sktbsdAqnehxDgEc/VwM7uLsRCYWaiGu0ykYdZPiS8zCWdnjHwyiumousxfBm4SO31eXqwEZhQ==}
    cpu: [x64]
    os: [win32]

  '@nestjs/axios@4.0.1':
    resolution: {integrity: sha512-68pFJgu+/AZbWkGu65Z3r55bTsCPlgyKaV4BSG8yUAD72q1PPuyVRgUwFv6BxdnibTUHlyxm06FmYWNC+bjN7A==}
    peerDependencies:
      '@nestjs/common': ^10.0.0 || ^11.0.0
      axios: ^1.3.1
      rxjs: ^7.0.0

  '@nestjs/bull-shared@10.2.3':
    resolution: {integrity: sha512-XcgAjNOgq6b5DVCytxhR5BKiwWo7hsusVeyE7sfFnlXRHeEtIuC2hYWBr/ZAtvL/RH0/O0tqtq0rVl972nbhJw==}
    peerDependencies:
      '@nestjs/common': ^8.0.0 || ^9.0.0 || ^10.0.0
      '@nestjs/core': ^8.0.0 || ^9.0.0 || ^10.0.0

  '@nestjs/bullmq@10.2.3':
    resolution: {integrity: sha512-Lo4W5kWD61/246Y6H70RNgV73ybfRbZyKKS4CBRDaMELpxgt89O+EgYZUB4pdoNrWH16rKcaT0AoVsB/iDztKg==}
    peerDependencies:
      '@nestjs/common': ^8.0.0 || ^9.0.0 || ^10.0.0
      '@nestjs/core': ^8.0.0 || ^9.0.0 || ^10.0.0
      bullmq: ^3.0.0 || ^4.0.0 || ^5.0.0

  '@nestjs/cli@10.4.9':
    resolution: {integrity: sha512-s8qYd97bggqeK7Op3iD49X2MpFtW4LVNLAwXFkfbRxKME6IYT7X0muNTJ2+QfI8hpbNx9isWkrLWIp+g5FOhiA==}
    engines: {node: '>= 16.14'}
    hasBin: true
    peerDependencies:
      '@swc/cli': ^0.1.62 || ^0.3.0 || ^0.4.0 || ^0.5.0
      '@swc/core': ^1.3.62
    peerDependenciesMeta:
      '@swc/cli':
        optional: true
      '@swc/core':
        optional: true

  '@nestjs/common@10.4.20':
    resolution: {integrity: sha512-hxJxZF7jcKGuUzM9EYbuES80Z/36piJbiqmPy86mk8qOn5gglFebBTvcx7PWVbRNSb4gngASYnefBj/Y2HAzpQ==}
    peerDependencies:
      class-transformer: '*'
      class-validator: '*'
      reflect-metadata: ^0.1.12 || ^0.2.0
      rxjs: ^7.1.0
    peerDependenciesMeta:
      class-transformer:
        optional: true
      class-validator:
        optional: true

  '@nestjs/config@3.3.0':
    resolution: {integrity: sha512-pdGTp8m9d0ZCrjTpjkUbZx6gyf2IKf+7zlkrPNMsJzYZ4bFRRTpXrnj+556/5uiI6AfL5mMrJc2u7dB6bvM+VA==}
    peerDependencies:
      '@nestjs/common': ^8.0.0 || ^9.0.0 || ^10.0.0
      rxjs: ^7.1.0

  '@nestjs/core@10.4.20':
    resolution: {integrity: sha512-kRdtyKA3+Tu70N3RQ4JgmO1E3LzAMs/eppj7SfjabC7TgqNWoS4RLhWl4BqmsNVmjj6D5jgfPVtHtgYkU3AfpQ==}
    peerDependencies:
      '@nestjs/common': ^10.0.0
      '@nestjs/microservices': ^10.0.0
      '@nestjs/platform-express': ^10.0.0
      '@nestjs/websockets': ^10.0.0
      reflect-metadata: ^0.1.12 || ^0.2.0
      rxjs: ^7.1.0
    peerDependenciesMeta:
      '@nestjs/microservices':
        optional: true
      '@nestjs/platform-express':
        optional: true
      '@nestjs/websockets':
        optional: true

  '@nestjs/event-emitter@3.0.1':
    resolution: {integrity: sha512-0Ln/x+7xkU6AJFOcQI9tIhUMXVF7D5itiaQGOyJbXtlAfAIt8gzDdJm+Im7cFzKoWkiW5nCXCPh6GSvdQd/3Dw==}
    peerDependencies:
      '@nestjs/common': ^10.0.0 || ^11.0.0
      '@nestjs/core': ^10.0.0 || ^11.0.0

  '@nestjs/mapped-types@2.1.0':
    resolution: {integrity: sha512-W+n+rM69XsFdwORF11UqJahn4J3xi4g/ZEOlJNL6KoW5ygWSmBB2p0S2BZ4FQeS/NDH72e6xIcu35SfJnE8bXw==}
    peerDependencies:
      '@nestjs/common': ^10.0.0 || ^11.0.0
      class-transformer: ^0.4.0 || ^0.5.0
      class-validator: ^0.13.0 || ^0.14.0
      reflect-metadata: ^0.1.12 || ^0.2.0
    peerDependenciesMeta:
      class-transformer:
        optional: true
      class-validator:
        optional: true

  '@nestjs/mongoose@10.1.0':
    resolution: {integrity: sha512-1ExAnZUfh2QffEaGjqYGgVPy/sYBQCVLCLqVgkcClKx/BCd0QNgND8MB70lwyobp3nm/+nbGQqBpu9F3/hgOCw==}
    peerDependencies:
      '@nestjs/common': ^8.0.0 || ^9.0.0 || ^10.0.0
      '@nestjs/core': ^8.0.0 || ^9.0.0 || ^10.0.0
      mongoose: ^6.0.2 || ^7.0.0 || ^8.0.0
      rxjs: ^7.0.0

  '@nestjs/platform-express@10.4.20':
    resolution: {integrity: sha512-rh97mX3rimyf4xLMLHuTOBKe6UD8LOJ14VlJ1F/PTd6C6ZK9Ak6EHuJvdaGcSFQhd3ZMBh3I6CuujKGW9pNdIg==}
    peerDependencies:
      '@nestjs/common': ^10.0.0
      '@nestjs/core': ^10.0.0

  '@nestjs/schematics@10.2.3':
    resolution: {integrity: sha512-4e8gxaCk7DhBxVUly2PjYL4xC2ifDFexCqq1/u4TtivLGXotVk0wHdYuPYe1tHTHuR1lsOkRbfOCpkdTnigLVg==}
    peerDependencies:
      typescript: '>=4.8.2'

  '@nestjs/swagger@11.2.0':
    resolution: {integrity: sha512-5wolt8GmpNcrQv34tIPUtPoV1EeFbCetm40Ij3+M0FNNnf2RJ3FyWfuQvI8SBlcJyfaounYVTKzKHreFXsUyOg==}
    peerDependencies:
      '@fastify/static': ^8.0.0
      '@nestjs/common': ^11.0.1
      '@nestjs/core': ^11.0.1
      class-transformer: '*'
      class-validator: '*'
      reflect-metadata: ^0.1.12 || ^0.2.0
    peerDependenciesMeta:
      '@fastify/static':
        optional: true
      class-transformer:
        optional: true
      class-validator:
        optional: true

  '@nestjs/terminus@11.0.0':
    resolution: {integrity: sha512-c55LOo9YGovmQHtFUMa/vDaxGZ2cglMTZejqgHREaApt/GArTfgYYGwhRXPLq8ZwiQQlLuYB+79e9iA8mlDSLA==}
    peerDependencies:
      '@grpc/grpc-js': '*'
      '@grpc/proto-loader': '*'
      '@mikro-orm/core': '*'
      '@mikro-orm/nestjs': '*'
      '@nestjs/axios': ^2.0.0 || ^3.0.0 || ^4.0.0
      '@nestjs/common': ^10.0.0 || ^11.0.0
      '@nestjs/core': ^10.0.0 || ^11.0.0
      '@nestjs/microservices': ^10.0.0 || ^11.0.0
      '@nestjs/mongoose': ^11.0.0
      '@nestjs/sequelize': ^10.0.0 || ^11.0.0
      '@nestjs/typeorm': ^10.0.0 || ^11.0.0
      '@prisma/client': '*'
      mongoose: '*'
      reflect-metadata: 0.1.x || 0.2.x
      rxjs: 7.x
      sequelize: '*'
      typeorm: '*'
    peerDependenciesMeta:
      '@grpc/grpc-js':
        optional: true
      '@grpc/proto-loader':
        optional: true
      '@mikro-orm/core':
        optional: true
      '@mikro-orm/nestjs':
        optional: true
      '@nestjs/axios':
        optional: true
      '@nestjs/microservices':
        optional: true
      '@nestjs/mongoose':
        optional: true
      '@nestjs/sequelize':
        optional: true
      '@nestjs/typeorm':
        optional: true
      '@prisma/client':
        optional: true
      mongoose:
        optional: true
      sequelize:
        optional: true
      typeorm:
        optional: true

  '@nestjs/testing@10.4.20':
    resolution: {integrity: sha512-nMkRDukDKskdPruM6EsgMq7yJua+CPZM6I6FrLP8yXw8BiVSPv9Nm0CtcGGwt3kgZF9hfxKjGqLjsvVBsv6Vfw==}
    peerDependencies:
      '@nestjs/common': ^10.0.0
      '@nestjs/core': ^10.0.0
      '@nestjs/microservices': ^10.0.0
      '@nestjs/platform-express': ^10.0.0
    peerDependenciesMeta:
      '@nestjs/microservices':
        optional: true
      '@nestjs/platform-express':
        optional: true

  '@nestjs/throttler@6.4.0':
    resolution: {integrity: sha512-osL67i0PUuwU5nqSuJjtUJZMkxAnYB4VldgYUMGzvYRJDCqGRFMWbsbzm/CkUtPLRL30I8T74Xgt/OQxnYokiA==}
    peerDependencies:
      '@nestjs/common': ^7.0.0 || ^8.0.0 || ^9.0.0 || ^10.0.0 || ^11.0.0
      '@nestjs/core': ^7.0.0 || ^8.0.0 || ^9.0.0 || ^10.0.0 || ^11.0.0
      reflect-metadata: ^0.1.13 || ^0.2.0

  '@noble/curves@1.2.0':
    resolution: {integrity: sha512-oYclrNgRaM9SsBUBVbb8M6DTV7ZHRTKugureoYEncY5c65HOmRzvSiTE3y5CYaPYJA/GVkrhXEoF0M3Ya9PMnw==}

  '@noble/curves@1.4.2':
    resolution: {integrity: sha512-TavHr8qycMChk8UwMld0ZDRvatedkzWfH8IiaeGCfymOP5i0hSCozz9vHOL0nkwk7HRMlFnAiKpS2jrUmSybcw==}

  '@noble/curves@1.8.2':
    resolution: {integrity: sha512-vnI7V6lFNe0tLAuJMu+2sX+FcL14TaCWy1qiczg1VwRmPrpQCdq5ESXQMqUc2tluRNf6irBXrWbl1mGN8uaU/g==}
    engines: {node: ^14.21.3 || >=16}

  '@noble/curves@1.9.6':
    resolution: {integrity: sha512-GIKz/j99FRthB8icyJQA51E8Uk5hXmdyThjgQXRKiv9h0zeRlzSCLIzFw6K1LotZ3XuB7yzlf76qk7uBmTdFqA==}
    engines: {node: ^14.21.3 || >=16}

  '@noble/hashes@1.3.2':
    resolution: {integrity: sha512-MVC8EAQp7MvEcm30KWENFjgR+Mkmf+D189XJTkFIlwohU5hcBbn1ZkKq7KVTi2Hme3PMGF390DaL52beVrIihQ==}
    engines: {node: '>= 16'}

  '@noble/hashes@1.4.0':
    resolution: {integrity: sha512-V1JJ1WTRUqHHrOSh597hURcMqVKVGL/ea3kv0gSnEdsEZ0/+VyPghM1lMNGc00z7CIQorSvbKpuJkxvuHbvdbg==}
    engines: {node: '>= 16'}

  '@noble/hashes@1.7.2':
    resolution: {integrity: sha512-biZ0NUSxyjLLqo6KxEJ1b+C2NAx0wtDoFvCaXHGgUkeHzf3Xc1xKumFKREuT7f7DARNZ/slvYUwFG6B0f2b6hQ==}
    engines: {node: ^14.21.3 || >=16}

  '@noble/hashes@1.8.0':
    resolution: {integrity: sha512-jCs9ldd7NwzpgXDIf6P3+NrHh9/sD6CQdxHyjQI+h/6rDNo88ypBxxz45UDuZHz9r3tNz7N/VInSVoVdtXEI4A==}
    engines: {node: ^14.21.3 || >=16}

  '@nodelib/fs.scandir@2.1.5':
    resolution: {integrity: sha512-vq24Bq3ym5HEQm2NKCr3yXDwjc7vTsEThRDnkp2DK9p1uqLR+DHurm/NOTo0KG7HYHU7eppKZj3MyqYuMBf62g==}
    engines: {node: '>= 8'}

  '@nodelib/fs.stat@2.0.5':
    resolution: {integrity: sha512-RkhPPp2zrqDAQA/2jNhnztcPAlv64XdhIp7a7454A5ovI7Bukxgt7MX7udwAu3zg1DcpPU0rz3VV1SeaqvY4+A==}
    engines: {node: '>= 8'}

  '@nodelib/fs.walk@1.2.8':
    resolution: {integrity: sha512-oGB+UxlgWcgQkgwo8GcEGwemoTFt3FIO9ababBmaGwXIoBKZ+GTy0pP185beGg7Llih/NSHSV2XAs1lnznocSg==}
    engines: {node: '>= 8'}

  '@nuxtjs/opencollective@0.3.2':
    resolution: {integrity: sha512-um0xL3fO7Mf4fDxcqx9KryrB7zgRM5JSlvGN5AGkP6JLM5XEKyjeAiPbNxdXVXQ16isuAhYpvP88NgL2BGd6aA==}
    engines: {node: '>=8.0.0', npm: '>=5.0.0'}
    hasBin: true

  '@opentelemetry/api-logs@0.203.0':
    resolution: {integrity: sha512-9B9RU0H7Ya1Dx/Rkyc4stuBZSGVQF27WigitInx2QQoj6KUpEFYPKoWjdFTunJYxmXmh17HeBvbMa1EhGyPmqQ==}
    engines: {node: '>=8.0.0'}

  '@opentelemetry/api@1.8.0':
    resolution: {integrity: sha512-I/s6F7yKUDdtMsoBWXJe8Qz40Tui5vsuKCWJEWVL+5q9sSWRzzx6v2KeNsOBEwd94j0eWkpWCH4yB6rZg9Mf0w==}
    engines: {node: '>=8.0.0'}

  '@opentelemetry/api@1.9.0':
    resolution: {integrity: sha512-3giAOQvZiH5F9bMlMiv8+GSPMeqg0dbaeo58/0SlA9sxSqZhnUtxzX9/2FzyhS9sWQf5S0GJE0AKBrFqjpeYcg==}
    engines: {node: '>=8.0.0'}

  '@opentelemetry/auto-instrumentations-node@0.62.0':
    resolution: {integrity: sha512-h5g+VNJjiyX6u/IQpn36ZCHOENg1QW0GgBOHBcFGnHBBhmTww4R3brExdeuYbvLj3UQY09n+UHFEoMOqkhq07A==}
    engines: {node: ^18.19.0 || >=20.6.0}
    peerDependencies:
      '@opentelemetry/api': ^1.4.1
      '@opentelemetry/core': ^2.0.0

  '@opentelemetry/context-async-hooks@2.0.1':
    resolution: {integrity: sha512-XuY23lSI3d4PEqKA+7SLtAgwqIfc6E/E9eAQWLN1vlpC53ybO3o6jW4BsXo1xvz9lYyyWItfQDDLzezER01mCw==}
    engines: {node: ^18.19.0 || >=20.6.0}
    peerDependencies:
      '@opentelemetry/api': '>=1.0.0 <1.10.0'

  '@opentelemetry/core@1.30.1':
    resolution: {integrity: sha512-OOCM2C/QIURhJMuKaekP3TRBxBKxG/TWWA0TL2J6nXUtDnuCtccy49LUJF8xPFXMX+0LMcxFpCo8M9cGY1W6rQ==}
    engines: {node: '>=14'}
    peerDependencies:
      '@opentelemetry/api': '>=1.0.0 <1.10.0'

  '@opentelemetry/core@2.0.1':
    resolution: {integrity: sha512-MaZk9SJIDgo1peKevlbhP6+IwIiNPNmswNL4AF0WaQJLbHXjr9SrZMgS12+iqr9ToV4ZVosCcc0f8Rg67LXjxw==}
    engines: {node: ^18.19.0 || >=20.6.0}
    peerDependencies:
      '@opentelemetry/api': '>=1.0.0 <1.10.0'

  '@opentelemetry/exporter-logs-otlp-grpc@0.203.0':
    resolution: {integrity: sha512-g/2Y2noc/l96zmM+g0LdeuyYKINyBwN6FJySoU15LHPLcMN/1a0wNk2SegwKcxrRdE7Xsm7fkIR5n6XFe3QpPw==}
    engines: {node: ^18.19.0 || >=20.6.0}
    peerDependencies:
      '@opentelemetry/api': ^1.3.0

  '@opentelemetry/exporter-logs-otlp-http@0.203.0':
    resolution: {integrity: sha512-s0hys1ljqlMTbXx2XiplmMJg9wG570Z5lH7wMvrZX6lcODI56sG4HL03jklF63tBeyNwK2RV1/ntXGo3HgG4Qw==}
    engines: {node: ^18.19.0 || >=20.6.0}
    peerDependencies:
      '@opentelemetry/api': ^1.3.0

  '@opentelemetry/exporter-logs-otlp-proto@0.203.0':
    resolution: {integrity: sha512-nl/7S91MXn5R1aIzoWtMKGvqxgJgepB/sH9qW0rZvZtabnsjbf8OQ1uSx3yogtvLr0GzwD596nQKz2fV7q2RBw==}
    engines: {node: ^18.19.0 || >=20.6.0}
    peerDependencies:
      '@opentelemetry/api': ^1.3.0

  '@opentelemetry/exporter-metrics-otlp-grpc@0.203.0':
    resolution: {integrity: sha512-FCCj9nVZpumPQSEI57jRAA89hQQgONuoC35Lt+rayWY/mzCAc6BQT7RFyFaZKJ2B7IQ8kYjOCPsF/HGFWjdQkQ==}
    engines: {node: ^18.19.0 || >=20.6.0}
    peerDependencies:
      '@opentelemetry/api': ^1.3.0

  '@opentelemetry/exporter-metrics-otlp-http@0.203.0':
    resolution: {integrity: sha512-HFSW10y8lY6BTZecGNpV3GpoSy7eaO0Z6GATwZasnT4bEsILp8UJXNG5OmEsz4SdwCSYvyCbTJdNbZP3/8LGCQ==}
    engines: {node: ^18.19.0 || >=20.6.0}
    peerDependencies:
      '@opentelemetry/api': ^1.3.0

  '@opentelemetry/exporter-metrics-otlp-proto@0.203.0':
    resolution: {integrity: sha512-OZnhyd9npU7QbyuHXFEPVm3LnjZYifuKpT3kTnF84mXeEQ84pJJZgyLBpU4FSkSwUkt/zbMyNAI7y5+jYTWGIg==}
    engines: {node: ^18.19.0 || >=20.6.0}
    peerDependencies:
      '@opentelemetry/api': ^1.3.0

  '@opentelemetry/exporter-prometheus@0.203.0':
    resolution: {integrity: sha512-2jLuNuw5m4sUj/SncDf/mFPabUxMZmmYetx5RKIMIQyPnl6G6ooFzfeE8aXNRf8YD1ZXNlCnRPcISxjveGJHNg==}
    engines: {node: ^18.19.0 || >=20.6.0}
    peerDependencies:
      '@opentelemetry/api': ^1.3.0

  '@opentelemetry/exporter-trace-otlp-grpc@0.203.0':
    resolution: {integrity: sha512-322coOTf81bm6cAA8+ML6A+m4r2xTCdmAZzGNTboPXRzhwPt4JEmovsFAs+grpdarObd68msOJ9FfH3jxM6wqA==}
    engines: {node: ^18.19.0 || >=20.6.0}
    peerDependencies:
      '@opentelemetry/api': ^1.3.0

  '@opentelemetry/exporter-trace-otlp-http@0.203.0':
    resolution: {integrity: sha512-ZDiaswNYo0yq/cy1bBLJFe691izEJ6IgNmkjm4C6kE9ub/OMQqDXORx2D2j8fzTBTxONyzusbaZlqtfmyqURPw==}
    engines: {node: ^18.19.0 || >=20.6.0}
    peerDependencies:
      '@opentelemetry/api': ^1.3.0

  '@opentelemetry/exporter-trace-otlp-proto@0.203.0':
    resolution: {integrity: sha512-1xwNTJ86L0aJmWRwENCJlH4LULMG2sOXWIVw+Szta4fkqKVY50Eo4HoVKKq6U9QEytrWCr8+zjw0q/ZOeXpcAQ==}
    engines: {node: ^18.19.0 || >=20.6.0}
    peerDependencies:
      '@opentelemetry/api': ^1.3.0

  '@opentelemetry/exporter-zipkin@2.0.1':
    resolution: {integrity: sha512-a9eeyHIipfdxzCfc2XPrE+/TI3wmrZUDFtG2RRXHSbZZULAny7SyybSvaDvS77a7iib5MPiAvluwVvbGTsHxsw==}
    engines: {node: ^18.19.0 || >=20.6.0}
    peerDependencies:
      '@opentelemetry/api': ^1.0.0

  '@opentelemetry/instrumentation-amqplib@0.50.0':
    resolution: {integrity: sha512-kwNs/itehHG/qaQBcVrLNcvXVPW0I4FCOVtw3LHMLdYIqD7GJ6Yv2nX+a4YHjzbzIeRYj8iyMp0Bl7tlkidq5w==}
    engines: {node: ^18.19.0 || >=20.6.0}
    peerDependencies:
      '@opentelemetry/api': ^1.3.0

  '@opentelemetry/instrumentation-aws-lambda@0.54.0':
    resolution: {integrity: sha512-uiYI+kcMUJ/H9cxAwB8c9CaG8behLRgcYSOEA8M/tMQ54Y1ZmzAuEE3QKOi21/s30x5Q+by9g7BwiVfDtqzeMA==}
    engines: {node: ^18.19.0 || >=20.6.0}
    peerDependencies:
      '@opentelemetry/api': ^1.3.0

  '@opentelemetry/instrumentation-aws-sdk@0.56.0':
    resolution: {integrity: sha512-Jl2B/FYEb6tBCk9G31CMomKPikGU2g+CEhrGddDI0o1YeNpg3kAO9dExF+w489/IJUGZX6/wudyNvV7z4k9NjQ==}
    engines: {node: ^18.19.0 || >=20.6.0}
    peerDependencies:
      '@opentelemetry/api': ^1.3.0

  '@opentelemetry/instrumentation-bunyan@0.49.0':
    resolution: {integrity: sha512-ky5Am1y6s3Ex/3RygHxB/ZXNG07zPfg9Z6Ora+vfeKcr/+I6CJbWXWhSBJor3gFgKN3RvC11UWVURnmDpBS6Pg==}
    engines: {node: ^18.19.0 || >=20.6.0}
    peerDependencies:
      '@opentelemetry/api': ^1.3.0

  '@opentelemetry/instrumentation-cassandra-driver@0.49.0':
    resolution: {integrity: sha512-BNIvqldmLkeikfI5w5Rlm9vG5NnQexfPoxOgEMzfDVOEF+vS6351I6DzWLLgWWR9CNF/jQJJi/lr6am2DLp0Rw==}
    engines: {node: ^18.19.0 || >=20.6.0}
    peerDependencies:
      '@opentelemetry/api': ^1.3.0

  '@opentelemetry/instrumentation-connect@0.47.0':
    resolution: {integrity: sha512-pjenvjR6+PMRb6/4X85L4OtkQCootgb/Jzh/l/Utu3SJHBid1F+gk9sTGU2FWuhhEfV6P7MZ7BmCdHXQjgJ42g==}
    engines: {node: ^18.19.0 || >=20.6.0}
    peerDependencies:
      '@opentelemetry/api': ^1.3.0

  '@opentelemetry/instrumentation-cucumber@0.18.0':
    resolution: {integrity: sha512-i+cUbLHvRShuevtM0NwjQR9wnABhmYw8+dbgD57LNBde7xkuSDot0CTzX+pYn32djtQ1bPYZiLf+uwS0JsMUrw==}
    engines: {node: ^18.19.0 || >=20.6.0}
    peerDependencies:
      '@opentelemetry/api': ^1.0.0

  '@opentelemetry/instrumentation-dataloader@0.21.0':
    resolution: {integrity: sha512-Xu4CZ1bfhdkV3G6iVHFgKTgHx8GbKSqrTU01kcIJRGHpowVnyOPEv1CW5ow+9GU2X4Eki8zoNuVUenFc3RluxQ==}
    engines: {node: ^18.19.0 || >=20.6.0}
    peerDependencies:
      '@opentelemetry/api': ^1.3.0

  '@opentelemetry/instrumentation-dns@0.47.0':
    resolution: {integrity: sha512-775fOnewWkTF4iXMGKgwvOGqEmPrU1PZpXjjqvTrEErYBJe7Fz1WlEeUStHepyKOdld7Ghv7TOF/kE3QDctvrg==}
    engines: {node: ^18.19.0 || >=20.6.0}
    peerDependencies:
      '@opentelemetry/api': ^1.3.0

  '@opentelemetry/instrumentation-express@0.52.0':
    resolution: {integrity: sha512-W7pizN0Wh1/cbNhhTf7C62NpyYw7VfCFTYg0DYieSTrtPBT1vmoSZei19wfKLnrMsz3sHayCg0HxCVL2c+cz5w==}
    engines: {node: ^18.19.0 || >=20.6.0}
    peerDependencies:
      '@opentelemetry/api': ^1.3.0

  '@opentelemetry/instrumentation-fastify@0.48.0':
    resolution: {integrity: sha512-3zQlE/DoVfVH6/ycuTv7vtR/xib6WOa0aLFfslYcvE62z0htRu/ot8PV/zmMZfnzpTQj8S/4ULv36R6UIbpJIg==}
    engines: {node: ^18.19.0 || >=20.6.0}
    peerDependencies:
      '@opentelemetry/api': ^1.3.0

  '@opentelemetry/instrumentation-fs@0.23.0':
    resolution: {integrity: sha512-Puan+QopWHA/KNYvDfOZN6M/JtF6buXEyD934vrb8WhsX1/FuM7OtoMlQyIqAadnE8FqqDL4KDPiEfCQH6pQcQ==}
    engines: {node: ^18.19.0 || >=20.6.0}
    peerDependencies:
      '@opentelemetry/api': ^1.3.0

  '@opentelemetry/instrumentation-generic-pool@0.47.0':
    resolution: {integrity: sha512-UfHqf3zYK+CwDwEtTjaD12uUqGGTswZ7ofLBEdQ4sEJp9GHSSJMQ2hT3pgBxyKADzUdoxQAv/7NqvL42ZI+Qbw==}
    engines: {node: ^18.19.0 || >=20.6.0}
    peerDependencies:
      '@opentelemetry/api': ^1.3.0

  '@opentelemetry/instrumentation-graphql@0.51.0':
    resolution: {integrity: sha512-LchkOu9X5DrXAnPI1+Z06h/EH/zC7D6sA86hhPrk3evLlsJTz0grPrkL/yUJM9Ty0CL/y2HSvmWQCjbJEz/ADg==}
    engines: {node: ^18.19.0 || >=20.6.0}
    peerDependencies:
      '@opentelemetry/api': ^1.3.0

  '@opentelemetry/instrumentation-grpc@0.203.0':
    resolution: {integrity: sha512-Qmjx2iwccHYRLoE4RFS46CvQE9JG9Pfeae4EPaNZjvIuJxb/pZa2R9VWzRlTehqQWpAvto/dGhtkw8Tv+o0LTg==}
    engines: {node: ^18.19.0 || >=20.6.0}
    peerDependencies:
      '@opentelemetry/api': ^1.3.0

  '@opentelemetry/instrumentation-hapi@0.50.0':
    resolution: {integrity: sha512-5xGusXOFQXKacrZmDbpHQzqYD1gIkrMWuwvlrEPkYOsjUqGUjl1HbxCsn5Y9bUXOCgP1Lj6A4PcKt1UiJ2MujA==}
    engines: {node: ^18.19.0 || >=20.6.0}
    peerDependencies:
      '@opentelemetry/api': ^1.3.0

  '@opentelemetry/instrumentation-http@0.203.0':
    resolution: {integrity: sha512-y3uQAcCOAwnO6vEuNVocmpVzG3PER6/YZqbPbbffDdJ9te5NkHEkfSMNzlC3+v7KlE+WinPGc3N7MR30G1HY2g==}
    engines: {node: ^18.19.0 || >=20.6.0}
    peerDependencies:
      '@opentelemetry/api': ^1.3.0

  '@opentelemetry/instrumentation-ioredis@0.51.0':
    resolution: {integrity: sha512-9IUws0XWCb80NovS+17eONXsw1ZJbHwYYMXiwsfR9TSurkLV5UNbRSKb9URHO+K+pIJILy9wCxvyiOneMr91Ig==}
    engines: {node: ^18.19.0 || >=20.6.0}
    peerDependencies:
      '@opentelemetry/api': ^1.3.0

  '@opentelemetry/instrumentation-kafkajs@0.12.0':
    resolution: {integrity: sha512-bIe4aSAAxytp88nzBstgr6M7ZiEpW6/D1/SuKXdxxuprf18taVvFL2H5BDNGZ7A14K27haHqzYqtCTqFXHZOYg==}
    engines: {node: ^18.19.0 || >=20.6.0}
    peerDependencies:
      '@opentelemetry/api': ^1.3.0

  '@opentelemetry/instrumentation-knex@0.48.0':
    resolution: {integrity: sha512-V5wuaBPv/lwGxuHjC6Na2JFRjtPgstw19jTFl1B1b6zvaX8zVDYUDaR5hL7glnQtUSCMktPttQsgK4dhXpddcA==}
    engines: {node: ^18.19.0 || >=20.6.0}
    peerDependencies:
      '@opentelemetry/api': ^1.3.0

  '@opentelemetry/instrumentation-koa@0.51.0':
    resolution: {integrity: sha512-XNLWeMTMG1/EkQBbgPYzCeBD0cwOrfnn8ao4hWgLv0fNCFQu1kCsJYygz2cvKuCs340RlnG4i321hX7R8gj3Rg==}
    engines: {node: ^18.19.0 || >=20.6.0}
    peerDependencies:
      '@opentelemetry/api': ^1.3.0

  '@opentelemetry/instrumentation-lru-memoizer@0.48.0':
    resolution: {integrity: sha512-KUW29wfMlTPX1wFz+NNrmE7IzN7NWZDrmFWHM/VJcmFEuQGnnBuTIdsP55CnBDxKgQ/qqYFp4udQFNtjeFosPw==}
    engines: {node: ^18.19.0 || >=20.6.0}
    peerDependencies:
      '@opentelemetry/api': ^1.3.0

  '@opentelemetry/instrumentation-memcached@0.47.0':
    resolution: {integrity: sha512-vXDs/l4hlWy1IepPG1S6aYiIZn+tZDI24kAzwKKJmR2QEJRL84PojmALAEJGazIOLl/VdcCPZdMb0U2K0VzojA==}
    engines: {node: ^18.19.0 || >=20.6.0}
    peerDependencies:
      '@opentelemetry/api': ^1.3.0

  '@opentelemetry/instrumentation-mongodb@0.56.0':
    resolution: {integrity: sha512-YG5IXUUmxX3Md2buVMvxm9NWlKADrnavI36hbJsihqqvBGsWnIfguf0rUP5Srr0pfPqhQjUP+agLMsvu0GmUpA==}
    engines: {node: ^18.19.0 || >=20.6.0}
    peerDependencies:
      '@opentelemetry/api': ^1.3.0

  '@opentelemetry/instrumentation-mongoose@0.50.0':
    resolution: {integrity: sha512-Am8pk1Ct951r4qCiqkBcGmPIgGhoDiFcRtqPSLbJrUZqEPUsigjtMjoWDRLG1Ki1NHgOF7D0H7d+suWz1AAizw==}
    engines: {node: ^18.19.0 || >=20.6.0}
    peerDependencies:
      '@opentelemetry/api': ^1.3.0

  '@opentelemetry/instrumentation-mysql2@0.49.0':
    resolution: {integrity: sha512-dCub9wc02mkJWNyHdVEZ7dvRzy295SmNJa+LrAJY2a/+tIiVBQqEAajFzKwp9zegVVnel9L+WORu34rGLQDzxA==}
    engines: {node: ^18.19.0 || >=20.6.0}
    peerDependencies:
      '@opentelemetry/api': ^1.3.0

  '@opentelemetry/instrumentation-mysql@0.49.0':
    resolution: {integrity: sha512-QU9IUNqNsrlfE3dJkZnFHqLjlndiU39ll/YAAEvWE40sGOCi9AtOF6rmEGzJ1IswoZ3oyePV7q2MP8SrhJfVAA==}
    engines: {node: ^18.19.0 || >=20.6.0}
    peerDependencies:
      '@opentelemetry/api': ^1.3.0

  '@opentelemetry/instrumentation-nestjs-core@0.49.0':
    resolution: {integrity: sha512-1R/JFwdmZIk3T/cPOCkVvFQeKYzbbUvDxVH3ShXamUwBlGkdEu5QJitlRMyVNZaHkKZKWgYrBarGQsqcboYgaw==}
    engines: {node: ^18.19.0 || >=20.6.0}
    peerDependencies:
      '@opentelemetry/api': ^1.3.0

  '@opentelemetry/instrumentation-net@0.47.0':
    resolution: {integrity: sha512-csoJ++Njpf7C09JH+0HNGenuNbDZBqO1rFhMRo6s0rAmJwNh9zY3M/urzptmKlqbKnf4eH0s+CKHy/+M8fbFsQ==}
    engines: {node: ^18.19.0 || >=20.6.0}
    peerDependencies:
      '@opentelemetry/api': ^1.3.0

  '@opentelemetry/instrumentation-oracledb@0.29.0':
    resolution: {integrity: sha512-2aHLiJdkyiUbooIUm7FaZf+O4jyqEl+RfFpgud1dxT87QeeYM216wi+xaMNzsb5yKtRBqbA3qeHBCyenYrOZwA==}
    engines: {node: ^18.19.0 || >=20.6.0}
    peerDependencies:
      '@opentelemetry/api': ^1.3.0

  '@opentelemetry/instrumentation-pg@0.55.0':
    resolution: {integrity: sha512-yfJ5bYE7CnkW/uNsnrwouG/FR7nmg09zdk2MSs7k0ZOMkDDAE3WBGpVFFApGgNu2U+gtzLgEzOQG4I/X+60hXw==}
    engines: {node: ^18.19.0 || >=20.6.0}
    peerDependencies:
      '@opentelemetry/api': ^1.3.0

  '@opentelemetry/instrumentation-pino@0.50.0':
    resolution: {integrity: sha512-Pi0cWGp4f2gresq2xqef4IsuunLdebJ9n9tZxytDz2ci4euIfW36ILpszQmRNhwCVDCZLmUgGDKZGj4PXyPd0w==}
    engines: {node: ^18.19.0 || >=20.6.0}
    peerDependencies:
      '@opentelemetry/api': ^1.3.0

  '@opentelemetry/instrumentation-redis@0.51.0':
    resolution: {integrity: sha512-uL/GtBA0u72YPPehwOvthAe+Wf8k3T+XQPBssJmTYl6fzuZjNq8zTfxVFhl9nRFjFVEe+CtiYNT0Q3AyqW1Z0A==}
    engines: {node: ^18.19.0 || >=20.6.0}
    peerDependencies:
      '@opentelemetry/api': ^1.3.0

  '@opentelemetry/instrumentation-restify@0.49.0':
    resolution: {integrity: sha512-tsGZZhS4mVZH7omYxw5jpsrD3LhWizqWc0PYtAnzpFUvL5ZINHE+cm57bssTQ2AK/GtZMxu9LktwCvIIf3dSmw==}
    engines: {node: ^18.19.0 || >=20.6.0}
    peerDependencies:
      '@opentelemetry/api': ^1.3.0

  '@opentelemetry/instrumentation-router@0.48.0':
    resolution: {integrity: sha512-Wixrc8CchuJojXpaS/dCQjFOMc+3OEil1H21G+WLYQb8PcKt5kzW9zDBT19nyjjQOx/D/uHPfgbrT+Dc7cfJ9w==}
    engines: {node: ^18.19.0 || >=20.6.0}
    peerDependencies:
      '@opentelemetry/api': ^1.3.0

  '@opentelemetry/instrumentation-runtime-node@0.17.0':
    resolution: {integrity: sha512-O+xc0woqrSjue5IgpCCMvlgsuDrq6DDEfiHW3S3vRMCjXE1ZoPjaDE/K6EURorN+tjnzZQN1gOMSrscSGAbjHg==}
    engines: {node: ^18.19.0 || >=20.6.0}
    peerDependencies:
      '@opentelemetry/api': ^1.3.0

  '@opentelemetry/instrumentation-socket.io@0.50.0':
    resolution: {integrity: sha512-6JN6lnKN9ZuZtZdMQIR+no1qHzQvXSZUsNe3sSWMgqmNRyEXuDUWBIyKKeG0oHRHtR4xE4QhJyD4D5kKRPWZFA==}
    engines: {node: ^18.19.0 || >=20.6.0}
    peerDependencies:
      '@opentelemetry/api': ^1.3.0

  '@opentelemetry/instrumentation-tedious@0.22.0':
    resolution: {integrity: sha512-XrrNSUCyEjH1ax9t+Uo6lv0S2FCCykcF7hSxBMxKf7Xn0bPRxD3KyFUZy25aQXzbbbUHhtdxj3r2h88SfEM3aA==}
    engines: {node: ^18.19.0 || >=20.6.0}
    peerDependencies:
      '@opentelemetry/api': ^1.3.0

  '@opentelemetry/instrumentation-undici@0.14.0':
    resolution: {integrity: sha512-2HN+7ztxAReXuxzrtA3WboAKlfP5OsPA57KQn2AdYZbJ3zeRPcLXyW4uO/jpLE6PLm0QRtmeGCmfYpqRlwgSwg==}
    engines: {node: ^18.19.0 || >=20.6.0}
    peerDependencies:
      '@opentelemetry/api': ^1.7.0

  '@opentelemetry/instrumentation-winston@0.48.0':
    resolution: {integrity: sha512-QuKbswAaQfRULhtlYbeNC9gOAXPxOSCE4BjIzuY1oEsc84kIsHUjn3yvY9Q83s3eg3j0JycNcAMi8u0yTl5PIQ==}
    engines: {node: ^18.19.0 || >=20.6.0}
    peerDependencies:
      '@opentelemetry/api': ^1.3.0

  '@opentelemetry/instrumentation@0.203.0':
    resolution: {integrity: sha512-ke1qyM+3AK2zPuBPb6Hk/GCsc5ewbLvPNkEuELx/JmANeEp6ZjnZ+wypPAJSucTw0wvCGrUaibDSdcrGFoWxKQ==}
    engines: {node: ^18.19.0 || >=20.6.0}
    peerDependencies:
      '@opentelemetry/api': ^1.3.0

  '@opentelemetry/otlp-exporter-base@0.203.0':
    resolution: {integrity: sha512-Wbxf7k+87KyvxFr5D7uOiSq/vHXWommvdnNE7vECO3tAhsA2GfOlpWINCMWUEPdHZ7tCXxw6Epp3vgx3jU7llQ==}
    engines: {node: ^18.19.0 || >=20.6.0}
    peerDependencies:
      '@opentelemetry/api': ^1.3.0

  '@opentelemetry/otlp-grpc-exporter-base@0.203.0':
    resolution: {integrity: sha512-te0Ze1ueJF+N/UOFl5jElJW4U0pZXQ8QklgSfJ2linHN0JJsuaHG8IabEUi2iqxY8ZBDlSiz1Trfv5JcjWWWwQ==}
    engines: {node: ^18.19.0 || >=20.6.0}
    peerDependencies:
      '@opentelemetry/api': ^1.3.0

  '@opentelemetry/otlp-transformer@0.203.0':
    resolution: {integrity: sha512-Y8I6GgoCna0qDQ2W6GCRtaF24SnvqvA8OfeTi7fqigD23u8Jpb4R5KFv/pRvrlGagcCLICMIyh9wiejp4TXu/A==}
    engines: {node: ^18.19.0 || >=20.6.0}
    peerDependencies:
      '@opentelemetry/api': ^1.3.0

  '@opentelemetry/propagation-utils@0.31.3':
    resolution: {integrity: sha512-ZI6LKjyo+QYYZY5SO8vfoCQ9A69r1/g+pyjvtu5RSK38npINN1evEmwqbqhbg2CdcIK3a4PN6pDAJz/yC5/gAA==}
    engines: {node: ^18.19.0 || >=20.6.0}
    peerDependencies:
      '@opentelemetry/api': ^1.0.0

  '@opentelemetry/propagator-b3@2.0.1':
    resolution: {integrity: sha512-Hc09CaQ8Tf5AGLmf449H726uRoBNGPBL4bjr7AnnUpzWMvhdn61F78z9qb6IqB737TffBsokGAK1XykFEZ1igw==}
    engines: {node: ^18.19.0 || >=20.6.0}
    peerDependencies:
      '@opentelemetry/api': '>=1.0.0 <1.10.0'

  '@opentelemetry/propagator-jaeger@2.0.1':
    resolution: {integrity: sha512-7PMdPBmGVH2eQNb/AtSJizQNgeNTfh6jQFqys6lfhd6P4r+m/nTh3gKPPpaCXVdRQ+z93vfKk+4UGty390283w==}
    engines: {node: ^18.19.0 || >=20.6.0}
    peerDependencies:
      '@opentelemetry/api': '>=1.0.0 <1.10.0'

  '@opentelemetry/redis-common@0.38.0':
    resolution: {integrity: sha512-4Wc0AWURII2cfXVVoZ6vDqK+s5n4K5IssdrlVrvGsx6OEOKdghKtJZqXAHWFiZv4nTDLH2/2fldjIHY8clMOjQ==}
    engines: {node: ^18.19.0 || >=20.6.0}

  '@opentelemetry/resource-detector-alibaba-cloud@0.31.3':
    resolution: {integrity: sha512-I556LHcLVsBXEgnbPgQISP/JezDt5OfpgOaJNR1iVJl202r+K145OSSOxnH5YOc/KvrydBD0FOE03F7x0xnVTw==}
    engines: {node: ^18.19.0 || >=20.6.0}
    peerDependencies:
      '@opentelemetry/api': ^1.0.0

  '@opentelemetry/resource-detector-aws@2.3.0':
    resolution: {integrity: sha512-PkD/lyXG3B3REq1Y6imBLckljkJYXavtqGYSryAeJYvGOf5Ds3doR+BCGjmKeF6ObAtI5MtpBeUStTDtGtBsWA==}
    engines: {node: ^18.19.0 || >=20.6.0}
    peerDependencies:
      '@opentelemetry/api': ^1.0.0

  '@opentelemetry/resource-detector-azure@0.10.0':
    resolution: {integrity: sha512-5cNAiyPBg53Uxe/CW7hsCq8HiKNAUGH+gi65TtgpzSR9bhJG4AEbuZhbJDFwe97tn2ifAD1JTkbc/OFuaaFWbA==}
    engines: {node: ^18.19.0 || >=20.6.0}
    peerDependencies:
      '@opentelemetry/api': ^1.0.0

  '@opentelemetry/resource-detector-container@0.7.3':
    resolution: {integrity: sha512-SK+xUFw6DKYbQniaGmIFsFxAZsr8RpRSRWxKi5/ZJAoqqPnjcyGI/SeUx8zzPk4XLO084zyM4pRHgir0hRTaSQ==}
    engines: {node: ^18.19.0 || >=20.6.0}
    peerDependencies:
      '@opentelemetry/api': ^1.0.0

  '@opentelemetry/resource-detector-gcp@0.37.0':
    resolution: {integrity: sha512-LGpJBECIMsVKhiulb4nxUw++m1oF4EiDDPmFGW2aqYaAF0oUvJNv8Z/55CAzcZ7SxvlTgUwzewXDBsuCup7iqw==}
    engines: {node: ^18.19.0 || >=20.6.0}
    peerDependencies:
      '@opentelemetry/api': ^1.0.0

  '@opentelemetry/resources@2.0.1':
    resolution: {integrity: sha512-dZOB3R6zvBwDKnHDTB4X1xtMArB/d324VsbiPkX/Yu0Q8T2xceRthoIVFhJdvgVM2QhGVUyX9tzwiNxGtoBJUw==}
    engines: {node: ^18.19.0 || >=20.6.0}
    peerDependencies:
      '@opentelemetry/api': '>=1.3.0 <1.10.0'

  '@opentelemetry/sdk-logs@0.203.0':
    resolution: {integrity: sha512-vM2+rPq0Vi3nYA5akQD2f3QwossDnTDLvKbea6u/A2NZ3XDkPxMfo/PNrDoXhDUD/0pPo2CdH5ce/thn9K0kLw==}
    engines: {node: ^18.19.0 || >=20.6.0}
    peerDependencies:
      '@opentelemetry/api': '>=1.4.0 <1.10.0'

  '@opentelemetry/sdk-metrics@2.0.1':
    resolution: {integrity: sha512-wf8OaJoSnujMAHWR3g+/hGvNcsC16rf9s1So4JlMiFaFHiE4HpIA3oUh+uWZQ7CNuK8gVW/pQSkgoa5HkkOl0g==}
    engines: {node: ^18.19.0 || >=20.6.0}
    peerDependencies:
      '@opentelemetry/api': '>=1.9.0 <1.10.0'

  '@opentelemetry/sdk-node@0.203.0':
    resolution: {integrity: sha512-zRMvrZGhGVMvAbbjiNQW3eKzW/073dlrSiAKPVWmkoQzah9wfynpVPeL55f9fVIm0GaBxTLcPeukWGy0/Wj7KQ==}
    engines: {node: ^18.19.0 || >=20.6.0}
    peerDependencies:
      '@opentelemetry/api': '>=1.3.0 <1.10.0'

  '@opentelemetry/sdk-trace-base@2.0.1':
    resolution: {integrity: sha512-xYLlvk/xdScGx1aEqvxLwf6sXQLXCjk3/1SQT9X9AoN5rXRhkdvIFShuNNmtTEPRBqcsMbS4p/gJLNI2wXaDuQ==}
    engines: {node: ^18.19.0 || >=20.6.0}
    peerDependencies:
      '@opentelemetry/api': '>=1.3.0 <1.10.0'

  '@opentelemetry/sdk-trace-node@2.0.1':
    resolution: {integrity: sha512-UhdbPF19pMpBtCWYP5lHbTogLWx9N0EBxtdagvkn5YtsAnCBZzL7SjktG+ZmupRgifsHMjwUaCCaVmqGfSADmA==}
    engines: {node: ^18.19.0 || >=20.6.0}
    peerDependencies:
      '@opentelemetry/api': '>=1.0.0 <1.10.0'

  '@opentelemetry/semantic-conventions@1.28.0':
    resolution: {integrity: sha512-lp4qAiMTD4sNWW4DbKLBkfiMZ4jbAboJIGOQr5DvciMRI494OapieI9qiODpOt0XBr1LjIDy1xAGAnVs5supTA==}
    engines: {node: '>=14'}

  '@opentelemetry/semantic-conventions@1.36.0':
    resolution: {integrity: sha512-TtxJSRD8Ohxp6bKkhrm27JRHAxPczQA7idtcTOMYI+wQRRrfgqxHv1cFbCApcSnNjtXkmzFozn6jQtFrOmbjPQ==}
    engines: {node: '>=14'}

  '@opentelemetry/sql-common@0.41.0':
    resolution: {integrity: sha512-pmzXctVbEERbqSfiAgdes9Y63xjoOyXcD7B6IXBkVb+vbM7M9U98mn33nGXxPf4dfYR0M+vhcKRZmbSJ7HfqFA==}
    engines: {node: ^18.19.0 || >=20.6.0}
    peerDependencies:
      '@opentelemetry/api': ^1.1.0

  '@paralleldrive/cuid2@2.2.2':
    resolution: {integrity: sha512-ZOBkgDwEdoYVlSeRbYYXs0S9MejQofiVYoTbKzy/6GQa39/q5tQU2IX46+shYnUkpEl3wc+J6wRlar7r2EK2xA==}

  '@pkgjs/parseargs@0.11.0':
    resolution: {integrity: sha512-+1VkjdD0QBLPodGrJUeqarH8VAIvQODIbwh9XpP5Syisf7YoQgsJKPNFoqqLQlu+VQ/tVSshMR6loPMn8U+dPg==}
    engines: {node: '>=14'}

  '@pkgr/core@0.2.9':
    resolution: {integrity: sha512-QNqXyfVS2wm9hweSYD2O7F0G06uurj9kZ96TRQE5Y9hU7+tgdZwIkbAKc5Ocy1HxEY2kuDQa6cQ1WRs/O5LFKA==}
    engines: {node: ^12.20.0 || ^14.18.0 || >=16.0.0}

  '@postman/form-data@3.1.1':
    resolution: {integrity: sha512-vjh8Q2a8S6UCm/KKs31XFJqEEgmbjBmpPNVV2eVav6905wyFAwaUOBGA1NPBI4ERH9MMZc6w0umFgM6WbEPMdg==}
    engines: {node: '>= 6'}

  '@postman/tough-cookie@4.1.3-postman.1':
    resolution: {integrity: sha512-txpgUqZOnWYnUHZpHjkfb0IwVH4qJmyq77pPnJLlfhMtdCLMFTEeQHlzQiK906aaNCe4NEB5fGJHo9uzGbFMeA==}
    engines: {node: '>=6'}

  '@postman/tunnel-agent@0.6.4':
    resolution: {integrity: sha512-CJJlq8V7rNKhAw4sBfjixKpJW00SHqebqNUQKxMoepgeWZIbdPcD+rguRcivGhS4N12PymDcKgUgSD4rVC+RjQ==}

  '@protobufjs/aspromise@1.1.2':
    resolution: {integrity: sha512-j+gKExEuLmKwvz3OgROXtrJ2UG2x8Ch2YZUxahh+s1F2HZ+wAceUNLkvy6zKCPVRkU++ZWQrdxsUeQXmcg4uoQ==}

  '@protobufjs/base64@1.1.2':
    resolution: {integrity: sha512-AZkcAA5vnN/v4PDqKyMR5lx7hZttPDgClv83E//FMNhR2TMcLUhfRUBHCmSl0oi9zMgDDqRUJkSxO3wm85+XLg==}

  '@protobufjs/codegen@2.0.4':
    resolution: {integrity: sha512-YyFaikqM5sH0ziFZCN3xDC7zeGaB/d0IUb9CATugHWbd1FRFwWwt4ld4OYMPWu5a3Xe01mGAULCdqhMlPl29Jg==}

  '@protobufjs/eventemitter@1.1.0':
    resolution: {integrity: sha512-j9ednRT81vYJ9OfVuXG6ERSTdEL1xVsNgqpkxMsbIabzSo3goCjDIveeGv5d03om39ML71RdmrGNjG5SReBP/Q==}

  '@protobufjs/fetch@1.1.0':
    resolution: {integrity: sha512-lljVXpqXebpsijW71PZaCYeIcE5on1w5DlQy5WH6GLbFryLUrBD4932W/E2BSpfRJWseIL4v/KPgBFxDOIdKpQ==}

  '@protobufjs/float@1.0.2':
    resolution: {integrity: sha512-Ddb+kVXlXst9d+R9PfTIxh1EdNkgoRe5tOX6t01f1lYWOvJnSPDBlG241QLzcyPdoNTsblLUdujGSE4RzrTZGQ==}

  '@protobufjs/inquire@1.1.0':
    resolution: {integrity: sha512-kdSefcPdruJiFMVSbn801t4vFK7KB/5gd2fYvrxhuJYg8ILrmn9SKSX2tZdV6V+ksulWqS7aXjBcRXl3wHoD9Q==}

  '@protobufjs/path@1.1.2':
    resolution: {integrity: sha512-6JOcJ5Tm08dOHAbdR3GrvP+yUUfkjG5ePsHYczMFLq3ZmMkAD98cDgcT2iA1lJ9NVwFd4tH/iSSoe44YWkltEA==}

  '@protobufjs/pool@1.1.0':
    resolution: {integrity: sha512-0kELaGSIDBKvcgS4zkjz1PeddatrjYcmMWOlAuAPwAeccUrPHdUqo/J6LiymHHEiJT5NrF1UVwxY14f+fy4WQw==}

  '@protobufjs/utf8@1.1.0':
    resolution: {integrity: sha512-Vvn3zZrhQZkkBE8LSuW3em98c0FwgO4nxzv6OdSxPKJIEKY2bGbHn+mhGIPerzI4twdxaP8/0+06HBpwf345Lw==}

  '@scarf/scarf@1.4.0':
    resolution: {integrity: sha512-xxeapPiUXdZAE3che6f3xogoJPeZgig6omHEy1rIY5WVsB3H2BHNnZH+gHG6x91SCWyQCzWGsuL2Hh3ClO5/qQ==}

  '@scure/base@1.1.9':
    resolution: {integrity: sha512-8YKhl8GHiNI/pU2VMaofa2Tor7PJRAjwQLBBuilkJ9L5+13yVbC7JO/wS7piioAvPSwR3JKM1IJ/u4xQzbcXKg==}

  '@scure/base@1.2.6':
    resolution: {integrity: sha512-g/nm5FgUa//MCj1gV09zTJTaM6KBAHqLN907YVQqf7zC49+DcO4B1so4ZX07Ef10Twr6nuqYEH9GEggFXA4Fmg==}

  '@scure/bip32@1.4.0':
    resolution: {integrity: sha512-sVUpc0Vq3tXCkDGYVWGIZTRfnvu8LoTDaev7vbwh0omSvVORONr960MQWdKqJDCReIEmTj3PAr73O3aoxz7OPg==}

  '@scure/bip32@1.6.2':
    resolution: {integrity: sha512-t96EPDMbtGgtb7onKKqxRLfE5g05k7uHnHRM2xdE6BP/ZmxaLtPek4J4KfVn/90IQNrU1IOAqMgiDtUdtbe3nw==}

  '@scure/bip32@1.7.0':
    resolution: {integrity: sha512-E4FFX/N3f4B80AKWp5dP6ow+flD1LQZo/w8UnLGYZO674jS6YnYeepycOOksv+vLPSpgN35wgKgy+ybfTb2SMw==}

  '@scure/bip39@1.3.0':
    resolution: {integrity: sha512-disdg7gHuTDZtY+ZdkmLpPCk7fxZSu3gBiEGuoC1XYxv9cGx3Z6cpTggCgW6odSOOIXCiDjuGejW+aJKCY/pIQ==}

  '@scure/bip39@1.5.4':
    resolution: {integrity: sha512-TFM4ni0vKvCfBpohoh+/lY05i9gRbSwXWngAsF4CABQxoaOHijxuaZ2R6cStDQ5CHtHO9aGJTr4ksVJASRRyMA==}

  '@scure/bip39@1.6.0':
    resolution: {integrity: sha512-+lF0BbLiJNwVlev4eKelw1WWLaiKXw7sSl8T6FvBlWkdX+94aGJ4o8XjUdlyhTCjd8c+B3KT3JfS8P0bLRNU6A==}

  '@secretlint/config-creator@11.2.3':
    resolution: {integrity: sha512-urBi+HGFquINu1e5nDfelz7WAXXunSJQo3HqehDPG+ovNjf11NssnxxJd7aFLXWX8Oc304CoCfnEYsJg+u9oSQ==}
    engines: {node: '>=20.0.0'}

  '@secretlint/config-loader@11.2.3':
    resolution: {integrity: sha512-kTkNZGOEOvhONeUIHu3FFKfiIyFOaapvL6JEC60ZOZ77CDH2y0HespcgJa8MT9NsAwth9Y7j+EwWpFOb4ynotQ==}
    engines: {node: '>=20.0.0'}

  '@secretlint/core@11.2.3':
    resolution: {integrity: sha512-pfPFy2nKGCRwEQFsWUQz/apcEE43PqAoCPPNNnj2xYYSCs2VRd/yUrFzdibIiY3Ww9SK2a6fHC8luliLGkZ2Ew==}
    engines: {node: '>=20.0.0'}

  '@secretlint/formatter@11.2.3':
    resolution: {integrity: sha512-6R+kwSDL9rnuy4TixNM+f1bbRkl1yOzTkpEVkchR9bZWXANdPXMQyLubCgohPYUSD4eib9ObvcndvS81p8jZPQ==}
    engines: {node: '>=20.0.0'}

  '@secretlint/node@11.2.3':
    resolution: {integrity: sha512-8mYOdHVwuMNXq0bwwC309xUmmgisMjIypJl5z0U1TQqWZoqRK+N1OQ7vHKZfzA/lnEIm4MAqKclr2rLDNaapfQ==}
    engines: {node: '>=20.0.0'}

  '@secretlint/profiler@11.2.3':
    resolution: {integrity: sha512-CpXYj8LhwsRhZ7HYIapIVROoJ0wJVnmKPX/HnpyJzyGSKZoqbsW+VsAF4npspfZBjP6uLBZKfQHvOitQFOqOPg==}

  '@secretlint/resolver@11.2.3':
    resolution: {integrity: sha512-f2b9wgLS1GwyRo4E459Q3n534KC0azYmMFRSwnRT65HDtZCci0BGv/m2AUCvor8+q2oSePrCC6NZnLwJDzm6Kg==}

  '@secretlint/secretlint-rule-preset-recommend@11.2.3':
    resolution: {integrity: sha512-tpjzerm1KedNnf8xkittHW0sIeCARH8+JFzgQDslQNtbqJ2MSPEs5e5VcJ0i2ZdHVhq1LC1osm88RmwV4k65yA==}
    engines: {node: '>=20.0.0'}

  '@secretlint/source-creator@11.2.3':
    resolution: {integrity: sha512-x555rAk0BuVKbYVidoxWMV/YksGtLCfHDn0lSQPNUlD1SXTyP4kmscSfBMgp3g5HC1TK8fwT3oN1WRnivY92Fg==}
    engines: {node: '>=20.0.0'}

  '@secretlint/types@11.2.3':
    resolution: {integrity: sha512-zD7+FP700caEOErMp5ecds9twTs/YfmjwEQGJ44k0TnGmeZOovB/EoxAcYIeBXk46mia1MJh9dY+oc/Pu3EFrA==}
    engines: {node: '>=20.0.0'}

  '@sinclair/typebox@0.27.8':
    resolution: {integrity: sha512-+Fj43pSMwJs4KRrH/938Uf+uAELIgVBmQzg/q1YG10djyfA3TnrU8N8XzqCh/okZdszqBQTZf96idMfE5lnwTA==}

  '@sindresorhus/merge-streams@2.3.0':
    resolution: {integrity: sha512-LtoMMhxAlorcGhmFYI+LhPgbPZCkgP6ra1YL604EeF6U98pLlQ3iWIGMdWSC+vWmPBWBNgmDBAhnAobLROJmwg==}
    engines: {node: '>=18'}

  '@sinonjs/commons@3.0.1':
    resolution: {integrity: sha512-K3mCHKQ9sVh8o1C9cxkwxaOmXoAMlDxC1mYyHrjqOWEcBjYr76t96zL2zlj5dUGZ3HSw240X1qgH3Mjf1yJWpQ==}

  '@sinonjs/fake-timers@10.3.0':
    resolution: {integrity: sha512-V4BG07kuYSUkTCSBHG8G8TNhM+F19jXFWnQtzj+we8DrkpSBCee9Z3Ms8yiGer/dlmhe35/Xdgyo3/0rQKg7YA==}

  '@smithy/abort-controller@4.0.4':
    resolution: {integrity: sha512-gJnEjZMvigPDQWHrW3oPrFhQtkrgqBkyjj3pCIdF3A5M6vsZODG93KNlfJprv6bp4245bdT32fsHK4kkH3KYDA==}
    engines: {node: '>=18.0.0'}

  '@smithy/abort-controller@4.0.5':
    resolution: {integrity: sha512-jcrqdTQurIrBbUm4W2YdLVMQDoL0sA9DTxYd2s+R/y+2U9NLOP7Xf/YqfSg1FZhlZIYEnvk2mwbyvIfdLEPo8g==}
    engines: {node: '>=18.0.0'}

  '@smithy/config-resolver@4.1.4':
    resolution: {integrity: sha512-prmU+rDddxHOH0oNcwemL+SwnzcG65sBF2yXRO7aeXIn/xTlq2pX7JLVbkBnVLowHLg4/OL4+jBmv9hVrVGS+w==}
    engines: {node: '>=18.0.0'}

  '@smithy/config-resolver@4.1.5':
    resolution: {integrity: sha512-viuHMxBAqydkB0AfWwHIdwf/PRH2z5KHGUzqyRtS/Wv+n3IHI993Sk76VCA7dD/+GzgGOmlJDITfPcJC1nIVIw==}
    engines: {node: '>=18.0.0'}

  '@smithy/core@3.7.2':
    resolution: {integrity: sha512-JoLw59sT5Bm8SAjFCYZyuCGxK8y3vovmoVbZWLDPTH5XpPEIwpFd9m90jjVMwoypDuB/SdVgje5Y4T7w50lJaw==}
    engines: {node: '>=18.0.0'}

  '@smithy/core@3.8.0':
    resolution: {integrity: sha512-EYqsIYJmkR1VhVE9pccnk353xhs+lB6btdutJEtsp7R055haMJp2yE16eSxw8fv+G0WUY6vqxyYOP8kOqawxYQ==}
    engines: {node: '>=18.0.0'}

  '@smithy/credential-provider-imds@4.0.6':
    resolution: {integrity: sha512-hKMWcANhUiNbCJouYkZ9V3+/Qf9pteR1dnwgdyzR09R4ODEYx8BbUysHwRSyex4rZ9zapddZhLFTnT4ZijR4pw==}
    engines: {node: '>=18.0.0'}

  '@smithy/credential-provider-imds@4.0.7':
    resolution: {integrity: sha512-dDzrMXA8d8riFNiPvytxn0mNwR4B3h8lgrQ5UjAGu6T9z/kRg/Xncf4tEQHE/+t25sY8IH3CowcmWi+1U5B1Gw==}
    engines: {node: '>=18.0.0'}

  '@smithy/fetch-http-handler@5.1.0':
    resolution: {integrity: sha512-mADw7MS0bYe2OGKkHYMaqarOXuDwRbO6ArD91XhHcl2ynjGCFF+hvqf0LyQcYxkA1zaWjefSkU7Ne9mqgApSgQ==}
    engines: {node: '>=18.0.0'}

  '@smithy/fetch-http-handler@5.1.1':
    resolution: {integrity: sha512-61WjM0PWmZJR+SnmzaKI7t7G0UkkNFboDpzIdzSoy7TByUzlxo18Qlh9s71qug4AY4hlH/CwXdubMtkcNEb/sQ==}
    engines: {node: '>=18.0.0'}

  '@smithy/hash-node@4.0.4':
    resolution: {integrity: sha512-qnbTPUhCVnCgBp4z4BUJUhOEkVwxiEi1cyFM+Zj6o+aY8OFGxUQleKWq8ltgp3dujuhXojIvJWdoqpm6dVO3lQ==}
    engines: {node: '>=18.0.0'}

  '@smithy/hash-node@4.0.5':
    resolution: {integrity: sha512-cv1HHkKhpyRb6ahD8Vcfb2Hgz67vNIXEp2vnhzfxLFGRukLCNEA5QdsorbUEzXma1Rco0u3rx5VTqbM06GcZqQ==}
    engines: {node: '>=18.0.0'}

  '@smithy/invalid-dependency@4.0.4':
    resolution: {integrity: sha512-bNYMi7WKTJHu0gn26wg8OscncTt1t2b8KcsZxvOv56XA6cyXtOAAAaNP7+m45xfppXfOatXF3Sb1MNsLUgVLTw==}
    engines: {node: '>=18.0.0'}

  '@smithy/invalid-dependency@4.0.5':
    resolution: {integrity: sha512-IVnb78Qtf7EJpoEVo7qJ8BEXQwgC4n3igeJNNKEj/MLYtapnx8A67Zt/J3RXAj2xSO1910zk0LdFiygSemuLow==}
    engines: {node: '>=18.0.0'}

  '@smithy/is-array-buffer@2.2.0':
    resolution: {integrity: sha512-GGP3O9QFD24uGeAXYUjwSTXARoqpZykHadOmA8G5vfJPK0/DC67qa//0qvqrJzL1xc8WQWX7/yc7fwudjPHPhA==}
    engines: {node: '>=14.0.0'}

  '@smithy/is-array-buffer@4.0.0':
    resolution: {integrity: sha512-saYhF8ZZNoJDTvJBEWgeBccCg+yvp1CX+ed12yORU3NilJScfc6gfch2oVb4QgxZrGUx3/ZJlb+c/dJbyupxlw==}
    engines: {node: '>=18.0.0'}

  '@smithy/middleware-content-length@4.0.4':
    resolution: {integrity: sha512-F7gDyfI2BB1Kc+4M6rpuOLne5LOcEknH1n6UQB69qv+HucXBR1rkzXBnQTB2q46sFy1PM/zuSJOB532yc8bg3w==}
    engines: {node: '>=18.0.0'}

  '@smithy/middleware-content-length@4.0.5':
    resolution: {integrity: sha512-l1jlNZoYzoCC7p0zCtBDE5OBXZ95yMKlRlftooE5jPWQn4YBPLgsp+oeHp7iMHaTGoUdFqmHOPa8c9G3gBsRpQ==}
    engines: {node: '>=18.0.0'}

  '@smithy/middleware-endpoint@4.1.17':
    resolution: {integrity: sha512-S3hSGLKmHG1m35p/MObQCBCdRsrpbPU8B129BVzRqRfDvQqPMQ14iO4LyRw+7LNizYc605COYAcjqgawqi+6jA==}
    engines: {node: '>=18.0.0'}

  '@smithy/middleware-endpoint@4.1.18':
    resolution: {integrity: sha512-ZhvqcVRPZxnZlokcPaTwb+r+h4yOIOCJmx0v2d1bpVlmP465g3qpVSf7wxcq5zZdu4jb0H4yIMxuPwDJSQc3MQ==}
    engines: {node: '>=18.0.0'}

  '@smithy/middleware-retry@4.1.18':
    resolution: {integrity: sha512-bYLZ4DkoxSsPxpdmeapvAKy7rM5+25gR7PGxq2iMiecmbrRGBHj9s75N74Ylg+aBiw9i5jIowC/cLU2NR0qH8w==}
    engines: {node: '>=18.0.0'}

  '@smithy/middleware-retry@4.1.19':
    resolution: {integrity: sha512-X58zx/NVECjeuUB6A8HBu4bhx72EoUz+T5jTMIyeNKx2lf+Gs9TmWPNNkH+5QF0COjpInP/xSpJGJ7xEnAklQQ==}
    engines: {node: '>=18.0.0'}

  '@smithy/middleware-serde@4.0.8':
    resolution: {integrity: sha512-iSSl7HJoJaGyMIoNn2B7czghOVwJ9nD7TMvLhMWeSB5vt0TnEYyRRqPJu/TqW76WScaNvYYB8nRoiBHR9S1Ddw==}
    engines: {node: '>=18.0.0'}

  '@smithy/middleware-serde@4.0.9':
    resolution: {integrity: sha512-uAFFR4dpeoJPGz8x9mhxp+RPjo5wW0QEEIPPPbLXiRRWeCATf/Km3gKIVR5vaP8bN1kgsPhcEeh+IZvUlBv6Xg==}
    engines: {node: '>=18.0.0'}

  '@smithy/middleware-stack@4.0.4':
    resolution: {integrity: sha512-kagK5ggDrBUCCzI93ft6DjteNSfY8Ulr83UtySog/h09lTIOAJ/xUSObutanlPT0nhoHAkpmW9V5K8oPyLh+QA==}
    engines: {node: '>=18.0.0'}

  '@smithy/middleware-stack@4.0.5':
    resolution: {integrity: sha512-/yoHDXZPh3ocRVyeWQFvC44u8seu3eYzZRveCMfgMOBcNKnAmOvjbL9+Cp5XKSIi9iYA9PECUuW2teDAk8T+OQ==}
    engines: {node: '>=18.0.0'}

  '@smithy/node-config-provider@4.1.3':
    resolution: {integrity: sha512-HGHQr2s59qaU1lrVH6MbLlmOBxadtzTsoO4c+bF5asdgVik3I8o7JIOzoeqWc5MjVa+vD36/LWE0iXKpNqooRw==}
    engines: {node: '>=18.0.0'}

  '@smithy/node-config-provider@4.1.4':
    resolution: {integrity: sha512-+UDQV/k42jLEPPHSn39l0Bmc4sB1xtdI9Gd47fzo/0PbXzJ7ylgaOByVjF5EeQIumkepnrJyfx86dPa9p47Y+w==}
    engines: {node: '>=18.0.0'}

  '@smithy/node-http-handler@4.1.0':
    resolution: {integrity: sha512-vqfSiHz2v8b3TTTrdXi03vNz1KLYYS3bhHCDv36FYDqxT7jvTll1mMnCrkD+gOvgwybuunh/2VmvOMqwBegxEg==}
    engines: {node: '>=18.0.0'}

  '@smithy/node-http-handler@4.1.1':
    resolution: {integrity: sha512-RHnlHqFpoVdjSPPiYy/t40Zovf3BBHc2oemgD7VsVTFFZrU5erFFe0n52OANZZ/5sbshgD93sOh5r6I35Xmpaw==}
    engines: {node: '>=18.0.0'}

  '@smithy/property-provider@4.0.4':
    resolution: {integrity: sha512-qHJ2sSgu4FqF4U/5UUp4DhXNmdTrgmoAai6oQiM+c5RZ/sbDwJ12qxB1M6FnP+Tn/ggkPZf9ccn4jqKSINaquw==}
    engines: {node: '>=18.0.0'}

  '@smithy/property-provider@4.0.5':
    resolution: {integrity: sha512-R/bswf59T/n9ZgfgUICAZoWYKBHcsVDurAGX88zsiUtOTA/xUAPyiT+qkNCPwFn43pZqN84M4MiUsbSGQmgFIQ==}
    engines: {node: '>=18.0.0'}

  '@smithy/protocol-http@5.1.2':
    resolution: {integrity: sha512-rOG5cNLBXovxIrICSBm95dLqzfvxjEmuZx4KK3hWwPFHGdW3lxY0fZNXfv2zebfRO7sJZ5pKJYHScsqopeIWtQ==}
    engines: {node: '>=18.0.0'}

  '@smithy/protocol-http@5.1.3':
    resolution: {integrity: sha512-fCJd2ZR7D22XhDY0l+92pUag/7je2BztPRQ01gU5bMChcyI0rlly7QFibnYHzcxDvccMjlpM/Q1ev8ceRIb48w==}
    engines: {node: '>=18.0.0'}

  '@smithy/querystring-builder@4.0.4':
    resolution: {integrity: sha512-SwREZcDnEYoh9tLNgMbpop+UTGq44Hl9tdj3rf+yeLcfH7+J8OXEBaMc2kDxtyRHu8BhSg9ADEx0gFHvpJgU8w==}
    engines: {node: '>=18.0.0'}

  '@smithy/querystring-builder@4.0.5':
    resolution: {integrity: sha512-NJeSCU57piZ56c+/wY+AbAw6rxCCAOZLCIniRE7wqvndqxcKKDOXzwWjrY7wGKEISfhL9gBbAaWWgHsUGedk+A==}
    engines: {node: '>=18.0.0'}

  '@smithy/querystring-parser@4.0.4':
    resolution: {integrity: sha512-6yZf53i/qB8gRHH/l2ZwUG5xgkPgQF15/KxH0DdXMDHjesA9MeZje/853ifkSY0x4m5S+dfDZ+c4x439PF0M2w==}
    engines: {node: '>=18.0.0'}

  '@smithy/querystring-parser@4.0.5':
    resolution: {integrity: sha512-6SV7md2CzNG/WUeTjVe6Dj8noH32r4MnUeFKZrnVYsQxpGSIcphAanQMayi8jJLZAWm6pdM9ZXvKCpWOsIGg0w==}
    engines: {node: '>=18.0.0'}

  '@smithy/service-error-classification@4.0.6':
    resolution: {integrity: sha512-RRoTDL//7xi4tn5FrN2NzH17jbgmnKidUqd4KvquT0954/i6CXXkh1884jBiunq24g9cGtPBEXlU40W6EpNOOg==}
    engines: {node: '>=18.0.0'}

  '@smithy/service-error-classification@4.0.7':
    resolution: {integrity: sha512-XvRHOipqpwNhEjDf2L5gJowZEm5nsxC16pAZOeEcsygdjv9A2jdOh3YoDQvOXBGTsaJk6mNWtzWalOB9976Wlg==}
    engines: {node: '>=18.0.0'}

  '@smithy/shared-ini-file-loader@4.0.4':
    resolution: {integrity: sha512-63X0260LoFBjrHifPDs+nM9tV0VMkOTl4JRMYNuKh/f5PauSjowTfvF3LogfkWdcPoxsA9UjqEOgjeYIbhb7Nw==}
    engines: {node: '>=18.0.0'}

  '@smithy/shared-ini-file-loader@4.0.5':
    resolution: {integrity: sha512-YVVwehRDuehgoXdEL4r1tAAzdaDgaC9EQvhK0lEbfnbrd0bd5+CTQumbdPryX3J2shT7ZqQE+jPW4lmNBAB8JQ==}
    engines: {node: '>=18.0.0'}

  '@smithy/signature-v4@5.1.2':
    resolution: {integrity: sha512-d3+U/VpX7a60seHziWnVZOHuEgJlclufjkS6zhXvxcJgkJq4UWdH5eOBLzHRMx6gXjsdT9h6lfpmLzbrdupHgQ==}
    engines: {node: '>=18.0.0'}

  '@smithy/signature-v4@5.1.3':
    resolution: {integrity: sha512-mARDSXSEgllNzMw6N+mC+r1AQlEBO3meEAkR/UlfAgnMzJUB3goRBWgip1EAMG99wh36MDqzo86SfIX5Y+VEaw==}
    engines: {node: '>=18.0.0'}

  '@smithy/smithy-client@4.4.10':
    resolution: {integrity: sha512-iW6HjXqN0oPtRS0NK/zzZ4zZeGESIFcxj2FkWed3mcK8jdSdHzvnCKXSjvewESKAgGKAbJRA+OsaqKhkdYRbQQ==}
    engines: {node: '>=18.0.0'}

  '@smithy/smithy-client@4.4.9':
    resolution: {integrity: sha512-mbMg8mIUAWwMmb74LoYiArP04zWElPzDoA1jVOp3or0cjlDMgoS6WTC3QXK0Vxoc9I4zdrX0tq6qsOmaIoTWEQ==}
    engines: {node: '>=18.0.0'}

  '@smithy/types@4.3.1':
    resolution: {integrity: sha512-UqKOQBL2x6+HWl3P+3QqFD4ncKq0I8Nuz9QItGv5WuKuMHuuwlhvqcZCoXGfc+P1QmfJE7VieykoYYmrOoFJxA==}
    engines: {node: '>=18.0.0'}

  '@smithy/types@4.3.2':
    resolution: {integrity: sha512-QO4zghLxiQ5W9UZmX2Lo0nta2PuE1sSrXUYDoaB6HMR762C0P7v/HEPHf6ZdglTVssJG1bsrSBxdc3quvDSihw==}
    engines: {node: '>=18.0.0'}

  '@smithy/url-parser@4.0.4':
    resolution: {integrity: sha512-eMkc144MuN7B0TDA4U2fKs+BqczVbk3W+qIvcoCY6D1JY3hnAdCuhCZODC+GAeaxj0p6Jroz4+XMUn3PCxQQeQ==}
    engines: {node: '>=18.0.0'}

  '@smithy/url-parser@4.0.5':
    resolution: {integrity: sha512-j+733Um7f1/DXjYhCbvNXABV53NyCRRA54C7bNEIxNPs0YjfRxeMKjjgm2jvTYrciZyCjsicHwQ6Q0ylo+NAUw==}
    engines: {node: '>=18.0.0'}

  '@smithy/util-base64@4.0.0':
    resolution: {integrity: sha512-CvHfCmO2mchox9kjrtzoHkWHxjHZzaFojLc8quxXY7WAAMAg43nuxwv95tATVgQFNDwd4M9S1qFzj40Ul41Kmg==}
    engines: {node: '>=18.0.0'}

  '@smithy/util-body-length-browser@4.0.0':
    resolution: {integrity: sha512-sNi3DL0/k64/LO3A256M+m3CDdG6V7WKWHdAiBBMUN8S3hK3aMPhwnPik2A/a2ONN+9doY9UxaLfgqsIRg69QA==}
    engines: {node: '>=18.0.0'}

  '@smithy/util-body-length-node@4.0.0':
    resolution: {integrity: sha512-q0iDP3VsZzqJyje8xJWEJCNIu3lktUGVoSy1KB0UWym2CL1siV3artm+u1DFYTLejpsrdGyCSWBdGNjJzfDPjg==}
    engines: {node: '>=18.0.0'}

  '@smithy/util-buffer-from@2.2.0':
    resolution: {integrity: sha512-IJdWBbTcMQ6DA0gdNhh/BwrLkDR+ADW5Kr1aZmd4k3DIF6ezMV4R2NIAmT08wQJ3yUK82thHWmC/TnK/wpMMIA==}
    engines: {node: '>=14.0.0'}

  '@smithy/util-buffer-from@4.0.0':
    resolution: {integrity: sha512-9TOQ7781sZvddgO8nxueKi3+yGvkY35kotA0Y6BWRajAv8jjmigQ1sBwz0UX47pQMYXJPahSKEKYFgt+rXdcug==}
    engines: {node: '>=18.0.0'}

  '@smithy/util-config-provider@4.0.0':
    resolution: {integrity: sha512-L1RBVzLyfE8OXH+1hsJ8p+acNUSirQnWQ6/EgpchV88G6zGBTDPdXiiExei6Z1wR2RxYvxY/XLw6AMNCCt8H3w==}
    engines: {node: '>=18.0.0'}

  '@smithy/util-defaults-mode-browser@4.0.25':
    resolution: {integrity: sha512-pxEWsxIsOPLfKNXvpgFHBGFC3pKYKUFhrud1kyooO9CJai6aaKDHfT10Mi5iiipPXN/JhKAu3qX9o75+X85OdQ==}
    engines: {node: '>=18.0.0'}

  '@smithy/util-defaults-mode-browser@4.0.26':
    resolution: {integrity: sha512-xgl75aHIS/3rrGp7iTxQAOELYeyiwBu+eEgAk4xfKwJJ0L8VUjhO2shsDpeil54BOFsqmk5xfdesiewbUY5tKQ==}
    engines: {node: '>=18.0.0'}

  '@smithy/util-defaults-mode-node@4.0.25':
    resolution: {integrity: sha512-+w4n4hKFayeCyELZLfsSQG5mCC3TwSkmRHv4+el5CzFU8ToQpYGhpV7mrRzqlwKkntlPilT1HJy1TVeEvEjWOQ==}
    engines: {node: '>=18.0.0'}

  '@smithy/util-defaults-mode-node@4.0.26':
    resolution: {integrity: sha512-z81yyIkGiLLYVDetKTUeCZQ8x20EEzvQjrqJtb/mXnevLq2+w3XCEWTJ2pMp401b6BkEkHVfXb/cROBpVauLMQ==}
    engines: {node: '>=18.0.0'}

  '@smithy/util-endpoints@3.0.6':
    resolution: {integrity: sha512-YARl3tFL3WgPuLzljRUnrS2ngLiUtkwhQtj8PAL13XZSyUiNLQxwG3fBBq3QXFqGFUXepIN73pINp3y8c2nBmA==}
    engines: {node: '>=18.0.0'}

  '@smithy/util-endpoints@3.0.7':
    resolution: {integrity: sha512-klGBP+RpBp6V5JbrY2C/VKnHXn3d5V2YrifZbmMY8os7M6m8wdYFoO6w/fe5VkP+YVwrEktW3IWYaSQVNZJ8oQ==}
    engines: {node: '>=18.0.0'}

  '@smithy/util-hex-encoding@4.0.0':
    resolution: {integrity: sha512-Yk5mLhHtfIgW2W2WQZWSg5kuMZCVbvhFmC7rV4IO2QqnZdbEFPmQnCcGMAX2z/8Qj3B9hYYNjZOhWym+RwhePw==}
    engines: {node: '>=18.0.0'}

  '@smithy/util-middleware@4.0.4':
    resolution: {integrity: sha512-9MLKmkBmf4PRb0ONJikCbCwORACcil6gUWojwARCClT7RmLzF04hUR4WdRprIXal7XVyrddadYNfp2eF3nrvtQ==}
    engines: {node: '>=18.0.0'}

  '@smithy/util-middleware@4.0.5':
    resolution: {integrity: sha512-N40PfqsZHRSsByGB81HhSo+uvMxEHT+9e255S53pfBw/wI6WKDI7Jw9oyu5tJTLwZzV5DsMha3ji8jk9dsHmQQ==}
    engines: {node: '>=18.0.0'}

  '@smithy/util-retry@4.0.6':
    resolution: {integrity: sha512-+YekoF2CaSMv6zKrA6iI/N9yva3Gzn4L6n35Luydweu5MMPYpiGZlWqehPHDHyNbnyaYlz/WJyYAZnC+loBDZg==}
    engines: {node: '>=18.0.0'}

  '@smithy/util-retry@4.0.7':
    resolution: {integrity: sha512-TTO6rt0ppK70alZpkjwy+3nQlTiqNfoXja+qwuAchIEAIoSZW8Qyd76dvBv3I5bCpE38APafG23Y/u270NspiQ==}
    engines: {node: '>=18.0.0'}

  '@smithy/util-stream@4.2.3':
    resolution: {integrity: sha512-cQn412DWHHFNKrQfbHY8vSFI3nTROY1aIKji9N0tpp8gUABRilr7wdf8fqBbSlXresobM+tQFNk6I+0LXK/YZg==}
    engines: {node: '>=18.0.0'}

  '@smithy/util-stream@4.2.4':
    resolution: {integrity: sha512-vSKnvNZX2BXzl0U2RgCLOwWaAP9x/ddd/XobPK02pCbzRm5s55M53uwb1rl/Ts7RXZvdJZerPkA+en2FDghLuQ==}
    engines: {node: '>=18.0.0'}

  '@smithy/util-uri-escape@4.0.0':
    resolution: {integrity: sha512-77yfbCbQMtgtTylO9itEAdpPXSog3ZxMe09AEhm0dU0NLTalV70ghDZFR+Nfi1C60jnJoh/Re4090/DuZh2Omg==}
    engines: {node: '>=18.0.0'}

  '@smithy/util-utf8@2.3.0':
    resolution: {integrity: sha512-R8Rdn8Hy72KKcebgLiv8jQcQkXoLMOGGv5uI1/k0l+snqkOzQ1R0ChUBCxWMlBsFMekWjq0wRudIweFs7sKT5A==}
    engines: {node: '>=14.0.0'}

  '@smithy/util-utf8@4.0.0':
    resolution: {integrity: sha512-b+zebfKCfRdgNJDknHCob3O7FpeYQN6ZG6YLExMcasDHsCXlsXCEuiPZeLnJLpwa5dvPetGlnGCiMHuLwGvFow==}
    engines: {node: '>=18.0.0'}

  '@solana/buffer-layout-utils@0.2.0':
    resolution: {integrity: sha512-szG4sxgJGktbuZYDg2FfNmkMi0DYQoVjN2h7ta1W1hPrwzarcFLBq9UpX1UjNXsNpT9dn+chgprtWGioUAr4/g==}
    engines: {node: '>= 10'}

  '@solana/buffer-layout@4.0.1':
    resolution: {integrity: sha512-E1ImOIAD1tBZFRdjeM4/pzTiTApC0AOBGwyAMS4fwIodCWArzJ3DWdoh8cKxeFM2fElkxBh2Aqts1BPC373rHA==}
    engines: {node: '>=5.10'}

  '@solana/codecs-core@2.0.0-rc.1':
    resolution: {integrity: sha512-bauxqMfSs8EHD0JKESaNmNuNvkvHSuN3bbWAF5RjOfDu2PugxHrvRebmYauvSumZ3cTfQ4HJJX6PG5rN852qyQ==}
    peerDependencies:
      typescript: '>=5'

  '@solana/codecs-core@2.3.0':
    resolution: {integrity: sha512-oG+VZzN6YhBHIoSKgS5ESM9VIGzhWjEHEGNPSibiDTxFhsFWxNaz8LbMDPjBUE69r9wmdGLkrQ+wVPbnJcZPvw==}
    engines: {node: '>=20.18.0'}
    peerDependencies:
      typescript: '>=5.3.3'

  '@solana/codecs-data-structures@2.0.0-rc.1':
    resolution: {integrity: sha512-rinCv0RrAVJ9rE/rmaibWJQxMwC5lSaORSZuwjopSUE6T0nb/MVg6Z1siNCXhh/HFTOg0l8bNvZHgBcN/yvXog==}
    peerDependencies:
      typescript: '>=5'

  '@solana/codecs-numbers@2.0.0-rc.1':
    resolution: {integrity: sha512-J5i5mOkvukXn8E3Z7sGIPxsThRCgSdgTWJDQeZvucQ9PT6Y3HiVXJ0pcWiOWAoQ3RX8e/f4I3IC+wE6pZiJzDQ==}
    peerDependencies:
      typescript: '>=5'

  '@solana/codecs-numbers@2.3.0':
    resolution: {integrity: sha512-jFvvwKJKffvG7Iz9dmN51OGB7JBcy2CJ6Xf3NqD/VP90xak66m/Lg48T01u5IQ/hc15mChVHiBm+HHuOFDUrQg==}
    engines: {node: '>=20.18.0'}
    peerDependencies:
      typescript: '>=5.3.3'

  '@solana/codecs-strings@2.0.0-rc.1':
    resolution: {integrity: sha512-9/wPhw8TbGRTt6mHC4Zz1RqOnuPTqq1Nb4EyuvpZ39GW6O2t2Q7Q0XxiB3+BdoEjwA2XgPw6e2iRfvYgqty44g==}
    peerDependencies:
      fastestsmallesttextencoderdecoder: ^1.0.22
      typescript: '>=5'

  '@solana/codecs@2.0.0-rc.1':
    resolution: {integrity: sha512-qxoR7VybNJixV51L0G1RD2boZTcxmwUWnKCaJJExQ5qNKwbpSyDdWfFJfM5JhGyKe9DnPVOZB+JHWXnpbZBqrQ==}
    peerDependencies:
      typescript: '>=5'

  '@solana/errors@2.0.0-rc.1':
    resolution: {integrity: sha512-ejNvQ2oJ7+bcFAYWj225lyRkHnixuAeb7RQCixm+5mH4n1IA4Qya/9Bmfy5RAAHQzxK43clu3kZmL5eF9VGtYQ==}
    hasBin: true
    peerDependencies:
      typescript: '>=5'

  '@solana/errors@2.3.0':
    resolution: {integrity: sha512-66RI9MAbwYV0UtP7kGcTBVLxJgUxoZGm8Fbc0ah+lGiAw17Gugco6+9GrJCV83VyF2mDWyYnYM9qdI3yjgpnaQ==}
    engines: {node: '>=20.18.0'}
    hasBin: true
    peerDependencies:
      typescript: '>=5.3.3'

  '@solana/options@2.0.0-rc.1':
    resolution: {integrity: sha512-mLUcR9mZ3qfHlmMnREdIFPf9dpMc/Bl66tLSOOWxw4ml5xMT2ohFn7WGqoKcu/UHkT9CrC6+amEdqCNvUqI7AA==}
    peerDependencies:
      typescript: '>=5'

  '@solana/spl-token-group@0.0.7':
    resolution: {integrity: sha512-V1N/iX7Cr7H0uazWUT2uk27TMqlqedpXHRqqAbVO2gvmJyT0E0ummMEAVQeXZ05ZhQ/xF39DLSdBp90XebWEug==}
    engines: {node: '>=16'}
    peerDependencies:
      '@solana/web3.js': ^1.95.3

  '@solana/spl-token-metadata@0.1.6':
    resolution: {integrity: sha512-7sMt1rsm/zQOQcUWllQX9mD2O6KhSAtY1hFR2hfFwgqfFWzSY9E9GDvFVNYUI1F0iQKcm6HmePU9QbKRXTEBiA==}
    engines: {node: '>=16'}
    peerDependencies:
      '@solana/web3.js': ^1.95.3

  '@solana/spl-token@0.4.13':
    resolution: {integrity: sha512-cite/pYWQZZVvLbg5lsodSovbetK/eA24gaR0eeUeMuBAMNrT8XFCwaygKy0N2WSg3gSyjjNpIeAGBAKZaY/1w==}
    engines: {node: '>=16'}
    peerDependencies:
      '@solana/web3.js': ^1.95.5

  '@solana/web3.js@1.98.4':
    resolution: {integrity: sha512-vv9lfnvjUsRiq//+j5pBdXig0IQdtzA0BRZ3bXEP4KaIyF1CcaydWqgyzQgfZMNIsWNWmG+AUHwPy4AHOD6gpw==}

  '@standard-schema/spec@1.0.0':
    resolution: {integrity: sha512-m2bOd0f2RT9k8QJx1JN85cZYyH1RqFBdlwtkSlf4tBDYLCiiZnv1fIIwacK6cqwXavOydf0NPToMQgpKq+dVlA==}

  '@swc/helpers@0.5.17':
    resolution: {integrity: sha512-5IKx/Y13RsYd+sauPb2x+U/xZikHjolzfuDgTAl/Tdf3Q8rslRvC19NKDLgAJQ6wsqADk10ntlv08nPFw/gO/A==}

  '@testcontainers/mongodb@10.28.0':
    resolution: {integrity: sha512-78h6n2jnFOQ8IfPjgL1+vsHuEeA0itclEOpx9kkQR+FOWnwJN9AeeX6+rMmZCtRgTsr5wT0BvfFoDssMkDqWaQ==}

  '@testcontainers/redis@10.28.0':
    resolution: {integrity: sha512-xDNKSJTBmQca/3v5sdHmqSCYr68vjvAGSxoHCuWylha77gAYn88g5nUZK0ocNbUZgBq69KhIzj/f9zlHkw34uA==}

  '@textlint/ast-node-types@15.2.2':
    resolution: {integrity: sha512-9ByYNzWV8tpz6BFaRzeRzIov8dkbSZu9q7IWqEIfmRuLWb2qbI/5gTvKcoWT1HYs4XM7IZ8TKSXcuPvMb6eorA==}

  '@textlint/linter-formatter@15.2.2':
    resolution: {integrity: sha512-oMVaMJ3exFvXhCj3AqmCbLaeYrTNLqaJnLJMIlmnRM3/kZdxvku4OYdaDzgtlI194cVxamOY5AbHBBVnY79kEg==}

  '@textlint/module-interop@15.2.2':
    resolution: {integrity: sha512-2rmNcWrcqhuR84Iio1WRzlc4tEoOMHd6T7urjtKNNefpTt1owrTJ9WuOe60yD3FrTW0J/R0ux5wxUbP/eaeFOA==}

  '@textlint/resolver@15.2.2':
    resolution: {integrity: sha512-4hGWjmHt0y+5NAkoYZ8FvEkj8Mez9TqfbTm3BPjoV32cIfEixl2poTOgapn1rfm73905GSO3P1jiWjmgvii13Q==}

  '@textlint/types@15.2.2':
    resolution: {integrity: sha512-X2BHGAR3yXJsCAjwYEDBIk9qUDWcH4pW61ISfmtejau+tVqKtnbbvEZnMTb6mWgKU1BvTmftd5DmB1XVDUtY3g==}

  '@tokenizer/inflate@0.2.7':
    resolution: {integrity: sha512-MADQgmZT1eKjp06jpI2yozxaU9uVs4GzzgSL+uEq7bVcJ9V1ZXQkeGNql1fsSI0gMy1vhvNTNbUqrx+pZfJVmg==}
    engines: {node: '>=18'}

  '@tokenizer/token@0.3.0':
    resolution: {integrity: sha512-OvjF+z51L3ov0OyAU0duzsYuvO01PH7x4t6DJx+guahgTnBHkhJdG7soQeTSFLWN3efnHyibZ4Z8l2EuWwJN3A==}

  '@tsconfig/node10@1.0.11':
    resolution: {integrity: sha512-DcRjDCujK/kCk/cUe8Xz8ZSpm8mS3mNNpta+jGCA6USEDfktlNvm1+IuZ9eTcDbNk41BHwpHHeW+N1lKCz4zOw==}

  '@tsconfig/node12@1.0.11':
    resolution: {integrity: sha512-cqefuRsh12pWyGsIoBKJA9luFu3mRxCA+ORZvA4ktLSzIuCUtWVxGIuXigEwO5/ywWFMZ2QEGKWvkZG1zDMTag==}

  '@tsconfig/node14@1.0.3':
    resolution: {integrity: sha512-ysT8mhdixWK6Hw3i1V2AeRqZ5WfXg1G43mqoYlM2nc6388Fq5jcXyr5mRsqViLx/GJYdoL0bfXD8nmF+Zn/Iow==}

  '@tsconfig/node16@1.0.4':
    resolution: {integrity: sha512-vxhUy4J8lyeyinH7Azl1pdd43GJhZH/tP2weN8TntQblOY+A0XbT8DJk1/oCPuOOyg/Ja757rG0CgHcWC8OfMA==}

  '@types/aws-lambda@8.10.150':
    resolution: {integrity: sha512-AX+AbjH/rH5ezX1fbK8onC/a+HyQHo7QGmvoxAE42n22OsciAxvZoZNEr22tbXs8WfP1nIsBjKDpgPm3HjOZbA==}

  '@types/babel__core@7.20.5':
    resolution: {integrity: sha512-qoQprZvz5wQFJwMDqeseRXWv3rqMvhgpbXFfVyWhbx9X47POIA6i/+dXefEmZKoAgOaTdaIgNSMqMIU61yRyzA==}

  '@types/babel__generator@7.27.0':
    resolution: {integrity: sha512-ufFd2Xi92OAVPYsy+P4n7/U7e68fex0+Ee8gSG9KX7eo084CWiQ4sdxktvdl0bOPupXtVJPY19zk6EwWqUQ8lg==}

  '@types/babel__template@7.4.4':
    resolution: {integrity: sha512-h/NUaSyG5EyxBIp8YRxo4RMe2/qQgvyowRwVMzhYhBCONbW8PUsg4lkFMrhgZhUe5z3L3MiLDuvyJ/CaPa2A8A==}

  '@types/babel__traverse@7.28.0':
    resolution: {integrity: sha512-8PvcXf70gTDZBgt9ptxJ8elBeBjcLOAcOtoO/mPJjtji1+CdGbHgm77om1GrsPxsiE+uXIpNSK64UYaIwQXd4Q==}

  '@types/bn.js@5.2.0':
    resolution: {integrity: sha512-DLbJ1BPqxvQhIGbeu8VbUC1DiAiahHtAYvA0ZEAa4P31F7IaArc8z3C3BRQdWX4mtLQuABG4yzp76ZrS02Ui1Q==}

  '@types/body-parser@1.19.6':
    resolution: {integrity: sha512-HLFeCYgz89uk22N5Qg3dvGvsv46B8GLvKKo1zKG4NybA8U2DiEO3w9lqGg29t/tfLRJpJ6iQxnVw4OnB7MoM9g==}

  '@types/bs58@4.0.4':
    resolution: {integrity: sha512-0IEpMFXXQi2zXaXl9GJ3sRwQo0uEkD+yFOv+FnAU5lkPtcu6h61xb7jc2CFPEZ5BUOaiP13ThuGc9HD4R8lR5g==}

  '@types/bunyan@1.8.11':
    resolution: {integrity: sha512-758fRH7umIMk5qt5ELmRMff4mLDlN+xyYzC+dkPTdKwbSkJFvz6xwyScrytPU0QIBbRRwbiE8/BIg8bpajerNQ==}

  '@types/connect@3.4.38':
    resolution: {integrity: sha512-K6uROf1LD88uDQqJCktA4yzL1YYAK6NgfsI0v/mTgyPKWsX1CnJ0XPSDhViejru1GcRkLWb8RlzFYJRqGUbaug==}

  '@types/cookiejar@2.1.5':
    resolution: {integrity: sha512-he+DHOWReW0nghN24E1WUqM0efK4kI9oTqDm6XmK8ZPe2djZ90BSNdGnIyCLzCPw7/pogPlGbzI2wHGGmi4O/Q==}

  '@types/docker-modem@3.0.6':
    resolution: {integrity: sha512-yKpAGEuKRSS8wwx0joknWxsmLha78wNMe9R2S3UNsVOkZded8UqOrV8KoeDXoXsjndxwyF3eIhyClGbO1SEhEg==}

  '@types/dockerode@3.3.44':
    resolution: {integrity: sha512-fUpIHlsbYpxAJb285xx3vp7q5wf5mjqSn3cYwl/MhiM+DB99OdO5sOCPlO0PjO+TyOtphPs7tMVLU/RtOo/JjA==}

  '@types/eslint-scope@3.7.7':
    resolution: {integrity: sha512-MzMFlSLBqNF2gcHWO0G1vP/YQyfvrxZ0bF+u7mzUdZ1/xK4A4sru+nraZz5i3iEIk1l1uyicaDVTB4QbbEkAYg==}

  '@types/eslint@9.6.1':
    resolution: {integrity: sha512-FXx2pKgId/WyYo2jXw63kk7/+TY7u7AziEJxJAnSFzHlqTAS3Ync6SvgYAN/k4/PQpnnVuzoMuVnByKK2qp0ag==}

  '@types/estree@1.0.8':
    resolution: {integrity: sha512-dWHzHa2WqEXI/O1E9OjrocMTKJl2mSrEolh1Iomrv6U+JuNwaHXsXx9bLu5gG7BUWFIN0skIQJQ/L1rIex4X6w==}

  '@types/express-serve-static-core@4.19.6':
    resolution: {integrity: sha512-N4LZ2xG7DatVqhCZzOGb1Yi5lMbXSZcmdLDe9EzSndPV2HpWYWzRbaerl2n27irrm94EPpprqa8KpskPT085+A==}

  '@types/express@4.17.23':
    resolution: {integrity: sha512-Crp6WY9aTYP3qPi2wGDo9iUe/rceX01UMhnF1jmwDcKCFM6cx7YhGP/Mpr3y9AASpfHixIG0E6azCcL5OcDHsQ==}

  '@types/graceful-fs@4.1.9':
    resolution: {integrity: sha512-olP3sd1qOEe5dXTSaFvQG+02VdRXcdytWLAZsAq1PecU8uqQAhkrnbli7DagjtXKW/Bl7YJbUsa8MPcuc8LHEQ==}

  '@types/http-errors@2.0.5':
    resolution: {integrity: sha512-r8Tayk8HJnX0FztbZN7oVqGccWgw98T/0neJphO91KkmOzug1KkofZURD4UaD5uH8AqcFLfdPErnBod0u71/qg==}

  '@types/ioredis-mock@8.2.6':
    resolution: {integrity: sha512-5heqtZMvQ4nXARY0o8rc8cjkJjct2ScM12yCJ/h731S9He93a2cv+kAhwPCNwTKDfNH9gjRfLG4VpAEYJU0/gQ==}
    peerDependencies:
      ioredis: '>=5'

  '@types/istanbul-lib-coverage@2.0.6':
    resolution: {integrity: sha512-2QF/t/auWm0lsy8XtKVPG19v3sSOQlJe/YHZgfjb/KBBHOGSV+J2q/S671rcq9uTBrLAXmZpqJiaQbMT+zNU1w==}

  '@types/istanbul-lib-report@3.0.3':
    resolution: {integrity: sha512-NQn7AHQnk/RSLOxrBbGyJM/aVQ+pjj5HCgasFxc0K/KhoATfQ/47AyUl15I2yBUpihjmas+a+VJBOqecrFH+uA==}

  '@types/istanbul-reports@3.0.4':
    resolution: {integrity: sha512-pk2B1NWalF9toCRu6gjBzR69syFjP4Od8WRAX+0mmf9lAjCRicLOWc+ZrxZHx/0XRjotgkF9t6iaMJ+aXcOdZQ==}

  '@types/jest@29.5.14':
    resolution: {integrity: sha512-ZN+4sdnLUbo8EVvVc2ao0GFW6oVrQRPn4K2lglySj7APvSrgzxHiNNK99us4WDMi57xxA2yggblIAMNhXOotLQ==}

  '@types/js-yaml@4.0.9':
    resolution: {integrity: sha512-k4MGaQl5TGo/iipqb2UDG2UwjXziSWkh0uysQelTlJpX1qGlpUZYm8PnO4DxG1qBomtJUdYJ6qR6xdIah10JLg==}

  '@types/json-schema@7.0.15':
    resolution: {integrity: sha512-5+fP8P8MFNC+AyZCDxrB2pkZFPGzqQWUzpSeuuVLvm8VMcorNYavBqoFcxK8bQz4Qsbn4oUEEem4wDLfcysGHA==}

  '@types/lodash.merge@4.6.9':
    resolution: {integrity: sha512-23sHDPmzd59kUgWyKGiOMO2Qb9YtqRO/x4IhkgNUiPQ1+5MUVqi6bCZeq9nBJ17msjIMbEIO5u+XW4Kz6aGUhQ==}

  '@types/lodash@4.17.20':
    resolution: {integrity: sha512-H3MHACvFUEiujabxhaI/ImO6gUrd8oOurg7LQtS7mbwIXA/cUqWrvBsaeJ23aZEPk1TAYkurjfMbSELfoCXlGA==}

  '@types/memcached@2.2.10':
    resolution: {integrity: sha512-AM9smvZN55Gzs2wRrqeMHVP7KE8KWgCJO/XL5yCly2xF6EKa4YlbpK+cLSAH4NG/Ah64HrlegmGqW8kYws7Vxg==}

  '@types/methods@1.1.4':
    resolution: {integrity: sha512-ymXWVrDiCxTBE3+RIrrP533E70eA+9qu7zdWoHuOmGujkYtzf4HQF96b8nwHLqhuf4ykX61IGRIB38CC6/sImQ==}

  '@types/mime@1.3.5':
    resolution: {integrity: sha512-/pyBZWSLD2n0dcHE3hq8s8ZvcETHtEuF+3E7XVt0Ig2nvsVQXdghHVcEkIWjy9A0wKfTn97a/PSDYohKIlnP/w==}

  '@types/mysql@2.15.27':
    resolution: {integrity: sha512-YfWiV16IY0OeBfBCk8+hXKmdTKrKlwKN1MNKAPBu5JYxLwBEZl7QzeEpGnlZb3VMGJrrGmB84gXiH+ofs/TezA==}

  '@types/node-vault@0.9.13':
    resolution: {integrity: sha512-TQ9zYIzFT4Oo6NVTISk9p4qbuWkVmrs7Rds53uc16sSvQeIC4WGp2y9BXVaKMoGkYQ7jAWlveFTPXLEzuCZffQ==}
    deprecated: This is a stub types definition. node-vault provides its own type definitions, so you do not need this installed.

  '@types/node@12.20.55':
    resolution: {integrity: sha512-J8xLz7q2OFulZ2cyGTLE1TbbZcjpno7FaN6zdJNrgAdrJ+DZzh/uFR6YrTb4C+nXakvud8Q4+rbhoIWlYQbUFQ==}

  '@types/node@18.19.130':
    resolution: {integrity: sha512-GRaXQx6jGfL8sKfaIDD6OupbIHBr9jv7Jnaml9tB7l4v068PAOXqfcujMMo5PhbIs6ggR1XODELqahT2R8v0fg==}

  '@types/node@20.19.9':
    resolution: {integrity: sha512-cuVNgarYWZqxRJDQHEB58GEONhOK79QVR/qYx4S7kcUObQvUwvFnYxJuuHUKm2aieN9X3yZB4LZsuYNU1Qphsw==}

  '@types/node@22.7.5':
    resolution: {integrity: sha512-jML7s2NAzMWc//QSJ1a3prpk78cOPchGvXJsC3C6R6PSMoooztvRVQEz89gmBTBY1SPMaqo5teB4uNHPdetShQ==}

  '@types/normalize-package-data@2.4.4':
    resolution: {integrity: sha512-37i+OaWTh9qeK4LSHPsyRC7NahnGotNuZvjLSgcPzblpHB3rrCJxAOgI5gCdKm7coonsaX1Of0ILiTcnZjbfxA==}

  '@types/oracledb@6.5.2':
    resolution: {integrity: sha512-kK1eBS/Adeyis+3OlBDMeQQuasIDLUYXsi2T15ccNJ0iyUpQ4xDF7svFu3+bGVrI0CMBUclPciz+lsQR3JX3TQ==}

  '@types/pg-pool@2.0.6':
    resolution: {integrity: sha512-TaAUE5rq2VQYxab5Ts7WZhKNmuN78Q6PiFonTDdpbx8a1H0M1vhy3rhiMjl+e2iHmogyMw7jZF4FrE6eJUy5HQ==}

  '@types/pg@8.15.4':
    resolution: {integrity: sha512-I6UNVBAoYbvuWkkU3oosC8yxqH21f4/Jc4DK71JLG3dT2mdlGe1z+ep/LQGXaKaOgcvUrsQoPRqfgtMcvZiJhg==}

  '@types/qs@6.14.0':
    resolution: {integrity: sha512-eOunJqu0K1923aExK6y8p6fsihYEn/BYuQ4g0CxAAgFc4b/ZLN4CrsRZ55srTdqoiLzU2B2evC+apEIxprEzkQ==}

  '@types/range-parser@1.2.7':
    resolution: {integrity: sha512-hKormJbkJqzQGhziax5PItDUTMAM9uE2XXQmM37dyd4hVM+5aVl7oVxMVUiVQn2oCQFN/LKCZdvSM0pFRqbSmQ==}

  '@types/send@0.17.5':
    resolution: {integrity: sha512-z6F2D3cOStZvuk2SaP6YrwkNO65iTZcwA2ZkSABegdkAh/lf+Aa/YQndZVfmEXT5vgAp6zv06VQ3ejSVjAny4w==}

  '@types/serve-static@1.15.8':
    resolution: {integrity: sha512-roei0UY3LhpOJvjbIP6ZZFngyLKl5dskOtDhxY5THRSpO+ZI+nzJ+m5yUMzGrp89YRa7lvknKkMYjqQFGwA7Sg==}

  '@types/ssh2-streams@0.1.12':
    resolution: {integrity: sha512-Sy8tpEmCce4Tq0oSOYdfqaBpA3hDM8SoxoFh5vzFsu2oL+znzGz8oVWW7xb4K920yYMUY+PIG31qZnFMfPWNCg==}

  '@types/ssh2@0.5.52':
    resolution: {integrity: sha512-lbLLlXxdCZOSJMCInKH2+9V/77ET2J6NPQHpFI0kda61Dd1KglJs+fPQBchizmzYSOJBgdTajhPqBO1xxLywvg==}

  '@types/ssh2@1.15.5':
    resolution: {integrity: sha512-N1ASjp/nXH3ovBHddRJpli4ozpk6UdDYIX4RJWFa9L1YKnzdhTlVmiGHm4DZnj/jLbqZpes4aeR30EFGQtvhQQ==}

  '@types/stack-utils@2.0.3':
    resolution: {integrity: sha512-9aEbYZ3TbYMznPdcdr3SmIrLXwC/AKZXQeCf9Pgao5CKb8CyHuEX5jzWPTkvregvhRJHcpRO6BFoGW9ycaOkYw==}

  '@types/superagent@8.1.9':
    resolution: {integrity: sha512-pTVjI73witn+9ILmoJdajHGW2jkSaOzhiFYF1Rd3EQ94kymLqB9PjD9ISg7WaALC7+dCHT0FGe9T2LktLq/3GQ==}

  '@types/supertest@6.0.3':
    resolution: {integrity: sha512-8WzXq62EXFhJ7QsH3Ocb/iKQ/Ty9ZVWnVzoTKc9tyyFRRF3a74Tk2+TLFgaFFw364Ere+npzHKEJ6ga2LzIL7w==}

  '@types/tedious@4.0.14':
    resolution: {integrity: sha512-KHPsfX/FoVbUGbyYvk1q9MMQHLPeRZhRJZdO45Q4YjvFkv4hMNghCWTvy7rdKessBsmtz4euWCWAB6/tVpI1Iw==}

  '@types/triple-beam@1.3.5':
    resolution: {integrity: sha512-6WaYesThRMCl19iryMYP7/x2OVgCtbIVflDGFpWnb9irXI3UjYE4AzmYuiUKY1AJstGijoY+MgUszMgRxIYTYw==}

  '@types/uuid@8.3.4':
    resolution: {integrity: sha512-c/I8ZRb51j+pYGAu5CrFMRxqZ2ke4y2grEBO5AUjgSkSk+qT2Ea+OdWElz/OiMf5MNpn2b17kuVBwZLQJXzihw==}

  '@types/uuid@9.0.8':
    resolution: {integrity: sha512-jg+97EGIcY9AGHJJRaaPVgetKDsrTgbRjQ5Msgjh/DQKEFl0DtyRr/VCOyD1T2R1MNeWPK/u7JoGhlDZnKBAfA==}

  '@types/validator@13.15.2':
    resolution: {integrity: sha512-y7pa/oEJJ4iGYBxOpfAKn5b9+xuihvzDVnC/OSvlVnGxVg0pOqmjiMafiJ1KVNQEaPZf9HsEp5icEwGg8uIe5Q==}

  '@types/webidl-conversions@7.0.3':
    resolution: {integrity: sha512-CiJJvcRtIgzadHCYXw7dqEnMNRjhGZlYK05Mj9OyktqV8uVT8fD2BFOB7S1uwBE3Kj2Z+4UyPmFw/Ixgw/LAlA==}

  '@types/whatwg-url@11.0.5':
    resolution: {integrity: sha512-coYR071JRaHa+xoEvvYqvnIHaVqaYrLPbsufM9BF63HkwI5Lgmy2QR8Q5K/lYDYo5AK82wOvSOS0UsLTpTG7uQ==}

  '@types/ws@7.4.7':
    resolution: {integrity: sha512-JQbbmxZTZehdc2iszGKs5oC3NFnjeay7mtAWrdt7qNtAVK0g19muApzAy4bm9byz79xa2ZnO/BOBC2R8RC5Lww==}

  '@types/ws@8.18.1':
    resolution: {integrity: sha512-ThVF6DCVhA8kUGy+aazFQ4kXQ7E1Ty7A3ypFOe0IcJV8O/M511G99AW24irKrW56Wt44yG9+ij8FaqoBGkuBXg==}

  '@types/yargs-parser@21.0.3':
    resolution: {integrity: sha512-I4q9QU9MQv4oEOz4tAHJtNz1cwuLxn2F3xcc2iV5WdqLPpUnj30aUuxt1mAxYTG+oe8CZMV/+6rU4S4gRDzqtQ==}

  '@types/yargs@17.0.33':
    resolution: {integrity: sha512-WpxBCKWPLr4xSsHgz511rFJAM+wS28w2zEO1QDNY5zM/S8ok70NNfztH0xwhqKyaK0OHCbN98LDAZuy1ctxDkA==}

  '@typescript-eslint/eslint-plugin@7.18.0':
    resolution: {integrity: sha512-94EQTWZ40mzBc42ATNIBimBEDltSJ9RQHCC8vc/PDbxi4k8dVwUAv4o98dk50M1zB+JGFxp43FP7f8+FP8R6Sw==}
    engines: {node: ^18.18.0 || >=20.0.0}
    peerDependencies:
      '@typescript-eslint/parser': ^7.0.0
      eslint: ^8.56.0
      typescript: '*'
    peerDependenciesMeta:
      typescript:
        optional: true

  '@typescript-eslint/parser@7.18.0':
    resolution: {integrity: sha512-4Z+L8I2OqhZV8qA132M4wNL30ypZGYOQVBfMgxDH/K5UX0PNqTu1c6za9ST5r9+tavvHiTWmBnKzpCJ/GlVFtg==}
    engines: {node: ^18.18.0 || >=20.0.0}
    peerDependencies:
      eslint: ^8.56.0
      typescript: '*'
    peerDependenciesMeta:
      typescript:
        optional: true

  '@typescript-eslint/scope-manager@7.18.0':
    resolution: {integrity: sha512-jjhdIE/FPF2B7Z1uzc6i3oWKbGcHb87Qw7AWj6jmEqNOfDFbJWtjt/XfwCpvNkpGWlcJaog5vTR+VV8+w9JflA==}
    engines: {node: ^18.18.0 || >=20.0.0}

  '@typescript-eslint/type-utils@7.18.0':
    resolution: {integrity: sha512-XL0FJXuCLaDuX2sYqZUUSOJ2sG5/i1AAze+axqmLnSkNEVMVYLF+cbwlB2w8D1tinFuSikHmFta+P+HOofrLeA==}
    engines: {node: ^18.18.0 || >=20.0.0}
    peerDependencies:
      eslint: ^8.56.0
      typescript: '*'
    peerDependenciesMeta:
      typescript:
        optional: true

  '@typescript-eslint/types@7.18.0':
    resolution: {integrity: sha512-iZqi+Ds1y4EDYUtlOOC+aUmxnE9xS/yCigkjA7XpTKV6nCBd3Hp/PRGGmdwnfkV2ThMyYldP1wRpm/id99spTQ==}
    engines: {node: ^18.18.0 || >=20.0.0}

  '@typescript-eslint/typescript-estree@7.18.0':
    resolution: {integrity: sha512-aP1v/BSPnnyhMHts8cf1qQ6Q1IFwwRvAQGRvBFkWlo3/lH29OXA3Pts+c10nxRxIBrDnoMqzhgdwVe5f2D6OzA==}
    engines: {node: ^18.18.0 || >=20.0.0}
    peerDependencies:
      typescript: '*'
    peerDependenciesMeta:
      typescript:
        optional: true

  '@typescript-eslint/utils@7.18.0':
    resolution: {integrity: sha512-kK0/rNa2j74XuHVcoCZxdFBMF+aq/vH83CXAOHieC+2Gis4mF8jJXT5eAfyD3K0sAxtPuwxaIOIOvhwzVDt/kw==}
    engines: {node: ^18.18.0 || >=20.0.0}
    peerDependencies:
      eslint: ^8.56.0

  '@typescript-eslint/visitor-keys@7.18.0':
    resolution: {integrity: sha512-cDF0/Gf81QpY3xYyJKDV14Zwdmid5+uuENhjH2EqFaF0ni+yAyq/LzMaIJdhNJXZI7uLzwIlA+V7oWoyn6Curg==}
    engines: {node: ^18.18.0 || >=20.0.0}

  '@ungap/structured-clone@1.3.0':
    resolution: {integrity: sha512-WmoN8qaIAo7WTYWbAZuG8PYEhn5fkz7dZrqTBZ7dtt//lL2Gwms1IcnQ5yHqjDfX8Ft5j4YzDM23f87zBfDe9g==}

  '@webassemblyjs/ast@1.14.1':
    resolution: {integrity: sha512-nuBEDgQfm1ccRp/8bCQrx1frohyufl4JlbMMZ4P1wpeOfDhF6FQkxZJ1b/e+PLwr6X1Nhw6OLme5usuBWYBvuQ==}

  '@webassemblyjs/floating-point-hex-parser@1.13.2':
    resolution: {integrity: sha512-6oXyTOzbKxGH4steLbLNOu71Oj+C8Lg34n6CqRvqfS2O71BxY6ByfMDRhBytzknj9yGUPVJ1qIKhRlAwO1AovA==}

  '@webassemblyjs/helper-api-error@1.13.2':
    resolution: {integrity: sha512-U56GMYxy4ZQCbDZd6JuvvNV/WFildOjsaWD3Tzzvmw/mas3cXzRJPMjP83JqEsgSbyrmaGjBfDtV7KDXV9UzFQ==}

  '@webassemblyjs/helper-buffer@1.14.1':
    resolution: {integrity: sha512-jyH7wtcHiKssDtFPRB+iQdxlDf96m0E39yb0k5uJVhFGleZFoNw1c4aeIcVUPPbXUVJ94wwnMOAqUHyzoEPVMA==}

  '@webassemblyjs/helper-numbers@1.13.2':
    resolution: {integrity: sha512-FE8aCmS5Q6eQYcV3gI35O4J789wlQA+7JrqTTpJqn5emA4U2hvwJmvFRC0HODS+3Ye6WioDklgd6scJ3+PLnEA==}

  '@webassemblyjs/helper-wasm-bytecode@1.13.2':
    resolution: {integrity: sha512-3QbLKy93F0EAIXLh0ogEVR6rOubA9AoZ+WRYhNbFyuB70j3dRdwH9g+qXhLAO0kiYGlg3TxDV+I4rQTr/YNXkA==}

  '@webassemblyjs/helper-wasm-section@1.14.1':
    resolution: {integrity: sha512-ds5mXEqTJ6oxRoqjhWDU83OgzAYjwsCV8Lo/N+oRsNDmx/ZDpqalmrtgOMkHwxsG0iI//3BwWAErYRHtgn0dZw==}

  '@webassemblyjs/ieee754@1.13.2':
    resolution: {integrity: sha512-4LtOzh58S/5lX4ITKxnAK2USuNEvpdVV9AlgGQb8rJDHaLeHciwG4zlGr0j/SNWlr7x3vO1lDEsuePvtcDNCkw==}

  '@webassemblyjs/leb128@1.13.2':
    resolution: {integrity: sha512-Lde1oNoIdzVzdkNEAWZ1dZ5orIbff80YPdHx20mrHwHrVNNTjNr8E3xz9BdpcGqRQbAEa+fkrCb+fRFTl/6sQw==}

  '@webassemblyjs/utf8@1.13.2':
    resolution: {integrity: sha512-3NQWGjKTASY1xV5m7Hr0iPeXD9+RDobLll3T9d2AO+g3my8xy5peVyjSag4I50mR1bBSN/Ct12lo+R9tJk0NZQ==}

  '@webassemblyjs/wasm-edit@1.14.1':
    resolution: {integrity: sha512-RNJUIQH/J8iA/1NzlE4N7KtyZNHi3w7at7hDjvRNm5rcUXa00z1vRz3glZoULfJ5mpvYhLybmVcwcjGrC1pRrQ==}

  '@webassemblyjs/wasm-gen@1.14.1':
    resolution: {integrity: sha512-AmomSIjP8ZbfGQhumkNvgC33AY7qtMCXnN6bL2u2Js4gVCg8fp735aEiMSBbDR7UQIj90n4wKAFUSEd0QN2Ukg==}

  '@webassemblyjs/wasm-opt@1.14.1':
    resolution: {integrity: sha512-PTcKLUNvBqnY2U6E5bdOQcSM+oVP/PmrDY9NzowJjislEjwP/C4an2303MCVS2Mg9d3AJpIGdUFIQQWbPds0Sw==}

  '@webassemblyjs/wasm-parser@1.14.1':
    resolution: {integrity: sha512-JLBl+KZ0R5qB7mCnud/yyX08jWFw5MsoalJ1pQ4EdFlgj9VdXKGuENGsiCIjegI1W7p91rUlcB/LB5yRJKNTcQ==}

  '@webassemblyjs/wast-printer@1.14.1':
    resolution: {integrity: sha512-kPSSXE6De1XOR820C90RIo2ogvZG+c3KiHzqUoO/F34Y2shGzesfqv7o57xrxovZJH/MetF5UjroJ/R/3isoiw==}

  '@xtuc/ieee754@1.2.0':
    resolution: {integrity: sha512-DX8nKgqcGwsc0eJSqYt5lwP4DH5FlHnmuWWBRy7X0NcaGR0ZtuyeESgMwTYVEtxmsNGY+qit4QYT/MIYTOTPeA==}

  '@xtuc/long@4.2.2':
    resolution: {integrity: sha512-NuHqBY1PB/D8xU6s/thBgOAiAP7HOYDQ32+BFZILJ8ivkUkAHQnWfn6WhL79Owj1qmUnoN/YPhktdIoucipkAQ==}

  '@zerodev/ecdsa-validator@5.4.9':
    resolution: {integrity: sha512-9NVE8/sQIKRo42UOoYKkNdmmHJY8VlT4t+2MHD2ipLg21cpbY9fS17TGZh61+Bl3qlqc8pP23I6f89z9im7kuA==}
    peerDependencies:
      '@zerodev/sdk': ^5.4.13
      viem: ^2.28.0

  '@zerodev/sdk@5.4.41':
    resolution: {integrity: sha512-YNXLYq4PXdC8u6NVzKNDnN42MKnXignehs0eAgyTb1Er57C4ueClR3ShR64QQ0oCL20NRtzMt/dJ+Yi+sVXndA==}
    peerDependencies:
      viem: ^2.28.0

  abitype@1.0.8:
    resolution: {integrity: sha512-ZeiI6h3GnW06uYDLx0etQtX/p8E24UaHHBj57RSjK7YBFe7iuVn07EDpOeP451D06sF27VOz9JJPlIKJmXgkEg==}
    peerDependencies:
      typescript: '>=5.0.4'
      zod: ^3 >=3.22.0
    peerDependenciesMeta:
      typescript:
        optional: true
      zod:
        optional: true

  abort-controller@3.0.0:
    resolution: {integrity: sha512-h8lQ8tacZYnR3vNQTgibj+tODHI5/+l06Au2Pcriv/Gmet0eaj4TwWH41sO9wnHDiQsEj19q0drzdWdeAHtweg==}
    engines: {node: '>=6.5'}

  accepts@1.3.8:
    resolution: {integrity: sha512-PYAthTa2m2VKxuvSD3DPC/Gy+U+sOA1LAuT8mkmRuvw+NACSaeXEQ+NHcVF7rONl6qcaxV3Uuemwawk+7+SJLw==}
    engines: {node: '>= 0.6'}

  acorn-import-attributes@1.9.5:
    resolution: {integrity: sha512-n02Vykv5uA3eHGM/Z2dQrcD56kL8TyDb2p1+0P83PClMnC/nc+anbQRhIOWnSq4Ke/KvDPrY3C9hDtC/A3eHnQ==}
    peerDependencies:
      acorn: ^8

  acorn-jsx@5.3.2:
    resolution: {integrity: sha512-rq9s+JNhf0IChjtDXxllJ7g41oZk5SlXtp0LHwyA5cejwn7vKmKp4pPri6YEePv2PU65sAsegbXtIinmDFDXgQ==}
    peerDependencies:
      acorn: ^6.0.0 || ^7.0.0 || ^8.0.0

  acorn-walk@8.3.4:
    resolution: {integrity: sha512-ueEepnujpqee2o5aIYnvHU6C0A42MNdsIDeqy5BydrkuC5R1ZuUFnm27EeFJGoEHJQgn3uleRvmTXaJgfXbt4g==}
    engines: {node: '>=0.4.0'}

  acorn@8.15.0:
    resolution: {integrity: sha512-NZyJarBfL7nWwIq+FDL6Zp/yHEhePMNnnJ0y3qfieCrmNvYct8uvtiV41UvlSe6apAfk0fY1FbWx+NwfmpvtTg==}
    engines: {node: '>=0.4.0'}
    hasBin: true

  aes-js@4.0.0-beta.5:
    resolution: {integrity: sha512-G965FqalsNyrPqgEGON7nIx1e/OVENSgiEIzyC63haUMuvNnwIgIjMs52hlTCKhkBny7A2ORNlfY9Zu+jmGk1Q==}

  agent-base@7.1.4:
    resolution: {integrity: sha512-MnA+YT8fwfJPgBx3m60MNqakm30XOkyIoH1y6huTQvC0PwZG7ki8NacLBcrPbNoo8vEZy7Jpuk7+jMO+CUovTQ==}
    engines: {node: '>= 14'}

  agentkeepalive@4.6.0:
    resolution: {integrity: sha512-kja8j7PjmncONqaTsB8fQ+wE2mSU2DJ9D4XKoJ5PFWIdRMa6SLSN1ff4mOr4jCbfRSsxR4keIiySJU0N9T5hIQ==}
    engines: {node: '>= 8.0.0'}

  ajv-formats@2.1.1:
    resolution: {integrity: sha512-Wx0Kx52hxE7C18hkMEggYlEifqWZtYaRgouJor+WMdPnQyEK13vgEWyVNup7SoeeoLMsr4kf5h6dOW11I15MUA==}
    peerDependencies:
      ajv: ^8.0.0
    peerDependenciesMeta:
      ajv:
        optional: true

  ajv-keywords@3.5.2:
    resolution: {integrity: sha512-5p6WTN0DdTGVQk6VjcEju19IgaHudalcfabD7yhDGeA6bcQnmL+CpveLJq/3hvfwd1aof6L386Ougkx6RfyMIQ==}
    peerDependencies:
      ajv: ^6.9.1

  ajv-keywords@5.1.0:
    resolution: {integrity: sha512-YCS/JNFAUyr5vAuhk1DWm1CBxRHW9LbJ2ozWeemrIqpbsqKjHVxYPyi5GC0rjZIT5JxJ3virVTS8wk4i/Z+krw==}
    peerDependencies:
      ajv: ^8.8.2

  ajv@6.12.6:
    resolution: {integrity: sha512-j3fVLgvTo527anyYyJOGTYJbG+vnnQYvE0m5mmkc1TK+nxAppkCLMIL0aZ4dblVCNoGShhm+kzE4ZUykBoMg4g==}

  ajv@8.12.0:
    resolution: {integrity: sha512-sRu1kpcO9yLtYxBKvqfTeh9KzZEwO3STyX1HT+4CaDzC6HpTGYhIhPIzj9XuKU7KYDwnaeh5hcOwjy1QuJzBPA==}

  ajv@8.17.1:
    resolution: {integrity: sha512-B/gBuNg5SiMTrPkC+A2+cW0RszwxYmn6VYxB/inlBStS5nx6xHIt/ehKRhIMhqusl7a8LjQoZnjCs5vhwxOQ1g==}

  ansi-align@3.0.1:
    resolution: {integrity: sha512-IOfwwBF5iczOjp/WeY4YxyjqAFMQoZufdQWDd19SEExbVLNXqvpzSJ/M7Za4/sCPmQ0+GRquoA7bGcINcxew6w==}

  ansi-colors@4.1.3:
    resolution: {integrity: sha512-/6w/C21Pm1A7aZitlI5Ni/2J6FFQN8i1Cvz3kHABAAbw93v/NlvKdVOqz7CCWz/3iv/JplRSEEZ83XION15ovw==}
    engines: {node: '>=6'}

  ansi-escapes@4.3.2:
    resolution: {integrity: sha512-gKXj5ALrKWQLsYG9jlTRmR/xKluxHV+Z9QEwNIgCfM1/uwPMCuzVVnh5mwTd+OuBZcwSIMbqssNWRm1lE51QaQ==}
    engines: {node: '>=8'}

  ansi-escapes@7.0.0:
    resolution: {integrity: sha512-GdYO7a61mR0fOlAsvC9/rIHf7L96sBc6dEWzeOu+KAea5bZyQRPIpojrVoI4AXGJS/ycu/fBTdLrUkA4ODrvjw==}
    engines: {node: '>=18'}

  ansi-regex@5.0.1:
    resolution: {integrity: sha512-quJQXlTSUGL2LH9SUXo8VwsY4soanhgo6LNSm84E1LBcE8s3O0wpdiRzyR9z/ZZJMlMWv37qOOb9pdJlMUEKFQ==}
    engines: {node: '>=8'}

  ansi-regex@6.1.0:
    resolution: {integrity: sha512-7HSX4QQb4CspciLpVFwyRe79O3xsIZDDLER21kERQ71oaPodF8jL725AgJMFAYbooIqolJoRLuM81SpeUkpkvA==}
    engines: {node: '>=12'}

  ansi-styles@4.3.0:
    resolution: {integrity: sha512-zbB9rCJAT1rbjiVDb2hqKFHNYLxgtk8NURxZ3IZwD3F6NtxbXZQCnnSi1Lkx+IDohdPlFp222wVALIheZJQSEg==}
    engines: {node: '>=8'}

  ansi-styles@5.2.0:
    resolution: {integrity: sha512-Cxwpt2SfTzTtXcfOlzGEee8O+c+MmUgGrNiBcXnuWxuFJHe6a5Hz7qwhwe5OgaSYI0IJvkLqWX1ASG+cJOkEiA==}
    engines: {node: '>=10'}

  ansi-styles@6.2.1:
    resolution: {integrity: sha512-bN798gFfQX+viw3R7yrGWRqnrN2oRkEkUjjl4JNn4E8GxxbjtG3FbrEIIY3l8/hrwUwIeCZvi4QuOTP4MErVug==}
    engines: {node: '>=12'}

  anymatch@3.1.3:
    resolution: {integrity: sha512-KMReFUr0B4t+D+OBkjR3KYqvocp2XaSzO55UcB6mgQMd3KbcE+mWTyvVV7D/zsdEbNnV6acZUutkiHQXvTr1Rw==}
    engines: {node: '>= 8'}

  append-field@1.0.0:
    resolution: {integrity: sha512-klpgFSWLW1ZEs8svjfb7g4qWY0YS5imI82dTg+QahUvJ8YqAY0P10Uk8tTyh9ZGuYEZEMaeJYCF5BFuX552hsw==}

  archiver-utils@5.0.2:
    resolution: {integrity: sha512-wuLJMmIBQYCsGZgYLTy5FIB2pF6Lfb6cXMSF8Qywwk3t20zWnAi7zLcQFdKQmIB8wyZpY5ER38x08GbwtR2cLA==}
    engines: {node: '>= 14'}

  archiver@7.0.1:
    resolution: {integrity: sha512-ZcbTaIqJOfCc03QwD468Unz/5Ir8ATtvAHsK+FdXbDIbGfihqh9mrvdcYunQzqn4HrvWWaFyaxJhGZagaJJpPQ==}
    engines: {node: '>= 14'}

  arg@4.1.3:
    resolution: {integrity: sha512-58S9QDqG0Xx27YwPSt9fJxivjYl432YCwfDMfZ+71RAqUrZef7LrKQZ3LHLOwCS4FLNBplP533Zx895SeOCHvA==}

  argparse@1.0.10:
    resolution: {integrity: sha512-o5Roy6tNG4SL/FOkCAN6RzjiakZS25RLYFrcMttJqbdd8BWrnA+fGz57iN5Pb06pvBGvl5gQ0B48dJlslXvoTg==}

  argparse@2.0.1:
    resolution: {integrity: sha512-8+9WqebbFzpX9OR+Wa6O29asIogeRMzcGtAINdpMHHyAg10f05aSFVBbcEqGf/PXw1EjAZ+q2/bEBg3DvurK3Q==}

  array-flatten@1.1.1:
    resolution: {integrity: sha512-PCVAQswWemu6UdxsDFFX/+gVeYqKAod3D3UVm91jHwynguOwAvYPhx8nNlM++NqRcK6CxxpUafjmhIdKiHibqg==}

  array-timsort@1.0.3:
    resolution: {integrity: sha512-/+3GRL7dDAGEfM6TseQk/U+mi18TU2Ms9I3UlLdUMhz2hbvGNTKdj9xniwXfUqgYhHxRx0+8UnKkvlNwVU+cWQ==}

  array-union@2.1.0:
    resolution: {integrity: sha512-HGyxoOTYUyCM6stUe6EJgnd4EoewAI7zMdfqO+kGjnlZmBDz/cR5pf8r/cR4Wq60sL/p0IkcjUEEPwS3GFrIyw==}
    engines: {node: '>=8'}

  asap@2.0.6:
    resolution: {integrity: sha512-BSHWgDSAiKs50o2Re8ppvp3seVHXSRM44cdSsT9FfNEUUZLOGWVCsiWaRPWM1Znn+mqZ1OfVZ3z3DWEzSp7hRA==}

  asn1@0.2.6:
    resolution: {integrity: sha512-ix/FxPn0MDjeyJ7i/yoHGFt/EX6LyNbxSEhPPXODPL+KB0VPk86UYfL0lMdy+KCnv+fmvIzySwaK5COwqVbWTQ==}

  asn1js@3.0.6:
    resolution: {integrity: sha512-UOCGPYbl0tv8+006qks/dTgV9ajs97X2p0FAbyS2iyCRrmLSRolDaHdp+v/CLgnzHc3fVB+CwYiUmei7ndFcgA==}
    engines: {node: '>=12.0.0'}

  assert-plus@1.0.0:
    resolution: {integrity: sha512-NfJ4UzBCcQGLDlQq7nHxH+tv3kyZ0hHQqF5BO6J7tNJeP5do1llPr8dZ8zHonfhAu0PHAdMkSo+8o0wxg9lZWw==}
    engines: {node: '>=0.8'}

  astral-regex@2.0.0:
    resolution: {integrity: sha512-Z7tMw1ytTXt5jqMcOP+OQteU1VuNK9Y02uuJtKQ1Sv69jXQKKg5cibLwGJow8yzZP+eAc18EmLGPal0bp36rvQ==}
    engines: {node: '>=8'}

  async-lock@1.4.1:
    resolution: {integrity: sha512-Az2ZTpuytrtqENulXwO3GGv1Bztugx6TT37NIo7imr/Qo0gsYiGtSdBa2B6fsXhTpVZDNfu1Qn3pk531e3q+nQ==}

  async-mutex@0.5.0:
    resolution: {integrity: sha512-1A94B18jkJ3DYq284ohPxoXbfTA5HsQ7/Mf4DEhcyLx3Bz27Rh59iScbB6EPiP+B+joue6YCxcMXSbFC1tZKwA==}

  async@3.2.6:
    resolution: {integrity: sha512-htCUDlxyyCLMgaM3xXg0C0LW2xqfuQ6p05pCEIsXuyQ+a1koYKTuBMzRNwmybfLgvJDMd0r1LTn4+E0Ti6C2AA==}

  asynckit@0.4.0:
    resolution: {integrity: sha512-Oei9OH4tRh0YqU3GxhX79dM/mwVgvbZJaSNaRk+bshkj0S5cfHcgYakreBjrHwatXKbz+IoIdYLxrKim2MjW0Q==}

  aws-sign2@0.7.0:
    resolution: {integrity: sha512-08kcGqnYf/YmjoRhfxyu+CLxBjUtHLXLXX/vUfx9l2LYzG3c1m61nrpyFUZI6zeS+Li/wWMMidD9KgrqtGq3mA==}

  aws4@1.13.2:
    resolution: {integrity: sha512-lHe62zvbTB5eEABUVi/AwVh0ZKY9rMMDhmm+eeyuuUQbQ3+J+fONVQOZyj+DdrvD4BY33uYniyRJ4UJIaSKAfw==}

  axios@1.11.0:
    resolution: {integrity: sha512-1Lx3WLFQWm3ooKDYZD1eXmoGO9fxYQjrycfHFC8P0sCfQVXyROp0p9PFWBehewBOdCwHc+f/b8I0fMto5eSfwA==}

  axios@1.12.2:
    resolution: {integrity: sha512-vMJzPewAlRyOgxV2dU0Cuz2O8zzzx9VYtbJOaBgXFeLc4IV/Eg50n4LowmehOOR61S8ZMpc2K5Sa7g6A4jfkUw==}

  b4a@1.6.7:
    resolution: {integrity: sha512-OnAYlL5b7LEkALw87fUVafQw5rVR9RjwGd4KUwNQ6DrrNmaVaUCgLipfVlzrPQ4tWOR9P0IXGNOx50jYCCdSJg==}

  babel-jest@29.7.0:
    resolution: {integrity: sha512-BrvGY3xZSwEcCzKvKsCi2GgHqDqsYkOP4/by5xCgIwGXQxIEh+8ew3gmrE1y7XRR6LHZIj6yLYnUi/mm2KXKBg==}
    engines: {node: ^14.15.0 || ^16.10.0 || >=18.0.0}
    peerDependencies:
      '@babel/core': ^7.8.0

  babel-plugin-istanbul@6.1.1:
    resolution: {integrity: sha512-Y1IQok9821cC9onCx5otgFfRm7Lm+I+wwxOx738M/WLPZ9Q42m4IG5W0FNX8WLL2gYMZo3JkuXIH2DOpWM+qwA==}
    engines: {node: '>=8'}

  babel-plugin-jest-hoist@29.6.3:
    resolution: {integrity: sha512-ESAc/RJvGTFEzRwOTT4+lNDk/GNHMkKbNzsvT0qKRfDyyYTskxB5rnU2njIDYVxXCBHHEI1c0YwHob3WaYujOg==}
    engines: {node: ^14.15.0 || ^16.10.0 || >=18.0.0}

  babel-preset-current-node-syntax@1.2.0:
    resolution: {integrity: sha512-E/VlAEzRrsLEb2+dv8yp3bo4scof3l9nR4lrld+Iy5NyVqgVYUJnDAmunkhPMisRI32Qc4iRiz425d8vM++2fg==}
    peerDependencies:
      '@babel/core': ^7.0.0 || ^8.0.0-0

  babel-preset-jest@29.6.3:
    resolution: {integrity: sha512-0B3bhxR6snWXJZtR/RliHTDPRgn1sNHOR0yVtq/IiQFyuOVjFS+wuio/R4gSNkyYmKmJB4wGZv2NZanmKmTnNA==}
    engines: {node: ^14.15.0 || ^16.10.0 || >=18.0.0}
    peerDependencies:
      '@babel/core': ^7.0.0

  balanced-match@1.0.2:
    resolution: {integrity: sha512-3oSeUO0TMV67hN1AmbXsK4yaqU7tjiHlbxRDZOpH0KW9+CeX4bRAaX0Anxt0tx2MrpRpWwQaPwIlISEJhYU5Pw==}

  bare-events@2.6.0:
    resolution: {integrity: sha512-EKZ5BTXYExaNqi3I3f9RtEsaI/xBSGjE0XZCZilPzFAV/goswFHuPd9jEZlPIZ/iNZJwDSao9qRiScySz7MbQg==}

  bare-fs@4.5.0:
    resolution: {integrity: sha512-GljgCjeupKZJNetTqxKaQArLK10vpmK28or0+RwWjEl5Rk+/xG3wkpmkv+WrcBm3q1BwHKlnhXzR8O37kcvkXQ==}
    engines: {bare: '>=1.16.0'}
    peerDependencies:
      bare-buffer: '*'
    peerDependenciesMeta:
      bare-buffer:
        optional: true

  bare-os@3.6.2:
    resolution: {integrity: sha512-T+V1+1srU2qYNBmJCXZkUY5vQ0B4FSlL3QDROnKQYOqeiQR8UbjNHlPa+TIbM4cuidiN9GaTaOZgSEgsvPbh5A==}
    engines: {bare: '>=1.14.0'}

  bare-path@3.0.0:
    resolution: {integrity: sha512-tyfW2cQcB5NN8Saijrhqn0Zh7AnFNsnczRcuWODH0eYAXBsJ5gVxAUuNr7tsHSC6IZ77cA0SitzT+s47kot8Mw==}

  bare-stream@2.7.0:
    resolution: {integrity: sha512-oyXQNicV1y8nc2aKffH+BUHFRXmx6VrPzlnaEvMhram0nPBrKcEdcyBg5r08D0i8VxngHFAiVyn1QKXpSG0B8A==}
    peerDependencies:
      bare-buffer: '*'
      bare-events: '*'
    peerDependenciesMeta:
      bare-buffer:
        optional: true
      bare-events:
        optional: true

  bare-url@2.3.1:
    resolution: {integrity: sha512-v2yl0TnaZTdEnelkKtXZGnotiV6qATBlnNuUMrHl6v9Lmmrh9mw9RYyImPU7/4RahumSwQS1k2oKXcRfXcbjJw==}

  base-x@3.0.11:
    resolution: {integrity: sha512-xz7wQ8xDhdyP7tQxwdteLYeFfS68tSMNCZ/Y37WJ4bhGfKPpqEIlmIyueQHqOyoPhE6xNUqjzRr8ra0eF9VRvA==}

  base-x@5.0.1:
    resolution: {integrity: sha512-M7uio8Zt++eg3jPj+rHMfCC+IuygQHHCOU+IYsVtik6FWjuYpVt/+MRKcgsAMHh8mMFAwnB+Bs+mTrFiXjMzKg==}

  base64-js@1.5.1:
    resolution: {integrity: sha512-AKpaYlHn8t4SVbOHCy+b5+KKgvR4vrsD8vbvrbiQJps7fKDTkjkDry6ji0rUJjC0kzbNePLwzxq8iypo41qeWA==}

  bcrypt-pbkdf@1.0.2:
    resolution: {integrity: sha512-qeFIXtP4MSoi6NLqO12WfqARWWuCKi2Rn/9hJLEmtB5yTNr9DqFWkJRCf2qShWzPeAMRnOgCrq0sg/KLv5ES9w==}

  bigint-buffer@1.1.5:
    resolution: {integrity: sha512-trfYco6AoZ+rKhKnxA0hgX0HAbVP/s808/EuDSe2JDzUnCp/xAsli35Orvk67UrTEcwuxZqYZDmfA2RXJgxVvA==}
    engines: {node: '>= 10.0.0'}

  bignumber.js@9.1.2:
    resolution: {integrity: sha512-2/mKyZH9K85bzOEfhXDBFZTGd1CTs+5IHpeFQo9luiBG7hghdC851Pj2WAhb6E3R6b9tZj/XKhbg4fum+Kepug==}

  bignumber.js@9.3.1:
    resolution: {integrity: sha512-Ko0uX15oIUS7wJ3Rb30Fs6SkVbLmPBAKdlm7q9+ak9bbIeFf0MwuBsQV6z7+X768/cHsfg+WlysDWJcmthjsjQ==}

  binary-extensions@2.3.0:
    resolution: {integrity: sha512-Ceh+7ox5qe7LJuLHoY0feh3pHuUDHAcRUeyL2VYghZwfpkNIy/+8Ocg0a3UuSoYzavmylwuLWQOf3hl0jjMMIw==}
    engines: {node: '>=8'}

  binaryextensions@6.11.0:
    resolution: {integrity: sha512-sXnYK/Ij80TO3lcqZVV2YgfKN5QjUWIRk/XSm2J/4bd/lPko3lvk0O4ZppH6m+6hB2/GTu+ptNwVFe1xh+QLQw==}
    engines: {node: '>=4'}

  bindings@1.5.0:
    resolution: {integrity: sha512-p2q/t/mhvuOj/UeLlV6566GD/guowlr0hHxClI0W9m7MWYkL1F0hLo+0Aexs9HSPCtR1SXQ0TD3MMKrXZajbiQ==}

  bl@4.1.0:
    resolution: {integrity: sha512-1W07cM9gS6DcLperZfFSj+bWLtaPGSOHWhPiGzXmvVJbRLdG82sH/Kn8EtW1VqWVA54AKf2h5k5BbnIbwF3h6w==}

  bluebird@2.11.0:
    resolution: {integrity: sha512-UfFSr22dmHPQqPP9XWHRhq+gWnHCYguQGkXQlbyPtW5qTnhFWA8/iXg765tH0cAjy7l/zPJ1aBTO0g5XgA7kvQ==}

  bn.js@5.2.2:
    resolution: {integrity: sha512-v2YAxEmKaBLahNwE1mjp4WON6huMNeuDvagFZW+ASCuA/ku0bXR9hSMw0XpiqMoA3+rmnyck/tPRSFQkoC9Cuw==}

  body-parser@1.20.3:
    resolution: {integrity: sha512-7rAxByjUMqQ3/bHJy7D6OGXvx/MMc4IqBn/X0fcM1QUcAItpZrBEYhWGem+tzXH90c+G01ypMcYJBO9Y30203g==}
    engines: {node: '>= 0.8', npm: 1.2.8000 || >= 1.4.16}

  borsh@0.7.0:
    resolution: {integrity: sha512-CLCsZGIBCFnPtkNnieW/a8wmreDmfUtjU2m9yHrzPXIlNbqVs0AQrSatSG6vdNYUqdc83tkQi2eHfF98ubzQLA==}

  borsh@2.0.0:
    resolution: {integrity: sha512-kc9+BgR3zz9+cjbwM8ODoUB4fs3X3I5A/HtX7LZKxCLaMrEeDFoBpnhZY//DTS1VZBSs6S5v46RZRbZjRFspEg==}

  boundary@2.0.0:
    resolution: {integrity: sha512-rJKn5ooC9u8q13IMCrW0RSp31pxBCHE3y9V/tp3TdWSLf8Em3p6Di4NBpfzbJge9YjjFEsD0RtFEjtvHL5VyEA==}

  bowser@2.11.0:
    resolution: {integrity: sha512-AlcaJBi/pqqJBIQ8U9Mcpc9i8Aqxn88Skv5d+xBX006BY5u8N3mGLHa5Lgppa7L/HfwgwLgZ6NYs+Ag6uUmJRA==}

  boxen@5.1.2:
    resolution: {integrity: sha512-9gYgQKXx+1nP8mP7CzFyaUARhg7D3n1dF/FnErWmu9l6JvGpNUN278h0aSb+QjoiKSWG+iZ3uHrcqk0qrY9RQQ==}
    engines: {node: '>=10'}

  brace-expansion@1.1.12:
    resolution: {integrity: sha512-9T9UjW3r0UW5c1Q7GTwllptXwhvYmEzFhzMfZ9H7FQWt+uZePjZPjBP/W1ZEyZ1twGWom5/56TF4lPcqjnDHcg==}

  brace-expansion@2.0.2:
    resolution: {integrity: sha512-Jt0vHyM+jmUBqojB7E1NIYadt0vI0Qxjxd2TErW94wDz+E2LAm5vKMXXwg6ZZBTHPuUlDgQHKXvjGBdfcF1ZDQ==}

  braces@3.0.3:
    resolution: {integrity: sha512-yQbXgO/OSZVD2IsiLlro+7Hf6Q18EJrKSEsdoMzKePKXct3gvD8oLcOQdIzGupr5Fj+EDe8gO/lxc1BzfMpxvA==}
    engines: {node: '>=8'}

  browserslist@4.25.1:
    resolution: {integrity: sha512-KGj0KoOMXLpSNkkEI6Z6mShmQy0bc1I+T7K9N81k4WWMrfz+6fQ6es80B/YLAeRoKvjYE1YSHHOW1qe9xIVzHw==}
    engines: {node: ^6 || ^7 || ^8 || ^9 || ^10 || ^11 || ^12 || >=13.7}
    hasBin: true

  bs-logger@0.2.6:
    resolution: {integrity: sha512-pd8DCoxmbgc7hyPKOvxtqNcjYoOsABPQdcCUjGp3d42VR2CX1ORhk2A87oqqu5R1kk+76nsxZupkmyd+MVtCog==}
    engines: {node: '>= 6'}

  bs58@4.0.1:
    resolution: {integrity: sha512-Ok3Wdf5vOIlBrgCvTq96gBkJw+JUEzdBgyaza5HLtPm7yTHkjRy8+JzNyHF7BHa0bNWOQIp3m5YF0nnFcOIKLw==}

  bs58@6.0.0:
    resolution: {integrity: sha512-PD0wEnEYg6ijszw/u8s+iI3H17cTymlrwkKhDhPZq+Sokl3AU4htyBFTjAeNAlCCmg0f53g6ih3jATyCKftTfw==}

  bser@2.1.1:
    resolution: {integrity: sha512-gQxTNE/GAfIIrmHLUE3oJyp5FO6HRBfhjnw4/wMmA63ZGDJnWBmgY/lyQBpnDUkGmAhbSe39tx2d/iTOAfglwQ==}

  bson@6.10.4:
    resolution: {integrity: sha512-WIsKqkSC0ABoBJuT1LEX+2HEvNmNKKgnTAyd0fL8qzK4SH2i9NXg+t08YtdZp/V9IZ33cxe3iV4yM0qg8lMQng==}
    engines: {node: '>=16.20.1'}

  buffer-crc32@0.2.13:
    resolution: {integrity: sha512-VO9Ht/+p3SN7SKWqcrgEzjGbRSJYTx+Q1pTQC0wrWqHx0vpJraQ6GtHx8tvcg1rlK1byhU5gccxgOgj7B0TDkQ==}

  buffer-crc32@1.0.0:
    resolution: {integrity: sha512-Db1SbgBS/fg/392AblrMJk97KggmvYhr4pB5ZIMTWtaivCPMWLkmb7m21cJvpvgK+J3nsU2CmmixNBZx4vFj/w==}
    engines: {node: '>=8.0.0'}

  buffer-from@1.1.2:
    resolution: {integrity: sha512-E+XQCRwSbaaiChtv6k6Dwgc+bx+Bs6vuKJHHl5kox/BaKbhiXzqQOwK4cO22yElGp2OCmjwVhT3HmxgyPGnJfQ==}

  buffer-layout@1.2.2:
    resolution: {integrity: sha512-kWSuLN694+KTk8SrYvCqwP2WcgQjoRCiF5b4QDvkkz8EmgD+aWAIceGFKMIAdmF/pH+vpgNV3d3kAKorcdAmWA==}
    engines: {node: '>=4.5'}

  buffer@5.7.1:
    resolution: {integrity: sha512-EHcyIPBQ4BSGlvjB16k5KgAJ27CIsHY/2JBmCRReo48y9rQ3MaUzWX3KVlBa4U7MyX02HdVj0K7C3WaB3ju7FQ==}

  buffer@6.0.3:
    resolution: {integrity: sha512-FTiCpNxtwiZZHEZbcbTIcZjERVICn9yq/pDFkTl95/AxzD1naBctN7YO68riM/gLSDY7sdrMby8hofADYuuqOA==}

  bufferutil@4.0.9:
    resolution: {integrity: sha512-WDtdLmJvAuNNPzByAYpRo2rF1Mmradw6gvWsQKf63476DDXmomT9zUiGypLcG4ibIM67vhAj8jJRdbmEws2Aqw==}
    engines: {node: '>=6.14.2'}

  buildcheck@0.0.6:
    resolution: {integrity: sha512-8f9ZJCUXyT1M35Jx7MkBgmBMo3oHTTBIPLiY9xyL0pl3T5RwcPEY8cUHr5LBNfu/fk6c2T4DJZuVM/8ZZT2D2A==}
    engines: {node: '>=10.0.0'}

  bullmq-otel@1.0.1:
    resolution: {integrity: sha512-9SSBA/iq8bFUJ9I5bDwv1UmtbJAmIGHt796g5lsYZWasqouTqkFA3+Z/n17mCc8VzfxxygCCCBsXdC1mICbxdw==}

  bullmq@5.56.9:
    resolution: {integrity: sha512-SL7OZG0x9sh/PC6ZVKqibSmPsbjViBaiFAyr3ujJRxb6nlZefb1hU0biJuvfI8/hQa4HtEG9sCHRMiz905B2eg==}

  busboy@1.6.0:
    resolution: {integrity: sha512-8SFQbg/0hQ9xy3UNTB0YEnsNBbWfhf7RtnzpL7TkBiTBRfrQ9Fxcnz7VJsleJpyp6rVLvXiuORqjlHi5q+PYuA==}
    engines: {node: '>=10.16.0'}

  byline@5.0.0:
    resolution: {integrity: sha512-s6webAy+R4SR8XVuJWt2V2rGvhnrhxN+9S15GNuTK3wKPOXFF6RNc+8ug2XhH+2s4f+uudG4kUVYmYOQWL2g0Q==}
    engines: {node: '>=0.10.0'}

  bytes@3.1.2:
    resolution: {integrity: sha512-/Nf7TyzTx6S3yRJObOAV7956r8cr2+Oj8AC5dt8wSP3BQAoeX58NoHyCU8P8zGkNXStjTSi6fzO6F0pBdcYbEg==}
    engines: {node: '>= 0.8'}

  call-bind-apply-helpers@1.0.2:
    resolution: {integrity: sha512-Sp1ablJ0ivDkSzjcaJdxEunN5/XvksFJ2sMBFfq6x0ryhQV/2b/KwFe21cMpmHtPOSij8K99/wSfoEuTObmuMQ==}
    engines: {node: '>= 0.4'}

  call-bind@1.0.8:
    resolution: {integrity: sha512-oKlSFMcMwpUg2ednkhQ454wfWiU/ul3CkJe/PEHcTKuiX6RpbehUiFMXu13HalGZxfUwCQzZG747YXBn1im9ww==}
    engines: {node: '>= 0.4'}

  call-bound@1.0.4:
    resolution: {integrity: sha512-+ys997U96po4Kx/ABpBCqhA9EuxJaQWDQg7295H4hBphv3IZg0boBKuwYpt4YXp6MZ5AmZQnU/tyMTlRpaSejg==}
    engines: {node: '>= 0.4'}

  callsites@3.1.0:
    resolution: {integrity: sha512-P8BjAsXvZS+VIDUI11hHCQEv74YT67YUi5JJFNWIqL235sBmjX4+qx9Muvls5ivyNENctx46xQLQ3aTuE7ssaQ==}
    engines: {node: '>=6'}

  camelcase@5.3.1:
    resolution: {integrity: sha512-L28STB170nwWS63UjtlEOE3dldQApaJXZkOI1uMFfzf3rRuPegHaHesyee+YxQ+W6SvRDQV6UrdOdRiR153wJg==}
    engines: {node: '>=6'}

  camelcase@6.3.0:
    resolution: {integrity: sha512-Gmy6FhYlCY7uOElZUSbxo2UCDH8owEk996gkbrpsgGtrJLM3J7jGxl9Ic7Qwwj4ivOE5AWZWRMecDdF7hqGjFA==}
    engines: {node: '>=10'}

  caniuse-lite@1.0.30001731:
    resolution: {integrity: sha512-lDdp2/wrOmTRWuoB5DpfNkC0rJDU8DqRa6nYL6HK6sytw70QMopt/NIc/9SM7ylItlBWfACXk0tEn37UWM/+mg==}

  canonicalize@2.1.0:
    resolution: {integrity: sha512-F705O3xrsUtgt98j7leetNhTWPe+5S72rlL5O4jA1pKqBVQ/dT1O1D6PFxmSXvc0SUOinWS57DKx0I3CHrXJHQ==}
    hasBin: true

  caseless@0.12.0:
    resolution: {integrity: sha512-4tYFyifaFfGacoiObjJegolkwSU4xQNGbVgUiNYVUxbQ2x2lUsFvY4hVgVzGiIe6WLOPqycWXA40l+PWsxthUw==}

  chalk@4.1.2:
    resolution: {integrity: sha512-oKnbhFyRIXpUuez8iBMmyEa4nbj4IOQyuhc/wy9kY7/WVPcwIO9VA668Pu8RkO7+0G76SLROeyw9CpQ061i4mA==}
    engines: {node: '>=10'}

  chalk@5.4.1:
    resolution: {integrity: sha512-zgVZuo2WcZgfUEmsn6eO3kINexW8RAE4maiQ8QNs8CtpPCSyMiYsULR3HQYkm3w8FIA3SberyMJMSldGsW+U3w==}
    engines: {node: ^12.17.0 || ^14.13 || >=16.0.0}

  chalk@5.6.0:
    resolution: {integrity: sha512-46QrSQFyVSEyYAgQ22hQ+zDa60YHA4fBstHmtSApj1Y5vKtG27fWowW03jCk5KcbXEWPZUIR894aARCA/G1kfQ==}
    engines: {node: ^12.17.0 || ^14.13 || >=16.0.0}

  char-regex@1.0.2:
    resolution: {integrity: sha512-kWWXztvZ5SBQV+eRgKFeh8q5sLuZY2+8WUIzlxWVTg+oGwY14qylx1KbKzHd8P6ZYkAg0xyIDU9JMHhyJMZ1jw==}
    engines: {node: '>=10'}

  chardet@0.7.0:
    resolution: {integrity: sha512-mT8iDcrh03qDGRRmoA2hmBJnxpllMR+0/0qlzjqZES6NdiWDcZkCNAk4rPFZ9Q85r27unkiNNg8ZOiwZXBHwcA==}

  check-disk-space@3.4.0:
    resolution: {integrity: sha512-drVkSqfwA+TvuEhFipiR1OC9boEGZL5RrWvVsOthdcvQNXyCCuKkEiTOTXZ7qxSf/GLwq4GvzfrQD/Wz325hgw==}
    engines: {node: '>=16'}

  chokidar@3.6.0:
    resolution: {integrity: sha512-7VT13fmjotKpGipCW9JEQAusEPE+Ei8nl6/g4FBAmIm0GOOLMua9NDDo/DWp0ZAxCr3cPq5ZpBqmPAQgDda2Pw==}
    engines: {node: '>= 8.10.0'}

  chownr@1.1.4:
    resolution: {integrity: sha512-jJ0bqzaylmJtVnNgzTeSOs8DPavpbYgEr/b0YL8/2GO3xJEhInFmhKMUnEJQjZumK7KXGFhUy89PrsJWlakBVg==}

  chrome-trace-event@1.0.4:
    resolution: {integrity: sha512-rNjApaLzuwaOTjCiT8lSDdGN1APCiqkChLMJxJPWLunPAt5fy8xgU9/jNOchV84wfIxrA0lRQB7oCT8jrn/wrQ==}
    engines: {node: '>=6.0'}

  ci-info@3.9.0:
    resolution: {integrity: sha512-NIxF55hv4nSqQswkAeiOi1r83xy8JldOFDTWiug55KBu9Jnblncd2U6ViHmYgHf01TPZS77NJBhBMKdWj9HQMQ==}
    engines: {node: '>=8'}

  cjs-module-lexer@1.4.3:
    resolution: {integrity: sha512-9z8TZaGM1pfswYeXrUpzPrkx8UnWYdhJclsiYMm6x/w5+nN+8Tf/LnAgfLGQCm59qAOxU8WwHEq2vNwF6i4j+Q==}

  class-transformer@0.5.1:
    resolution: {integrity: sha512-SQa1Ws6hUbfC98vKGxZH3KFY0Y1lm5Zm0SY8XX9zbK7FJCyVEac3ATW0RIpwzW+oOfmHE5PMPufDG9hCfoEOMw==}

  class-validator@0.14.2:
    resolution: {integrity: sha512-3kMVRF2io8N8pY1IFIXlho9r8IPUUIfHe2hYVtiebvAzU2XeQFXTv+XI4WX+TnXmtwXMDcjngcpkiPM0O9PvLw==}

  cli-boxes@2.2.1:
    resolution: {integrity: sha512-y4coMcylgSCdVinjiDBuR8PCC2bLjyGTwEmPb9NHR/QaNU6EUOXcTY/s6VjGMD6ENSEaeQYHCY0GNGS5jfMwPw==}
    engines: {node: '>=6'}

  cli-cursor@3.1.0:
    resolution: {integrity: sha512-I/zHAwsKf9FqGoXM4WWRACob9+SNukZTd94DWF57E4toouRulbCxcUh6RKUEOQlYTHJnzkPMySvPNaaSLNfLZw==}
    engines: {node: '>=8'}

  cli-spinners@2.9.2:
    resolution: {integrity: sha512-ywqV+5MmyL4E7ybXgKys4DugZbX0FC6LnwrhjuykIjnK9k8OQacQ7axGKnjDXWNhns0xot3bZI5h55H8yo9cJg==}
    engines: {node: '>=6'}

  cli-table3@0.6.5:
    resolution: {integrity: sha512-+W/5efTR7y5HRD7gACw9yQjqMVvEMLBHmboM/kPWam+H+Hmyrgjh6YncVKK122YZkXrLudzTuAukUw9FnMf7IQ==}
    engines: {node: 10.* || >= 12.*}

  cli-width@3.0.0:
    resolution: {integrity: sha512-FxqpkPPwu1HjuN93Omfm4h8uIanXofW0RxVEW3k5RKx+mJJYSthzNhp32Kzxxy3YAEZ/Dc/EWN1vZRY0+kOhbw==}
    engines: {node: '>= 10'}

  cli-width@4.1.0:
    resolution: {integrity: sha512-ouuZd4/dm2Sw5Gmqy6bGyNNNe1qt9RpmxveLSO7KcgsTnU7RXfsw+/bukWGo1abgBiMAic068rclZsO4IWmmxQ==}
    engines: {node: '>= 12'}

  cliui@8.0.1:
    resolution: {integrity: sha512-BSeNnyus75C4//NQ9gQt1/csTXyo/8Sb+afLAkzAptFuMsod9HFokGNudZpi/oQV73hnVK+sR+5PVRMd+Dr7YQ==}
    engines: {node: '>=12'}

  clone@1.0.4:
    resolution: {integrity: sha512-JQHZ2QMW6l3aH/j6xCqQThY/9OH4D/9ls34cgkUBiEeocRTU04tHfKPBsUK1PqZCUQM7GiA0IIXJSuXHI64Kbg==}
    engines: {node: '>=0.8'}

  cluster-key-slot@1.1.2:
    resolution: {integrity: sha512-RMr0FhtfXemyinomL4hrWcYJxmX6deFdCxpJzhDttxgO1+bcCnkk+9drydLVDmAMG7NE6aN/fl4F7ucU/90gAA==}
    engines: {node: '>=0.10.0'}

  co@4.6.0:
    resolution: {integrity: sha512-QVb0dM5HvG+uaxitm8wONl7jltx8dqhfU33DcqtOZcLSVIKSDDLDi7+0LbAKiyI8hD9u42m2YxXSkMGWThaecQ==}
    engines: {iojs: '>= 1.0.0', node: '>= 0.12.0'}

  collect-v8-coverage@1.0.2:
    resolution: {integrity: sha512-lHl4d5/ONEbLlJvaJNtsF/Lz+WvB07u2ycqTYbdrq7UypDXailES4valYb2eWiJFxZlVmpGekfqoxQhzyFdT4Q==}

  color-convert@1.9.3:
    resolution: {integrity: sha512-QfAUtd+vFdAtFQcC8CCyYt1fYWxSqAiK2cSD6zDB8N3cpsEBAvRxp9zOGg6G/SHHJYAT88/az/IuDGALsNVbGg==}

  color-convert@2.0.1:
    resolution: {integrity: sha512-RRECPsj7iu/xb5oKYcsFHSppFNnsj/52OVTRKb4zP5onXwVF3zVmmToNcOfGC+CRDpfK/U584fMg38ZHCaElKQ==}
    engines: {node: '>=7.0.0'}

  color-name@1.1.3:
    resolution: {integrity: sha512-72fSenhMw2HZMTVHeCA9KCmpEIbzWiQsjN+BHcBbS9vr1mtt+vJjPdksIBNUmKAW8TFUDPJK5SUU3QhE9NEXDw==}

  color-name@1.1.4:
    resolution: {integrity: sha512-dOy+3AuW3a2wNbZHIuMZpTcgjGuLU/uBL/ubcZF9OXbDo8ff4O8yVp5Bf0efS8uEoYo5q4Fx7dY9OgQGXgAsQA==}

  color-string@1.9.1:
    resolution: {integrity: sha512-shrVawQFojnZv6xM40anx4CkoDP+fZsw/ZerEMsW/pyzsRbElpsL/DBVW7q3ExxwusdNXI3lXpuhEZkzs8p5Eg==}

  color@3.2.1:
    resolution: {integrity: sha512-aBl7dZI9ENN6fUGC7mWpMTPNHmWUSNan9tuWN6ahh5ZLNk9baLJOnSMlrQkHcrfFgz2/RigjUVAjdx36VcemKA==}

  colorspace@1.1.4:
    resolution: {integrity: sha512-BgvKJiuVu1igBUF2kEjRCZXol6wiiGbY5ipL/oVPwm0BL9sIpMIzM8IK7vwuxIIzOXMV3Ey5w+vxhm0rR/TN8w==}

  combined-stream@1.0.8:
    resolution: {integrity: sha512-FQN4MRfuJeHf7cBbBMJFXhKSDq+2kAArBlmRBvcvFE5BB1HZKXtSFASDhdlz9zOYwxh8lDdnvmMOe/+5cdoEdg==}
    engines: {node: '>= 0.8'}

  commander@12.1.0:
    resolution: {integrity: sha512-Vw8qHK3bZM9y/P10u3Vib8o/DdkvA2OtPtZvD871QKjy74Wj1WSKFILMPRPSdUSx5RFK1arlJzEtA4PkFgnbuA==}
    engines: {node: '>=18'}

  commander@14.0.1:
    resolution: {integrity: sha512-2JkV3gUZUVrbNA+1sjBOYLsMZ5cEEl8GTFP2a4AVz5hvasAMCQ1D2l2le/cX+pV4N6ZU17zjUahLpIXRrnWL8A==}
    engines: {node: '>=20'}

  commander@2.20.3:
    resolution: {integrity: sha512-GpVkmM8vF2vQUkj2LvZmD35JxeJOLCwJ9cUkugyk2nuhbv3+mJvpLYYt+0+USMxE+oj+ey/lJEnhZw75x/OMcQ==}

  commander@4.1.1:
    resolution: {integrity: sha512-NOKm8xhkzAjzFx8B2v5OAHT+u5pRQc2UCa2Vq9jYL/31o2wi9mxBA7LIFs3sV5VSC49z6pEhfbMULvShKj26WA==}
    engines: {node: '>= 6'}

  comment-json@4.2.5:
    resolution: {integrity: sha512-bKw/r35jR3HGt5PEPm1ljsQQGyCrR8sFGNiN5L+ykDHdpO8Smxkrkla9Yi6NkQyUrb8V54PGhfMs6NrIwtxtdw==}
    engines: {node: '>= 6'}

  commondir@1.0.1:
    resolution: {integrity: sha512-W9pAhw0ja1Edb5GVdIF1mjZw/ASI0AlShXM83UUGe2DVr5TdAPEA1OA8m/g8zWp9x6On7gqufY+FatDbC3MDQg==}

  component-emitter@1.3.1:
    resolution: {integrity: sha512-T0+barUSQRTUQASh8bx02dl+DhF54GtIDY13Y3m9oWTklKbb3Wv974meRpeZ3lp1JpLVECWWNHC4vaG2XHXouQ==}

  compress-commons@6.0.2:
    resolution: {integrity: sha512-6FqVXeETqWPoGcfzrXb37E50NP0LXT8kAMu5ooZayhWWdgEY4lBEEcbQNXtkuKQsGduxiIcI4gOTsxTmuq/bSg==}
    engines: {node: '>= 14'}

  concat-map@0.0.1:
    resolution: {integrity: sha512-/Srv4dswyQNBfohGpz9o6Yb3Gz3SrUDqBH5rTuhGR7ahtlbYKnVxw2bCFMRljaA7EXHaXZ8wsHdodFvbkhKmqg==}

  concat-stream@2.0.0:
    resolution: {integrity: sha512-MWufYdFw53ccGjCA+Ol7XJYpAlW6/prSMzuPOTRnJGcGzuhLn4Scrz7qf6o8bROZ514ltazcIFJZevcfbo0x7A==}
    engines: {'0': node >= 6.0}

  consola@2.15.3:
    resolution: {integrity: sha512-9vAdYbHj6x2fLKC4+oPH0kFzY/orMZyG2Aj+kNylHxKGJ/Ed4dpNyAQYwJOdqO4zdM7XpVHmyejQDcQHrnuXbw==}

  content-disposition@0.5.4:
    resolution: {integrity: sha512-FveZTNuGw04cxlAiWbzi6zTAL/lhehaWbTtgluJh4/E95DqMwTmha3KZN1aAWA8cFIhHzMZUvLevkw5Rqk+tSQ==}
    engines: {node: '>= 0.6'}

  content-type@1.0.5:
    resolution: {integrity: sha512-nTjqfcBFEipKdXCv4YDQWCfmcLZKm81ldF0pAopTvyrFGVbcR6P/VAAd5G7N+0tTr8QqiU0tFadD6FK4NtJwOA==}
    engines: {node: '>= 0.6'}

  convert-source-map@2.0.0:
    resolution: {integrity: sha512-Kvp459HrV2FEJ1CAsi1Ku+MY3kasH19TFykTz2xWmMeq6bk2NU3XXvfJ+Q61m0xktWwt+1HSYf3JZsTms3aRJg==}

  cookie-signature@1.0.6:
    resolution: {integrity: sha512-QADzlaHc8icV8I7vbaJXJwod9HWYp8uCqf1xa4OfNu1T7JVxQIrUgOWtHdNDtPiywmFbiS12VjotIXLrKM3orQ==}

  cookie@0.7.1:
    resolution: {integrity: sha512-6DnInpx7SJ2AK3+CTUE/ZM0vWTUboZCegxhC2xiIydHR9jNuTAASBrfEpHhiGOZw/nX51bHt6YQl8jsGo4y/0w==}
    engines: {node: '>= 0.6'}

  cookiejar@2.1.4:
    resolution: {integrity: sha512-LDx6oHrK+PhzLKJU9j5S7/Y3jM/mUHvD/DeI1WQmJn652iPC5Y4TBzC9l+5OMOXlyTTA+SmVUPm0HQUwpD5Jqw==}

  core-util-is@1.0.2:
    resolution: {integrity: sha512-3lqz5YjWTYnW6dlDa5TLaTCcShfar1e40rmcJVwCBJC6mWlFuj0eCHIElmG1g5kyuJ/GD+8Wn4FFCcz4gJPfaQ==}

  core-util-is@1.0.3:
    resolution: {integrity: sha512-ZQBvi1DcpJ4GDqanjucZ2Hj3wEO5pZDS89BWbkcrvdxksJorwUDDZamX9ldFkp9aw2lmBDLgkObEA4DWNJ9FYQ==}

  cors@2.8.5:
    resolution: {integrity: sha512-KIHbLJqu73RGr/hnbrO9uBeixNGuvSQjul/jdFvS/KFSIH1hWVd1ng7zOHx+YrEfInLG7q4n6GHQ9cDtxv/P6g==}
    engines: {node: '>= 0.10'}

  cosmiconfig@8.3.6:
    resolution: {integrity: sha512-kcZ6+W5QzcJ3P1Mt+83OUv/oHFqZHIx8DuxG6eZ5RGMERoLqp4BuGjhHLYGK+Kf5XVkQvqBSmAy/nGWN3qDgEA==}
    engines: {node: '>=14'}
    peerDependencies:
      typescript: '>=4.9.5'
    peerDependenciesMeta:
      typescript:
        optional: true

  cpu-features@0.0.10:
    resolution: {integrity: sha512-9IkYqtX3YHPCzoVg1Py+o9057a3i0fp7S530UWokCSaFVTc7CwXPRiOjRjBQQ18ZCNafx78YfnG+HALxtVmOGA==}
    engines: {node: '>=10.0.0'}

  crc-32@1.2.2:
    resolution: {integrity: sha512-ROmzCKrTnOwybPcJApAA6WBWij23HVfGVNKqqrZpuyZOHqK2CwHSvpGuyt/UNNvaIjEd8X5IFGp4Mh+Ie1IHJQ==}
    engines: {node: '>=0.8'}
    hasBin: true

  crc32-stream@6.0.0:
    resolution: {integrity: sha512-piICUB6ei4IlTv1+653yq5+KoqfBYmj9bw6LqXoOneTMDXk5nM1qt12mFW1caG3LlJXEKW1Bp0WggEmIfQB34g==}
    engines: {node: '>= 14'}

  create-jest@29.7.0:
    resolution: {integrity: sha512-Adz2bdH0Vq3F53KEMJOoftQFutWCukm6J24wbPWRO4k1kMY7gS7ds/uoJkNuV8wDCtWWnuwGcJwpWcih+zEW1Q==}
    engines: {node: ^14.15.0 || ^16.10.0 || >=18.0.0}
    hasBin: true

  create-require@1.1.1:
    resolution: {integrity: sha512-dcKFX3jn0MpIaXjisoRvexIJVEKzaq7z2rZKxf+MSr9TkdmHmsU4m2lcLojrj/FHl8mk5VxMmYA+ftRkP/3oKQ==}

  cron-parser@4.9.0:
    resolution: {integrity: sha512-p0SaNjrHOnQeR8/VnfGbmg9te2kfyYSQ7Sc/j/6DtPL3JQvKxmjO9TSjNFpujqV3vEYYBvNNvXSxzyksBWAx1Q==}
    engines: {node: '>=12.0.0'}

  cross-fetch@3.2.0:
    resolution: {integrity: sha512-Q+xVJLoGOeIMXZmbUK4HYk+69cQH6LudR0Vu/pRm2YlU/hDV9CiS0gKUMaWY5f2NeUH9C1nV3bsTlCo0FsTV1Q==}

  cross-spawn@7.0.6:
    resolution: {integrity: sha512-uV2QOWP2nWzsy2aMp8aRibhi9dlzF5Hgh5SHaB9OiTGEyDTiJJyx0uy51QXdyWbtAHNua4XJzUKca3OzKUd3vA==}
    engines: {node: '>= 8'}

  crypto-randomuuid@1.0.0:
    resolution: {integrity: sha512-/RC5F4l1SCqD/jazwUF6+t34Cd8zTSAGZ7rvvZu1whZUhD2a5MOGKjSGowoGcpj/cbVZk1ZODIooJEQQq3nNAA==}

  dashdash@1.14.1:
    resolution: {integrity: sha512-jRFi8UDGo6j+odZiEpjazZaWqEal3w/basFjQHQEwVtZJGDpxbH1MeYluwCS8Xq5wmLJooDlMgvVarmWfGM44g==}
    engines: {node: '>=0.10'}

  dc-polyfill@0.1.10:
    resolution: {integrity: sha512-9iSbB8XZ7aIrhUtWI5ulEOJ+IyUN+axquodHK+bZO4r7HfY/xwmo6I4fYYf+aiDom+WMcN/wnzCz+pKvHDDCug==}
    engines: {node: '>=12.17'}

  dd-trace@5.62.0:
    resolution: {integrity: sha512-mCy1Z2mHVxgiMJRBctrK5/7Ygjk/vB1dvG++bad2Jf/avpAjm4qI8cfiULHzjS9MuP/Bf9n/6eEtA7MVFs8viA==}
    engines: {node: '>=18'}

  debug@2.6.9:
    resolution: {integrity: sha512-bC7ElrdJaJnPbAP+1EotYvqZsb3ecl5wi6Bfi6BJTUcNowp6cvspg0jXznRTKDjm/E7AdgFBVeAPVMNcKGsHMA==}
    peerDependencies:
      supports-color: '*'
    peerDependenciesMeta:
      supports-color:
        optional: true

  debug@4.4.1:
    resolution: {integrity: sha512-KcKCqiftBJcZr++7ykoDIEwSa3XWowTfNPo92BYxjXiyYEVrUQh2aLyhxBCwww+heortUFxEJYcRzosstTEBYQ==}
    engines: {node: '>=6.0'}
    peerDependencies:
      supports-color: '*'
    peerDependenciesMeta:
      supports-color:
        optional: true

  dedent@1.6.0:
    resolution: {integrity: sha512-F1Z+5UCFpmQUzJa11agbyPVMbpgT/qA3/SKyJ1jyBgm7dUcUEa8v9JwDkerSQXfakBwFljIxhOJqGkjUwZ9FSA==}
    peerDependencies:
      babel-plugin-macros: ^3.1.0
    peerDependenciesMeta:
      babel-plugin-macros:
        optional: true

  deep-is@0.1.4:
    resolution: {integrity: sha512-oIPzksmTg4/MriiaYGO+okXDT7ztn/w3Eptv/+gSIdMdKsJo0u4CfYNFJPy+4SKMuCqGw2wxnA+URMg3t8a/bQ==}

  deepmerge@4.3.1:
    resolution: {integrity: sha512-3sUqbMEc77XqpdNO7FRyRog+eW3ph+GYCbj+rK+uYyRMuwsVy0rMiVtPn+QJlKFvWP/1PYpapqYn0Me2knFn+A==}
    engines: {node: '>=0.10.0'}

  defaults@1.0.4:
    resolution: {integrity: sha512-eFuaLoy/Rxalv2kr+lqMlUnrDWV+3j4pljOIJgLIhI058IQfWJ7vXhyEIHu+HtC738klGALYxOKDO0bQP3tg8A==}

  define-data-property@1.1.4:
    resolution: {integrity: sha512-rBMvIzlpA8v6E+SJZoo++HAYqsLrkg7MSfIinMPFhmkorw7X+dOXVJQs+QT69zGkzMyfDnIMN2Wid1+NbL3T+A==}
    engines: {node: '>= 0.4'}

  delay@5.0.0:
    resolution: {integrity: sha512-ReEBKkIfe4ya47wlPYf/gu5ib6yUG0/Aez0JQZQz94kiWtRQvZIQbTiehsnwHvLSWJnQdhVeqYue7Id1dKr0qw==}
    engines: {node: '>=10'}

  delayed-stream@1.0.0:
    resolution: {integrity: sha512-ZySD7Nf91aLB0RxL4KGrKHBXl7Eds1DAmEdcoVawXnLD7SDhpNgtuII2aAkg7a7QS41jxPSZ17p4VdGnMHk3MQ==}
    engines: {node: '>=0.4.0'}

  denque@2.1.0:
    resolution: {integrity: sha512-HVQE3AAb/pxF8fQAoiqpvg9i3evqug3hoiwakOyZAwJm+6vZehbkYXZ0l4JxS+I3QxM97v5aaRNhj8v5oBhekw==}
    engines: {node: '>=0.10'}

  depd@2.0.0:
    resolution: {integrity: sha512-g7nH6P6dyDioJogAAGprGpCtVImJhpPk/roCzdb3fIh61/s/nPsfR6onyMwkCAR/OlC3yBC0lESvUoQEAssIrw==}
    engines: {node: '>= 0.8'}

  destroy@1.2.0:
    resolution: {integrity: sha512-2sJGJTaXIIaR1w4iJSNoN0hnMY7Gpc/n8D4qSCJw8QqFWXf7cuAgnEHxBpweaVcPevC2l3KpjYCx3NypQQgaJg==}
    engines: {node: '>= 0.8', npm: 1.2.8000 || >= 1.4.16}

  detect-libc@2.0.4:
    resolution: {integrity: sha512-3UDv+G9CsCKO1WKMGw9fwq/SWJYbI0c5Y7LU1AXYoDdbhE2AHQ6N6Nb34sG8Fj7T5APy8qXDCKuuIHd1BR0tVA==}
    engines: {node: '>=8'}

  detect-newline@3.1.0:
    resolution: {integrity: sha512-TLz+x/vEXm/Y7P7wn1EJFNLxYpUD4TgMosxY6fAVJUnJMbupHBOncxyWUG9OpTaH9EBD7uFI5LfEgmMOc54DsA==}
    engines: {node: '>=8'}

  dezalgo@1.0.4:
    resolution: {integrity: sha512-rXSP0bf+5n0Qonsb+SVVfNfIsimO4HEtmnIpPHY8Q1UCzKlQrDMfdobr8nJOOsRgWCyMRqeSBQzmWUMq7zvVig==}

  diff-sequences@29.6.3:
    resolution: {integrity: sha512-EjePK1srD3P08o2j4f0ExnylqRs5B9tJjcp9t1krH2qRi8CCdsYfwe9JgSLurFBWwq4uOlipzfk5fHNvwFKr8Q==}
    engines: {node: ^14.15.0 || ^16.10.0 || >=18.0.0}

  diff@4.0.2:
    resolution: {integrity: sha512-58lmxKSA4BNyLz+HHMUzlOEpg09FV+ev6ZMe3vJihgdxzgcwZ8VoEEPmALCZG9LmqfVoNMMKpttIYTVG6uDY7A==}
    engines: {node: '>=0.3.1'}

  dir-glob@3.0.1:
    resolution: {integrity: sha512-WkrWp9GR4KXfKGYzOLmTuGVi1UWFfws377n9cc55/tb6DuqyF6pcQ5AbiHEshaDpY9v6oaSr2XCDidGmMwdzIA==}
    engines: {node: '>=8'}

  docker-compose@0.24.8:
    resolution: {integrity: sha512-plizRs/Vf15H+GCVxq2EUvyPK7ei9b/cVesHvjnX4xaXjM9spHe2Ytq0BitndFgvTJ3E3NljPNUEl7BAN43iZw==}
    engines: {node: '>= 6.0.0'}

  docker-modem@5.0.6:
    resolution: {integrity: sha512-ens7BiayssQz/uAxGzH8zGXCtiV24rRWXdjNha5V4zSOcxmAZsfGVm/PPFbwQdqEkDnhG+SyR9E3zSHUbOKXBQ==}
    engines: {node: '>= 8.0'}

  dockerode@4.0.9:
    resolution: {integrity: sha512-iND4mcOWhPaCNh54WmK/KoSb35AFqPAUWFMffTQcp52uQt36b5uNwEJTSXntJZBbeGad72Crbi/hvDIv6us/6Q==}
    engines: {node: '>= 8.0'}

  doctrine@3.0.0:
    resolution: {integrity: sha512-yS+Q5i3hBf7GBkd4KG8a7eBNNWNGLTaEwwYWUijIYM7zrlYDM0BFXHjjPWlWZ1Rg7UaddZeIDmi9jF3HmqiQ2w==}
    engines: {node: '>=6.0.0'}

  dotenv-expand@10.0.0:
    resolution: {integrity: sha512-GopVGCpVS1UKH75VKHGuQFqS1Gusej0z4FyQkPdwjil2gNIv+LNsqBlboOzpJFZKVT95GkCyWJbBSdFEFUWI2A==}
    engines: {node: '>=12'}

  dotenv@16.4.5:
    resolution: {integrity: sha512-ZmdL2rui+eB2YwhsWzjInR8LldtZHGDoQ1ugH85ppHKwpUHL7j7rN0Ti9NCnGiQbhaZ11FpR+7ao1dNsmduNUg==}
    engines: {node: '>=12'}

  dotenv@17.2.1:
    resolution: {integrity: sha512-kQhDYKZecqnM0fCnzI5eIv5L4cAe/iRI+HqMbO/hbRdTAeXDG+M9FjipUxNfbARuEg4iHIbhnhs78BCHNbSxEQ==}
    engines: {node: '>=12'}

  dunder-proto@1.0.1:
    resolution: {integrity: sha512-KIN/nDJBQRcXw0MLVhZE9iQHmG68qAVIBg9CqmUYjmQIhgij9U5MFvrqkUL5FbtyyzZuOeOt0zdeRe4UY7ct+A==}
    engines: {node: '>= 0.4'}

  eastasianwidth@0.2.0:
    resolution: {integrity: sha512-I88TYZWc9XiYHRQ4/3c5rjjfgkjhLyW2luGIheGERbNQ6OY7yTybanSpDXZa8y7VUP9YmDcYa+eyq4ca7iLqWA==}

  ecc-jsbn@0.1.2:
    resolution: {integrity: sha512-eh9O+hwRHNbG4BLTjEl3nw044CkGm5X6LoaCf7LPp7UU8Qrt47JYNi6nPX8xjW97TKGKm1ouctg0QSpZe9qrnw==}

  editions@6.22.0:
    resolution: {integrity: sha512-UgGlf8IW75je7HZjNDpJdCv4cGJWIi6yumFdZ0R7A8/CIhQiWUjyGLCxdHpd8bmyD1gnkfUNK0oeOXqUS2cpfQ==}
    engines: {ecmascript: '>= es5', node: '>=4'}

  ee-first@1.1.1:
    resolution: {integrity: sha512-WMwm9LhRUo+WUaRN+vRuETqG89IgZphVSNkdFgeb6sS/E4OrDIN7t48CAewSHXc6C8lefD8KKfr5vY61brQlow==}

  ejs@3.1.10:
    resolution: {integrity: sha512-UeJmFfOrAQS8OJWPZ4qtgHyWExa088/MtK5UEyoJGFH67cDEXkZSviOiKRCZ4Xij0zxI3JECgYs3oKx+AizQBA==}
    engines: {node: '>=0.10.0'}
    hasBin: true

  electron-to-chromium@1.5.194:
    resolution: {integrity: sha512-SdnWJwSUot04UR51I2oPD8kuP2VI37/CADR1OHsFOUzZIvfWJBO6q11k5P/uKNyTT3cdOsnyjkrZ+DDShqYqJA==}

  emittery@0.13.1:
    resolution: {integrity: sha512-DeWwawk6r5yR9jFgnDKYt4sLS0LmHJJi3ZOnb5/JdbYwj3nW+FxQnHIjhBKz8YLC7oRNPVM9NQ47I3CVx34eqQ==}
    engines: {node: '>=12'}

  emoji-regex@8.0.0:
    resolution: {integrity: sha512-MSjYzcWNOA0ewAHpz0MxpYFvwg6yjy1NG3xteoqz644VCo/RPgnr1/GGt+ic3iJTzQ8Eu3TdM14SawnVUmGE6A==}

  emoji-regex@9.2.2:
    resolution: {integrity: sha512-L18DaJsXSUk2+42pv8mLs5jJT2hqFkFE4j21wOmgbUqsZ2hL72NsUU785g9RXgo3s0ZNgVl42TiHp3ZtOv/Vyg==}

  enabled@2.0.0:
    resolution: {integrity: sha512-AKrN98kuwOzMIdAizXGI86UFBoo26CL21UM763y1h/GMSJ4/OHU9k2YlsmBpyScFo/wbLzWQJBMCW4+IO3/+OQ==}

  encodeurl@1.0.2:
    resolution: {integrity: sha512-TPJXq8JqFaVYm2CWmPvnP2Iyo4ZSM7/QKcSmuMLDObfpH5fi7RUGmd/rTDf+rut/saiDiQEeVTNgAmJEdAOx0w==}
    engines: {node: '>= 0.8'}

  encodeurl@2.0.0:
    resolution: {integrity: sha512-Q0n9HRi4m6JuGIV1eFlmvJB7ZEVxu93IrMyiMsGC0lrMJMWzRgx6WGquyfQgZVb31vhGgXnfmPNNXmxnOkRBrg==}
    engines: {node: '>= 0.8'}

  end-of-stream@1.4.5:
    resolution: {integrity: sha512-ooEGc6HP26xXq/N+GCGOT0JKCLDGrq2bQUZrQ7gyrJiZANJ/8YDTxTpQBXGMn+WbIQXNVpyWymm7KYVICQnyOg==}

  enhanced-resolve@5.18.2:
    resolution: {integrity: sha512-6Jw4sE1maoRJo3q8MsSIn2onJFbLTOjY9hlx4DZXmOKvLRd1Ok2kXmAGXaafL2+ijsJZ1ClYbl/pmqr9+k4iUQ==}
    engines: {node: '>=10.13.0'}

  environment@1.1.0:
    resolution: {integrity: sha512-xUtoPkMggbz0MPyPiIWr1Kp4aeWJjDZ6SMvURhimjdZgsRuDplF5/s9hcgGhyXMhs+6vpnuoiZ2kFiu3FMnS8Q==}
    engines: {node: '>=18'}

  error-ex@1.3.2:
    resolution: {integrity: sha512-7dFHNmqeFSEt2ZBsCriorKnn3Z2pj+fd9kmI6QoWw4//DL+icEBfc0U7qJCisqrTsKTjw4fNFy2pW9OqStD84g==}

  es-define-property@1.0.1:
    resolution: {integrity: sha512-e3nRfgfUZ4rNGL232gUgX06QNyyez04KdjFrF+LTRoOXmrOgFKDg4BCdsjW8EnT69eqdYGmRpJwiPVYNrCaW3g==}
    engines: {node: '>= 0.4'}

  es-errors@1.3.0:
    resolution: {integrity: sha512-Zf5H2Kxt2xjTvbJvP2ZWLEICxA6j+hAmMzIlypy4xcBg1vKVnx89Wy0GbS+kf5cwCVFFzdCFh2XSCFNULS6csw==}
    engines: {node: '>= 0.4'}

  es-module-lexer@1.7.0:
    resolution: {integrity: sha512-jEQoCwk8hyb2AZziIOLhDqpm5+2ww5uIE6lkO/6jcOCusfk6LhMHpXXfBLXTZ7Ydyt0j4VoUQv6uGNYbdW+kBA==}

  es-object-atoms@1.1.1:
    resolution: {integrity: sha512-FGgH2h8zKNim9ljj7dankFPcICIK9Cp5bm+c2gQSYePhpaG5+esrLODihIorn+Pe6FGJzWhXQotPv73jTaldXA==}
    engines: {node: '>= 0.4'}

  es-set-tostringtag@2.1.0:
    resolution: {integrity: sha512-j6vWzfrGVfyXxge+O0x5sh6cvxAog0a/4Rdd2K36zCMV5eJ+/+tOAngRO8cODMNWbVRdVlmGZQL2YS3yR8bIUA==}
    engines: {node: '>= 0.4'}

  es-toolkit@1.39.10:
    resolution: {integrity: sha512-E0iGnTtbDhkeczB0T+mxmoVlT4YNweEKBLq7oaU4p11mecdsZpNWOglI4895Vh4usbQ+LsJiuLuI2L0Vdmfm2w==}

  es6-promise@4.2.8:
    resolution: {integrity: sha512-HJDGx5daxeIvxdBxvG2cb9g4tEvwIk3i8+nhX0yGrYmZUzbkdg8QbDevheDB8gd0//uPj4c1EQua8Q+MViT0/w==}

  es6-promisify@5.0.0:
    resolution: {integrity: sha512-C+d6UdsYDk0lMebHNR4S2NybQMMngAOnOwYBQjTOiv0MkoJMP0Myw2mgpDLBcpfCmRLxyFqYhS/CfOENq4SJhQ==}

  escalade@3.2.0:
    resolution: {integrity: sha512-WUj2qlxaQtO4g6Pq5c29GTcWGDyd8itL8zTlipgECz3JesAiiOKotd8JU6otB3PACgG6xkJUyVhboMS+bje/jA==}
    engines: {node: '>=6'}

  escape-html@1.0.3:
    resolution: {integrity: sha512-NiSupZ4OeuGwr68lGIeym/ksIZMJodUGOSCZ/FSnTxcrekbvqrgdUxlJOMpijaKZVjAJrWrGs/6Jy8OMuyj9ow==}

  escape-string-regexp@1.0.5:
    resolution: {integrity: sha512-vbRorB5FUQWvla16U8R/qgaFIya2qGzwDrNmCZuYKrbdSUMG6I1ZCGQRefkRVhuOkIGVne7BQ35DSfo1qvJqFg==}
    engines: {node: '>=0.8.0'}

  escape-string-regexp@2.0.0:
    resolution: {integrity: sha512-UpzcLCXolUWcNu5HtVMHYdXJjArjsF9C0aNnquZYY4uW/Vu0miy5YoWvbV345HauVvcAUnpRuhMMcqTcGOY2+w==}
    engines: {node: '>=8'}

  escape-string-regexp@4.0.0:
    resolution: {integrity: sha512-TtpcNJ3XAzx3Gq8sWRzJaVajRs0uVxA2YAkdb1jm2YkPz4G6egUFAyA3n5vtEIZefPk5Wa4UXbKuS5fKkJWdgA==}
    engines: {node: '>=10'}

  eslint-config-prettier@9.1.2:
    resolution: {integrity: sha512-iI1f+D2ViGn+uvv5HuHVUamg8ll4tN+JRHGc6IJi4TP9Kl976C57fzPXgseXNs8v0iA8aSJpHsTWjDb9QJamGQ==}
    hasBin: true
    peerDependencies:
      eslint: '>=7.0.0'

  eslint-plugin-prettier@5.5.3:
    resolution: {integrity: sha512-NAdMYww51ehKfDyDhv59/eIItUVzU0Io9H2E8nHNGKEeeqlnci+1gCvrHib6EmZdf6GxF+LCV5K7UC65Ezvw7w==}
    engines: {node: ^14.18.0 || >=16.0.0}
    peerDependencies:
      '@types/eslint': '>=8.0.0'
      eslint: '>=8.0.0'
      eslint-config-prettier: '>= 7.0.0 <10.0.0 || >=10.1.0'
      prettier: '>=3.0.0'
    peerDependenciesMeta:
      '@types/eslint':
        optional: true
      eslint-config-prettier:
        optional: true

  eslint-plugin-simple-import-sort@12.1.1:
    resolution: {integrity: sha512-6nuzu4xwQtE3332Uz0to+TxDQYRLTKRESSc2hefVT48Zc8JthmN23Gx9lnYhu0FtkRSL1oxny3kJ2aveVhmOVA==}
    peerDependencies:
      eslint: '>=5.0.0'

  eslint-scope@5.1.1:
    resolution: {integrity: sha512-2NxwbF/hZ0KpepYN0cNbo+FN6XoK7GaHlQhgx/hIZl6Va0bF45RQOOwhLIy8lQDbuCiadSLCBnH2CFYquit5bw==}
    engines: {node: '>=8.0.0'}

  eslint-scope@7.2.2:
    resolution: {integrity: sha512-dOt21O7lTMhDM+X9mB4GX+DZrZtCUJPL/wlcTqxyrx5IvO0IYtILdtrQGQp+8n5S0gwSVmOf9NQrjMOgfQZlIg==}
    engines: {node: ^12.22.0 || ^14.17.0 || >=16.0.0}

  eslint-visitor-keys@3.4.3:
    resolution: {integrity: sha512-wpc+LXeiyiisxPlEkUzU6svyS1frIO3Mgxj1fdy7Pm8Ygzguax2N3Fa/D/ag1WqbOprdI+uY6wMUl8/a2G+iag==}
    engines: {node: ^12.22.0 || ^14.17.0 || >=16.0.0}

  eslint@8.57.1:
    resolution: {integrity: sha512-ypowyDxpVSYpkXr9WPv2PAZCtNip1Mv5KTW0SCurXv/9iOpcrH9PaqUElksqEB6pChqHGDRCFTyrZlGhnLNGiA==}
    engines: {node: ^12.22.0 || ^14.17.0 || >=16.0.0}
    deprecated: This version is no longer supported. Please see https://eslint.org/version-support for other options.
    hasBin: true

  espree@9.6.1:
    resolution: {integrity: sha512-oruZaFkjorTpF32kDSI5/75ViwGeZginGGy2NoOSg3Q9bnwlnmDm4HLnkl0RE3n+njDXR037aY1+x58Z/zFdwQ==}
    engines: {node: ^12.22.0 || ^14.17.0 || >=16.0.0}

  esprima@4.0.1:
    resolution: {integrity: sha512-eGuFFw7Upda+g4p+QHvnW0RyTX/SVeJBDM/gCtMARO0cLuT2HcEKnTPvhjV6aGeqrCB/sbNop0Kszm0jsaWU4A==}
    engines: {node: '>=4'}
    hasBin: true

  esquery@1.6.0:
    resolution: {integrity: sha512-ca9pw9fomFcKPvFLXhBKUK90ZvGibiGOvRJNbjljY7s7uq/5YO4BOzcYtJqExdx99rF6aAcnRxHmcUHcz6sQsg==}
    engines: {node: '>=0.10'}

  esrecurse@4.3.0:
    resolution: {integrity: sha512-KmfKL3b6G+RXvP8N1vr3Tq1kL/oCFgn2NYXEtqP8/L3pKapUA4G8cFVaoF3SU323CD4XypR/ffioHmkti6/Tag==}
    engines: {node: '>=4.0'}

  estraverse@4.3.0:
    resolution: {integrity: sha512-39nnKffWz8xN1BU/2c79n9nB9HDzo0niYUqx6xyqUnyoAnQyyWpOTdZEeiCch8BBu515t4wp9ZmgVfVhn9EBpw==}
    engines: {node: '>=4.0'}

  estraverse@5.3.0:
    resolution: {integrity: sha512-MMdARuVEQziNTeJD8DgMqmhwR11BRQ/cBP+pLtYdSTnf3MIO8fFeiINEbX36ZdNlfU/7A9f3gUw49B3oQsvwBA==}
    engines: {node: '>=4.0'}

  esutils@2.0.3:
    resolution: {integrity: sha512-kVscqXk4OCp68SZ0dkgEKVi6/8ij300KBWTJq32P/dYeWTSwK41WyTxalN1eRmA5Z9UU/LX9D7FWSmV9SAYx6g==}
    engines: {node: '>=0.10.0'}

  etag@1.8.1:
    resolution: {integrity: sha512-aIL5Fx7mawVa300al2BnEE4iNvo1qETxLrPI/o05L7z6go7fCw1J6EQmbK4FmJ2AS7kgVF/KEZWufBfdClMcPg==}
    engines: {node: '>= 0.6'}

  ethereum-cryptography@2.2.1:
    resolution: {integrity: sha512-r/W8lkHSiTLxUxW8Rf3u4HGB0xQweG2RyETjywylKZSzLWoWAijRz8WCuOtJ6wah+avllXBqZuk29HCCvhEIRg==}

  ethers@6.13.5:
    resolution: {integrity: sha512-+knKNieu5EKRThQJWwqaJ10a6HE9sSehGeqWN65//wE7j47ZpFhKAnHB/JJFibwwg61I/koxaPsXbXpD/skNOQ==}
    engines: {node: '>=14.0.0'}

  ethers@6.15.0:
    resolution: {integrity: sha512-Kf/3ZW54L4UT0pZtsY/rf+EkBU7Qi5nnhonjUb8yTXcxH3cdcWrV2cRyk0Xk/4jK6OoHhxxZHriyhje20If2hQ==}
    engines: {node: '>=14.0.0'}

  event-target-shim@5.0.1:
    resolution: {integrity: sha512-i/2XbnSz/uxRCU6+NdVJgKWDTM427+MqYbkQzD321DuCQJUqOuJKIA0IM2+W2xtYHdKOmZ4dR6fExsd4SXL+WQ==}
    engines: {node: '>=6'}

  eventemitter2@6.4.9:
    resolution: {integrity: sha512-JEPTiaOt9f04oa6NOkc4aH+nVp5I3wEjpHbIPqfgCdD5v5bUzy7xQqwcVO2aDQgOWhI28da57HksMrzK9HlRxg==}

  eventemitter3@4.0.7:
    resolution: {integrity: sha512-8guHBZCwKnFhYdHr2ysuRWErTwhoN2X8XELRlrRwpmfeY2jjuUN4taQMsULKUVo1K4DvZl+0pgfyoysHxvmvEw==}

  eventemitter3@5.0.1:
    resolution: {integrity: sha512-GWkBvjiSZK87ELrYOSESUYeVIc9mvLLf/nXalMOS5dYrgZq9o5OVkbZAVM06CVxYsCwH9BDZFPlQTlPA1j4ahA==}

  events@3.3.0:
    resolution: {integrity: sha512-mQw+2fkQbALzQ7V0MY0IqdnXNOeTtP4r0lN9z7AAawCXgqea7bDii20AYrIBrFd/Hx0M2Ocz6S111CaFkUcb0Q==}
    engines: {node: '>=0.8.x'}

  execa@5.1.1:
    resolution: {integrity: sha512-8uSpZZocAZRBAPIEINJj3Lo9HyGitllczc27Eh5YYojjMFMn8yHMDMaUHE2Jqfq05D/wucwI4JGURyXt1vchyg==}
    engines: {node: '>=10'}

  exit@0.1.2:
    resolution: {integrity: sha512-Zk/eNKV2zbjpKzrsQ+n1G6poVbErQxJ0LBOJXaKZ1EViLzH+hrLu9cdXI4zw9dBQJslwBEpbQ2P1oS7nDxs6jQ==}
    engines: {node: '>= 0.8.0'}

  expect@29.7.0:
    resolution: {integrity: sha512-2Zks0hf1VLFYI1kbh0I5jP3KHHyCHpkfyHBzsSXRFgl/Bg9mWYfMW8oD+PdMPlEwy5HNsR9JutYy6pMeOh61nw==}
    engines: {node: ^14.15.0 || ^16.10.0 || >=18.0.0}

  express@4.21.2:
    resolution: {integrity: sha512-28HqgMZAmih1Czt9ny7qr6ek2qddF4FclbMzwhCREB6OFfH+rXAnuNCwo1/wFvrtbgsQDb4kSbX9de9lFbrXnA==}
    engines: {node: '>= 0.10.0'}

  extend@3.0.2:
    resolution: {integrity: sha512-fjquC59cD7CyW6urNXK0FBufkZcoiGG80wTuPujX590cB5Ttln20E2UB4S/WARVqhXffZl2LNgS+gQdPIIim/g==}

  external-editor@3.1.0:
    resolution: {integrity: sha512-hMQ4CX1p1izmuLYyZqLMO/qGNw10wSv9QDCPfzXfyFrOaCSSoRfqE1Kf1s5an66J5JZC62NewG+mK49jOCtQew==}
    engines: {node: '>=4'}

  extsprintf@1.3.0:
    resolution: {integrity: sha512-11Ndz7Nv+mvAC1j0ktTa7fAb0vLyGGX+rMHNBYQviQDGU0Hw7lhctJANqbPhu9nV9/izT/IntTgZ7Im/9LJs9g==}
    engines: {'0': node >=0.6.0}

  eyes@0.1.8:
    resolution: {integrity: sha512-GipyPsXO1anza0AOZdy69Im7hGFCNB7Y/NGjDlZGJ3GJJLtwNSb2vrzYrTYJRrRloVx7pl+bhUaTB8yiccPvFQ==}
    engines: {node: '> 0.1.90'}

  fast-deep-equal@3.1.3:
    resolution: {integrity: sha512-f3qQ9oQy9j2AhBe/H9VC91wLmKBCCU/gDOnKNAYG5hswO7BLKj09Hc5HYNz9cGI++xlpDCIgDaitVs03ATR84Q==}

  fast-diff@1.3.0:
    resolution: {integrity: sha512-VxPP4NqbUjj6MaAOafWeUn2cXWLcCtljklUtZf0Ind4XQ+QPtmA0b18zZy0jIQx+ExRVCR/ZQpBmik5lXshNsw==}

  fast-fifo@1.3.2:
    resolution: {integrity: sha512-/d9sfos4yxzpwkDkuN7k2SqFKtYNmCTzgfEpz82x34IM9/zc8KGxQoXg1liNC/izpRM/MBdt44Nmx41ZWqk+FQ==}

  fast-glob@3.3.3:
    resolution: {integrity: sha512-7MptL8U0cqcFdzIzwOTHoilX9x5BrNqye7Z/LuC7kCMRio1EMSyqRK3BEAUD7sXRq4iT4AzTVuZdhgQ2TCvYLg==}
    engines: {node: '>=8.6.0'}

  fast-json-stable-stringify@2.1.0:
    resolution: {integrity: sha512-lhd/wF+Lk98HZoTCtlVraHtfh5XYijIjalXck7saUtuanSDyLMxnHhSXEDJqHxD7msR8D0uCmqlkwjCV8xvwHw==}

  fast-levenshtein@2.0.6:
    resolution: {integrity: sha512-DCXu6Ifhqcks7TZKY3Hxp3y6qphY5SJZmrWMDrKcERSOXWQdMhU9Ig/PYrzyw/ul9jOIyh0N4M0tbC5hodg8dw==}

  fast-safe-stringify@2.1.1:
    resolution: {integrity: sha512-W+KJc2dmILlPplD/H4K9l9LcAHAfPtP6BY84uVLXQ6Evcz9Lcg33Y2z1IVblT6xdY54PXYVHEv+0Wpq8Io6zkA==}

  fast-stable-stringify@1.0.0:
    resolution: {integrity: sha512-wpYMUmFu5f00Sm0cj2pfivpmawLZ0NKdviQ4w9zJeR8JVtOpOxHmLaJuj0vxvGqMJQWyP/COUkF75/57OKyRag==}

  fast-uri@3.0.6:
    resolution: {integrity: sha512-Atfo14OibSv5wAp4VWNsFYE1AchQRTv9cBGWET4pZWHzYshFSS9NQI6I57rdKn9croWVMbYFbLhJ+yJvmZIIHw==}

  fast-xml-parser@5.2.5:
    resolution: {integrity: sha512-pfX9uG9Ki0yekDHx2SiuRIyFdyAr1kMIMitPvb0YBo8SUfKvia7w7FIyd/l6av85pFYRhZscS75MwMnbvY+hcQ==}
    hasBin: true

  fastestsmallesttextencoderdecoder@1.0.22:
    resolution: {integrity: sha512-Pb8d48e+oIuY4MaM64Cd7OW1gt4nxCHs7/ddPPZ/Ic3sg8yVGM7O9wDvZ7us6ScaUupzM+pfBolwtYhN1IxBIw==}

  fastq@1.19.1:
    resolution: {integrity: sha512-GwLTyxkCXjXbxqIhTsMI2Nui8huMPtnxg7krajPJAjnEG/iiOS7i+zCtWGZR9G0NBKbXKh6X9m9UIsYX/N6vvQ==}

  fb-watchman@2.0.2:
    resolution: {integrity: sha512-p5161BqbuCaSnB8jIbzQHOlpgsPmK5rJVDfDKO91Axs5NC1uu3HRQm6wt9cd9/+GtQQIO53JdGXXoyDpTAsgYA==}

  fecha@4.2.3:
    resolution: {integrity: sha512-OP2IUU6HeYKJi3i0z4A19kHMQoLVs4Hc+DPqqxI2h/DPZHTm/vjsfC6P0b4jCMy14XizLBqvndQ+UilD7707Jw==}

  fengari-interop@0.1.3:
    resolution: {integrity: sha512-EtZ+oTu3kEwVJnoymFPBVLIbQcCoy9uWCVnMA6h3M/RqHkUBsLYp29+RRHf9rKr6GwjubWREU1O7RretFIXjHw==}
    peerDependencies:
      fengari: ^0.1.0

  fengari@0.1.4:
    resolution: {integrity: sha512-6ujqUuiIYmcgkGz8MGAdERU57EIluGGPSUgGPTsco657EHa+srq0S3/YUl/r9kx1+D+d4rGfYObd+m8K22gB1g==}

  fflate@0.8.2:
    resolution: {integrity: sha512-cPJU47OaAoCbg0pBvzsgpTPhmhqI5eJjh/JIu8tPj5q+T7iLvW/JAYUqmE7KOB4R1ZyEhzBaIQpQpardBF5z8A==}

  figures@3.2.0:
    resolution: {integrity: sha512-yaduQFRKLXYOGgEn6AZau90j3ggSOyiqXU0F9JZfeXYhNa+Jk4X+s45A2zg5jns87GAFa34BBm2kXw4XpNcbdg==}
    engines: {node: '>=8'}

  file-entry-cache@6.0.1:
    resolution: {integrity: sha512-7Gps/XWymbLk2QLYK4NzpMOrYjMhdIxXuIvy2QBsLE6ljuodKvdkWs/cpyJJ3CVIVpH0Oi1Hvg1ovbMzLdFBBg==}
    engines: {node: ^10.12.0 || >=12.0.0}

  file-type@20.4.1:
    resolution: {integrity: sha512-hw9gNZXUfZ02Jo0uafWLaFVPter5/k2rfcrjFJJHX/77xtSDOfJuEFb6oKlFV86FLP1SuyHMW1PSk0U9M5tKkQ==}
    engines: {node: '>=18'}

  file-uri-to-path@1.0.0:
    resolution: {integrity: sha512-0Zt+s3L7Vf1biwWZ29aARiVYLx7iMGnEUl9x33fbB/j3jR81u/O2LbqK+Bm1CDSNDKVtJ/YjwY7TUd5SkeLQLw==}

  filelist@1.0.4:
    resolution: {integrity: sha512-w1cEuf3S+DrLCQL7ET6kz+gmlJdbq9J7yXCSjK/OZCPA+qEN1WyF4ZAf0YYJa4/shHJra2t/d/r8SV4Ji+x+8Q==}

  fill-range@7.1.1:
    resolution: {integrity: sha512-YsGpe3WHLK8ZYi4tWDg2Jy3ebRz2rXowDxnld4bkQB00cc/1Zw9AWnC0i9ztDJitivtQvaI9KaLyKrc+hBW0yg==}
    engines: {node: '>=8'}

  finalhandler@1.3.1:
    resolution: {integrity: sha512-6BN9trH7bp3qvnrRyzsBz+g3lZxTNZTbVO2EV1CS0WIcDbawYVdYvGflME/9QP0h0pYlCDBCTjYa9nZzMDpyxQ==}
    engines: {node: '>= 0.8'}

  find-cache-dir@3.3.2:
    resolution: {integrity: sha512-wXZV5emFEjrridIgED11OoUKLxiYjAcqot/NJdAkOhlJ+vGzwhOAfcG5OX1jP+S0PcjEn8bdMJv+g2jwQ3Onig==}
    engines: {node: '>=8'}

  find-up@4.1.0:
    resolution: {integrity: sha512-PpOwAdQ/YlXQ2vj8a3h8IipDuYRi3wceVQQGYWxNINccq40Anw7BlsEXCMbt1Zt+OLA6Fq9suIpIWD0OsnISlw==}
    engines: {node: '>=8'}

  find-up@5.0.0:
    resolution: {integrity: sha512-78/PXT1wlLLDgTzDs7sjq9hzz0vXD+zn+7wypEe4fXQxCmdmqfGsEPQxmiCSQI3ajFV91bVSsvNtrJRiW6nGng==}
    engines: {node: '>=10'}

  flat-cache@3.2.0:
    resolution: {integrity: sha512-CYcENa+FtcUKLmhhqyctpclsq7QF38pKjZHsGNiSQF5r4FtoKDWabFDl3hzaEQMvT1LHEysw5twgLvpYYb4vbw==}
    engines: {node: ^10.12.0 || >=12.0.0}

  flatted@3.3.3:
    resolution: {integrity: sha512-GX+ysw4PBCz0PzosHDepZGANEuFCMLrnRTiEy9McGjmkCQYwRq4A/X786G/fjM/+OjsWSU1ZrY5qyARZmO/uwg==}

  fn.name@1.1.0:
    resolution: {integrity: sha512-GRnmB5gPyJpAhTQdSZTSp9uaPSvl09KoYcMQtsB9rQoOmzs9dH6ffeccH+Z+cv6P68Hu5bC6JjRh4Ah/mHSNRw==}

  follow-redirects@1.15.11:
    resolution: {integrity: sha512-deG2P0JfjrTxl50XGCDyfI97ZGVCxIpfKYmfyrQ54n5FO/0gfIES8C/Psl6kWVDolizcaaxZJnTS0QSMxvnsBQ==}
    engines: {node: '>=4.0'}
    peerDependencies:
      debug: '*'
    peerDependenciesMeta:
      debug:
        optional: true

  foreground-child@3.3.1:
    resolution: {integrity: sha512-gIXjKqtFuWEgzFRJA9WCQeSJLZDjgJUOMCMzxtvFq/37KojM1BFGufqsCy0r4qSQmYLsZYMeyRqzIWOMup03sw==}
    engines: {node: '>=14'}

  forever-agent@0.6.1:
    resolution: {integrity: sha512-j0KLYPhm6zeac4lz3oJ3o65qvgQCcPubiyotZrXqEaG4hNagNYO8qdlUrX5vwqv9ohqeT/Z3j6+yW067yWWdUw==}

  fork-ts-checker-webpack-plugin@9.0.2:
    resolution: {integrity: sha512-Uochze2R8peoN1XqlSi/rGUkDQpRogtLFocP9+PGu68zk1BDAKXfdeCdyVZpgTk8V8WFVQXdEz426VKjXLO1Gg==}
    engines: {node: '>=12.13.0', yarn: '>=1.0.0'}
    peerDependencies:
      typescript: '>3.6.0'
      webpack: ^5.11.0

  form-data@4.0.4:
    resolution: {integrity: sha512-KrGhL9Q4zjj0kiUt5OO4Mr/A/jlI2jDYs5eHBpYHPcBEVSiipAvn2Ko2HnPe20rmcuuvMHNdZFp+4IlGTMF0Ow==}
    engines: {node: '>= 6'}

  formidable@3.5.4:
    resolution: {integrity: sha512-YikH+7CUTOtP44ZTnUhR7Ic2UASBPOqmaRkRKxRbywPTe5VxF7RRCck4af9wutiZ/QKM5nME9Bie2fFaPz5Gug==}
    engines: {node: '>=14.0.0'}

  forwarded-parse@2.1.2:
    resolution: {integrity: sha512-alTFZZQDKMporBH77856pXgzhEzaUVmLCDk+egLgIgHst3Tpndzz8MnKe+GzRJRfvVdn69HhpW7cmXzvtLvJAw==}

  forwarded@0.2.0:
    resolution: {integrity: sha512-buRG0fpBtRHSTCOASe6hD258tEubFoRLb4ZNA6NxMVHNw2gOcwHo9wyablzMzOA5z9xA9L1KNjk/Nt6MT9aYow==}
    engines: {node: '>= 0.6'}

  fresh@0.5.2:
    resolution: {integrity: sha512-zJ2mQYM18rEFOudeV4GShTGIQ7RbzA7ozbU9I/XBpm7kqgMywgmylMwXHxZJmkVoYkna9d2pVXVXPdYTP9ej8Q==}
    engines: {node: '>= 0.6'}

  fs-constants@1.0.0:
    resolution: {integrity: sha512-y6OAwoSIf7FyjMIv94u+b5rdheZEjzR63GTyZJm5qh4Bi+2YgwLCcI/fPFZkL5PSixOt6ZNKm+w+Hfp/Bciwow==}

  fs-extra@10.1.0:
    resolution: {integrity: sha512-oRXApq54ETRj4eMiFzGnHWGy+zo5raudjuxN0b8H7s/RU2oW0Wvsx9O0ACRN/kRq9E8Vu/ReskGB5o3ji+FzHQ==}
    engines: {node: '>=12'}

  fs-monkey@1.1.0:
    resolution: {integrity: sha512-QMUezzXWII9EV5aTFXW1UBVUO77wYPpjqIF8/AviUCThNeSYZykpoTixUeaNNBwmCev0AMDWMAni+f8Hxb1IFw==}

  fs.realpath@1.0.0:
    resolution: {integrity: sha512-OO0pH2lK6a0hZnAdau5ItzHPI6pUlvI7jMVnxUQRtw4owF2wk8lOSabtGDCTP4Ggrg2MbGnWO9X8K1t4+fGMDw==}

  fsevents@2.3.3:
    resolution: {integrity: sha512-5xoDfX+fL7faATnagmWPpbFtwh/R77WmMMqqHGS65C3vvB0YHrgF+B1YmZ3441tMj5n63k0212XNoJwzlhffQw==}
    engines: {node: ^8.16.0 || ^10.6.0 || >=11.0.0}
    os: [darwin]

  function-bind@1.1.2:
    resolution: {integrity: sha512-7XHNxH7qX9xG5mIwxkhumTox/MIRNcOgDrxWsMt2pAr23WHp6MrRlN7FBSFpCpr+oVO0F744iUgR82nJMfG2SA==}

  gaxios@6.7.1:
    resolution: {integrity: sha512-LDODD4TMYx7XXdpwxAVRAIAuB0bzv0s+ywFonY46k126qzQHT9ygyoa9tncmOiQmmDrik65UYsEkv3lbfqQ3yQ==}
    engines: {node: '>=14'}

  gcp-metadata@6.1.1:
    resolution: {integrity: sha512-a4tiq7E0/5fTjxPAaH4jpjkSv/uCaU2p5KC6HVGrvl0cDjA8iBZv4vv1gyzlmK0ZUKqwpOyQMKzZQe3lTit77A==}
    engines: {node: '>=14'}

  gensync@1.0.0-beta.2:
    resolution: {integrity: sha512-3hN7NaskYvMDLQY55gnW3NQ+mesEAepTqlg+VEbj7zzqEMBVNhzcGYYeqFo/TlYz6eQiFcp1HcsCZO+nGgS8zg==}
    engines: {node: '>=6.9.0'}

  get-caller-file@2.0.5:
    resolution: {integrity: sha512-DyFP3BM/3YHTQOCUL/w0OZHR0lpKeGrxotcHWcqNEdnltqFwXVfhEBQ94eIo34AfQpo0rGki4cyIiftY06h2Fg==}
    engines: {node: 6.* || 8.* || >= 10.*}

  get-intrinsic@1.3.0:
    resolution: {integrity: sha512-9fSjSaos/fRIVIp+xSJlE6lfwhES7LNtKaCBIamHsjr2na1BiABJPo0mOjjz8GJDURarmCPGqaiVg5mfjb98CQ==}
    engines: {node: '>= 0.4'}

  get-package-type@0.1.0:
    resolution: {integrity: sha512-pjzuKtY64GYfWizNAJ0fr9VqttZkNiK2iS430LtIHzjBEr6bX8Am2zm4sW4Ro5wjWW5cAlRL1qAMTcXbjNAO2Q==}
    engines: {node: '>=8.0.0'}

  get-port@7.1.0:
    resolution: {integrity: sha512-QB9NKEeDg3xxVwCCwJQ9+xycaz6pBB6iQ76wiWMl1927n0Kir6alPiP+yuiICLLU4jpMe08dXfpebuQppFA2zw==}
    engines: {node: '>=16'}

  get-proto@1.0.1:
    resolution: {integrity: sha512-sTSfBjoXBp89JvIKIefqw7U2CCebsc74kiY6awiGogKtoSGbgjYE/G/+l9sF3MWFPNc9IcoOC4ODfKHfxFmp0g==}
    engines: {node: '>= 0.4'}

  get-stream@6.0.1:
    resolution: {integrity: sha512-ts6Wi+2j3jQjqi70w5AlN8DFnkSwC+MqmxEzdEALB2qXZYV3X/b1CTfgPLGJNMeAWxdPfU8FO1ms3NUfaHCPYg==}
    engines: {node: '>=10'}

  getpass@0.1.7:
    resolution: {integrity: sha512-0fzj9JxOLfJ+XGLhR8ze3unN0KZCgZwiSSDz168VERjK8Wl8kVSdcu2kspd4s4wtAa1y/qrVRiAA0WclVsu0ng==}

  glob-parent@5.1.2:
    resolution: {integrity: sha512-AOIgSQCepiJYwP3ARnGx+5VnTu2HBYdzbGP45eLw1vr3zB3vZLeyed1sC9hnbcOc9/SrMyM5RPQrkGz4aS9Zow==}
    engines: {node: '>= 6'}

  glob-parent@6.0.2:
    resolution: {integrity: sha512-XxwI8EOhVQgWp6iDL+3b0r86f4d6AX6zSU55HfB4ydCEuXLXc5FcYeOu+nnGftS4TEju/11rt4KJPTMgbfmv4A==}
    engines: {node: '>=10.13.0'}

  glob-to-regexp@0.4.1:
    resolution: {integrity: sha512-lkX1HJXwyMcprw/5YUZc2s7DrpAiHB21/V+E1rHUrVNokkvB6bqMzT0VfV6/86ZNabt1k14YOIaT7nDvOX3Iiw==}

  glob@10.4.5:
    resolution: {integrity: sha512-7Bv8RF0k6xjo7d4A/PxYLbUCfb6c+Vpd2/mB2yRDlew7Jb5hEXiCD9ibfO7wpk8i4sevK6DFny9h7EYbM3/sHg==}
    hasBin: true

  glob@7.2.3:
    resolution: {integrity: sha512-nFR0zLpU2YCaRxwoCJvL6UvCH2JFyFVIvwTLsIf21AuHlMskA1hhTdk+LlYJtOlYt9v6dvszD2BGRqBL+iQK9Q==}
    deprecated: Glob versions prior to v9 are no longer supported

  globals@13.24.0:
    resolution: {integrity: sha512-AhO5QUcj8llrbG09iWhPU2B204J1xnPeL8kQmVorSsy+Sjj1sk8gIyh6cUocGmH4L0UuhAJy+hJMRA4mgA4mFQ==}
    engines: {node: '>=8'}

  globby@11.1.0:
    resolution: {integrity: sha512-jhIXaOzy1sb8IyocaruWSn1TjmnBVs8Ayhcy83rmxNJ8q2uWKCAj3CnJY+KpGSXCueAPc0i05kVvVKtP1t9S3g==}
    engines: {node: '>=10'}

  globby@14.1.0:
    resolution: {integrity: sha512-0Ia46fDOaT7k4og1PDW4YbodWWr3scS2vAr2lTbsplOt2WkKp0vQbkI9wKis/T5LV/dqPjO3bpS/z6GTJB82LA==}
    engines: {node: '>=18'}

  google-logging-utils@0.0.2:
    resolution: {integrity: sha512-NEgUnEcBiP5HrPzufUkBzJOD/Sxsco3rLNo1F1TNf7ieU8ryUzBhqba8r756CjLX7rn3fHl6iLEwPYuqpoKgQQ==}
    engines: {node: '>=14'}

  google-protobuf@3.21.4:
    resolution: {integrity: sha512-MnG7N936zcKTco4Jd2PX2U96Kf9PxygAPKBug+74LHzmHXmceN16MmRcdgZv+DGef/S9YvQAfRsNCn4cjf9yyQ==}

  gopd@1.2.0:
    resolution: {integrity: sha512-ZUKRh6/kUFoAiTAtTYPZJ3hw9wNxx+BIBOijnlG9PnrJsCcSjs1wyyD6vJpaYtgnzDrKYRSqf3OO6Rfa93xsRg==}
    engines: {node: '>= 0.4'}

  graceful-fs@4.2.11:
    resolution: {integrity: sha512-RbJ5/jmFcNNCcDV5o9eTnBLJ/HszWV0P73bc+Ff4nS/rJj+YaS6IGyiOL0VoBYX+l1Wrl3k63h/KrH+nhJ0XvQ==}

  graphemer@1.4.0:
    resolution: {integrity: sha512-EtKwoO6kxCL9WO5xipiHTZlSzBm7WLT627TqC/uVRd0HKmq8NXyebnNYxDoBi7wt8eTWrUrKXCOVaFq9x1kgag==}

  has-flag@4.0.0:
    resolution: {integrity: sha512-EykJT/Q1KjTWctppgIAgfSO0tKVuZUjhgMr17kqTumMl6Afv3EISleU7qZUzoXDFTAHTDC4NOoG/ZxU3EvlMPQ==}
    engines: {node: '>=8'}

  has-own-prop@2.0.0:
    resolution: {integrity: sha512-Pq0h+hvsVm6dDEa8x82GnLSYHOzNDt7f0ddFa3FqcQlgzEiptPqL+XrOJNavjOzSYiYWIrgeVYYgGlLmnxwilQ==}
    engines: {node: '>=8'}

  has-property-descriptors@1.0.2:
    resolution: {integrity: sha512-55JNKuIW+vq4Ke1BjOTjM2YctQIvCT7GFzHwmfZPGo5wnrgkid0YQtnAleFSqumZm4az3n2BS+erby5ipJdgrg==}

  has-symbols@1.1.0:
    resolution: {integrity: sha512-1cDNdwJ2Jaohmb3sg4OmKaMBwuC48sYni5HUw2DvsC8LjGTLK9h+eb1X6RyuOHe4hT0ULCW68iomhjUoKUqlPQ==}
    engines: {node: '>= 0.4'}

  has-tostringtag@1.0.2:
    resolution: {integrity: sha512-NqADB8VjPFLM2V0VvHUewwwsw0ZWBaIdgo+ieHtK3hasLz4qeCRjYcqfB6AQrBggRKppKF8L52/VqdVsO47Dlw==}
    engines: {node: '>= 0.4'}

  hasown@2.0.2:
    resolution: {integrity: sha512-0hJU9SCPvmMzIBdZFqNPXWa6dqh7WdH0cII9y+CyS8rG3nL48Bclra9HmKhVVUHyPWNH5Y7xDwAB7bfgSjkUMQ==}
    engines: {node: '>= 0.4'}

  helmet@8.1.0:
    resolution: {integrity: sha512-jOiHyAZsmnr8LqoPGmCjYAaiuWwjAPLgY8ZX2XrmHawt99/u1y6RgrZMTeoPfpUbV96HOalYgz1qzkRbw54Pmg==}
    engines: {node: '>=18.0.0'}

  hosted-git-info@7.0.2:
    resolution: {integrity: sha512-puUZAUKT5m8Zzvs72XWy3HtvVbTWljRE66cP60bxJzAqf2DgICo7lYTY2IHUmLnNpjYvw5bvmoHvPc0QO2a62w==}
    engines: {node: ^16.14.0 || >=18.0.0}

  hot-shots@11.1.0:
    resolution: {integrity: sha512-D4iAs/145g7EJ/wIzBLVANEpysTPthUy/K+4EUIw02YJQTqvzD1vUpYiM3vwR0qPAQj4FhQpQz8wBpY8KDcM0g==}
    engines: {node: '>=10.0.0'}

  html-escaper@2.0.2:
    resolution: {integrity: sha512-H2iMtd0I4Mt5eYiapRdIDjp+XzelXQ0tFE4JS7YFwFevXXMmOp9myNrUvCg0D6ws8iqkRPBfKHgbwig1SmlLfg==}

  http-errors@2.0.0:
    resolution: {integrity: sha512-FtwrG/euBzaEjYeRqOgly7G0qviiXoJWnvEH2Z1plBdXgbyjv34pHTSb9zoeHMyDy33+DWy5Wt9Wo+TURtOYSQ==}
    engines: {node: '>= 0.8'}

  http-signature@1.4.0:
    resolution: {integrity: sha512-G5akfn7eKbpDN+8nPS/cb57YeA1jLTVxjpCj7tmm3QKPdyDy7T+qSC40e9ptydSWvkwjSXw1VbkpyEm39ukeAg==}
    engines: {node: '>=0.10'}

  https-proxy-agent@7.0.6:
    resolution: {integrity: sha512-vK9P5/iUfdl95AI+JVyUuIcVtd4ofvtrOr3HNtM2yxC9bnMbEdp3x01OhQNnjb8IJYi38VlTE3mBXwcfvywuSw==}
    engines: {node: '>= 14'}

  human-signals@2.1.0:
    resolution: {integrity: sha512-B4FFZ6q/T2jhhksgkbEW3HBvWIfDW85snkQgawt07S7J5QXTk6BkNV+0yAeZrM5QpMAdYlocGoljn0sJ/WQkFw==}
    engines: {node: '>=10.17.0'}

  humanize-ms@1.2.1:
    resolution: {integrity: sha512-Fl70vYtsAFb/C06PTS9dZBo7ihau+Tu/DNCk/OyHhea07S+aeMWpFFkUaXRa8fI+ScZbEI8dfSxwY7gxZ9SAVQ==}

  husky@9.1.7:
    resolution: {integrity: sha512-5gs5ytaNjBrh5Ow3zrvdUUY+0VxIuWVL4i9irt6friV+BqdCfmV11CQTWMiBYWHbXhco+J1kHfTOUkePhCDvMA==}
    engines: {node: '>=18'}
    hasBin: true

  iconv-lite@0.4.24:
    resolution: {integrity: sha512-v3MXnZAcvnywkTUEZomIActle7RXXeedOR31wwl7VlyoXO4Qi9arvSenNQWne1TcRwhCL1HwLI21bEqdpj8/rA==}
    engines: {node: '>=0.10.0'}

  ieee754@1.2.1:
    resolution: {integrity: sha512-dcyqhDvX1C46lXZcVqCpK+FtMRQVdIMN6/Df5js2zouUsqG7I6sFxitIC+7KYK29KdXOLHdu9zL4sFnoVQnqaA==}

  ignore@5.3.2:
    resolution: {integrity: sha512-hsBTNUqQTDwkWtcdYI2i06Y/nUBEsNEDJKjWdigLvegy8kDuJAS8uRlpkkcQpyEXL0Z/pjDy5HBmMjRCJ2gq+g==}
    engines: {node: '>= 4'}

  ignore@7.0.5:
    resolution: {integrity: sha512-Hs59xBNfUIunMFgWAbGX5cq6893IbWg4KnrjbYwX3tx0ztorVgTDA6B2sxf8ejHJ4wz8BqGUMYlnzNBer5NvGg==}
    engines: {node: '>= 4'}

  import-fresh@3.3.1:
    resolution: {integrity: sha512-TR3KfrTZTYLPB6jUjfx6MF9WcWrHL9su5TObK4ZkYgBdWKPOFoSoQIdEuTuR82pmtxH2spWG9h6etwfr1pLBqQ==}
    engines: {node: '>=6'}

  import-in-the-middle@1.14.2:
    resolution: {integrity: sha512-5tCuY9BV8ujfOpwtAGgsTx9CGUapcFMEEyByLv1B+v2+6DhAcw+Zr0nhQT7uwaZ7DiourxFEscghOR8e1aPLQw==}

  import-local@3.2.0:
    resolution: {integrity: sha512-2SPlun1JUPWoM6t3F0dw0FkCF/jWY8kttcY4f599GLTSjh2OCuuhdTkJQsEcZzBqbXZGKMK2OqW1oZsjtf/gQA==}
    engines: {node: '>=8'}
    hasBin: true

  imurmurhash@0.1.4:
    resolution: {integrity: sha512-JmXMZ6wuvDmLiHEml9ykzqO6lwFbof0GG4IkcGaENdCRDDmMVnny7s5HsIgHCbaq0w2MyPhDqkhTUgS2LU2PHA==}
    engines: {node: '>=0.8.19'}

  index-to-position@1.1.0:
    resolution: {integrity: sha512-XPdx9Dq4t9Qk1mTMbWONJqU7boCoumEH7fRET37HX5+khDUl3J2W6PdALxhILYlIYx2amlwYcRPp28p0tSiojg==}
    engines: {node: '>=18'}

  inflight@1.0.6:
    resolution: {integrity: sha512-k92I/b08q4wvFscXCLvqfsHCrjrF7yiXsQuIVvVE7N82W3+aqpzuUdBbfhWcy/FZR3/4IgflMgKLOsvPDrGCJA==}
    deprecated: This module is not supported, and leaks memory. Do not use it. Check out lru-cache if you want a good and tested way to coalesce async requests by a key value, which is much more comprehensive and powerful.

  inherits@2.0.4:
    resolution: {integrity: sha512-k/vGaX4/Yla3WzyMCvTQOXYeIHvqOKtnqBduzTHpzpQZzAskKMhZ2K+EnBiSM9zGSoIFeMpXKxa4dYeZIQqewQ==}

  inquirer@8.2.6:
    resolution: {integrity: sha512-M1WuAmb7pn9zdFRtQYk26ZBoY043Sse0wVDdk4Bppr+JOXyQYybdtvK+l9wUibhtjdjvtoiNy8tk+EgsYIUqKg==}
    engines: {node: '>=12.0.0'}

  inquirer@9.2.15:
    resolution: {integrity: sha512-vI2w4zl/mDluHt9YEQ/543VTCwPKWiHzKtm9dM2V0NdFcqEexDAjUHzO1oA60HRNaVifGXXM1tRRNluLVHa0Kg==}
    engines: {node: '>=18'}

  ioredis-mock@8.9.0:
    resolution: {integrity: sha512-yIglcCkI1lvhwJVoMsR51fotZVsPsSk07ecTCgRTRlicG0Vq3lke6aAaHklyjmRNRsdYAgswqC2A0bPtQK4LSw==}
    engines: {node: '>=12.22'}
    peerDependencies:
      '@types/ioredis-mock': ^8
      ioredis: ^5

  ioredis@5.7.0:
    resolution: {integrity: sha512-NUcA93i1lukyXU+riqEyPtSEkyFq8tX90uL659J+qpCZ3rEdViB/APC58oAhIh3+bJln2hzdlZbBZsGNrlsR8g==}
    engines: {node: '>=12.22.0'}

  ip-address@10.0.1:
    resolution: {integrity: sha512-NWv9YLW4PoW2B7xtzaS3NCot75m6nK7Icdv0o3lfMceJVRfSoQwqD4wEH5rLwoKJwUiZ/rfpiVBhnaF0FK4HoA==}
    engines: {node: '>= 12'}

  ipaddr.js@1.9.1:
    resolution: {integrity: sha512-0KI/607xoxSToH7GjN1FfSbLoU0+btTicjsQSWQlh/hZykN8KpmMf7uYwPW3R+akZ6R/w18ZlXSHBYXiYUPO3g==}
    engines: {node: '>= 0.10'}

  is-arrayish@0.2.1:
    resolution: {integrity: sha512-zz06S8t0ozoDXMG+ube26zeCTNXcKIPJZJi8hBrF4idCLms4CG9QtK7qBl1boi5ODzFpjswb5JPmHCbMpjaYzg==}

  is-arrayish@0.3.2:
    resolution: {integrity: sha512-eVRqCvVlZbuw3GrM63ovNSNAeA1K16kaR/LRY/92w0zxQ5/1YzwblUX652i4Xs9RwAGjW9d9y6X88t8OaAJfWQ==}

  is-binary-path@2.1.0:
    resolution: {integrity: sha512-ZMERYes6pDydyuGidse7OsHxtbI7WVeUEozgR/g7rd0xUimYNlvZRE/K2MgZTjWy725IfelLeVcEM97mmtRGXw==}
    engines: {node: '>=8'}

  is-core-module@2.16.1:
    resolution: {integrity: sha512-UfoeMA6fIJ8wTYFEUjelnaGI67v6+N7qXJEvQuIGa99l4xsCruSYOVSQ0uPANn4dAzm8lkYPaKLrrijLq7x23w==}
    engines: {node: '>= 0.4'}

  is-extglob@2.1.1:
    resolution: {integrity: sha512-SbKbANkN603Vi4jEZv49LeVJMn4yGwsbzZworEoyEiutsN3nJYdbO36zfhGJ6QEDpOZIFkDtnq5JRxmvl3jsoQ==}
    engines: {node: '>=0.10.0'}

  is-fullwidth-code-point@3.0.0:
    resolution: {integrity: sha512-zymm5+u+sCsSWyD9qNaejV3DFvhCKclKdizYaJUuHA83RLjb7nSuGnddCHGv0hk+KY7BMAlsWeK4Ueg6EV6XQg==}
    engines: {node: '>=8'}

  is-generator-fn@2.1.0:
    resolution: {integrity: sha512-cTIB4yPYL/Grw0EaSzASzg6bBy9gqCofvWN8okThAYIxKJZC+udlRAmGbM0XLeniEJSs8uEgHPGuHSe1XsOLSQ==}
    engines: {node: '>=6'}

  is-glob@4.0.3:
    resolution: {integrity: sha512-xelSayHH36ZgE7ZWhli7pW34hNbNl8Ojv5KVmkJD4hBdD3th8Tfk9vYasLM+mXWOZhFkgZfxhLSnrwRr4elSSg==}
    engines: {node: '>=0.10.0'}

  is-interactive@1.0.0:
    resolution: {integrity: sha512-2HvIEKRoqS62guEC+qBjpvRubdX910WCMuJTZ+I9yvqKU2/12eSL549HMwtabb4oupdj2sMP50k+XJfB/8JE6w==}
    engines: {node: '>=8'}

  is-number@7.0.0:
    resolution: {integrity: sha512-41Cifkg6e8TylSpdtTpeLVMqvSBEVzTttHvERD741+pnZ8ANv0004MRL43QKPDlK9cGvNp6NZWZUBlbGXYxxng==}
    engines: {node: '>=0.12.0'}

  is-path-inside@3.0.3:
    resolution: {integrity: sha512-Fd4gABb+ycGAmKou8eMftCupSir5lRxqf4aD/vd0cD2qc4HL07OjCeuHMr8Ro4CoMaeCKDB0/ECBOVWjTwUvPQ==}
    engines: {node: '>=8'}

  is-stream@2.0.1:
    resolution: {integrity: sha512-hFoiJiTl63nn+kstHGBtewWSKnQLpyb155KHheA1l39uvtO9nWIop1p3udqPcUd/xbF1VLMO4n7OI6p7RbngDg==}
    engines: {node: '>=8'}

  is-typedarray@1.0.0:
    resolution: {integrity: sha512-cyA56iCMHAh5CdzjJIa4aohJyeO1YbwLi3Jc35MmRU6poroFjIGZzUzupGiRPOjgHg9TLu43xbpwXk523fMxKA==}

  is-unicode-supported@0.1.0:
    resolution: {integrity: sha512-knxG2q4UC3u8stRGyAVJCOdxFmv5DZiRcdlIaAQXAbSfJya+OhopNotLQrstBhququ4ZpuKbDc/8S6mgXgPFPw==}
    engines: {node: '>=10'}

  isarray@1.0.0:
    resolution: {integrity: sha512-VLghIWNM6ELQzo7zwmcg0NmTVyWKYjvIeM83yjp0wRDTmUnrM678fQbcKBo6n2CJEF0szoG//ytg+TKla89ALQ==}

  isexe@2.0.0:
    resolution: {integrity: sha512-RHxMLp9lnKHGHRng9QFhRCMbYAcVpn69smSGcq3f36xjgVVWThj4qqLbTLlq7Ssj8B+fIQ1EuCEGI2lKsyQeIw==}

  isomorphic-ws@4.0.1:
    resolution: {integrity: sha512-BhBvN2MBpWTaSHdWRb/bwdZJ1WaehQ2L1KngkCkfLUGF0mAWAT1sQUQacEmQ0jXkFw/czDXPNQSL5u2/Krsz1w==}
    peerDependencies:
      ws: '*'

  isows@1.0.6:
    resolution: {integrity: sha512-lPHCayd40oW98/I0uvgaHKWCSvkzY27LjWLbtzOm64yQ+G3Q5npjjbdppU65iZXkK1Zt+kH9pfegli0AYfwYYw==}
    peerDependencies:
      ws: '*'

  isstream@0.1.2:
    resolution: {integrity: sha512-Yljz7ffyPbrLpLngrMtZ7NduUgVvi6wG9RJ9IUcyCd59YQ911PBJphODUcbOVbqYfxe1wuYf/LJ8PauMRwsM/g==}

  istanbul-lib-coverage@3.2.2:
    resolution: {integrity: sha512-O8dpsF+r0WV/8MNRKfnmrtCWhuKjxrq2w+jpzBL5UZKTi2LeVWnWOmWRxFlesJONmc+wLAGvKQZEOanko0LFTg==}
    engines: {node: '>=8'}

  istanbul-lib-instrument@5.2.1:
    resolution: {integrity: sha512-pzqtp31nLv/XFOzXGuvhCb8qhjmTVo5vjVk19XE4CRlSWz0KoeJ3bw9XsA7nOp9YBf4qHjwBxkDzKcME/J29Yg==}
    engines: {node: '>=8'}

  istanbul-lib-instrument@6.0.3:
    resolution: {integrity: sha512-Vtgk7L/R2JHyyGW07spoFlB8/lpjiOLTjMdms6AFMraYt3BaJauod/NGrfnVG/y4Ix1JEuMRPDPEj2ua+zz1/Q==}
    engines: {node: '>=10'}

  istanbul-lib-report@3.0.1:
    resolution: {integrity: sha512-GCfE1mtsHGOELCU8e/Z7YWzpmybrx/+dSTfLrvY8qRmaY6zXTKWn6WQIjaAFw069icm6GVMNkgu0NzI4iPZUNw==}
    engines: {node: '>=10'}

  istanbul-lib-source-maps@4.0.1:
    resolution: {integrity: sha512-n3s8EwkdFIJCG3BPKBYvskgXGoy88ARzvegkitk60NxRdwltLOTaH7CUiMRXvwYorl0Q712iEjcWB+fK/MrWVw==}
    engines: {node: '>=10'}

  istanbul-reports@3.1.7:
    resolution: {integrity: sha512-BewmUXImeuRk2YY0PVbxgKAysvhRPUQE0h5QRM++nVWyubKGV0l8qQ5op8+B2DOmwSe63Jivj0BjkPQVf8fP5g==}
    engines: {node: '>=8'}

  istextorbinary@9.5.0:
    resolution: {integrity: sha512-5mbUj3SiZXCuRf9fT3ibzbSSEWiy63gFfksmGfdOzujPjW3k+z8WvIBxcJHBoQNlaZaiyB25deviif2+osLmLw==}
    engines: {node: '>=4'}

  iterare@1.2.1:
    resolution: {integrity: sha512-RKYVTCjAnRthyJes037NX/IiqeidgN1xc3j1RjFfECFp28A1GVwK9nA+i0rJPaHqSZwygLzRnFlzUuHFoWWy+Q==}
    engines: {node: '>=6'}

  jackspeak@3.4.3:
    resolution: {integrity: sha512-OGlZQpz2yfahA/Rd1Y8Cd9SIEsqvXkLVoSw/cgwhnhFMDbsQFeZYoJJ7bIZBS9BcamUW96asq/npPWugM+RQBw==}

  jake@10.9.2:
    resolution: {integrity: sha512-2P4SQ0HrLQ+fw6llpLnOaGAvN2Zu6778SJMrCUwns4fOoG9ayrTiZk3VV8sCPkVZF8ab0zksVpS8FDY5pRCNBA==}
    engines: {node: '>=10'}
    hasBin: true

  jayson@4.2.0:
    resolution: {integrity: sha512-VfJ9t1YLwacIubLhONk0KFeosUBwstRWQ0IRT1KDjEjnVnSOVHC3uwugyV7L0c7R9lpVyrUGT2XWiBA1UTtpyg==}
    engines: {node: '>=8'}
    hasBin: true

  jest-changed-files@29.7.0:
    resolution: {integrity: sha512-fEArFiwf1BpQ+4bXSprcDc3/x4HSzL4al2tozwVpDFpsxALjLYdyiIK4e5Vz66GQJIbXJ82+35PtysofptNX2w==}
    engines: {node: ^14.15.0 || ^16.10.0 || >=18.0.0}

  jest-circus@29.7.0:
    resolution: {integrity: sha512-3E1nCMgipcTkCocFwM90XXQab9bS+GMsjdpmPrlelaxwD93Ad8iVEjX/vvHPdLPnFf+L40u+5+iutRdA1N9myw==}
    engines: {node: ^14.15.0 || ^16.10.0 || >=18.0.0}

  jest-cli@29.7.0:
    resolution: {integrity: sha512-OVVobw2IubN/GSYsxETi+gOe7Ka59EFMR/twOU3Jb2GnKKeMGJB5SGUUrEz3SFVmJASUdZUzy83sLNNQ2gZslg==}
    engines: {node: ^14.15.0 || ^16.10.0 || >=18.0.0}
    hasBin: true
    peerDependencies:
      node-notifier: ^8.0.1 || ^9.0.0 || ^10.0.0
    peerDependenciesMeta:
      node-notifier:
        optional: true

  jest-config@29.7.0:
    resolution: {integrity: sha512-uXbpfeQ7R6TZBqI3/TxCU4q4ttk3u0PJeC+E0zbfSoSjq6bJ7buBPxzQPL0ifrkY4DNu4JUdk0ImlBUYi840eQ==}
    engines: {node: ^14.15.0 || ^16.10.0 || >=18.0.0}
    peerDependencies:
      '@types/node': '*'
      ts-node: '>=9.0.0'
    peerDependenciesMeta:
      '@types/node':
        optional: true
      ts-node:
        optional: true

  jest-diff@29.7.0:
    resolution: {integrity: sha512-LMIgiIrhigmPrs03JHpxUh2yISK3vLFPkAodPeo0+BuF7wA2FoQbkEg1u8gBYBThncu7e1oEDUfIXVuTqLRUjw==}
    engines: {node: ^14.15.0 || ^16.10.0 || >=18.0.0}

  jest-docblock@29.7.0:
    resolution: {integrity: sha512-q617Auw3A612guyaFgsbFeYpNP5t2aoUNLwBUbc/0kD1R4t9ixDbyFTHd1nok4epoVFpr7PmeWHrhvuV3XaJ4g==}
    engines: {node: ^14.15.0 || ^16.10.0 || >=18.0.0}

  jest-each@29.7.0:
    resolution: {integrity: sha512-gns+Er14+ZrEoC5fhOfYCY1LOHHr0TI+rQUHZS8Ttw2l7gl+80eHc/gFf2Ktkw0+SIACDTeWvpFcv3B04VembQ==}
    engines: {node: ^14.15.0 || ^16.10.0 || >=18.0.0}

  jest-environment-node@29.7.0:
    resolution: {integrity: sha512-DOSwCRqXirTOyheM+4d5YZOrWcdu0LNZ87ewUoywbcb2XR4wKgqiG8vNeYwhjFMbEkfju7wx2GYH0P2gevGvFw==}
    engines: {node: ^14.15.0 || ^16.10.0 || >=18.0.0}

  jest-get-type@29.6.3:
    resolution: {integrity: sha512-zrteXnqYxfQh7l5FHyL38jL39di8H8rHoecLH3JNxH3BwOrBsNeabdap5e0I23lD4HHI8W5VFBZqG4Eaq5LNcw==}
    engines: {node: ^14.15.0 || ^16.10.0 || >=18.0.0}

  jest-haste-map@29.7.0:
    resolution: {integrity: sha512-fP8u2pyfqx0K1rGn1R9pyE0/KTn+G7PxktWidOBTqFPLYX0b9ksaMFkhK5vrS3DVun09pckLdlx90QthlW7AmA==}
    engines: {node: ^14.15.0 || ^16.10.0 || >=18.0.0}

  jest-leak-detector@29.7.0:
    resolution: {integrity: sha512-kYA8IJcSYtST2BY9I+SMC32nDpBT3J2NvWJx8+JCuCdl/CR1I4EKUJROiP8XtCcxqgTTBGJNdbB1A8XRKbTetw==}
    engines: {node: ^14.15.0 || ^16.10.0 || >=18.0.0}

  jest-matcher-utils@29.7.0:
    resolution: {integrity: sha512-sBkD+Xi9DtcChsI3L3u0+N0opgPYnCRPtGcQYrgXmR+hmt/fYfWAL0xRXYU8eWOdfuLgBe0YCW3AFtnRLagq/g==}
    engines: {node: ^14.15.0 || ^16.10.0 || >=18.0.0}

  jest-message-util@29.7.0:
    resolution: {integrity: sha512-GBEV4GRADeP+qtB2+6u61stea8mGcOT4mCtrYISZwfu9/ISHFJ/5zOMXYbpBE9RsS5+Gb63DW4FgmnKJ79Kf6w==}
    engines: {node: ^14.15.0 || ^16.10.0 || >=18.0.0}

  jest-mock@29.7.0:
    resolution: {integrity: sha512-ITOMZn+UkYS4ZFh83xYAOzWStloNzJFO2s8DWrE4lhtGD+AorgnbkiKERe4wQVBydIGPx059g6riW5Btp6Llnw==}
    engines: {node: ^14.15.0 || ^16.10.0 || >=18.0.0}

  jest-pnp-resolver@1.2.3:
    resolution: {integrity: sha512-+3NpwQEnRoIBtx4fyhblQDPgJI0H1IEIkX7ShLUjPGA7TtUTvI1oiKi3SR4oBR0hQhQR80l4WAe5RrXBwWMA8w==}
    engines: {node: '>=6'}
    peerDependencies:
      jest-resolve: '*'
    peerDependenciesMeta:
      jest-resolve:
        optional: true

  jest-regex-util@29.6.3:
    resolution: {integrity: sha512-KJJBsRCyyLNWCNBOvZyRDnAIfUiRJ8v+hOBQYGn8gDyF3UegwiP4gwRR3/SDa42g1YbVycTidUF3rKjyLFDWbg==}
    engines: {node: ^14.15.0 || ^16.10.0 || >=18.0.0}

  jest-resolve-dependencies@29.7.0:
    resolution: {integrity: sha512-un0zD/6qxJ+S0et7WxeI3H5XSe9lTBBR7bOHCHXkKR6luG5mwDDlIzVQ0V5cZCuoTgEdcdwzTghYkTWfubi+nA==}
    engines: {node: ^14.15.0 || ^16.10.0 || >=18.0.0}

  jest-resolve@29.7.0:
    resolution: {integrity: sha512-IOVhZSrg+UvVAshDSDtHyFCCBUl/Q3AAJv8iZ6ZjnZ74xzvwuzLXid9IIIPgTnY62SJjfuupMKZsZQRsCvxEgA==}
    engines: {node: ^14.15.0 || ^16.10.0 || >=18.0.0}

  jest-runner@29.7.0:
    resolution: {integrity: sha512-fsc4N6cPCAahybGBfTRcq5wFR6fpLznMg47sY5aDpsoejOcVYFb07AHuSnR0liMcPTgBsA3ZJL6kFOjPdoNipQ==}
    engines: {node: ^14.15.0 || ^16.10.0 || >=18.0.0}

  jest-runtime@29.7.0:
    resolution: {integrity: sha512-gUnLjgwdGqW7B4LvOIkbKs9WGbn+QLqRQQ9juC6HndeDiezIwhDP+mhMwHWCEcfQ5RUXa6OPnFF8BJh5xegwwQ==}
    engines: {node: ^14.15.0 || ^16.10.0 || >=18.0.0}

  jest-snapshot@29.7.0:
    resolution: {integrity: sha512-Rm0BMWtxBcioHr1/OX5YCP8Uov4riHvKPknOGs804Zg9JGZgmIBkbtlxJC/7Z4msKYVbIJtfU+tKb8xlYNfdkw==}
    engines: {node: ^14.15.0 || ^16.10.0 || >=18.0.0}

  jest-util@29.7.0:
    resolution: {integrity: sha512-z6EbKajIpqGKU56y5KBUgy1dt1ihhQJgWzUlZHArA/+X2ad7Cb5iF+AK1EWVL/Bo7Rz9uurpqw6SiBCefUbCGA==}
    engines: {node: ^14.15.0 || ^16.10.0 || >=18.0.0}

  jest-validate@29.7.0:
    resolution: {integrity: sha512-ZB7wHqaRGVw/9hST/OuFUReG7M8vKeq0/J2egIGLdvjHCmYqGARhzXmtgi+gVeZ5uXFF219aOc3Ls2yLg27tkw==}
    engines: {node: ^14.15.0 || ^16.10.0 || >=18.0.0}

  jest-watcher@29.7.0:
    resolution: {integrity: sha512-49Fg7WXkU3Vl2h6LbLtMQ/HyB6rXSIX7SqvBLQmssRBGN9I0PNvPmAmCWSOY6SOvrjhI/F7/bGAv9RtnsPA03g==}
    engines: {node: ^14.15.0 || ^16.10.0 || >=18.0.0}

  jest-worker@27.5.1:
    resolution: {integrity: sha512-7vuh85V5cdDofPyxn58nrPjBktZo0u9x1g8WtjQol+jZDaE+fhN+cIvTj11GndBnMnyfrUOG1sZQxCdjKh+DKg==}
    engines: {node: '>= 10.13.0'}

  jest-worker@29.7.0:
    resolution: {integrity: sha512-eIz2msL/EzL9UFTFFx7jBTkeZfku0yUAyZZZmJ93H2TYEiroIx2PQjEXcwYtYl8zXCxb+PAmA2hLIt/6ZEkPHw==}
    engines: {node: ^14.15.0 || ^16.10.0 || >=18.0.0}

  jest@29.7.0:
    resolution: {integrity: sha512-NIy3oAFp9shda19hy4HK0HRTWKtPJmGdnvywu01nOqNC2vZg+Z+fvJDxpMQA88eb2I9EcafcdjYgsDthnYTvGw==}
    engines: {node: ^14.15.0 || ^16.10.0 || >=18.0.0}
    hasBin: true
    peerDependencies:
      node-notifier: ^8.0.1 || ^9.0.0 || ^10.0.0
    peerDependenciesMeta:
      node-notifier:
        optional: true

  joi@18.0.1:
    resolution: {integrity: sha512-IiQpRyypSnLisQf3PwuN2eIHAsAIGZIrLZkd4zdvIar2bDyhM91ubRjy8a3eYablXsh9BeI/c7dmPYHca5qtoA==}
    engines: {node: '>= 20'}

  js-tokens@4.0.0:
    resolution: {integrity: sha512-RdJUflcE3cUzKiMqQgsCu06FPu9UdIJO0beYbPhHN4k6apgJtifcoCtT9bcxOpYBtpD2kCM6Sbzg4CausW/PKQ==}

  js-yaml@3.14.1:
    resolution: {integrity: sha512-okMH7OXXJ7YrN9Ok3/SXrnu4iX9yOk+25nqX4imS2npuvTYDmo/QEZoqwZkYaIDk3jVvBOTOIEgEhaLOynBS9g==}
    hasBin: true

  js-yaml@4.1.0:
    resolution: {integrity: sha512-wpxZs9NoxZaJESJGIZTyDEaYpl0FKSA+FB9aJiyemKhMwkxQg63h4T1KJgUGHpTqPDNRcmmYLugrRjJlBtWvRA==}
    hasBin: true

  jsbn@0.1.1:
    resolution: {integrity: sha512-UVU9dibq2JcFWxQPA6KCqj5O42VOmAY3zQUfEKxU0KpTGXwNoCjkX1e13eHNvw/xPynt6pU0rZ1htjWTNTSXsg==}

  jsep@1.4.0:
    resolution: {integrity: sha512-B7qPcEVE3NVkmSJbaYxvv4cHkVW7DQsZz13pUMrfS8z8Q/BuShN+gcTXrUlPiGqM2/t/EEaI030bpxMqY8gMlw==}
    engines: {node: '>= 10.16.0'}

  jsesc@3.1.0:
    resolution: {integrity: sha512-/sM3dO2FOzXjKQhJuo0Q173wf2KOo8t4I8vHy6lF9poUp7bKT0/NHE8fPX23PwfhnykfqnC2xRxOnVw5XuGIaA==}
    engines: {node: '>=6'}
    hasBin: true

  json-bigint@1.0.0:
    resolution: {integrity: sha512-SiPv/8VpZuWbvLSMtTDU8hEfrZWg/mH/nV/b4o0CYbSxu1UIQPLdwKOCIyLQX+VIPO5vrLX3i8qtqFyhdPSUSQ==}

  json-buffer@3.0.1:
    resolution: {integrity: sha512-4bV5BfR2mqfQTJm+V5tPPdf+ZpuhiIvTuAB5g8kcrXOZpTT/QwwVRWBywX1ozr6lEuPdbHxwaJlm9G6mI2sfSQ==}

  json-parse-even-better-errors@2.3.1:
    resolution: {integrity: sha512-xyFwyhro/JEof6Ghe2iz2NcXoj2sloNsWr/XsERDK/oiPCfaNhl5ONfp+jQdAZRQQ0IJWNzH9zIZF7li91kh2w==}

  json-schema-traverse@0.4.1:
    resolution: {integrity: sha512-xbbCH5dCYU5T8LcEhhuh7HJ88HXuW3qsI3Y0zOZFKfZEHcpWiHU/Jxzk629Brsab/mMiHQti9wMP+845RPe3Vg==}

  json-schema-traverse@1.0.0:
    resolution: {integrity: sha512-NM8/P9n3XjXhIZn1lLhkFaACTOURQXjWhV4BA/RnOv8xvgqtqpAX9IO4mRQxSx1Rlo4tqzeqb0sOlruaOy3dug==}

  json-schema@0.4.0:
    resolution: {integrity: sha512-es94M3nTIfsEPisRafak+HDLfHXnKBhV3vU5eqPcS3flIWqcxJWgXHXiey3YrpaNsanY5ei1VoYEbOzijuq9BA==}

  json-stable-stringify-without-jsonify@1.0.1:
    resolution: {integrity: sha512-Bdboy+l7tA3OGW6FjyFHWkP5LuByj1Tk33Ljyq0axyzdk9//JSi2u3fP1QSmd1KNwq6VOKYGlAu87CisVir6Pw==}

  json-stringify-safe@5.0.1:
    resolution: {integrity: sha512-ZClg6AaYvamvYEE82d3Iyd3vSSIjQ+odgjaTzRuO3s7toCdFKczob2i0zCh7JE8kWn17yvAWhUVxvqGwUalsRA==}

  json5@2.2.3:
    resolution: {integrity: sha512-XmOWe7eyHYH14cLdVPoyg+GOH3rYX++KpzrylJwSW98t3Nk+U8XOl8FWKOgwtzdb8lXGf6zYwDUzeHMWfxasyg==}
    engines: {node: '>=6'}
    hasBin: true

  jsonc-parser@3.2.1:
    resolution: {integrity: sha512-AilxAyFOAcK5wA1+LeaySVBrHsGQvUFCDWXKpZjzaL0PqW+xfBOttn8GNtWKFWqneyMZj41MWF9Kl6iPWLwgOA==}

  jsonc-parser@3.3.1:
    resolution: {integrity: sha512-HUgH65KyejrUFPvHFPbqOY0rsFip3Bo5wb4ngvdi1EpCYWUQDC5V+Y7mZws+DLkr4M//zQJoanu1SP+87Dv1oQ==}

  jsonfile@6.1.0:
    resolution: {integrity: sha512-5dgndWOriYSm5cnYaJNhalLNDKOqFwyDB/rr1E9ZsGciGvKPs8R2xYGCacuf3z6K1YKDz182fd+fY3cn3pMqXQ==}

  jsonpath-plus@10.3.0:
    resolution: {integrity: sha512-8TNmfeTCk2Le33A3vRRwtuworG/L5RrgMvdjhKZxvyShO+mBu2fP50OWUjRLNtvw344DdDarFh9buFAZs5ujeA==}
    engines: {node: '>=18.0.0'}
    hasBin: true

  jsprim@2.0.2:
    resolution: {integrity: sha512-gqXddjPqQ6G40VdnI6T6yObEC+pDNvyP95wdQhkWkg7crHH3km5qP1FsOXEkzEQwnz6gz5qGTn1c2Y52wP3OyQ==}
    engines: {'0': node >=0.6.0}

  kareem@2.6.3:
    resolution: {integrity: sha512-C3iHfuGUXK2u8/ipq9LfjFfXFxAZMQJJq7vLS45r3D9Y2xQ/m4S8zaR4zMLFWh9AsNPXmcFfUDhTEO8UIC/V6Q==}
    engines: {node: '>=12.0.0'}

  keyv@4.5.4:
    resolution: {integrity: sha512-oxVHkHR/EJf2CNXnWxRLW6mg7JyCCUcG0DtEGmL2ctUo1PNTin1PUil+r/+4r5MpVgC/fn1kjsx7mjSujKqIpw==}

  kleur@3.0.3:
    resolution: {integrity: sha512-eTIzlVOSUR+JxdDFepEYcBMtZ9Qqdef+rnzWdRZuMbOywu5tO2w2N7rqjoANZ5k9vywhL6Br1VRjUIgTQx4E8w==}
    engines: {node: '>=6'}

  koalas@1.0.2:
    resolution: {integrity: sha512-RYhBbYaTTTHId3l6fnMZc3eGQNW6FVCqMG6AMwA5I1Mafr6AflaXeoi6x3xQuATRotGYRLk6+1ELZH4dstFNOA==}
    engines: {node: '>=0.10.0'}

  kuler@2.0.0:
    resolution: {integrity: sha512-Xq9nH7KlWZmXAtodXDDRE7vs6DU1gTU8zYDHDiWLSip45Egwq3plLHzPn27NgvzL2r1LMPC1vdqh98sQxtqj4A==}

  lazystream@1.0.1:
    resolution: {integrity: sha512-b94GiNHQNy6JNTrt5w6zNyffMrNkXZb3KTkCZJb2V1xaEGCk093vkZ2jk3tpaeP33/OiXC+WvK9AxUebnf5nbw==}
    engines: {node: '>= 0.6.3'}

  leven@3.1.0:
    resolution: {integrity: sha512-qsda+H8jTaUaN/x5vzW2rzc+8Rw4TAQ/4KjB46IwK5VH+IlVeeeje/EoZRpiXvIqjFgK84QffqPztGI3VBLG1A==}
    engines: {node: '>=6'}

  levn@0.4.1:
    resolution: {integrity: sha512-+bT2uH4E5LGE7h/n3evcS/sQlJXCpIp6ym8OWJ5eV6+67Dsql/LaaT7qJBAt2rzfoa/5QBGBhxDix1dMt2kQKQ==}
    engines: {node: '>= 0.8.0'}

  libphonenumber-js@1.12.10:
    resolution: {integrity: sha512-E91vHJD61jekHHR/RF/E83T/CMoaLXT7cwYA75T4gim4FZjnM6hbJjVIGg7chqlSqRsSvQ3izGmOjHy1SQzcGQ==}

  limiter@1.1.5:
    resolution: {integrity: sha512-FWWMIEOxz3GwUI4Ts/IvgVy6LPvoMPgjMdQ185nN6psJyBJ4yOpzqm695/h5umdLJg2vW3GR5iG11MAkR2AzJA==}

  lines-and-columns@1.2.4:
    resolution: {integrity: sha512-7ylylesZQ/PV29jhEDl3Ufjo6ZX7gCqJr5F7PKrqc93v7fzSymt1BpwEU8nAUXs8qzzvqhbjhK5QZg6Mt/HkBg==}

  loader-runner@4.3.0:
    resolution: {integrity: sha512-3R/1M+yS3j5ou80Me59j7F9IMs4PXs3VqRrm0TU3AbKPxlmpoY1TNscJV/oGJXo8qCatFGTfDbY6W6ipGOYXfg==}
    engines: {node: '>=6.11.5'}

  locate-path@5.0.0:
    resolution: {integrity: sha512-t7hw9pI+WvuwNJXwk5zVHpyhIqzg2qTlklJOf0mVxGSbe3Fp2VieZcduNYjaLDoy6p9uGpQEGWG87WpMKlNq8g==}
    engines: {node: '>=8'}

  locate-path@6.0.0:
    resolution: {integrity: sha512-iPZK6eYjbxRu3uB4/WZ3EsEIMJFMqAoopl3R+zuq0UjcAm/MO6KCweDgPfP3elTztoKP3KtnVHxTn2NHBSDVUw==}
    engines: {node: '>=10'}

  lodash.camelcase@4.3.0:
    resolution: {integrity: sha512-TwuEnCnxbc3rAvhf/LbG7tJUDzhqXyFnv3dtzLOPgCG/hODL7WFnsbwktkD7yUV0RrreP/l1PALq/YSg6VvjlA==}

  lodash.defaults@4.2.0:
    resolution: {integrity: sha512-qjxPLHd3r5DnsdGacqOMU6pb/avJzdh9tFX2ymgoZE27BmjXrNy/y4LoaiTeAb+O3gL8AfpJGtqfX/ae2leYYQ==}

  lodash.isarguments@3.1.0:
    resolution: {integrity: sha512-chi4NHZlZqZD18a0imDHnZPrDeBbTtVN7GXMwuGdRH9qotxAjYs3aVLKc7zNOG9eddR5Ksd8rvFEBc9SsggPpg==}

  lodash.memoize@4.1.2:
    resolution: {integrity: sha512-t7j+NzmgnQzTAYXcsHYLgimltOV1MXHtlOWf6GjL9Kj8GK5FInw5JotxvbOs+IvV1/Dzo04/fCGfLVs7aXb4Ag==}

  lodash.merge@4.6.2:
    resolution: {integrity: sha512-0KpjqXRVvrYyCsX1swR/XTK0va6VQkQM6MNo7PqW77ByjAhoARA8EfrP1N4+KlKj8YS0ZUCtRT/YUuhyYDujIQ==}

  lodash.sortby@4.7.0:
    resolution: {integrity: sha512-HDWXG8isMntAyRF5vZ7xKuEvOhT4AhlRt/3czTSjvGUxjYCBVRQY48ViDHyfYz9VIoBkW4TMGQNapx+l3RUwdA==}

  lodash.truncate@4.4.2:
    resolution: {integrity: sha512-jttmRe7bRse52OsWIMDLaXxWqRAmtIUccAQ3garviCqJjafXOfNMO0yMfNpdD6zbGaTU0P5Nz7e7gAT6cKmJRw==}

  lodash@4.17.21:
    resolution: {integrity: sha512-v2kDEe57lecTulaDIuNTPy3Ry4gLGJ6Z1O3vE1krgXZNrsQ+LFTGHVxVjcXPs17LhbZVGedAJv8XZ1tvj5FvSg==}

  log-symbols@4.1.0:
    resolution: {integrity: sha512-8XPvpAA8uyhfteu8pIvQxpJZ7SYYdpUivZpGy6sFsBuKRY/7rQGavedeB8aK+Zkyq6upMFVL/9AW6vOYzfRyLg==}
    engines: {node: '>=10'}

  logform@2.7.0:
    resolution: {integrity: sha512-TFYA4jnP7PVbmlBIfhlSe+WKxs9dklXMTEGcBCIvLhE/Tn3H6Gk1norupVW7m5Cnd4bLcr08AytbyV/xj7f/kQ==}
    engines: {node: '>= 12.0.0'}

  long@5.3.2:
    resolution: {integrity: sha512-mNAgZ1GmyNhD7AuqnTG3/VQ26o760+ZYBPKjPvugO8+nLbYfX6TVpJPseBvopbdY+qpZ/lKUnmEc1LeZYS3QAA==}

  lru-cache@10.4.3:
    resolution: {integrity: sha512-JNAzZcXrCt42VGLuYz0zfAzDfAvJWW6AfYlDBQyDV5DClI2m5sAmK+OIO7s59XfsRsWHp02jAJrRadPRGTt6SQ==}

  lru-cache@5.1.1:
    resolution: {integrity: sha512-KpNARQA3Iwv+jTA0utUVVbrh+Jlrr1Fv0e56GGzAFOXN7dk/FviaDW8LHmK52DlcH4WP2n6gI8vN1aesBFgo9w==}

  lru-cache@7.18.3:
    resolution: {integrity: sha512-jumlc0BIUrS3qJGgIkWZsyfAM7NCWiBcCDhnd+3NNM5KbBmLTgHVfWBcg6W+rLUsIpzpERPsvwUP7CckAQSOoA==}
    engines: {node: '>=12'}

  luxon@3.7.1:
    resolution: {integrity: sha512-RkRWjA926cTvz5rAb1BqyWkKbbjzCGchDUIKMCUvNi17j6f6j8uHGDV82Aqcqtzd+icoYpELmG3ksgGiFNNcNg==}
    engines: {node: '>=12'}

  magic-string@0.30.8:
    resolution: {integrity: sha512-ISQTe55T2ao7XtlAStud6qwYPZjE4GK1S/BeVPus4jrq6JuOnQ00YKQC581RWhR122W7msZV263KzVeLoqidyQ==}
    engines: {node: '>=12'}

  make-dir@3.1.0:
    resolution: {integrity: sha512-g3FeP20LNwhALb/6Cz6Dd4F2ngze0jz7tbzrD2wAV+o9FeNHe4rL+yK2md0J/fiSf1sa1ADhXqi5+oVwOM/eGw==}
    engines: {node: '>=8'}

  make-dir@4.0.0:
    resolution: {integrity: sha512-hXdUTZYIVOt1Ex//jAQi+wTZZpUpwBj/0QsOzqegb3rGMMeJiSEu5xLHnYfBrRV4RH2+OCSOO95Is/7x1WJ4bw==}
    engines: {node: '>=10'}

  make-error@1.3.6:
    resolution: {integrity: sha512-s8UhlNe7vPKomQhC1qFelMokr/Sc3AgNbso3n74mVPA5LTZwkB9NlXf4XPamLxJE8h0gh73rM94xvwRT2CVInw==}

  makeerror@1.0.12:
    resolution: {integrity: sha512-JmqCvUhmt43madlpFzG4BQzG2Z3m6tvQDNKdClZnO3VbIudJYmxsT0FNJMeiB2+JTSlTQTSbU8QdesVmwJcmLg==}

  math-intrinsics@1.1.0:
    resolution: {integrity: sha512-/IXtbwEk5HTPyEwyKX6hGkYXxM9nbj64B+ilVJnC/R6B0pH5G4V3b0pVbL7DBj4tkhBAppbQUlf6F6Xl9LHu1g==}
    engines: {node: '>= 0.4'}

  media-typer@0.3.0:
    resolution: {integrity: sha512-dq+qelQ9akHpcOl/gUVRTxVIOkAJ1wR3QAvb4RsVjS8oVoFjDGTc679wJYmUmknUF5HwMLOgb5O+a3KxfWapPQ==}
    engines: {node: '>= 0.6'}

  memfs@3.5.3:
    resolution: {integrity: sha512-UERzLsxzllchadvbPs5aolHh65ISpKpM+ccLbOJ8/vvpBKmAWf+la7dXFy7Mr0ySHbdHrFv5kGFCUHHe6GFEmw==}
    engines: {node: '>= 4.0.0'}

  memory-pager@1.5.0:
    resolution: {integrity: sha512-ZS4Bp4r/Zoeq6+NLJpP+0Zzm0pR8whtGPf1XExKLJBAczGMnSi3It14OiNCStjQjM6NU1okjQGSxgEZN8eBYKg==}

  merge-descriptors@1.0.3:
    resolution: {integrity: sha512-gaNvAS7TZ897/rVaZ0nMtAyxNyi/pdbjbAwUpFQpN70GqnVfOiXpeUUMKRBmzXaSQ8DdTX4/0ms62r2K+hE6mQ==}

  merge-stream@2.0.0:
    resolution: {integrity: sha512-abv/qOcuPfk3URPfDzmZU1LKmuw8kT+0nIHvKrKgFrwifol/doWcdA4ZqsWQ8ENrFKkd67Mfpo/LovbIUsbt3w==}

  merge2@1.4.1:
    resolution: {integrity: sha512-8q7VEgMJW4J8tcfVPy8g09NcQwZdbwFEqhe/WZkoIzjn/3TGDwtOCYtXGxA3O8tPzpczCCDgv+P2P5y00ZJOOg==}
    engines: {node: '>= 8'}

  methods@1.1.2:
    resolution: {integrity: sha512-iclAHeNqNm68zFtnZ0e+1L2yUIdvzNoauKU4WBA3VvH/vPFieF7qfRlwUZU+DA9P9bPXIS90ulxoUoCH23sV2w==}
    engines: {node: '>= 0.6'}

  micromatch@4.0.8:
    resolution: {integrity: sha512-PXwfBhYu0hBCPw8Dn0E+WDYb7af3dSLVWKi3HGv84IdF4TyFoC0ysxFd0Goxw7nSv4T/PzEJQxsYsEiFCKo2BA==}
    engines: {node: '>=8.6'}

  mime-db@1.52.0:
    resolution: {integrity: sha512-sPU4uV7dYlvtWJxwwxHD0PuihVNiE7TyAbQ5SWxDCB9mUYvOgroQOwYQQOKPJ8CIbE+1ETVlOoK1UC2nU3gYvg==}
    engines: {node: '>= 0.6'}

  mime-types@2.1.35:
    resolution: {integrity: sha512-ZDY+bPm5zTTF+YpCrAU9nK0UgICYPT0QtT1NZWFv4s++TNkcgVaT0g6+4R2uI4MjQjzysHB1zxuWL50hzaeXiw==}
    engines: {node: '>= 0.6'}

  mime@1.6.0:
    resolution: {integrity: sha512-x0Vn8spI+wuJ1O6S7gnbaQg8Pxh4NNHb7KSINmEWKiPE4RKOplvijn+NkmYmmRgP68mc70j2EbeTFRsrswaQeg==}
    engines: {node: '>=4'}
    hasBin: true

  mime@2.6.0:
    resolution: {integrity: sha512-USPkMeET31rOMiarsBNIHZKLGgvKc/LrjofAnBlOttf5ajRvqiRA8QsenbcooctK6d6Ts6aqZXBA+XbkKthiQg==}
    engines: {node: '>=4.0.0'}
    hasBin: true

  mimic-fn@2.1.0:
    resolution: {integrity: sha512-OqbOk5oEQeAZ8WXWydlu9HJjz9WVdEIvamMCcXmuqUYjTknH/sqsWvhQ3vgwKFRR1HpjvNBKQ37nbJgYzGqGcg==}
    engines: {node: '>=6'}

  minimatch@3.1.2:
    resolution: {integrity: sha512-J7p63hRiAjw1NDEww1W7i37+ByIrOWO5XQQAzZ3VOcL0PNybwpfmV/N05zFAzwQ9USyEcX6t3UO+K5aqBQOIHw==}

  minimatch@5.1.6:
    resolution: {integrity: sha512-lKwV/1brpG6mBUFHtb7NUmtABCb2WZZmm2wNiOA5hAb8VdCS4B3dtMWyvcoViccwAW/COERjXLt0zP1zXUN26g==}
    engines: {node: '>=10'}

  minimatch@9.0.5:
    resolution: {integrity: sha512-G6T0ZX48xgozx7587koeX9Ys2NYy6Gmv//P89sEte9V9whIapMNF4idKxnW2QtCcLiTWlb/wfCabAtAFWhhBow==}
    engines: {node: '>=16 || 14 >=14.17'}

  minimist@1.2.8:
    resolution: {integrity: sha512-2yyAR8qBkN3YuheJanUpWC5U3bb5osDywNB8RzDVlDwDHbocAJveqqj1u8+SVD7jkWT4yvsHCpWqqWqAxb0zCA==}

  minipass@7.1.2:
    resolution: {integrity: sha512-qOOzS1cBTWYF4BH8fVePDBOO9iptMnGUEZwNc/cMWnTV2nVLZ7VoNWEPHkYczZA0pdoA7dl6e7FL659nX9S2aw==}
    engines: {node: '>=16 || 14 >=14.17'}

  mkdirp-classic@0.5.3:
    resolution: {integrity: sha512-gKLcREMhtuZRwRAfqP3RFW+TK4JqApVBtOIftVgjuABpAtpxhPGaDcfvbhNvD0B8iD1oUr/txX35NjcaY6Ns/A==}

  mkdirp@0.5.6:
    resolution: {integrity: sha512-FP+p8RB8OWpF3YZBCrP5gtADmtXApB5AMLn+vdyA+PyxCjrCs00mjyUozssO33cwDeT3wNGdLxJ5M//YqtHAJw==}
    hasBin: true

  mkdirp@1.0.4:
    resolution: {integrity: sha512-vVqVZQyf3WLx2Shd0qJ9xuvqgAyKPLAiqITEtqW0oIUjzo3PePDd6fW9iFz30ef7Ysp/oiWqbhszeGWW2T6Gzw==}
    engines: {node: '>=10'}
    hasBin: true

  module-details-from-path@1.0.4:
    resolution: {integrity: sha512-EGWKgxALGMgzvxYF1UyGTy0HXX/2vHLkw6+NvDKW2jypWbHpjQuj4UMcqQWXHERJhVGKikolT06G3bcKe4fi7w==}

  mongodb-connection-string-url@3.0.2:
    resolution: {integrity: sha512-rMO7CGo/9BFwyZABcKAWL8UJwH/Kc2x0g72uhDWzG48URRax5TCIcJ7Rc3RZqffZzO/Gwff/jyKwCU9TN8gehA==}

  mongodb-memory-server-core@10.2.0:
    resolution: {integrity: sha512-IsgWlsXdZxbMNoa3hqazMQ/QeMazEztMBr/fK6OrHefJLlZtCEtIIYoAKJDYDQjcwId0CRkW3WRy05WEuyClDg==}
    engines: {node: '>=16.20.1'}

  mongodb-memory-server@10.2.0:
    resolution: {integrity: sha512-FG4OVoXjBHC7f8Mdyj1TZ6JyTtMex+qniEzoY1Rsuo/FvHSOHYzGYVbuElamjHuam+HLxWTWEpc43fqke8WNGw==}
    engines: {node: '>=16.20.1'}

  mongodb@6.18.0:
    resolution: {integrity: sha512-fO5ttN9VC8P0F5fqtQmclAkgXZxbIkYRTUi1j8JO6IYwvamkhtYDilJr35jOPELR49zqCJgXZWwCtW7B+TM8vQ==}
    engines: {node: '>=16.20.1'}
    peerDependencies:
      '@aws-sdk/credential-providers': ^3.188.0
      '@mongodb-js/zstd': ^1.1.0 || ^2.0.0
      gcp-metadata: ^5.2.0
      kerberos: ^2.0.1
      mongodb-client-encryption: '>=6.0.0 <7'
      snappy: ^7.2.2
      socks: ^2.7.1
    peerDependenciesMeta:
      '@aws-sdk/credential-providers':
        optional: true
      '@mongodb-js/zstd':
        optional: true
      gcp-metadata:
        optional: true
      kerberos:
        optional: true
      mongodb-client-encryption:
        optional: true
      snappy:
        optional: true
      socks:
        optional: true

  mongoose@8.17.0:
    resolution: {integrity: sha512-mxW6TBPHViORfNYOFXCVOnT4d5aRr+CgDxTs1ViYXfuHzNpkelgJQrQa+Lz6hofoEQISnKlXv1L3ZnHyJRkhfA==}
    engines: {node: '>=16.20.1'}

  mpath@0.9.0:
    resolution: {integrity: sha512-ikJRQTk8hw5DEoFVxHG1Gn9T/xcjtdnOKIU1JTmGjZZlg9LST2mBLmcX3/ICIbgJydT2GOc15RnNy5mHmzfSew==}
    engines: {node: '>=4.0.0'}

  mquery@5.0.0:
    resolution: {integrity: sha512-iQMncpmEK8R8ncT8HJGsGc9Dsp8xcgYMVSbs5jgnm1lFHTZqMJTUWTDx1LBO8+mK3tPNZWFLBghQEIOULSTHZg==}
    engines: {node: '>=14.0.0'}

  ms@2.0.0:
    resolution: {integrity: sha512-Tpp60P6IUJDTuOq/5Z8cdskzJujfwqfOTkrwIwj7IRISpnkJnT6SyJ4PCPnGMoFjC9ddhal5KVIYtAt97ix05A==}

  ms@2.1.3:
    resolution: {integrity: sha512-6FlzubTLZG3J2a/NVCAleEhjzq5oxgHyaCU9yYXvcLsvoVaHJq/s5xXI6/XXP6tz7R9xAOtHnSO/tXtF3WRTlA==}

  msgpackr-extract@3.0.3:
    resolution: {integrity: sha512-P0efT1C9jIdVRefqjzOQ9Xml57zpOXnIuS+csaB4MdZbTdmGDLo8XhzBG1N7aO11gKDDkJvBLULeFTo46wwreA==}
    hasBin: true

  msgpackr@1.11.5:
    resolution: {integrity: sha512-UjkUHN0yqp9RWKy0Lplhh+wlpdt9oQBYgULZOiFhV3VclSF1JnSQWZ5r9gORQlNYaUKQoR8itv7g7z1xDDuACA==}

  multer@2.0.2:
    resolution: {integrity: sha512-u7f2xaZ/UG8oLXHvtF/oWTRvT44p9ecwBBqTwgJVq0+4BW1g8OW01TyMEGWBHbyMOYVHXslaut7qEQ1meATXgw==}
    engines: {node: '>= 10.16.0'}

  mustache@4.2.0:
    resolution: {integrity: sha512-71ippSywq5Yb7/tVYyGbkBggbU8H3u5Rz56fH60jGFgr8uHwxs+aSKeqmluIVzM0m0kB7xQjKS6qPfd0b2ZoqQ==}
    hasBin: true

  mute-stream@0.0.8:
    resolution: {integrity: sha512-nnbWWOkoWyUsTjKrhgD0dcz22mdkSnpYqbEjIm2nhwhuxlSkpywJmBo8h0ZqJdkp73mb90SssHkN4rsRaBAfAA==}

  mute-stream@1.0.0:
    resolution: {integrity: sha512-avsJQhyd+680gKXyG/sQc0nXaC6rBkPOfyHYcFb9+hdkqQkR9bdnkJ0AMZhke0oesPqIO+mFFJ+IdBc7mst4IA==}
    engines: {node: ^14.17.0 || ^16.13.0 || >=18.0.0}

  mutexify@1.4.0:
    resolution: {integrity: sha512-pbYSsOrSB/AKN5h/WzzLRMFgZhClWccf2XIB4RSMC8JbquiB0e0/SH5AIfdQMdyHmYtv4seU7yV/TvAwPLJ1Yg==}

  nan@2.23.0:
    resolution: {integrity: sha512-1UxuyYGdoQHcGg87Lkqm3FzefucTa0NAiOcuRsDmysep3c1LVCRK2krrUDafMWtjSG04htvAmvg96+SDknOmgQ==}

  natural-compare@1.4.0:
    resolution: {integrity: sha512-OWND8ei3VtNC9h7V60qff3SVobHr996CTwgxubgyQYEpg290h9J0buyECNNJexkFm5sOajh5G116RYA1c8ZMSw==}

  negotiator@0.6.3:
    resolution: {integrity: sha512-+EUsqGPLsM+j/zdChZjsnX51g4XrHFOIXwfnCVPGlQk/k5giakcKsuxCObBRu6DSm9opw/O6slWbJdghQM4bBg==}
    engines: {node: '>= 0.6'}

  neo-async@2.6.2:
    resolution: {integrity: sha512-Yd3UES5mWCSqR+qNT93S3UoYUkqAZ9lLg8a7g9rimsWmYGK8cVToA4/sF3RrshdyV3sAGMXVUmpMYOw+dLpOuw==}

  nest-winston@1.10.2:
    resolution: {integrity: sha512-Z9IzL/nekBOF/TEwBHUJDiDPMaXUcFquUQOFavIRet6xF0EbuWnOzslyN/ksgzG+fITNgXhMdrL/POp9SdaFxA==}
    peerDependencies:
      '@nestjs/common': ^5.0.0 || ^6.6.0 || ^7.0.0 || ^8.0.0 || ^9.0.0 || ^10.0.0 || ^11.0.0
      winston: ^3.0.0

  new-find-package-json@2.0.0:
    resolution: {integrity: sha512-lDcBsjBSMlj3LXH2v/FW3txlh2pYTjmbOXPYJD93HI5EwuLzI11tdHSIpUMmfq/IOsldj4Ps8M8flhm+pCK4Ew==}
    engines: {node: '>=12.22.0'}

  node-abort-controller@3.1.1:
    resolution: {integrity: sha512-AGK2yQKIjRuqnc6VkX2Xj5d+QW8xZ87pa1UK6yA6ouUyuxfHuMP6umE5QK7UmTeOAymo+Zx1Fxiuw9rVx8taHQ==}

  node-addon-api@6.1.0:
    resolution: {integrity: sha512-+eawOlIgy680F0kBzPUNFhMZGtJ1YmqM6l4+Crf4IkImjYrO/mqPwRMh352g23uIaQKFItcQ64I7KMaJxHgAVA==}

  node-emoji@1.11.0:
    resolution: {integrity: sha512-wo2DpQkQp7Sjm2A0cq+sN7EHKO6Sl0ctXeBdFZrL9T9+UywORbufTcTZxom8YqpLQt/FqNMUkOpkZrJVYSKD3A==}

  node-fetch@2.7.0:
    resolution: {integrity: sha512-c4FRfUm/dbcWZ7U+1Wq0AwCyFL+3nt2bEw05wfxSz+DWpWsitgmSgYmy2dQdWyKC1694ELPqMs/YzUSNozLt8A==}
    engines: {node: 4.x || >=6.0.0}
    peerDependencies:
      encoding: ^0.1.0
    peerDependenciesMeta:
      encoding:
        optional: true

  node-gyp-build-optional-packages@5.2.2:
    resolution: {integrity: sha512-s+w+rBWnpTMwSFbaE0UXsRlg7hU4FjekKU4eyAih5T8nJuNZT1nNsskXpxmeqSK9UzkBl6UgRlnKc8hz8IEqOw==}
    hasBin: true

  node-gyp-build@3.9.0:
    resolution: {integrity: sha512-zLcTg6P4AbcHPq465ZMFNXx7XpKKJh+7kkN699NiQWisR2uWYOWNWqRHAmbnmKiL4e9aLSlmy5U7rEMUXV59+A==}
    hasBin: true

  node-gyp-build@4.8.4:
    resolution: {integrity: sha512-LA4ZjwlnUblHVgq0oBF3Jl/6h/Nvs5fzBLwdEF4nuxnFdsfajde4WfxtJr3CaiH+F6ewcIB/q4jQ4UzPyid+CQ==}
    hasBin: true

  node-int64@0.4.0:
    resolution: {integrity: sha512-O5lz91xSOeoXP6DulyHfllpq+Eg00MWitZIbtPfoSEvqIHdl5gfcY6hYzDWnj0qD5tz52PI08u9qUvSVeUBeHw==}

  node-releases@2.0.19:
    resolution: {integrity: sha512-xxOWJsBKtzAq7DY0J+DTzuz58K8e7sJbdgwkbMWQe8UYB6ekmsQ45q0M/tJDsGaZmbC+l7n57UV8Hl5tHxO9uw==}

  node-vault@0.10.9:
    resolution: {integrity: sha512-WBZmNt1AuWY0+Yr2A1urZyP94+qciQEEnI4GlhLdO+1kX+4E+w4n0N6CeMh56T5bJ1MIuUpshxtow0h66EaO2w==}
    engines: {node: '>= 18.0.0'}

  normalize-package-data@6.0.2:
    resolution: {integrity: sha512-V6gygoYb/5EmNI+MEGrWkC+e6+Rr7mTmfHrxDbLzxQogBkgzo76rkok0Am6thgSF7Mv2nLOajAJj5vDJZEFn7g==}
    engines: {node: ^16.14.0 || >=18.0.0}

  normalize-path@3.0.0:
    resolution: {integrity: sha512-6eZs5Ls3WtCisHWp9S2GUy8dqkpGi4BVSz3GaqiE6ezub0512ESztXUwUB6C6IKbQkY2Pnb/mD4WYojCRwcwLA==}
    engines: {node: '>=0.10.0'}

  npm-run-path@4.0.1:
    resolution: {integrity: sha512-S48WzZW777zhNIrn7gxOlISNAqi9ZC/uQFnRdbeIHhZhCA6UqpkOT8T1G7BvfdgP4Er8gF4sUbaS0i7QvIfCWw==}
    engines: {node: '>=8'}

  oauth-sign@0.9.0:
    resolution: {integrity: sha512-fexhUFFPTGV8ybAtSIGbV6gOkSv8UtRbDBnAyLQw4QPKkgNlsH2ByPGtMUqdWkos6YCRmAqViwgZrJc/mRDzZQ==}

  object-assign@4.1.1:
    resolution: {integrity: sha512-rJgTQnkUnH1sFw8yT6VSU3zD3sWmu6sZhIseY8VX+GRu3P6F7Fu+JNDoXfklElbLJSnc3FUQHVe4cU5hj+BcUg==}
    engines: {node: '>=0.10.0'}

  object-inspect@1.13.4:
    resolution: {integrity: sha512-W67iLl4J2EXEGTbfeHCffrjDfitvLANg0UlX3wFUUSTx92KXRFegMHUVgSqE+wvhAbi4WqjGg9czysTV2Epbew==}
    engines: {node: '>= 0.4'}

  on-finished@2.4.1:
    resolution: {integrity: sha512-oVlzkg3ENAhCk2zdv7IJwd/QUD4z2RxRwpkcGY8psCVcCYZNq4wYnVWALHM+brtuJjePWiYF/ClmuDr8Ch5+kg==}
    engines: {node: '>= 0.8'}

  once@1.4.0:
    resolution: {integrity: sha512-lNaJgI+2Q5URQBkccEKHTQOPaXdUxnZZElQTZY0MFUAuaEqe1E+Nyvgdz/aIyNi6Z9MzO5dv1H8n58/GELp3+w==}

  one-time@1.0.0:
    resolution: {integrity: sha512-5DXOiRKwuSEcQ/l0kGCF6Q3jcADFv5tSmRaJck/OqkVFcOzutB134KRSfF0xDrL39MNnqxbHBbUUcjZIhTgb2g==}

  onetime@5.1.2:
    resolution: {integrity: sha512-kbpaSSGJTWdAY5KPVeMOKXSrPtr8C8C7wodJbcsd51jRnmD+GZu8Y0VoU6Dm5Z4vWr0Ig/1NKuWRKf7j5aaYSg==}
    engines: {node: '>=6'}

  openapi3-ts@4.5.0:
    resolution: {integrity: sha512-jaL+HgTq2Gj5jRcfdutgRGLosCy/hT8sQf6VOy+P+g36cZOjI1iukdPnijC+4CmeRzg/jEllJUboEic2FhxhtQ==}

  opentracing@0.14.7:
    resolution: {integrity: sha512-vz9iS7MJ5+Bp1URw8Khvdyw1H/hGvzHWlKQ7eRrQojSCDL1/SrWfrY9QebLw97n2deyRtzHRC3MkQfVNUCo91Q==}
    engines: {node: '>=0.10'}

  optionator@0.9.4:
    resolution: {integrity: sha512-6IpQ7mKUxRcZNLIObR0hz7lxsapSSIYNZJwXPGeF0mTVqGKFIXj1DQcMoT22S3ROcLyY/rz0PWaWZ9ayWmad9g==}
    engines: {node: '>= 0.8.0'}

  ora@5.4.1:
    resolution: {integrity: sha512-5b6Y85tPxZZ7QytO+BQzysW31HJku27cRIlkbAXaNx+BdcVi+LlRFmVXzeF6a7JCwJpyw5c4b+YSVImQIrBpuQ==}
    engines: {node: '>=10'}

  os-tmpdir@1.0.2:
    resolution: {integrity: sha512-D2FR03Vir7FIu45XBY20mTb+/ZSWB00sjU9jdQXt83gDrI4Ztz5Fs7/yy74g2N5SVQY4xY1qDr4rNddwYRVX0g==}
    engines: {node: '>=0.10.0'}

  ox@0.6.9:
    resolution: {integrity: sha512-wi5ShvzE4eOcTwQVsIPdFr+8ycyX+5le/96iAJutaZAvCes1J0+RvpEPg5QDPDiaR0XQQAvZVl7AwqQcINuUug==}
    peerDependencies:
      typescript: '>=5.4.0'
    peerDependenciesMeta:
      typescript:
        optional: true

  p-limit@2.3.0:
    resolution: {integrity: sha512-//88mFWSJx8lxCzwdAABTJL2MyWB12+eIY7MDL2SqLmAkeKU9qxRvWuSyTjm3FUmpBEMuFfckAIqEaVGUDxb6w==}
    engines: {node: '>=6'}

  p-limit@3.1.0:
    resolution: {integrity: sha512-TYOanM3wGwNGsZN2cVTYPArw454xnXj5qmWF1bEoAc4+cU/ol7GVh7odevjp1FNHduHc3KZMcFduxU5Xc6uJRQ==}
    engines: {node: '>=10'}

  p-locate@4.1.0:
    resolution: {integrity: sha512-R79ZZ/0wAxKGu3oYMlz8jy/kbhsNrS7SKZ7PxEHBgJ5+F2mtFW2fK2cOtBh1cHYkQsbzFV7I+EoRKe6Yt0oK7A==}
    engines: {node: '>=8'}

  p-locate@5.0.0:
    resolution: {integrity: sha512-LaNjtRWUBY++zB5nE/NwcaoMylSPk+S+ZHNB1TzdbMJMny6dynpAGt7X/tl/QYq3TIeE6nxHppbo2LGymrG5Pw==}
    engines: {node: '>=10'}

  p-map@7.0.3:
    resolution: {integrity: sha512-VkndIv2fIB99swvQoA65bm+fsmt6UNdGeIB0oxBs+WhAhdh08QA04JXpI7rbB9r08/nkbysKoya9rtDERYOYMA==}
    engines: {node: '>=18'}

  p-try@2.2.0:
    resolution: {integrity: sha512-R4nPAVTAU0B9D35/Gk3uJf/7XYbQcyohSKdvAxIRSNghFl4e71hVoGnBNQz9cWaXxO2I10KTC+3jMdvvoKw6dQ==}
    engines: {node: '>=6'}

  package-json-from-dist@1.0.1:
    resolution: {integrity: sha512-UEZIS3/by4OC8vL3P2dTXRETpebLI2NiI5vIrjaD/5UtrkFX/tNbwjTSRAGC/+7CAo2pIcBaRgWmcBBHcsaCIw==}

  pako@2.1.0:
    resolution: {integrity: sha512-w+eufiZ1WuJYgPXbV/PO3NCMEc3xqylkKHzp8bxp1uW4qaSNQUkwmLLEc3kKsfz8lpV1F8Ht3U1Cm+9Srog2ug==}

  parent-module@1.0.1:
    resolution: {integrity: sha512-GQ2EWRpQV8/o+Aw8YqtfZZPfNRWZYkbidE9k5rpl/hC3vtHHBfGm2Ifi6qWV+coDGkrUKZAxE3Lot5kcsRlh+g==}
    engines: {node: '>=6'}

  parse-json@5.2.0:
    resolution: {integrity: sha512-ayCKvm/phCGxOkYRSCM82iDwct8/EonSEgCSxWxD7ve6jHggsFl4fZVQBPRNgQoKiuV/odhFrGzQXZwbifC8Rg==}
    engines: {node: '>=8'}

  parse-json@8.3.0:
    resolution: {integrity: sha512-ybiGyvspI+fAoRQbIPRddCcSTV9/LsJbf0e/S85VLowVGzRmokfneg2kwVW/KU5rOXrPSbF1qAKPMgNTqqROQQ==}
    engines: {node: '>=18'}

  parseurl@1.3.3:
    resolution: {integrity: sha512-CiyeOxFT/JZyN5m0z9PfXw4SCBJ6Sygz1Dpl0wqjlhDEGGBP1GnsUVEL0p63hoG1fcj3fHynXi9NYO4nWOL+qQ==}
    engines: {node: '>= 0.8'}

  path-exists@4.0.0:
    resolution: {integrity: sha512-ak9Qy5Q7jYb2Wwcey5Fpvg2KoAc/ZIhLSLOSBmRmygPsGwkVVt0fZa0qrtMz+m6tJTAHfZQ8FnmB4MG4LWy7/w==}
    engines: {node: '>=8'}

  path-is-absolute@1.0.1:
    resolution: {integrity: sha512-AVbw3UJ2e9bq64vSaS9Am0fje1Pa8pbGqTTsmXfaIiMpnr5DlDhfJOuLj9Sf95ZPVDAUerDfEk88MPmPe7UCQg==}
    engines: {node: '>=0.10.0'}

  path-key@3.1.1:
    resolution: {integrity: sha512-ojmeN0qd+y0jszEtoY48r0Peq5dwMEkIlCOu6Q5f41lfkswXuKtYrhgoTpLnyIcHm24Uhqx+5Tqm2InSwLhE6Q==}
    engines: {node: '>=8'}

  path-parse@1.0.7:
    resolution: {integrity: sha512-LDJzPVEEEPR+y48z93A0Ed0yXb8pAByGWo/k5YYdYgpY2/2EsOsksJrq7lOHxryrVOn1ejG6oAp8ahvOIQD8sw==}

  path-scurry@1.11.1:
    resolution: {integrity: sha512-Xa4Nw17FS9ApQFJ9umLiJS4orGjm7ZzwUrwamcGQuHSzDyth9boKDaycYdDcZDuqYATXw4HFXgaqWTctW/v1HA==}
    engines: {node: '>=16 || 14 >=14.18'}

  path-to-regexp@0.1.12:
    resolution: {integrity: sha512-RA1GjUVMnvYFxuqovrEqZoxxW5NUZqbwKtYz/Tt7nXerk0LbLblQmrsgdeOxV5SFHf0UDggjS/bSeOZwt1pmEQ==}

  path-to-regexp@3.3.0:
    resolution: {integrity: sha512-qyCH421YQPS2WFDxDjftfc1ZR5WKQzVzqsp4n9M2kQhVOo/ByahFoUNJfl58kOcEGfQ//7weFTDhm+ss8Ecxgw==}

  path-to-regexp@8.2.0:
    resolution: {integrity: sha512-TdrF7fW9Rphjq4RjrW0Kp2AW0Ahwu9sRGTkS6bvDi0SCwZlEZYmcfDbEsTz8RVk0EHIS/Vd1bv3JhG+1xZuAyQ==}
    engines: {node: '>=16'}

  path-type@4.0.0:
    resolution: {integrity: sha512-gDKb8aZMDeD/tZWs9P6+q0J9Mwkdl6xMV8TjnGP3qJVJ06bdMgkbBlLU8IdfOsIsFz2BW1rNVT3XuNEl8zPAvw==}
    engines: {node: '>=8'}

  path-type@6.0.0:
    resolution: {integrity: sha512-Vj7sf++t5pBD637NSfkxpHSMfWaeig5+DKWLhcqIYx6mWQz5hdJTGDVMQiJcw1ZYkhs7AazKDGpRVji1LJCZUQ==}
    engines: {node: '>=18'}

  pend@1.2.0:
    resolution: {integrity: sha512-F3asv42UuXchdzt+xXqfW1OGlVBe+mxa2mqI0pg5yAHZPvFmY3Y6drSf/GQ1A86WgWEN9Kzh/WrgKa6iGcHXLg==}

  pg-int8@1.0.1:
    resolution: {integrity: sha512-WCtabS6t3c8SkpDBUlb1kjOs7l66xsGdKpIPZsg4wR+B3+u9UAum2odSsF9tnvxg80h4ZxLWMy4pRjOsFIqQpw==}
    engines: {node: '>=4.0.0'}

  pg-protocol@1.10.3:
    resolution: {integrity: sha512-6DIBgBQaTKDJyxnXaLiLR8wBpQQcGWuAESkRBX/t6OwA8YsqP+iVSiond2EDy6Y/dsGk8rh/jtax3js5NeV7JQ==}

  pg-types@2.2.0:
    resolution: {integrity: sha512-qTAAlrEsl8s4OiEQY69wDvcMIdQN6wdz5ojQiOy6YRMuynxenON0O5oCpJI6lshc6scgAY8qvJ2On/p+CXY0GA==}
    engines: {node: '>=4'}

  picocolors@1.1.1:
    resolution: {integrity: sha512-xceH2snhtb5M9liqDsmEw56le376mTZkEX/jEb/RxNFyegNul7eNslCXP9FDj/Lcu0X8KEyMceP2ntpaHrDEVA==}

  picomatch@2.3.1:
    resolution: {integrity: sha512-JU3teHTNjmE2VCGFzuY8EXzCDVwEqB2a8fsIvwaStHhAWJEeVd1o1QD80CU6+ZdEXXSLbSsuLwJjkCBWqRQUVA==}
    engines: {node: '>=8.6'}

  picomatch@4.0.1:
    resolution: {integrity: sha512-xUXwsxNjwTQ8K3GnT4pCJm+xq3RUPQbmkYJTP5aFIfNIvbcc/4MUxgBaaRSZJ6yGJZiGSyYlM6MzwTsRk8SYCg==}
    engines: {node: '>=12'}

  pirates@4.0.7:
    resolution: {integrity: sha512-TfySrs/5nm8fQJDcBDuUng3VOUKsd7S+zqvbOTiGXHfxX4wK31ard+hoNuvkicM/2YFzlpDgABOevKSsB4G/FA==}
    engines: {node: '>= 6'}

  pkg-dir@4.2.0:
    resolution: {integrity: sha512-HRDzbaKjC+AOWVXxAU/x54COGeIv9eb+6CkDSQoNTt4XyWoIJvuPsXizxu/Fr23EiekbtZwmh1IcIG/l/a10GQ==}
    engines: {node: '>=8'}

  pluralize@2.0.0:
    resolution: {integrity: sha512-TqNZzQCD4S42De9IfnnBvILN7HAW7riLqsCyp8lgjXeysyPlX5HhqKAcJHHHb9XskE4/a+7VGC9zzx8Ls0jOAw==}

  pluralize@8.0.0:
    resolution: {integrity: sha512-Nc3IT5yHzflTfbjgqWcCPpo7DaKy4FnpB0l/zCAW0Tc7jxAiuqSxHasntB3D7887LSrA93kDJ9IXovxJYxyLCA==}
    engines: {node: '>=4'}

  postgres-array@2.0.0:
    resolution: {integrity: sha512-VpZrUqU5A69eQyW2c5CA1jtLecCsN2U/bD6VilrFDWq5+5UIEVO7nazS3TEcHf1zuPYO/sqGvUvW62g86RXZuA==}
    engines: {node: '>=4'}

  postgres-bytea@1.0.0:
    resolution: {integrity: sha512-xy3pmLuQqRBZBXDULy7KbaitYqLcmxigw14Q5sj8QBVLqEwXfeybIKVWiqAXTlcvdvb0+xkOtDbfQMOf4lST1w==}
    engines: {node: '>=0.10.0'}

  postgres-date@1.0.7:
    resolution: {integrity: sha512-suDmjLVQg78nMK2UZ454hAG+OAW+HQPZ6n++TNDUX+L0+uUlLywnoxJKDou51Zm+zTCjrCl0Nq6J9C5hP9vK/Q==}
    engines: {node: '>=0.10.0'}

  postgres-interval@1.2.0:
    resolution: {integrity: sha512-9ZhXKM/rw350N1ovuWHbGxnGh/SNJ4cnxHiM0rxE4VN41wsg8P8zWn9hv/buK00RP4WvlOyr/RBDiptyxVbkZQ==}
    engines: {node: '>=0.10.0'}

  postman-request@2.88.1-postman.45:
    resolution: {integrity: sha512-Fn4Lh1sgA1IUQz4W64dXEaU/kLmB5LbTLOycR567i9BStpn5/0j5PJTwURAfQ0XPpEKAPDfrz5PzBud1TJ1XGg==}
    engines: {node: '>= 16'}

  pprof-format@2.1.0:
    resolution: {integrity: sha512-0+G5bHH0RNr8E5hoZo/zJYsL92MhkZjwrHp3O2IxmY8RJL9ooKeuZ8Tm0ZNBw5sGZ9TiM71sthTjWoR2Vf5/xw==}

  prelude-ls@1.2.1:
    resolution: {integrity: sha512-vkcDPrRZo1QZLbn5RLGPpg/WmIQ65qoWWhcGKf/b5eplkkarX0m9z8ppCat4mlOqUsWpyNuYgO3VRyrYHSzX5g==}
    engines: {node: '>= 0.8.0'}

  prettier-linter-helpers@1.0.0:
    resolution: {integrity: sha512-GbK2cP9nraSSUF9N2XwUwqfzlAFlMNYYl+ShE/V+H8a9uNl/oUqB1w2EL54Jh0OlyRSd8RfWYJ3coVS4TROP2w==}
    engines: {node: '>=6.0.0'}

  prettier@3.6.2:
    resolution: {integrity: sha512-I7AIg5boAr5R0FFtJ6rCfD+LFsWHp81dolrFD8S79U9tb8Az2nGrJncnMSnys+bpQJfRUzqs9hnA81OAA3hCuQ==}
    engines: {node: '>=14'}
    hasBin: true

  pretty-format@29.7.0:
    resolution: {integrity: sha512-Pdlw/oPxN+aXdmM9R00JVC9WVFoCLTKJvDVLgmJ+qAffBMxsV85l/Lu7sNx4zSzPyoL2euImuEwHhOXdEgNFZQ==}
    engines: {node: ^14.15.0 || ^16.10.0 || >=18.0.0}

  process-nextick-args@2.0.1:
    resolution: {integrity: sha512-3ouUOpQhtgrbOa17J7+uxOTpITYWaGP7/AhoR3+A+/1e9skrzelGi/dXzEYyvbxubEF6Wn2ypscTKiKJFFn1ag==}

  process@0.11.10:
    resolution: {integrity: sha512-cdGef/drWFoydD1JsMzuFf8100nZl+GT+yacc2bEced5f9Rjk4z+WtFUTBu9PhOi9j/jfmBPu0mMEY4wIdAF8A==}
    engines: {node: '>= 0.6.0'}

  prompts@2.4.2:
    resolution: {integrity: sha512-NxNv/kLguCA7p3jE8oL2aEBsrJWgAakBpgmgK6lpPWV+WuOmY6r2/zbAVnP+T8bQlA0nzHXSJSJW0Hq7ylaD2Q==}
    engines: {node: '>= 6'}

  proper-lockfile@4.1.2:
    resolution: {integrity: sha512-TjNPblN4BwAWMXU8s9AEz4JmQxnD1NNL7bNOY/AKUzyamc379FWASUhc/K1pL2noVb+XmZKLL68cjzLsiOAMaA==}

  properties-reader@2.3.0:
    resolution: {integrity: sha512-z597WicA7nDZxK12kZqHr2TcvwNU1GCfA5UwfDY/HDp3hXPoPlb5rlEx9bwGTiJnc0OqbBTkU975jDToth8Gxw==}
    engines: {node: '>=14'}

  protobufjs@7.5.3:
    resolution: {integrity: sha512-sildjKwVqOI2kmFDiXQ6aEB0fjYTafpEvIBs8tOR8qI4spuL9OPROLVu2qZqi/xgCfsHIwVqlaF8JBjWFHnKbw==}
    engines: {node: '>=12.0.0'}

  proxy-addr@2.0.7:
    resolution: {integrity: sha512-llQsMLSUDUPT44jdrU/O37qlnifitDP+ZwrmmZcoSKyLKvtZxpyV0n2/bD/N4tBAAZ/gJEdZU7KMraoK1+XYAg==}
    engines: {node: '>= 0.10'}

  proxy-from-env@1.1.0:
    resolution: {integrity: sha512-D+zkORCbA9f1tdWRK0RaCR3GPv50cMxcrz4X8k5LTSUD1Dkw47mKJEZQNunItRTkWwgtaUSo1RVFRIG9ZXiFYg==}

<<<<<<< HEAD
  pump@3.0.3:
    resolution: {integrity: sha512-todwxLMY7/heScKmntwQG8CXVkWUOdYxIvY2s0VWAAMh/nd8SoYiRaKjlr7+iCs984f2P8zvrfWcDDYVb73NfA==}
=======
  psl@1.15.0:
    resolution: {integrity: sha512-JZd3gMVBAVQkSs6HdNZo9Sdo0LNcQeMNP3CozBJb3JYC/QUYZTnKxP+f8oWRX4rHP5EurWxqAHTSwUCjlNKa1w==}
>>>>>>> 80050bbd

  punycode@2.3.1:
    resolution: {integrity: sha512-vYt7UD1U9Wg6138shLtLOvdAu+8DsC/ilFtEVHcH+wydcSpNE20AfSOduf6MkRFahL5FY7X1oU7nKVZFtfq8Fg==}
    engines: {node: '>=6'}

  pure-rand@6.1.0:
    resolution: {integrity: sha512-bVWawvoZoBYpp6yIoQtQXHZjmz35RSVHnUOTefl8Vcjr8snTPY1wnpSPMWekcFwbxI6gtmT7rSYPFvz71ldiOA==}

  pvtsutils@1.3.6:
    resolution: {integrity: sha512-PLgQXQ6H2FWCaeRak8vvk1GW462lMxB5s3Jm673N82zI4vqtVUPuZdffdZbPDFRoU8kAhItWFtPCWiPpp4/EDg==}

  pvutils@1.1.3:
    resolution: {integrity: sha512-pMpnA0qRdFp32b1sJl1wOJNxZLQ2cbQx+k6tjNtZ8CpvVhNqEPRgivZ2WOUev2YMajecdH7ctUPDvEe87nariQ==}
    engines: {node: '>=6.0.0'}

  qs@6.13.0:
    resolution: {integrity: sha512-+38qI9SOr8tfZ4QmJNplMUxqjbe7LKvvZgWdExBOmd+egZTtjLB67Gu0HRX3u/XOq7UU2Nx6nsjvS16Z9uwfpg==}
    engines: {node: '>=0.6'}

  qs@6.14.0:
    resolution: {integrity: sha512-YWWTjgABSKcvs/nWBi9PycY/JiPJqOD4JA6o9Sej2AtvSGarXxKC3OQSk4pAarbdQlKAh5D4FCQkJNkW+GAn3w==}
    engines: {node: '>=0.6'}

  qs@6.5.3:
    resolution: {integrity: sha512-qxXIEh4pCGfHICj1mAJQ2/2XVZkjCDTcEgfoSQxc/fYivUZxTkk7L3bDBJSoNrEzXI17oUO5Dp07ktqE5KzczA==}
    engines: {node: '>=0.6'}

  querystringify@2.2.0:
    resolution: {integrity: sha512-FIqgj2EUvTa7R50u0rGsyTftzjYmv/a3hO345bZNrqabNqjtgiDMgmo4mkUjd+nzU5oF3dClKqFIPUKybUyqoQ==}

  queue-microtask@1.2.3:
    resolution: {integrity: sha512-NuaNSa6flKT5JaSYQzJok04JzTL1CA6aGhv5rfLW3PgqA+M2ChpZQnAC8h8i4ZFkBS8X5RqkDBHA7r4hej3K9A==}

  queue-tick@1.0.1:
    resolution: {integrity: sha512-kJt5qhMxoszgU/62PLP1CJytzd2NKetjSRnyuj31fDd3Rlcz3fzlFdFLD1SItunPwyqEOkca6GbV612BWfaBag==}

  randombytes@2.1.0:
    resolution: {integrity: sha512-vYl3iOX+4CKUWuxGi9Ukhie6fsqXqS9FE2Zaic4tNFD2N2QQaXOMFbuKK4QmDHC0JO6B1Zp41J0LpT0oR68amQ==}

  range-parser@1.2.1:
    resolution: {integrity: sha512-Hrgsx+orqoygnmhFbKaHE6c296J+HTAQXoxEF6gNupROmmGJRoyzfG3ccAveqCBrwr/2yxQ5BVd/GTl5agOwSg==}
    engines: {node: '>= 0.6'}

  raw-body@2.5.2:
    resolution: {integrity: sha512-8zGqypfENjCIqGhgXToC8aB2r7YrBX+AQAfIPs/Mlk+BtPTztOvTS01NRW/3Eh60J+a48lt8qsCzirQ6loCVfA==}
    engines: {node: '>= 0.8'}

  rc-config-loader@4.1.3:
    resolution: {integrity: sha512-kD7FqML7l800i6pS6pvLyIE2ncbk9Du8Q0gp/4hMPhJU6ZxApkoLcGD8ZeqgiAlfwZ6BlETq6qqe+12DUL207w==}

  react-is@18.3.1:
    resolution: {integrity: sha512-/LLMVyas0ljjAtoYiPqYiL8VWXzUUdThrmU5+n20DZv+a+ClRoevUzw5JxU+Ieh5/c87ytoTBV9G1FiKfNJdmg==}

  read-pkg@9.0.1:
    resolution: {integrity: sha512-9viLL4/n1BJUCT1NXVTdS1jtm80yDEgR5T4yCelII49Mbj0v1rZdKqj7zCiYdbB0CuCgdrvHcNogAKTFPBocFA==}
    engines: {node: '>=18'}

  readable-stream@2.3.8:
    resolution: {integrity: sha512-8p0AUk4XODgIewSi0l8Epjs+EVnWiK7NoDIEGU0HhE7+ZyY8D1IMY7odu5lRrFXGg71L15KG8QrPmum45RTtdA==}

  readable-stream@3.6.2:
    resolution: {integrity: sha512-9u/sniCrY3D5WdsERHzHE4G2YCXqoG5FTHUiCC4SIbr6XcLZBY05ya9EKjYek9O5xOAwjGq+1JdGBAS7Q9ScoA==}
    engines: {node: '>= 6'}

  readable-stream@4.7.0:
    resolution: {integrity: sha512-oIGGmcpTLwPga8Bn6/Z75SVaH1z5dUut2ibSyAMVhmUggWpmDn2dapB0n7f8nwaSiRtepAsfJyfXIO5DCVAODg==}
    engines: {node: ^12.22.0 || ^14.17.0 || >=16.0.0}

  readdir-glob@1.1.3:
    resolution: {integrity: sha512-v05I2k7xN8zXvPD9N+z/uhXPaj0sUFCe2rcWZIpBsqxfP7xXFQ0tipAd/wjj1YxWyWtUS5IDJpOG82JKt2EAVA==}

  readdirp@3.6.0:
    resolution: {integrity: sha512-hOS089on8RduqdbhvQ5Z37A0ESjsqz6qnRcffsMU3495FuTdqSm+7bhJ29JvIOsBDEEnan5DPu9t3To9VRlMzA==}
    engines: {node: '>=8.10.0'}

  readline-sync@1.4.10:
    resolution: {integrity: sha512-gNva8/6UAe8QYepIQH/jQ2qn91Qj0B9sYjMBBs3QOB8F2CXcKgLxQaJRP76sWVRQt+QU+8fAkCbCvjjMFu7Ycw==}
    engines: {node: '>= 0.8.0'}

  redis-errors@1.2.0:
    resolution: {integrity: sha512-1qny3OExCf0UvUV/5wpYKf2YwPcOqXzkwKKSmKHiE6ZMQs5heeE/c8eXK+PNllPvmjgAbfnsbpkGZWy8cBpn9w==}
    engines: {node: '>=4'}

  redis-info@3.1.0:
    resolution: {integrity: sha512-ER4L9Sh/vm63DkIE0bkSjxluQlioBiBgf5w1UuldaW/3vPcecdljVDisZhmnCMvsxHNiARTTDDHGg9cGwTfrKg==}

  redis-parser@3.0.0:
    resolution: {integrity: sha512-DJnGAeenTdpMEH6uAJRK/uiyEIH9WVsUmoLwzudwGJUwZPp80PDBWPHXSAGNPwNvIXAbe7MSUB1zQFugFml66A==}
    engines: {node: '>=4'}

  reflect-metadata@0.2.2:
    resolution: {integrity: sha512-urBwgfrvVP/eAyXx4hluJivBKzuEbSQs9rKWCrCkbSxNv8mxPcUZKeuoF3Uy4mJl3Lwprp6yy5/39VWigZ4K6Q==}

  regenerator-runtime@0.14.1:
    resolution: {integrity: sha512-dYnhHh0nJoMfnkZs6GmmhFknAGRrLznOu5nc9ML+EJxGvrx6H7teuevqVqCuPcPK//3eDrrjQhehXVx9cnkGdw==}

  repeat-string@1.6.1:
    resolution: {integrity: sha512-PV0dzCYDNfRi1jCDbJzpW7jNNDRuCOG/jI5ctQcGKt/clZD+YcPS3yIlWuTJMmESC8aevCFmWJy5wjAFgNqN6w==}
    engines: {node: '>=0.10'}

  require-directory@2.1.1:
    resolution: {integrity: sha512-fGxEI7+wsG9xrvdjsrlmL22OMTTiHRwAMroiEeMgq8gzoLC/PQr7RsRDSTLUg/bZAZtF+TVIkHc6/4RIKrui+Q==}
    engines: {node: '>=0.10.0'}

  require-from-string@2.0.2:
    resolution: {integrity: sha512-Xf0nWe6RseziFMu+Ap9biiUbmplq6S9/p+7w7YXP/JBHhrUDDUhwa+vANyubuqfZWTveU//DYVGsDG7RKL/vEw==}
    engines: {node: '>=0.10.0'}

  require-in-the-middle@7.5.2:
    resolution: {integrity: sha512-gAZ+kLqBdHarXB64XpAe2VCjB7rIRv+mU8tfRWziHRJ5umKsIHN2tLLv6EtMw7WCdP19S0ERVMldNvxYCHnhSQ==}
    engines: {node: '>=8.6.0'}

  requires-port@1.0.0:
    resolution: {integrity: sha512-KigOCHcocU3XODJxsu8i/j8T9tzT4adHiecwORRQ0ZZFcp7ahwXuRU1m+yuO90C5ZUyGeGfocHDI14M3L3yDAQ==}

  resolve-cwd@3.0.0:
    resolution: {integrity: sha512-OrZaX2Mb+rJCpH/6CpSqt9xFVpN++x01XnN2ie9g6P5/3xelLAkXWVADpdz1IHD/KFfEXyE6V0U01OQ3UO2rEg==}
    engines: {node: '>=8'}

  resolve-from@4.0.0:
    resolution: {integrity: sha512-pb/MYmXstAkysRFx8piNI1tGFNQIFA3vkE3Gq4EuA1dF6gHp/+vgZqsCGJapvy8N3Q+4o7FwvquPJcnZ7RYy4g==}
    engines: {node: '>=4'}

  resolve-from@5.0.0:
    resolution: {integrity: sha512-qYg9KP24dD5qka9J47d0aVky0N+b4fTU89LN9iDnjB5waksiC49rvMB0PrUJQGoTmH50XPiqOvAjDfaijGxYZw==}
    engines: {node: '>=8'}

  resolve.exports@2.0.3:
    resolution: {integrity: sha512-OcXjMsGdhL4XnbShKpAcSqPMzQoYkYyhbEaeSko47MjRP9NfEQMhZkXL1DoFlt9LWQn4YttrdnV6X2OiyzBi+A==}
    engines: {node: '>=10'}

  resolve@1.22.10:
    resolution: {integrity: sha512-NPRy+/ncIMeDlTAsuqwKIiferiawhefFJtkNSW0qZJEqMEb+qBt/77B/jGeeek+F0uOeN05CDa6HXbbIgtVX4w==}
    engines: {node: '>= 0.4'}
    hasBin: true

  restore-cursor@3.1.0:
    resolution: {integrity: sha512-l+sSefzHpj5qimhFSE5a8nufZYAM3sBSVMAPtYkmC+4EH2anSGaEMXSD0izRQbu9nfyQ9y5JrVmp7E8oZrUjvA==}
    engines: {node: '>=8'}

  retry@0.12.0:
    resolution: {integrity: sha512-9LkiTwjUh6rT555DtE9rTX+BKByPfrMzEAtnlEtdEwr3Nkffwiihqe2bWADg+OQRjt9gl6ICdmB/ZFDCGAtSow==}
    engines: {node: '>= 4'}

  retry@0.13.1:
    resolution: {integrity: sha512-XQBQ3I8W1Cge0Seh+6gjj03LbmRFWuoszgK9ooCpwYIrhhoO80pfq4cUkU5DkknwfOfFteRwlZ56PYOGYyFWdg==}
    engines: {node: '>= 4'}

  reusify@1.1.0:
    resolution: {integrity: sha512-g6QUff04oZpHs0eG5p83rFLhHeV00ug/Yf9nZM6fLeUrPguBTkTQOdpAWWspMh55TZfVQDPaN3NQJfbVRAxdIw==}
    engines: {iojs: '>=1.0.0', node: '>=0.10.0'}

  rfdc@1.4.1:
    resolution: {integrity: sha512-q1b3N5QkRUWUl7iyylaaj3kOpIT0N2i9MqIEQXP73GVsN9cw3fdx8X63cEmWhJGi2PPCF23Ijp7ktmd39rawIA==}

  rimraf@3.0.2:
    resolution: {integrity: sha512-JZkJMZkAGFFPP2YqXZXPbMlMBgsxzE8ILs4lMIX/2o0L9UBw9O/Y3o6wFw/i9YLapcUJWwqbi3kdxIPdC62TIA==}
    deprecated: Rimraf versions prior to v4 are no longer supported
    hasBin: true

  rimraf@5.0.10:
    resolution: {integrity: sha512-l0OE8wL34P4nJH/H2ffoaniAokM2qSmrtXHmlpvYr5AVVX8msAyW0l8NVJFDxlSK4u3Uh/f41cQheDVdnYijwQ==}
    hasBin: true

  rpc-websockets@9.1.3:
    resolution: {integrity: sha512-I+kNjW0udB4Fetr3vvtRuYZJS0PcSPyyvBcH5sDdoV8DFs5E4W2pTr7aiMlKfPxANTClP9RlqCPolj9dd5MsEA==}

  run-async@2.4.1:
    resolution: {integrity: sha512-tvVnVv01b8c1RrA6Ep7JkStj85Guv/YrMcwqYQnwjsAS2cTmmPGBBjAjpCW7RrSodNSoE2/qg9O4bceNvUuDgQ==}
    engines: {node: '>=0.12.0'}

  run-async@3.0.0:
    resolution: {integrity: sha512-540WwVDOMxA6dN6We19EcT9sc3hkXPw5mzRNGM3FkdN/vtE9NFvj5lFAPNwUDmJjXidm3v7TC1cTE7t17Ulm1Q==}
    engines: {node: '>=0.12.0'}

  run-parallel@1.2.0:
    resolution: {integrity: sha512-5l4VyZR86LZ/lDxZTR6jqL8AFE2S0IFLMP26AbjsLVADxHdhB/c0GUsH+y39UfCi3dzz8OlQuPmnaJOMoDHQBA==}

  rxjs@7.8.1:
    resolution: {integrity: sha512-AA3TVj+0A2iuIoQkWEK/tqFjBq2j+6PO6Y0zJcvzLAFhEFIO3HL0vls9hWLncZbAAbK0mar7oZ4V079I/qPMxg==}

  rxjs@7.8.2:
    resolution: {integrity: sha512-dhKf903U/PQZY6boNNtAGdWbG85WAbjT/1xYoZIC7FAY0yWapOBQVsVrDl58W86//e1VpMNBtRV4MaXfdMySFA==}

  safe-buffer@5.1.2:
    resolution: {integrity: sha512-Gd2UZBJDkXlY7GbJxfsE8/nvKkUEU1G38c1siN6QP6a9PT9MmHB8GnpscSmMJSoF8LOIrt8ud/wPtojys4G6+g==}

  safe-buffer@5.2.1:
    resolution: {integrity: sha512-rp3So07KcdmmKbGvgaNxQSJr7bGVSVk5S9Eq1F+ppbRo70+YeaDxkw5Dd8NPN+GD6bjnYm2VuPuCXmpuYvmCXQ==}

  safe-stable-stringify@2.5.0:
    resolution: {integrity: sha512-b3rppTKm9T+PsVCBEOUR46GWI7fdOs00VKZ1+9c1EWDaDMvjQc6tUwuFyIprgGgTcWoVHSKrU8H31ZHA2e0RHA==}
    engines: {node: '>=10'}

  safer-buffer@2.1.2:
    resolution: {integrity: sha512-YZo3K82SD7Riyi0E1EQPojLz7kpepnSQI9IyPbHHg1XXXevb5dJI7tpyN2ADxGcQbHG7vcyRHk0cbwqcQriUtg==}

  schema-utils@3.3.0:
    resolution: {integrity: sha512-pN/yOAvcC+5rQ5nERGuwrjLlYvLTbCibnZ1I7B1LaiAz9BRBlE9GMgE/eqV30P7aJQUf7Ddimy/RsbYO/GrVGg==}
    engines: {node: '>= 10.13.0'}

  schema-utils@4.3.2:
    resolution: {integrity: sha512-Gn/JaSk/Mt9gYubxTtSn/QCV4em9mpAPiR1rqy/Ocu19u/G9J5WWdNoUT4SiV6mFC3y6cxyFcFwdzPM3FgxGAQ==}
    engines: {node: '>= 10.13.0'}

  secretlint@11.2.3:
    resolution: {integrity: sha512-5ystbwO88qCbkv+8LX+n//Pq7b7aKHvTRuYAvKJVI6qKlPP0j4xtx3loMJCZFer+4/Y7AjpCTmFPAwPhqQpdqQ==}
    engines: {node: '>=20.0.0'}
    hasBin: true

  semifies@1.0.0:
    resolution: {integrity: sha512-xXR3KGeoxTNWPD4aBvL5NUpMTT7WMANr3EWnaS190QVkY52lqqcVRD7Q05UVbBhiWDGWMlJEUam9m7uFFGVScw==}

  semver@6.3.1:
    resolution: {integrity: sha512-BR7VvDCVHO+q2xBEWskxS6DJE1qRnb7DxzUrogb71CWoSficBxYsiAGd+Kl0mmq/MprG9yArRkyrQxTO6XjMzA==}
    hasBin: true

  semver@7.7.1:
    resolution: {integrity: sha512-hlq8tAfn0m/61p4BVRcPzIGr6LKiMwo4VM6dGi6pt4qcRkmNzTcWq6eCEjEh+qXjkMDvPlOFFSGwQjoEa6gyMA==}
    engines: {node: '>=10'}
    hasBin: true

  semver@7.7.2:
    resolution: {integrity: sha512-RF0Fw+rO5AMf9MAyaRXI4AV0Ulj5lMHqVxxdSgiVbixSCXoEmmX/jk0CuJw4+3SqroYO9VoUh+HcuJivvtJemA==}
    engines: {node: '>=10'}
    hasBin: true

  send@0.19.0:
    resolution: {integrity: sha512-dW41u5VfLXu8SJh5bwRmyYUbAoSB3c9uQh6L8h/KtsFREPWpbX1lrljJo186Jc4nmci/sGUZ9a0a0J2zgfq2hw==}
    engines: {node: '>= 0.8.0'}

  serialize-javascript@6.0.2:
    resolution: {integrity: sha512-Saa1xPByTTq2gdeFZYLLo+RFE35NHZkAbqZeWNd3BpzppeVisAqpDjcp8dyf6uIvEqJRd46jemmyA4iFIeVk8g==}

  serve-static@1.16.2:
    resolution: {integrity: sha512-VqpjJZKadQB/PEbEwvFdO43Ax5dFBZ2UECszz8bQ7pi7wt//PWe1P6MN7eCnjsatYtBT6EuiClbjSWP2WrIoTw==}
    engines: {node: '>= 0.8.0'}

  set-function-length@1.2.2:
    resolution: {integrity: sha512-pgRc4hJ4/sNjWCSS9AmnS40x3bNMDTknHgL5UaMBTMyJnU90EgWh1Rz+MC9eFu4BuN/UwZjKQuY/1v3rM7HMfg==}
    engines: {node: '>= 0.4'}

  setprototypeof@1.2.0:
    resolution: {integrity: sha512-E5LDX7Wrp85Kil5bhZv46j8jOeboKq5JMmYM3gVGdGH8xFpPWXUMsNrlODCrkoxMEeNi/XZIwuRvY4XNwYMJpw==}

  shebang-command@2.0.0:
    resolution: {integrity: sha512-kHxr2zZpYtdmrN1qDjrrX/Z1rR1kG8Dx+gkpK1G4eXmvXswmcE1hTWBWYUzlraYw1/yZp6YuDY77YtvbN0dmDA==}
    engines: {node: '>=8'}

  shebang-regex@3.0.0:
    resolution: {integrity: sha512-7++dFhtcx3353uBaq8DDR4NuxBetBzC7ZQOhmTQInHEd6bSrXdiEyzCvG07Z44UYdLShWUyXt5M/yhz8ekcb1A==}
    engines: {node: '>=8'}

  shell-quote@1.8.3:
    resolution: {integrity: sha512-ObmnIF4hXNg1BqhnHmgbDETF8dLPCggZWBjkQfhZpbszZnYur5DUljTcCHii5LC3J5E0yeO/1LIMyH+UvHQgyw==}
    engines: {node: '>= 0.4'}

  side-channel-list@1.0.0:
    resolution: {integrity: sha512-FCLHtRD/gnpCiCHEiJLOwdmFP+wzCmDEkc9y7NsYxeF4u7Btsn1ZuwgwJGxImImHicJArLP4R0yX4c2KCrMrTA==}
    engines: {node: '>= 0.4'}

  side-channel-map@1.0.1:
    resolution: {integrity: sha512-VCjCNfgMsby3tTdo02nbjtM/ewra6jPHmpThenkTYh8pG9ucZ/1P8So4u4FGBek/BjpOVsDCMoLA/iuBKIFXRA==}
    engines: {node: '>= 0.4'}

  side-channel-weakmap@1.0.2:
    resolution: {integrity: sha512-WPS/HvHQTYnHisLo9McqBHOJk2FkHO/tlpvldyrnem4aeQp4hai3gythswg6p01oSoTl58rcpiFAjF2br2Ak2A==}
    engines: {node: '>= 0.4'}

  side-channel@1.1.0:
    resolution: {integrity: sha512-ZX99e6tRweoUXqR+VBrslhda51Nh5MTQwou5tnUDgbtyM0dBgmhEDtWGP/xbKn6hqfPRHujUNwz5fy/wbbhnpw==}
    engines: {node: '>= 0.4'}

  sift@17.1.3:
    resolution: {integrity: sha512-Rtlj66/b0ICeFzYTuNvX/EF1igRbbnGSvEyT79McoZa/DeGhMyC5pWKOEsZKnpkqtSeovd5FL/bjHWC3CIIvCQ==}

  signal-exit@3.0.7:
    resolution: {integrity: sha512-wnD2ZE+l+SPC/uoS0vXeE9L1+0wuaMqKlfz9AMUo38JsyLSBWSFcHR1Rri62LZc12vLr1gb3jl7iwQhgwpAbGQ==}

  signal-exit@4.1.0:
    resolution: {integrity: sha512-bzyZ1e88w9O1iNJbKnOlvYTrWPDl46O1bG0D3XInv+9tkPrxrN8jUUTiFlDkkmKWgn1M6CfIA13SuGqOa9Korw==}
    engines: {node: '>=14'}

  simple-swizzle@0.2.2:
    resolution: {integrity: sha512-JA//kQgZtbuY83m+xT+tXJkmJncGMTFT+C+g2h2R9uxkYIrE2yy9sgmcLhCnw57/WSD+Eh3J97FPEDFnbXnDUg==}

  sisteransi@1.0.5:
    resolution: {integrity: sha512-bLGGlR1QxBcynn2d5YmDX4MGjlZvy2MRBDRNHLJ8VI6l6+9FUiyTFNJ0IveOSP0bcXgVDPRcfGqA0pjaqUpfVg==}

  slash@3.0.0:
    resolution: {integrity: sha512-g9Q1haeby36OSStwb4ntCGGGaKsaVSjQ68fBxoQcutl5fS1vuY18H3wSt3jFyFtrkx+Kz0V1G85A4MyAdDMi2Q==}
    engines: {node: '>=8'}

  slash@5.1.0:
    resolution: {integrity: sha512-ZA6oR3T/pEyuqwMgAKT0/hAv8oAXckzbkmR0UkUosQ+Mc4RxGoJkRmwHgHufaenlyAgE1Mxgpdcrf75y6XcnDg==}
    engines: {node: '>=14.16'}

  slice-ansi@4.0.0:
    resolution: {integrity: sha512-qMCMfhY040cVHT43K9BFygqYbUPFZKHOg7K73mtTWJRb8pyP3fzf4Ixd5SzdEJQ6MRUg/WBnOLxghZtKKurENQ==}
    engines: {node: '>=10'}

  smart-buffer@4.2.0:
    resolution: {integrity: sha512-94hK0Hh8rPqQl2xXc3HsaBoOXKV20MToPkcXvwbISWLEs+64sBq5kFgn2kJDHb1Pry9yrP0dxrCI9RRci7RXKg==}
    engines: {node: '>= 6.0.0', npm: '>= 3.0.0'}

  socks-proxy-agent@8.0.5:
    resolution: {integrity: sha512-HehCEsotFqbPW9sJ8WVYB6UbmIMv7kUUORIF2Nncq4VQvBfNBLibW9YZR5dlYCSUhwcD628pRllm7n+E+YTzJw==}
    engines: {node: '>= 14'}

  socks@2.8.7:
    resolution: {integrity: sha512-HLpt+uLy/pxB+bum/9DzAgiKS8CX1EvbWxI4zlmgGCExImLdiad2iCwXT5Z4c9c3Eq8rP2318mPW2c+QbtjK8A==}
    engines: {node: '>= 10.0.0', npm: '>= 3.0.0'}

  source-map-support@0.5.13:
    resolution: {integrity: sha512-SHSKFHadjVA5oR4PPqhtAVdcBWwRYVd6g6cAXnIbRiIwc2EhPrTuKUBdSLvlEKyIP3GCf89fltvcZiP9MMFA1w==}

  source-map-support@0.5.21:
    resolution: {integrity: sha512-uBHU3L3czsIyYXKX88fdrGovxdSCoTGDRZ6SYXtSRxLZUzHg5P/66Ht6uoUlHu9EZod+inXhKo3qQgwXUT/y1w==}

  source-map@0.6.1:
    resolution: {integrity: sha512-UjgapumWlbMhkBgzT7Ykc5YXUT46F0iKu8SGXq0bcwP5dz/h0Plj6enJqjz1Zbq2l5WaqYnrVbwWOWMyF3F47g==}
    engines: {node: '>=0.10.0'}

  source-map@0.7.4:
    resolution: {integrity: sha512-l3BikUxvPOcn5E74dZiq5BGsTb5yEwhaTSzccU6t4sDOH8NWJCstKO5QT2CvtFoK6F0saL7p9xHAqHOlCPJygA==}
    engines: {node: '>= 8'}

  source-map@0.7.6:
    resolution: {integrity: sha512-i5uvt8C3ikiWeNZSVZNWcfZPItFQOsYTUAOkcUPGd8DqDy1uOUikjt5dG+uRlwyvR108Fb9DOd4GvXfT0N2/uQ==}
    engines: {node: '>= 12'}

  sparse-bitfield@3.0.3:
    resolution: {integrity: sha512-kvzhi7vqKTfkh0PZU+2D2PIllw2ymqJKujUcyPMd9Y75Nv4nPbGJZXNhxsgdQab2BmlDct1YnfQCguEvHr7VsQ==}

  spdx-correct@3.2.0:
    resolution: {integrity: sha512-kN9dJbvnySHULIluDHy32WHRUu3Og7B9sbY7tsFLctQkIqnMh3hErYgdMjTYuqmcXX+lK5T1lnUt3G7zNswmZA==}

  spdx-exceptions@2.5.0:
    resolution: {integrity: sha512-PiU42r+xO4UbUS1buo3LPJkjlO7430Xn5SVAhdpzzsPHsjbYVflnnFdATgabnLude+Cqu25p6N+g2lw/PFsa4w==}

  spdx-expression-parse@3.0.1:
    resolution: {integrity: sha512-cbqHunsQWnJNE6KhVSMsMeH5H/L9EpymbzqTQ3uLwNCLZ1Q481oWaofqH7nO6V07xlXwY6PhQdQ2IedWx/ZK4Q==}

  spdx-license-ids@3.0.22:
    resolution: {integrity: sha512-4PRT4nh1EImPbt2jASOKHX7PB7I+e4IWNLvkKFDxNhJlfjbYlleYQh285Z/3mPTHSAK/AvdMmw5BNNuYH8ShgQ==}

  split-ca@1.0.1:
    resolution: {integrity: sha512-Q5thBSxp5t8WPTTJQS59LrGqOZqOsrhDGDVm8azCqIBjSBd7nd9o2PM+mDulQQkh8h//4U6hFZnc/mul8t5pWQ==}

  sprintf-js@1.0.3:
    resolution: {integrity: sha512-D9cPgkvLlV3t3IzL0D0YLvGA9Ahk4PcvVwUbN0dSGr1aP0Nrt4AEnTUbuGvquEC0mA64Gqt1fzirlRs5ibXx8g==}

  sprintf-js@1.1.3:
    resolution: {integrity: sha512-Oo+0REFV59/rz3gfJNKQiBlwfHaSESl1pcGyABQsnnIfWOFt6JNj5gCog2U6MLZ//IGYD+nA8nI+mTShREReaA==}

<<<<<<< HEAD
  ssh-remote-port-forward@1.0.4:
    resolution: {integrity: sha512-x0LV1eVDwjf1gmG7TTnfqIzf+3VPRz7vrNIjX6oYLbeCrf/PeVY6hkT68Mg+q02qXxQhrLjB0jfgvhevoCRmLQ==}

  ssh2@1.17.0:
    resolution: {integrity: sha512-wPldCk3asibAjQ/kziWQQt1Wh3PgDFpC0XpwclzKcdT1vql6KeYxf5LIt4nlFkUeR8WuphYMKqUA56X4rjbfgQ==}
    engines: {node: '>=10.16.0'}
=======
  sshpk@1.18.0:
    resolution: {integrity: sha512-2p2KJZTSqQ/I3+HX42EpYOa2l3f8Erv8MWKsy2I9uf4wA7yFIkXRffYdsx86y6z4vHtV8u7g+pPlr8/4ouAxsQ==}
    engines: {node: '>=0.10.0'}
    hasBin: true
>>>>>>> 80050bbd

  stack-trace@0.0.10:
    resolution: {integrity: sha512-KGzahc7puUKkzyMt+IqAep+TVNbKP+k2Lmwhub39m1AsTSkaDutx56aDCo+HLDzf/D26BIHTJWNiTG1KAJiQCg==}

  stack-utils@2.0.6:
    resolution: {integrity: sha512-XlkWvfIm6RmsWtNJx+uqtKLS8eqFbxUg0ZzLXqY0caEy9l7hruX8IpiDnjsLavoBgqCCR71TqWO8MaXYheJ3RQ==}
    engines: {node: '>=10'}

  standard-as-callback@2.1.0:
    resolution: {integrity: sha512-qoRRSyROncaz1z0mvYqIE4lCd9p2R90i6GxW3uZv5ucSu8tU7B5HXUP1gG8pVZsYNVaXjk8ClXHPttLyxAL48A==}

  statuses@2.0.1:
    resolution: {integrity: sha512-RwNA9Z/7PrK06rYLIzFMlaF+l73iwpzsqRIFgbMLbTcLD6cOao82TaWefPXQvB2fOC4AjuYSEndS7N/mTCbkdQ==}
    engines: {node: '>= 0.8'}

  stream-chain@2.2.5:
    resolution: {integrity: sha512-1TJmBx6aSWqZ4tx7aTpBDXK0/e2hhcNSTV8+CbFJtDjbb+I1mZ8lHit0Grw9GRT+6JbIrrDd8esncgBi8aBXGA==}

  stream-json@1.9.1:
    resolution: {integrity: sha512-uWkjJ+2Nt/LO9Z/JyKZbMusL8Dkh97uUBTv3AJQ74y07lVahLY4eEFsPsE97pxYBwr8nnjMAIch5eqI0gPShyw==}

  stream-length@1.0.2:
    resolution: {integrity: sha512-aI+qKFiwoDV4rsXiS7WRoCt+v2RX1nUj17+KJC5r2gfh5xoSJIfP6Y3Do/HtvesFcTSWthIuJ3l1cvKQY/+nZg==}

  streamsearch@1.1.0:
    resolution: {integrity: sha512-Mcc5wHehp9aXz1ax6bZUyY5afg9u2rv5cqQI3mRrYkGC8rW2hM02jWuwjtL++LS5qinSyhj2QfLyNsuc+VsExg==}
    engines: {node: '>=10.0.0'}

  streamx@2.22.1:
    resolution: {integrity: sha512-znKXEBxfatz2GBNK02kRnCXjV+AA4kjZIUxeWSr3UGirZMJfTE9uiwKHobnbgxWyL/JWro8tTq+vOqAK1/qbSA==}

  string-length@4.0.2:
    resolution: {integrity: sha512-+l6rNN5fYHNhZZy41RXsYptCjA2Igmq4EG7kZAYFQI1E1VTXarr6ZPXBg6eq7Y6eK4FEhY6AJlyuFIb/v/S0VQ==}
    engines: {node: '>=10'}

  string-width@4.2.3:
    resolution: {integrity: sha512-wKyQRQpjJ0sIp62ErSZdGsjMJWsap5oRNihHhu6G7JVO/9jIB6UyevL+tXuOqrng8j/cxKTWyWUwvSTriiZz/g==}
    engines: {node: '>=8'}

  string-width@5.1.2:
    resolution: {integrity: sha512-HnLOCR3vjcY8beoNLtcjZ5/nxn2afmME6lhrDrebokqMap+XbeW8n9TXpPDOqdGK5qcI3oT0GKTW6wC7EMiVqA==}
    engines: {node: '>=12'}

  string_decoder@1.1.1:
    resolution: {integrity: sha512-n/ShnvDi6FHbbVfviro+WojiFzv+s8MPMHBczVePfUpDJLwoLT0ht1l4YwBCbi8pJAveEEdnkHyPyTP/mzRfwg==}

  string_decoder@1.3.0:
    resolution: {integrity: sha512-hkRX8U1WjJFd8LsDJ2yQ/wWWxaopEsABU1XfkM8A+j0+85JAGppt16cr1Whg6KIbb4okU6Mql6BOj+uup/wKeA==}

  strip-ansi@6.0.1:
    resolution: {integrity: sha512-Y38VPSHcqkFrCpFnQ9vuSXmquuv5oXOKpGeT6aGrr3o3Gc9AlVa6JBfUSOCnbxGGZF+/0ooI7KrPuUSztUdU5A==}
    engines: {node: '>=8'}

  strip-ansi@7.1.0:
    resolution: {integrity: sha512-iq6eVVI64nQQTRYq2KtEg2d2uU7LElhTJwsH4YzIHZshxlgZms/wIc4VoDQTlG/IvVIrBKG06CrZnp0qv7hkcQ==}
    engines: {node: '>=12'}

  strip-bom@3.0.0:
    resolution: {integrity: sha512-vavAMRXOgBVNF6nyEEmL3DBK19iRpDcoIwW+swQ+CbGiu7lju6t+JklA1MHweoWtadgt4ISVUsXLyDq34ddcwA==}
    engines: {node: '>=4'}

  strip-bom@4.0.0:
    resolution: {integrity: sha512-3xurFv5tEgii33Zi8Jtp55wEIILR9eh34FAW00PZf+JnSsTmV/ioewSgQl97JHvgjoRGwPShsWm+IdrxB35d0w==}
    engines: {node: '>=8'}

  strip-final-newline@2.0.0:
    resolution: {integrity: sha512-BrpvfNAE3dcvq7ll3xVumzjKjZQ5tI1sEUIKr3Uoks0XUl45St3FlatVqef9prk4jRDzhW6WZg+3bk93y6pLjA==}
    engines: {node: '>=6'}

  strip-json-comments@3.1.1:
    resolution: {integrity: sha512-6fPc+R4ihwqP6N/aIv2f1gMH8lOVtWQHoqC4yK6oSDVVocumAsfCqjkXnqiYMhmMwS/mEHLp7Vehlt3ql6lEig==}
    engines: {node: '>=8'}

  strnum@2.1.1:
    resolution: {integrity: sha512-7ZvoFTiCnGxBtDqJ//Cu6fWtZtc7Y3x+QOirG15wztbdngGSkht27o2pyGWrVy0b4WAy3jbKmnoK6g5VlVNUUw==}

  strtok3@10.3.4:
    resolution: {integrity: sha512-KIy5nylvC5le1OdaaoCJ07L+8iQzJHGH6pWDuzS+d07Cu7n1MZ2x26P8ZKIWfbK02+XIL8Mp4RkWeqdUCrDMfg==}
    engines: {node: '>=18'}

  structured-source@4.0.0:
    resolution: {integrity: sha512-qGzRFNJDjFieQkl/sVOI2dUjHKRyL9dAJi2gCPGJLbJHBIkyOHxjuocpIEfbLioX+qSJpvbYdT49/YCdMznKxA==}

  superagent@10.2.3:
    resolution: {integrity: sha512-y/hkYGeXAj7wUMjxRbB21g/l6aAEituGXM9Rwl4o20+SX3e8YOSV6BxFXl+dL3Uk0mjSL3kCbNkwURm8/gEDig==}
    engines: {node: '>=14.18.0'}

  superstruct@0.15.5:
    resolution: {integrity: sha512-4AOeU+P5UuE/4nOUkmcQdW5y7i9ndt1cQd/3iUe+LTz3RxESf/W/5lg4B74HbDMMv8PHnPnGCQFH45kBcrQYoQ==}

  superstruct@2.0.2:
    resolution: {integrity: sha512-uV+TFRZdXsqXTL2pRvujROjdZQ4RAlBUS5BTh9IGm+jTqQntYThciG/qu57Gs69yjnVUSqdxF9YLmSnpupBW9A==}
    engines: {node: '>=14.0.0'}

  supertest@7.1.4:
    resolution: {integrity: sha512-tjLPs7dVyqgItVFirHYqe2T+MfWc2VOBQ8QFKKbWTA3PU7liZR8zoSpAi/C1k1ilm9RsXIKYf197oap9wXGVYg==}
    engines: {node: '>=14.18.0'}

  supports-color@7.2.0:
    resolution: {integrity: sha512-qpCAvRl9stuOHveKsn7HncJRvv501qIacKzQlO/+Lwxc9+0q2wLyv4Dfvt80/DPn2pqOBsJdDiogXGR9+OvwRw==}
    engines: {node: '>=8'}

  supports-color@8.1.1:
    resolution: {integrity: sha512-MpUEN2OodtUzxvKQl72cUF7RQ5EiHsGvSsVG0ia9c5RbWGL2CI4C7EpPS8UTBIplnlzZiNuV56w+FuNxy3ty2Q==}
    engines: {node: '>=10'}

  supports-hyperlinks@3.2.0:
    resolution: {integrity: sha512-zFObLMyZeEwzAoKCyu1B91U79K2t7ApXuQfo8OuxwXLDgcKxuwM+YvcbIhm6QWqz7mHUH1TVytR1PwVVjEuMig==}
    engines: {node: '>=14.18'}

  supports-preserve-symlinks-flag@1.0.0:
    resolution: {integrity: sha512-ot0WnXS9fgdkgIcePe6RHNk1WA8+muPa6cSjeR3V8K27q9BB1rTE3R1p7Hv0z1ZyAc8s6Vvv8DIyWf681MAt0w==}
    engines: {node: '>= 0.4'}

  swagger-ui-dist@5.21.0:
    resolution: {integrity: sha512-E0K3AB6HvQd8yQNSMR7eE5bk+323AUxjtCz/4ZNKiahOlPhPJxqn3UPIGs00cyY/dhrTDJ61L7C/a8u6zhGrZg==}

  swagger-ui-dist@5.27.1:
    resolution: {integrity: sha512-oGtpYO3lnoaqyGtlJalvryl7TwzgRuxpOVWqEHx8af0YXI+Kt+4jMpLdgMtMcmWmuQ0QTCHLKExwrBFMSxvAUA==}

  swagger-ui-express@5.0.1:
    resolution: {integrity: sha512-SrNU3RiBGTLLmFU8GIJdOdanJTl4TOmT27tt3bWWHppqYmAZ6IDuEuBvMU6nZq0zLEe6b/1rACXCgLZqO6ZfrA==}
    engines: {node: '>= v0.10.32'}
    peerDependencies:
      express: '>=4.0.0 || >=5.0.0-beta'

  symbol-observable@4.0.0:
    resolution: {integrity: sha512-b19dMThMV4HVFynSAM1++gBHAbk2Tc/osgLIBZMKsyqh34jb2e8Os7T6ZW/Bt3pJFdBTd2JwAnAAEQV7rSNvcQ==}
    engines: {node: '>=0.10'}

  synckit@0.11.11:
    resolution: {integrity: sha512-MeQTA1r0litLUf0Rp/iisCaL8761lKAZHaimlbGK4j0HysC4PLfqygQj9srcs0m2RdtDYnF8UuYyKpbjHYp7Jw==}
    engines: {node: ^14.18.0 || >=16.0.0}

  table@6.9.0:
    resolution: {integrity: sha512-9kY+CygyYM6j02t5YFHbNz2FN5QmYGv9zAjVp4lCDjlCw7amdckXlEt/bjMhUIfj4ThGRE4gCUH5+yGnNuPo5A==}
    engines: {node: '>=10.0.0'}

  tapable@2.2.2:
    resolution: {integrity: sha512-Re10+NauLTMCudc7T5WLFLAwDhQ0JWdrMK+9B2M8zR5hRExKmsRDCBA7/aV/pNJFltmBFO5BAMlQFi/vq3nKOg==}
    engines: {node: '>=6'}

  tar-fs@2.1.4:
    resolution: {integrity: sha512-mDAjwmZdh7LTT6pNleZ05Yt65HC3E+NiQzl672vQG38jIrehtJk/J3mNwIg+vShQPcLF/LV7CMnDW6vjj6sfYQ==}

  tar-fs@3.1.1:
    resolution: {integrity: sha512-LZA0oaPOc2fVo82Txf3gw+AkEd38szODlptMYejQUhndHMLQ9M059uXR+AfS7DNo0NpINvSqDsvyaCrBVkptWg==}

  tar-stream@2.2.0:
    resolution: {integrity: sha512-ujeqbceABgwMZxEJnk2HDY2DlnUZ+9oEcb1KzTVfYHio0UE6dG71n60d8D2I4qNvleWrrXpmjpt7vZeF1LnMZQ==}
    engines: {node: '>=6'}

  tar-stream@3.1.7:
    resolution: {integrity: sha512-qJj60CXt7IU1Ffyc3NJMjh6EkuCFej46zUqJ4J7pqYlThyd9bO0XBTmcOIhSzZJVWfsLks0+nle/j538YAW9RQ==}

  terminal-link@4.0.0:
    resolution: {integrity: sha512-lk+vH+MccxNqgVqSnkMVKx4VLJfnLjDBGzH16JVZjKE2DoxP57s6/vt6JmXV5I3jBcfGrxNrYtC+mPtU7WJztA==}
    engines: {node: '>=18'}

  terser-webpack-plugin@5.3.14:
    resolution: {integrity: sha512-vkZjpUjb6OMS7dhV+tILUW6BhpDR7P2L/aQSAv+Uwk+m8KATX9EccViHTJR2qDtACKPIYndLGCyl3FMo+r2LMw==}
    engines: {node: '>= 10.13.0'}
    peerDependencies:
      '@swc/core': '*'
      esbuild: '*'
      uglify-js: '*'
      webpack: ^5.1.0
    peerDependenciesMeta:
      '@swc/core':
        optional: true
      esbuild:
        optional: true
      uglify-js:
        optional: true

  terser@5.43.1:
    resolution: {integrity: sha512-+6erLbBm0+LROX2sPXlUYx/ux5PyE9K/a92Wrt6oA+WDAoFTdpHE5tCYCI5PNzq2y8df4rA+QgHLJuR4jNymsg==}
    engines: {node: '>=10'}
    hasBin: true

  test-exclude@6.0.0:
    resolution: {integrity: sha512-cAGWPIyOHU6zlmg88jwm7VRyXnMN7iV68OGAbYDk/Mh/xC/pzVPlQtY6ngoIH/5/tciuhGfvESU8GrHrcxD56w==}
    engines: {node: '>=8'}

  testcontainers@10.28.0:
    resolution: {integrity: sha512-1fKrRRCsgAQNkarjHCMKzBKXSJFmzNTiTbhb5E/j5hflRXChEtHvkefjaHlgkNUjfw92/Dq8LTgwQn6RDBFbMg==}

  text-decoder@1.2.3:
    resolution: {integrity: sha512-3/o9z3X0X0fTupwsYvR03pJ/DjWuqqrfwBgTQzdWDiQSm9KitAyz/9WqsT2JQW7KV2m+bC2ol/zqpW37NHxLaA==}

  text-encoding-utf-8@1.0.2:
    resolution: {integrity: sha512-8bw4MY9WjdsD2aMtO0OzOCY3pXGYNx2d2FfHRVUKkiCPDWjKuOlhLVASS+pD7VkLTVjW268LYJHwsnPFlBpbAg==}

  text-hex@1.0.0:
    resolution: {integrity: sha512-uuVGNWzgJ4yhRaNSiubPY7OjISw4sw4E5Uv0wbjp+OzcbmVU/rsT8ujgcXJhn9ypzsgr5vlzpPqP+MBBKcGvbg==}

  text-table@0.2.0:
    resolution: {integrity: sha512-N+8UisAXDGk8PFXP4HAzVR9nbfmVJ3zYLAWiTIoqC5v5isinhr+r5uaO8+7r3BMfuNIufIsA7RdpVgacC2cSpw==}

  textextensions@6.11.0:
    resolution: {integrity: sha512-tXJwSr9355kFJI3lbCkPpUH5cP8/M0GGy2xLO34aZCjMXBaK3SoPnZwr/oWmo1FdCnELcs4npdCIOFtq9W3ruQ==}
    engines: {node: '>=4'}

  through@2.3.8:
    resolution: {integrity: sha512-w89qg7PI8wAdvX60bMDP+bFoD5Dvhm9oLheFp5O4a2QF0cSBGsBX4qZmadPMvVqlLJBBci+WqGGOAPvcDeNSVg==}

  tlhunter-sorted-set@0.1.0:
    resolution: {integrity: sha512-eGYW4bjf1DtrHzUYxYfAcSytpOkA44zsr7G2n3PV7yOUR23vmkGe3LL4R+1jL9OsXtbsFOwe8XtbCrabeaEFnw==}

  tmp@0.0.33:
    resolution: {integrity: sha512-jRCJlojKnZ3addtTOjdIqoRuPEKBvNXcGYqzO6zWZX8KfKEpnGY5jfggJQ3EjKuu8D4bJRr0y+cYJFmYbImXGw==}
    engines: {node: '>=0.6.0'}

  tmp@0.2.5:
    resolution: {integrity: sha512-voyz6MApa1rQGUxT3E+BK7/ROe8itEx7vD8/HEvt4xwXucvQ5G5oeEiHkmHZJuBO21RpOf+YYm9MOivj709jow==}
    engines: {node: '>=14.14'}

  tmpl@1.0.5:
    resolution: {integrity: sha512-3f0uOEAQwIqGuWW2MVzYg8fV/QNnc/IpuJNG837rLuczAaLVHslWHZQj4IGiEl5Hs3kkbhwL9Ab7Hrsmuj+Smw==}

  to-regex-range@5.0.1:
    resolution: {integrity: sha512-65P7iz6X5yEr1cwcgvQxbbIw7Uk3gOy5dIdtZ4rDveLqhrdJP+Li/Hx6tyK0NEb+2GCyneCMJiGqrADCSNk8sQ==}
    engines: {node: '>=8.0'}

  toidentifier@1.0.1:
    resolution: {integrity: sha512-o5sSPKEkg/DIQNmH43V0/uerLrpzVedkUh8tGNvaeXpfpuwjKenlSox/2O/BTlZUtEe+JG7s5YhEz608PlAHRA==}
    engines: {node: '>=0.6'}

  token-types@6.0.4:
    resolution: {integrity: sha512-MD9MjpVNhVyH4fyd5rKphjvt/1qj+PtQUz65aFqAZA6XniWAuSFRjLk3e2VALEFlh9OwBpXUN7rfeqSnT/Fmkw==}
    engines: {node: '>=14.16'}

  toml@3.0.0:
    resolution: {integrity: sha512-y/mWCZinnvxjTKYhJ+pYxwD0mRLVvOtdS2Awbgxln6iEnt4rk0yBxeSBHkGJcPucRiG0e55mwWp+g/05rsrd6w==}

  tr46@0.0.3:
    resolution: {integrity: sha512-N3WMsuqV66lT30CrXNbEjx4GEwlow3v6rr4mCcv6prnfwhS01rkgyFdjPNBYd9br7LpXV1+Emh01fHnq2Gdgrw==}

  tr46@5.1.1:
    resolution: {integrity: sha512-hdF5ZgjTqgAntKkklYw0R03MG2x/bSzTtkxmIRw/sTNV8YXsCJ1tfLAX23lhxhHJlEf3CRCOCGGWw3vI3GaSPw==}
    engines: {node: '>=18'}

  tree-kill@1.2.2:
    resolution: {integrity: sha512-L0Orpi8qGpRG//Nd+H90vFB+3iHnue1zSSGmNOOCh1GLJ7rUKVwV2HvijphGQS2UmhUZewS9VgvxYIdgr+fG1A==}
    hasBin: true

  triple-beam@1.4.1:
    resolution: {integrity: sha512-aZbgViZrg1QNcG+LULa7nhZpJTZSLm/mXnHXnbAbjmN5aSa0y7V+wvv6+4WaBtpISJzThKy+PIPxc1Nq1EJ9mg==}
    engines: {node: '>= 14.0.0'}

  tronweb@6.0.4:
    resolution: {integrity: sha512-+9Nc7H4FYVh2DcOnQG93WLm3UdlHSf9W+GXkfrXI77oLjTB1cptROJDKRSSxQBiOAyjjAJOOTuYDzlAkaLT85w==}

  ts-api-utils@1.4.3:
    resolution: {integrity: sha512-i3eMG77UTMD0hZhgRS562pv83RC6ukSAC2GMNWc+9dieh/+jDM5u5YG+NHX6VNDRHQcHwmsTHctP9LhbC3WxVw==}
    engines: {node: '>=16'}
    peerDependencies:
      typescript: '>=4.2.0'

  ts-deepmerge@6.2.1:
    resolution: {integrity: sha512-8CYSLazCyj0DJDpPIxOFzJG46r93uh6EynYjuey+bxcLltBeqZL7DMfaE5ZPzZNFlav7wx+2TDa/mBl8gkTYzw==}
    engines: {node: '>=14.13.1'}

  ts-jest@29.4.0:
    resolution: {integrity: sha512-d423TJMnJGu80/eSgfQ5w/R+0zFJvdtTxwtF9KzFFunOpSeD+79lHJQIiAhluJoyGRbvj9NZJsl9WjCUo0ND7Q==}
    engines: {node: ^14.15.0 || ^16.10.0 || ^18.0.0 || >=20.0.0}
    hasBin: true
    peerDependencies:
      '@babel/core': '>=7.0.0-beta.0 <8'
      '@jest/transform': ^29.0.0 || ^30.0.0
      '@jest/types': ^29.0.0 || ^30.0.0
      babel-jest: ^29.0.0 || ^30.0.0
      esbuild: '*'
      jest: ^29.0.0 || ^30.0.0
      jest-util: ^29.0.0 || ^30.0.0
      typescript: '>=4.3 <6'
    peerDependenciesMeta:
      '@babel/core':
        optional: true
      '@jest/transform':
        optional: true
      '@jest/types':
        optional: true
      babel-jest:
        optional: true
      esbuild:
        optional: true
      jest-util:
        optional: true

  ts-loader@9.5.2:
    resolution: {integrity: sha512-Qo4piXvOTWcMGIgRiuFa6nHNm+54HbYaZCKqc9eeZCLRy3XqafQgwX2F7mofrbJG3g7EEb+lkiR+z2Lic2s3Zw==}
    engines: {node: '>=12.0.0'}
    peerDependencies:
      typescript: '*'
      webpack: ^5.0.0

  ts-node@10.9.2:
    resolution: {integrity: sha512-f0FFpIdcHgn8zcPSbf1dRevwt047YMnaiJM3u2w2RewrB+fob/zePZcrOyQoLMMO7aBIddLcQIEK5dYjkLnGrQ==}
    hasBin: true
    peerDependencies:
      '@swc/core': '>=1.2.50'
      '@swc/wasm': '>=1.2.50'
      '@types/node': '*'
      typescript: '>=2.7'
    peerDependenciesMeta:
      '@swc/core':
        optional: true
      '@swc/wasm':
        optional: true

  tsconfig-paths-webpack-plugin@4.2.0:
    resolution: {integrity: sha512-zbem3rfRS8BgeNK50Zz5SIQgXzLafiHjOwUAvk/38/o1jHn/V5QAgVUcz884or7WYcPaH3N2CIfUc2u0ul7UcA==}
    engines: {node: '>=10.13.0'}

  tsconfig-paths@4.2.0:
    resolution: {integrity: sha512-NoZ4roiN7LnbKn9QqE1amc9DJfzvZXxF4xDavcOWt1BPkdx+m+0gJuPM+S0vCe7zTJMYUP0R8pO2XMr+Y8oLIg==}
    engines: {node: '>=6'}

  tslib@2.7.0:
    resolution: {integrity: sha512-gLXCKdN1/j47AiHiOkJN69hJmcbGTHI0ImLmbYLHykhgeN0jVGola9yVjFgzCUklsZQMW55o+dW7IXv3RCXDzA==}

  tslib@2.8.1:
    resolution: {integrity: sha512-oJFu94HQb+KVduSUQL7wnpmqnfmLsOA/nAh6b6EH0wCEoK0/mPeXU6c3wKDV83MkOuHPRHtSXKKU99IBazS/2w==}

  ttl-set@1.0.0:
    resolution: {integrity: sha512-2fuHn/UR+8Z9HK49r97+p2Ru1b5Eewg2QqPrU14BVCQ9QoyU3+vLLZk2WEiyZ9sgJh6W8G1cZr9I2NBLywAHrA==}

<<<<<<< HEAD
=======
  tv4@1.3.0:
    resolution: {integrity: sha512-afizzfpJgvPr+eDkREK4MxJ/+r8nEEHcmitwgnPUqpaP+FpwQyadnxNoSACbgc/b1LsZYtODGoPiFxQrgJgjvw==}
    engines: {node: '>= 0.8.0'}

>>>>>>> 80050bbd
  tweetnacl@0.14.5:
    resolution: {integrity: sha512-KXXFFdAbFXY4geFIwoyNK+f5Z1b7swfXABfL7HXCmoIWMKU3dmS26672A4EeQtDzLKy7SXmfBu51JolvEKwtGA==}

  type-check@0.4.0:
    resolution: {integrity: sha512-XleUoc9uwGXqjWwXaUTZAmzMcFZ5858QA2vvx1Ur5xIcixXIP+8LnFDgRplU30us6teqdlskFfu+ae4K79Ooew==}
    engines: {node: '>= 0.8.0'}

  type-detect@4.0.8:
    resolution: {integrity: sha512-0fr/mIH1dlO+x7TlcMy+bIDqKPsw/70tVyeHW787goQjhmqaZe10uwLujubK9q9Lg6Fiho1KUKDYz0Z7k7g5/g==}
    engines: {node: '>=4'}

  type-fest@0.20.2:
    resolution: {integrity: sha512-Ne+eE4r0/iWnpAxD852z3A+N0Bt5RN//NjJwRd2VFHEmrywxf5vsZlh4R6lixl6B+wz/8d+maTSAkN1FIkI3LQ==}
    engines: {node: '>=10'}

  type-fest@0.21.3:
    resolution: {integrity: sha512-t0rzBq87m3fVcduHDUFhKmyyX+9eo6WQjZvf51Ea/M0Q7+T374Jp1aUiyUl0GKxp8M/OETVHSDvmkyPgvX+X2w==}
    engines: {node: '>=10'}

  type-fest@4.41.0:
    resolution: {integrity: sha512-TeTSQ6H5YHvpqVwBRcnLDCBnDOHWYu7IvGbHT6N8AOymcr9PJGjc1GTtiWZTYg0NCgYwvnYWEkVChQAr9bjfwA==}
    engines: {node: '>=16'}

  type-is@1.6.18:
    resolution: {integrity: sha512-TkRKr9sUTxEH8MdfuCSP7VizJyzRNMjj2J2do2Jr3Kym598JVdEksuzPQCnlFPW4ky9Q+iA+ma9BGm06XQBy8g==}
    engines: {node: '>= 0.6'}

  typedarray@0.0.6:
    resolution: {integrity: sha512-/aCDEGatGvZ2BIk+HmLf4ifCJFwvKFNb9/JeZPMulfgFracn9QFcAf5GO8B/mweUjSoblS5In0cWhqpfs/5PQA==}

  typescript@5.4.5:
    resolution: {integrity: sha512-vcI4UpRgg81oIRUFwR0WSIHKt11nJ7SAVlYNIu+QpqeyXP+gpQJy/Z4+F0aGxSE4MqwjyXvW/TzgkLAx2AGHwQ==}
    engines: {node: '>=14.17'}
    hasBin: true

  typescript@5.7.2:
    resolution: {integrity: sha512-i5t66RHxDvVN40HfDd1PsEThGNnlMCMT3jMUuoh9/0TaqWevNontacunWyN02LA9/fIbEWlcHZcgTKb9QoaLfg==}
    engines: {node: '>=14.17'}
    hasBin: true

  uid@2.0.2:
    resolution: {integrity: sha512-u3xV3X7uzvi5b1MncmZo3i2Aw222Zk1keqLA1YkHldREkAhAqi65wuPfe7lHx8H/Wzy+8CE7S7uS3jekIM5s8g==}
    engines: {node: '>=8'}

  uint8array-extras@1.4.0:
    resolution: {integrity: sha512-ZPtzy0hu4cZjv3z5NW9gfKnNLjoz4y6uv4HlelAjDK7sY/xOkKZv9xK/WQpcsBB3jEybChz9DPC2U/+cusjJVQ==}
    engines: {node: '>=18'}

  undici-types@5.26.5:
    resolution: {integrity: sha512-JlCMO+ehdEIKqlFxk6IfVoAUVmgz7cU7zD/h9XZ0qzeosSHmUJVOzSQvvYSYWXkFXC+IfLKSIffhv0sVZup6pA==}

  undici-types@6.19.8:
    resolution: {integrity: sha512-ve2KP6f/JnbPBFyobGHuerC9g1FYGn/F8n1LWTwNxCEzd6IfqTwUQcNXgEtmmQ6DlRrC1hrSrBnCZPokRrDHjw==}

  undici-types@6.21.0:
    resolution: {integrity: sha512-iwDZqg0QAGrg9Rav5H4n0M64c3mkR59cJ6wQp+7C4nI0gsmExaedaYLNO44eT4AtBBwjbTiGPMlt2Md0T9H9JQ==}

  undici@5.29.0:
    resolution: {integrity: sha512-raqeBD6NQK4SkWhQzeYKd1KmIG6dllBOTt55Rmkt4HtI9mwdWtJljnrXjAFUBLTSN67HWrOIZ3EPF4kjUw80Bg==}
    engines: {node: '>=14.0'}

  unicorn-magic@0.1.0:
    resolution: {integrity: sha512-lRfVq8fE8gz6QMBuDM6a+LO3IAzTi05H6gCVaUpir2E1Rwpo4ZUog45KpNXKC/Mn3Yb9UDuHumeFTo9iV/D9FQ==}
    engines: {node: '>=18'}

  unicorn-magic@0.3.0:
    resolution: {integrity: sha512-+QBBXBCvifc56fsbuxZQ6Sic3wqqc3WWaqxs58gvJrcOuN83HGTCwz3oS5phzU9LthRNE9VrJCFCLUgHeeFnfA==}
    engines: {node: '>=18'}

  universalify@0.2.0:
    resolution: {integrity: sha512-CJ1QgKmNg3CwvAv/kOFmtnEN05f0D/cn9QntgNOQlQF9dgvVTHj3t+8JPdjqawCHk7V/KA+fbUqzZ9XWhcqPUg==}
    engines: {node: '>= 4.0.0'}

  universalify@2.0.1:
    resolution: {integrity: sha512-gptHNQghINnc/vTGIk0SOFGFNXw7JVrlRUtConJRlvaw6DuX0wO5Jeko9sWrMBhh+PsYAZ7oXAiOnf/UKogyiw==}
    engines: {node: '>= 10.0.0'}

  unix-dgram@2.0.6:
    resolution: {integrity: sha512-AURroAsb73BZ6CdAyMrTk/hYKNj3DuYYEuOaB8bYMOHGKupRNScw90Q5C71tWJc3uE7dIeXRyuwN0xLLq3vDTg==}
    engines: {node: '>=0.10.48'}

  unpipe@1.0.0:
    resolution: {integrity: sha512-pjy2bYhSsufwWlKwPc+l3cN7+wuJlK6uz0YdJEOlQDbl6jo/YlPi4mb8agUkVC8BF7V8NuzeyPNqRksA3hztKQ==}
    engines: {node: '>= 0.8'}

  update-browserslist-db@1.1.3:
    resolution: {integrity: sha512-UxhIZQ+QInVdunkDAaiazvvT/+fXL5Osr0JZlJulepYu6Jd7qJtDZjlur0emRlT71EN3ScPoE7gvsuIKKNavKw==}
    hasBin: true
    peerDependencies:
      browserslist: '>= 4.21.0'

  uri-js@4.4.1:
    resolution: {integrity: sha512-7rKUyy33Q1yc98pQ1DAmLtwX109F7TIfWlW1Ydo8Wl1ii1SeHieeh0HHfPeL2fMXK6z0s8ecKs9frCuLJvndBg==}

  url-parse@1.5.10:
    resolution: {integrity: sha512-WypcfiRhfeUP9vvF0j6rw0J3hrWrw6iZv3+22h6iRMJ/8z1Tj6XfLP4DsUix5MhMPnXpiHDoKyoZ/bdCkwBCiQ==}

  utf-8-validate@5.0.10:
    resolution: {integrity: sha512-Z6czzLq4u8fPOyx7TU6X3dvUZVvoJmxSQ+IcrlmagKhilxlhZgxPK6C5Jqbkw1IDUmFTM+cz9QDnnLTwDz/2gQ==}
    engines: {node: '>=6.14.2'}

  util-deprecate@1.0.2:
    resolution: {integrity: sha512-EPD5q1uXyFxJpCrLnCc1nHnq3gOa6DZBocAIiI2TaSCA7VCJ1UJDMagCzIkXNsUYfD1daK//LTEQ8xiIbrHtcw==}

  utils-merge@1.0.1:
    resolution: {integrity: sha512-pMZTvIkT1d+TFGvDOqodOclx0QWkkgi6Tdoa8gC8ffGAAqz9pzPTZWAybbsHHoED/ztMtkv/VoYTYyShUn81hA==}
    engines: {node: '>= 0.4.0'}

  uuid@10.0.0:
    resolution: {integrity: sha512-8XkAphELsDnEGrDxUOHB3RGvXz6TeuYSGEZBOjtTtPm2lwhGBjLgOzLHB63IUWfBpNucQjND6d3AOudO+H3RWQ==}
    hasBin: true

  uuid@8.3.2:
    resolution: {integrity: sha512-+NYs2QeMWy+GWFOEm9xnn6HCDp0l7QBD7ml8zLUmJ+93Q5NF0NocErnwkTkXVFNiX3/fpC6afS8Dhb/gz7R7eg==}
    hasBin: true

  uuid@9.0.1:
    resolution: {integrity: sha512-b+1eJOlsR9K8HJpow9Ok3fiWOWSIcIzXodvv0rQjVoOVNpWMpxf1wZNpt4y9h10odCNrqnYp1OBzRktckBe3sA==}
    hasBin: true

  v8-compile-cache-lib@3.0.1:
    resolution: {integrity: sha512-wa7YjyUGfNZngI/vtK0UHAN+lgDCxBPCylVXGp0zu59Fz5aiGtNXaq3DhIov063MorB+VfufLh3JlF2KdTK3xg==}

  v8-to-istanbul@9.3.0:
    resolution: {integrity: sha512-kiGUalWN+rgBJ/1OHZsBtU4rXZOfj/7rKQxULKlIzwzQSvMJUUNgPwJEEh7gU6xEVxC0ahoOBvN2YI8GH6FNgA==}
    engines: {node: '>=10.12.0'}

  validate-npm-package-license@3.0.4:
    resolution: {integrity: sha512-DpKm2Ui/xN7/HQKCtpZxoRWBhZ9Z0kqtygG8XCgNQ8ZlDnxuQmWhj566j8fN4Cu3/JmbhsDo7fcAJq4s9h27Ew==}

  validator@13.12.0:
    resolution: {integrity: sha512-c1Q0mCiPlgdTVVVIJIrBuxNicYE+t/7oKeI9MWLj3fh/uq2Pxh/3eeWbVZ4OcGW1TUf53At0njHw5SMdA3tmMg==}
    engines: {node: '>= 0.10'}

  validator@13.15.15:
    resolution: {integrity: sha512-BgWVbCI72aIQy937xbawcs+hrVaN/CZ2UwutgaJ36hGqRrLNM+f5LUT/YPRbo8IV/ASeFzXszezV+y2+rq3l8A==}
    engines: {node: '>= 0.10'}

  vary@1.1.2:
    resolution: {integrity: sha512-BNGbWLfd0eUPabhkXUVm0j8uuvREyTh5ovRa/dyow/BqAbZJyC+5fU+IzQOzmAKzYqYRAISoRhdQr3eIZ/PXqg==}
    engines: {node: '>= 0.8'}

  verror@1.10.0:
    resolution: {integrity: sha512-ZZKSmDAEFOijERBLkmYfJ+vmk3w+7hOLYDNkRCuRuMJGEmqYNCNLyBBFwWKVMhfwaEF3WOd0Zlw86U/WC/+nYw==}
    engines: {'0': node >=0.6.0}

  version-range@4.15.0:
    resolution: {integrity: sha512-Ck0EJbAGxHwprkzFO966t4/5QkRuzh+/I1RxhLgUKKwEn+Cd8NwM60mE3AqBZg5gYODoXW0EFsQvbZjRlvdqbg==}
    engines: {node: '>=4'}

  viem@2.28.1:
    resolution: {integrity: sha512-7eqGfxAPlMW9u9aE3SMEFPzNYqqU7uFLKUQyd/GwccyW4OAdq7VqJkPIpdULUePN9m3XmfBunA9mswYFp9sUuQ==}
    peerDependencies:
      typescript: '>=5.0.4'
    peerDependenciesMeta:
      typescript:
        optional: true

  wait-on@8.0.5:
    resolution: {integrity: sha512-J3WlS0txVHkhLRb2FsmRg3dkMTCV1+M6Xra3Ho7HzZDHpE7DCOnoSoCJsZotrmW3uRMhvIJGSKUKrh/MeF4iag==}
    engines: {node: '>=12.0.0'}
    hasBin: true

  walker@1.0.8:
    resolution: {integrity: sha512-ts/8E8l5b7kY0vlWLewOkDXMmPdLcVV4GmOQLyxuSswIJsweeFZtAsMF7k1Nszz+TYBQrlYRmzOnr398y1JemQ==}

  watchpack@2.4.4:
    resolution: {integrity: sha512-c5EGNOiyxxV5qmTtAB7rbiXxi1ooX1pQKMLX/MIabJjRA0SJBQOjKF+KSVfHkr9U1cADPon0mRiVe/riyaiDUA==}
    engines: {node: '>=10.13.0'}

  wcwidth@1.0.1:
    resolution: {integrity: sha512-XHPEwS0q6TaxcvG85+8EYkbiCux2XtWG2mkc47Ng2A77BQu9+DqIOJldST4HgPkuea7dvKSj5VgX3P1d4rW8Tg==}

  webidl-conversions@3.0.1:
    resolution: {integrity: sha512-2JAn3z8AR6rjK8Sm8orRC0h/bcl/DqL7tRPdGZ4I1CjdF+EaMLmYxBHyXuKL849eucPFhvBoxMsflfOb8kxaeQ==}

  webidl-conversions@7.0.0:
    resolution: {integrity: sha512-VwddBukDzu71offAQR975unBIGqfKZpM+8ZX6ySk8nYhVoo5CYaZyzt3YBvYtRtO+aoGlqxPg/B87NGVZ/fu6g==}
    engines: {node: '>=12'}

  webpack-node-externals@3.0.0:
    resolution: {integrity: sha512-LnL6Z3GGDPht/AigwRh2dvL9PQPFQ8skEpVrWZXLWBYmqcaojHNN0onvHzie6rq7EWKrrBfPYqNEzTJgiwEQDQ==}
    engines: {node: '>=6'}

  webpack-sources@3.3.3:
    resolution: {integrity: sha512-yd1RBzSGanHkitROoPFd6qsrxt+oFhg/129YzheDGqeustzX0vTZJZsSsQjVQC4yzBQ56K55XU8gaNCtIzOnTg==}
    engines: {node: '>=10.13.0'}

  webpack@5.97.1:
    resolution: {integrity: sha512-EksG6gFY3L1eFMROS/7Wzgrii5mBAFe4rIr3r2BTfo7bcc+DWwFZ4OJ/miOuHJO/A85HwyI4eQ0F6IKXesO7Fg==}
    engines: {node: '>=10.13.0'}
    hasBin: true
    peerDependencies:
      webpack-cli: '*'
    peerDependenciesMeta:
      webpack-cli:
        optional: true

  whatwg-url@14.2.0:
    resolution: {integrity: sha512-De72GdQZzNTUBBChsXueQUnPKDkg/5A5zp7pFDuQAj5UFoENpiACU0wlCvzpAGnTkj++ihpKwKyYewn/XNUbKw==}
    engines: {node: '>=18'}

  whatwg-url@5.0.0:
    resolution: {integrity: sha512-saE57nupxk6v3HY35+jzBwYa0rKSy0XR8JSxZPwgLr7ys0IBzhGviA1/TUGJLmSVqs8pb9AnvICXEuOHLprYTw==}

  which@2.0.2:
    resolution: {integrity: sha512-BLI3Tl1TW3Pvl70l3yq3Y64i+awpwXqsGBYWkkqMtnbXgrMD+yj7rhW0kuEDxzJaYXGjEW5ogapKNMEKNMjibA==}
    engines: {node: '>= 8'}
    hasBin: true

  widest-line@3.1.0:
    resolution: {integrity: sha512-NsmoXalsWVDMGupxZ5R08ka9flZjjiLvHVAWYOKtiKM8ujtZWr9cRffak+uSE48+Ob8ObalXpwyeUiyDD6QFgg==}
    engines: {node: '>=8'}

  winston-transport@4.9.0:
    resolution: {integrity: sha512-8drMJ4rkgaPo1Me4zD/3WLfI/zPdA9o2IipKODunnGDcuqbHwjsbB79ylv04LCGGzU0xQ6vTznOMpQGaLhhm6A==}
    engines: {node: '>= 12.0.0'}

  winston@3.17.0:
    resolution: {integrity: sha512-DLiFIXYC5fMPxaRg832S6F5mJYvePtmO5G9v9IgUFPhXm9/GkXarH/TUrBAVzhTCzAj9anE/+GjrgXp/54nOgw==}
    engines: {node: '>= 12.0.0'}

  word-wrap@1.2.5:
    resolution: {integrity: sha512-BN22B5eaMMI9UMtjrGd5g5eCYPpCPDUy0FJXbYsaT5zYxjFOckS53SQDE3pWkVoWpHXVb3BrYcEN4Twa55B5cA==}
    engines: {node: '>=0.10.0'}

  wrap-ansi@6.2.0:
    resolution: {integrity: sha512-r6lPcBGxZXlIcymEu7InxDMhdW0KDxpLgoFLcguasxCaJ/SOIZwINatK9KY/tf+ZrlywOKU0UDj3ATXUBfxJXA==}
    engines: {node: '>=8'}

  wrap-ansi@7.0.0:
    resolution: {integrity: sha512-YVGIj2kamLSTxw6NsZjoBxfSwsn0ycdesmc4p+Q21c5zPuZ1pl+NfxVdxPtdHvmNVOQ6XSYG4AUtyt/Fi7D16Q==}
    engines: {node: '>=10'}

  wrap-ansi@8.1.0:
    resolution: {integrity: sha512-si7QWI6zUMq56bESFvagtmzMdGOtoxfR+Sez11Mobfc7tm+VkUckk9bW2UeffTGVUbOksxmSw0AA2gs8g71NCQ==}
    engines: {node: '>=12'}

  wrappy@1.0.2:
    resolution: {integrity: sha512-l4Sp/DRseor9wL6EvV2+TuQn63dMkPjZ/sp9XkghTEbV9KlPS1xUsZ3u7/IQO4wxtcFB4bgpQPRcR3QCvezPcQ==}

  write-file-atomic@4.0.2:
    resolution: {integrity: sha512-7KxauUdBmSdWnmpaGFg+ppNjKF8uNLry8LyzjauQDOVONfFLNKrKvQOxZ/VuTIcS/gge/YNahf5RIIQWTSarlg==}
    engines: {node: ^12.13.0 || ^14.15.0 || >=16.0.0}

  ws@7.5.10:
    resolution: {integrity: sha512-+dbF1tHwZpXcbOJdVOkzLDxZP1ailvSxM6ZweXTegylPny803bFhA+vqBYw4s31NSAk4S2Qz+AKXK9a4wkdjcQ==}
    engines: {node: '>=8.3.0'}
    peerDependencies:
      bufferutil: ^4.0.1
      utf-8-validate: ^5.0.2
    peerDependenciesMeta:
      bufferutil:
        optional: true
      utf-8-validate:
        optional: true

  ws@8.17.1:
    resolution: {integrity: sha512-6XQFvXTkbfUOZOKKILFG1PDK2NDQs4azKQl26T0YS5CxqWLgXajbPZ+h4gZekJyRqFU8pvnbAbbs/3TgRPy+GQ==}
    engines: {node: '>=10.0.0'}
    peerDependencies:
      bufferutil: ^4.0.1
      utf-8-validate: '>=5.0.2'
    peerDependenciesMeta:
      bufferutil:
        optional: true
      utf-8-validate:
        optional: true

  ws@8.18.1:
    resolution: {integrity: sha512-RKW2aJZMXeMxVpnZ6bck+RswznaxmzdULiBr6KY7XkTnW8uvt0iT9H5DkHUChXrc+uurzwa0rVI16n/Xzjdz1w==}
    engines: {node: '>=10.0.0'}
    peerDependencies:
      bufferutil: ^4.0.1
      utf-8-validate: '>=5.0.2'
    peerDependenciesMeta:
      bufferutil:
        optional: true
      utf-8-validate:
        optional: true

  ws@8.18.3:
    resolution: {integrity: sha512-PEIGCY5tSlUt50cqyMXfCzX+oOPqN0vuGqWzbcJ2xvnkzkq46oOpz7dQaTDBdfICb4N14+GARUDw2XV2N4tvzg==}
    engines: {node: '>=10.0.0'}
    peerDependencies:
      bufferutil: ^4.0.1
      utf-8-validate: '>=5.0.2'
    peerDependenciesMeta:
      bufferutil:
        optional: true
      utf-8-validate:
        optional: true

  xtend@4.0.2:
    resolution: {integrity: sha512-LKYU1iAXJXUgAXn9URjiu+MWhyUXHsvfp7mcuYm9dSUKK0/CjtrUwFAxD82/mCWbtLsGjFIad0wIsod4zrTAEQ==}
    engines: {node: '>=0.4'}

  y18n@5.0.8:
    resolution: {integrity: sha512-0pfFzegeDWJHJIAmTLRP2DwHjdF5s7jo9tuztdQxAhINCdvS+3nGINqPd00AphqJR/0LhANUS6/+7SCb98YOfA==}
    engines: {node: '>=10'}

  yallist@3.1.1:
    resolution: {integrity: sha512-a4UGQaWPH59mOXUYnAG2ewncQS4i4F43Tv3JoAM+s2VDAmS9NsK8GpDMLrCHPksFT7h3K6TOoUNn2pb7RoXx4g==}

  yaml@2.8.1:
    resolution: {integrity: sha512-lcYcMxX2PO9XMGvAJkJ3OsNMw+/7FKes7/hgerGUYWIoWu5j/+YQqcZr5JnPZWzOsEBgMbSbiSTn/dv/69Mkpw==}
    engines: {node: '>= 14.6'}
    hasBin: true

  yargs-parser@21.1.1:
    resolution: {integrity: sha512-tVpsJW7DdjecAiFpbIB1e3qxIQsE6NoPc5/eTdrbbIC4h0LVsWhnoa3g+m2HclBIujHzsxZ4VJVA+GUuc2/LBw==}
    engines: {node: '>=12'}

  yargs@17.7.2:
    resolution: {integrity: sha512-7dSzzRQ++CKnNI/krKnYRV7JKKPUXMEh61soaHKg9mrWEhzFWhFnxPxGl+69cD1Ou63C13NUPCnmIcrvqCuM6w==}
    engines: {node: '>=12'}

  yauzl@3.2.0:
    resolution: {integrity: sha512-Ow9nuGZE+qp1u4JIPvg+uCiUr7xGQWdff7JQSk5VGYTAZMDe2q8lxJ10ygv10qmSj031Ty/6FNJpLO4o1Sgc+w==}
    engines: {node: '>=12'}

  yn@3.1.1:
    resolution: {integrity: sha512-Ux4ygGWsu2c7isFWe8Yu1YluJmqVhxqK2cLXNQA5AcC3QfbGNpM7fu0Y8b/z16pXLnFxZYvWhd3fhBY9DLmC6Q==}
    engines: {node: '>=6'}

  yocto-queue@0.1.0:
    resolution: {integrity: sha512-rVksvsnNCdJ/ohGc6xgPwyN8eheCxsiLM8mxuE/t/mOVqJewPuO1miLpTHQiRgTKCLexL4MeAFVagts7HmNZ2Q==}
    engines: {node: '>=10'}

<<<<<<< HEAD
  zip-stream@6.0.1:
    resolution: {integrity: sha512-zK7YHHz4ZXpW89AHXUPbQVGKI7uvkd3hzusTdotCg1UxyaVtg0zFJSTfW/Dq5f7OBBVnq6cZIaC8Ti4hb6dtCA==}
    engines: {node: '>= 14'}

  zod@3.23.8:
    resolution: {integrity: sha512-XBx9AXhXktjUqnepgTiE5flcKIYWi/rme0Eaj+5Y0lftuGBq+jyRu/md4WnuxqgP1ubdpNCsYEYPxrzVHD8d6g==}
=======
  zod@3.25.76:
    resolution: {integrity: sha512-gzUt/qt81nXsFGKIFcC3YnfEAx5NkunCfnDlvuBSSFS02bcXu4Lmea0AFIUwbLWxWPx3d9p8S5QoaujKcNQxcQ==}
>>>>>>> 80050bbd

snapshots:

  '@adraffy/ens-normalize@1.10.1': {}

  '@adraffy/ens-normalize@1.11.0': {}

  '@ampproject/remapping@2.3.0':
    dependencies:
      '@jridgewell/gen-mapping': 0.3.12
      '@jridgewell/trace-mapping': 0.3.29

  '@anatine/zod-openapi@2.2.8(openapi3-ts@4.5.0)(zod@3.25.76)':
    dependencies:
      openapi3-ts: 4.5.0
      ts-deepmerge: 6.2.1
      zod: 3.25.76

  '@angular-devkit/core@17.3.11(chokidar@3.6.0)':
    dependencies:
      ajv: 8.12.0
      ajv-formats: 2.1.1(ajv@8.12.0)
      jsonc-parser: 3.2.1
      picomatch: 4.0.1
      rxjs: 7.8.1
      source-map: 0.7.4
    optionalDependencies:
      chokidar: 3.6.0

  '@angular-devkit/schematics-cli@17.3.11(chokidar@3.6.0)':
    dependencies:
      '@angular-devkit/core': 17.3.11(chokidar@3.6.0)
      '@angular-devkit/schematics': 17.3.11(chokidar@3.6.0)
      ansi-colors: 4.1.3
      inquirer: 9.2.15
      symbol-observable: 4.0.0
      yargs-parser: 21.1.1
    transitivePeerDependencies:
      - chokidar

  '@angular-devkit/schematics@17.3.11(chokidar@3.6.0)':
    dependencies:
      '@angular-devkit/core': 17.3.11(chokidar@3.6.0)
      jsonc-parser: 3.2.1
      magic-string: 0.30.8
      ora: 5.4.1
      rxjs: 7.8.1
    transitivePeerDependencies:
      - chokidar

  '@aws-crypto/sha256-browser@5.2.0':
    dependencies:
      '@aws-crypto/sha256-js': 5.2.0
      '@aws-crypto/supports-web-crypto': 5.2.0
      '@aws-crypto/util': 5.2.0
      '@aws-sdk/types': 3.840.0
      '@aws-sdk/util-locate-window': 3.804.0
      '@smithy/util-utf8': 2.3.0
      tslib: 2.8.1

  '@aws-crypto/sha256-js@5.2.0':
    dependencies:
      '@aws-crypto/util': 5.2.0
      '@aws-sdk/types': 3.840.0
      tslib: 2.8.1

  '@aws-crypto/supports-web-crypto@5.2.0':
    dependencies:
      tslib: 2.8.1

  '@aws-crypto/util@5.2.0':
    dependencies:
      '@aws-sdk/types': 3.840.0
      '@smithy/util-utf8': 2.3.0
      tslib: 2.8.1

  '@aws-sdk/client-kms@3.862.0':
    dependencies:
      '@aws-crypto/sha256-browser': 5.2.0
      '@aws-crypto/sha256-js': 5.2.0
      '@aws-sdk/core': 3.862.0
      '@aws-sdk/credential-provider-node': 3.862.0
      '@aws-sdk/middleware-host-header': 3.862.0
      '@aws-sdk/middleware-logger': 3.862.0
      '@aws-sdk/middleware-recursion-detection': 3.862.0
      '@aws-sdk/middleware-user-agent': 3.862.0
      '@aws-sdk/region-config-resolver': 3.862.0
      '@aws-sdk/types': 3.862.0
      '@aws-sdk/util-endpoints': 3.862.0
      '@aws-sdk/util-user-agent-browser': 3.862.0
      '@aws-sdk/util-user-agent-node': 3.862.0
      '@smithy/config-resolver': 4.1.5
      '@smithy/core': 3.8.0
      '@smithy/fetch-http-handler': 5.1.1
      '@smithy/hash-node': 4.0.5
      '@smithy/invalid-dependency': 4.0.5
      '@smithy/middleware-content-length': 4.0.5
      '@smithy/middleware-endpoint': 4.1.18
      '@smithy/middleware-retry': 4.1.19
      '@smithy/middleware-serde': 4.0.9
      '@smithy/middleware-stack': 4.0.5
      '@smithy/node-config-provider': 4.1.4
      '@smithy/node-http-handler': 4.1.1
      '@smithy/protocol-http': 5.1.3
      '@smithy/smithy-client': 4.4.10
      '@smithy/types': 4.3.2
      '@smithy/url-parser': 4.0.5
      '@smithy/util-base64': 4.0.0
      '@smithy/util-body-length-browser': 4.0.0
      '@smithy/util-body-length-node': 4.0.0
      '@smithy/util-defaults-mode-browser': 4.0.26
      '@smithy/util-defaults-mode-node': 4.0.26
      '@smithy/util-endpoints': 3.0.7
      '@smithy/util-middleware': 4.0.5
      '@smithy/util-retry': 4.0.7
      '@smithy/util-utf8': 4.0.0
      tslib: 2.8.1
    transitivePeerDependencies:
      - aws-crt

  '@aws-sdk/client-secrets-manager@3.859.0':
    dependencies:
      '@aws-crypto/sha256-browser': 5.2.0
      '@aws-crypto/sha256-js': 5.2.0
      '@aws-sdk/core': 3.858.0
      '@aws-sdk/credential-provider-node': 3.859.0
      '@aws-sdk/middleware-host-header': 3.840.0
      '@aws-sdk/middleware-logger': 3.840.0
      '@aws-sdk/middleware-recursion-detection': 3.840.0
      '@aws-sdk/middleware-user-agent': 3.858.0
      '@aws-sdk/region-config-resolver': 3.840.0
      '@aws-sdk/types': 3.840.0
      '@aws-sdk/util-endpoints': 3.848.0
      '@aws-sdk/util-user-agent-browser': 3.840.0
      '@aws-sdk/util-user-agent-node': 3.858.0
      '@smithy/config-resolver': 4.1.4
      '@smithy/core': 3.7.2
      '@smithy/fetch-http-handler': 5.1.0
      '@smithy/hash-node': 4.0.4
      '@smithy/invalid-dependency': 4.0.4
      '@smithy/middleware-content-length': 4.0.4
      '@smithy/middleware-endpoint': 4.1.17
      '@smithy/middleware-retry': 4.1.18
      '@smithy/middleware-serde': 4.0.8
      '@smithy/middleware-stack': 4.0.4
      '@smithy/node-config-provider': 4.1.3
      '@smithy/node-http-handler': 4.1.0
      '@smithy/protocol-http': 5.1.2
      '@smithy/smithy-client': 4.4.9
      '@smithy/types': 4.3.1
      '@smithy/url-parser': 4.0.4
      '@smithy/util-base64': 4.0.0
      '@smithy/util-body-length-browser': 4.0.0
      '@smithy/util-body-length-node': 4.0.0
      '@smithy/util-defaults-mode-browser': 4.0.25
      '@smithy/util-defaults-mode-node': 4.0.25
      '@smithy/util-endpoints': 3.0.6
      '@smithy/util-middleware': 4.0.4
      '@smithy/util-retry': 4.0.6
      '@smithy/util-utf8': 4.0.0
      '@types/uuid': 9.0.8
      tslib: 2.8.1
      uuid: 9.0.1
    transitivePeerDependencies:
      - aws-crt

  '@aws-sdk/client-sso@3.858.0':
    dependencies:
      '@aws-crypto/sha256-browser': 5.2.0
      '@aws-crypto/sha256-js': 5.2.0
      '@aws-sdk/core': 3.858.0
      '@aws-sdk/middleware-host-header': 3.840.0
      '@aws-sdk/middleware-logger': 3.840.0
      '@aws-sdk/middleware-recursion-detection': 3.840.0
      '@aws-sdk/middleware-user-agent': 3.858.0
      '@aws-sdk/region-config-resolver': 3.840.0
      '@aws-sdk/types': 3.840.0
      '@aws-sdk/util-endpoints': 3.848.0
      '@aws-sdk/util-user-agent-browser': 3.840.0
      '@aws-sdk/util-user-agent-node': 3.858.0
      '@smithy/config-resolver': 4.1.4
      '@smithy/core': 3.7.2
      '@smithy/fetch-http-handler': 5.1.0
      '@smithy/hash-node': 4.0.4
      '@smithy/invalid-dependency': 4.0.4
      '@smithy/middleware-content-length': 4.0.4
      '@smithy/middleware-endpoint': 4.1.17
      '@smithy/middleware-retry': 4.1.18
      '@smithy/middleware-serde': 4.0.8
      '@smithy/middleware-stack': 4.0.4
      '@smithy/node-config-provider': 4.1.3
      '@smithy/node-http-handler': 4.1.0
      '@smithy/protocol-http': 5.1.2
      '@smithy/smithy-client': 4.4.9
      '@smithy/types': 4.3.1
      '@smithy/url-parser': 4.0.4
      '@smithy/util-base64': 4.0.0
      '@smithy/util-body-length-browser': 4.0.0
      '@smithy/util-body-length-node': 4.0.0
      '@smithy/util-defaults-mode-browser': 4.0.25
      '@smithy/util-defaults-mode-node': 4.0.25
      '@smithy/util-endpoints': 3.0.6
      '@smithy/util-middleware': 4.0.4
      '@smithy/util-retry': 4.0.6
      '@smithy/util-utf8': 4.0.0
      tslib: 2.8.1
    transitivePeerDependencies:
      - aws-crt

  '@aws-sdk/client-sso@3.862.0':
    dependencies:
      '@aws-crypto/sha256-browser': 5.2.0
      '@aws-crypto/sha256-js': 5.2.0
      '@aws-sdk/core': 3.862.0
      '@aws-sdk/middleware-host-header': 3.862.0
      '@aws-sdk/middleware-logger': 3.862.0
      '@aws-sdk/middleware-recursion-detection': 3.862.0
      '@aws-sdk/middleware-user-agent': 3.862.0
      '@aws-sdk/region-config-resolver': 3.862.0
      '@aws-sdk/types': 3.862.0
      '@aws-sdk/util-endpoints': 3.862.0
      '@aws-sdk/util-user-agent-browser': 3.862.0
      '@aws-sdk/util-user-agent-node': 3.862.0
      '@smithy/config-resolver': 4.1.5
      '@smithy/core': 3.8.0
      '@smithy/fetch-http-handler': 5.1.1
      '@smithy/hash-node': 4.0.5
      '@smithy/invalid-dependency': 4.0.5
      '@smithy/middleware-content-length': 4.0.5
      '@smithy/middleware-endpoint': 4.1.18
      '@smithy/middleware-retry': 4.1.19
      '@smithy/middleware-serde': 4.0.9
      '@smithy/middleware-stack': 4.0.5
      '@smithy/node-config-provider': 4.1.4
      '@smithy/node-http-handler': 4.1.1
      '@smithy/protocol-http': 5.1.3
      '@smithy/smithy-client': 4.4.10
      '@smithy/types': 4.3.2
      '@smithy/url-parser': 4.0.5
      '@smithy/util-base64': 4.0.0
      '@smithy/util-body-length-browser': 4.0.0
      '@smithy/util-body-length-node': 4.0.0
      '@smithy/util-defaults-mode-browser': 4.0.26
      '@smithy/util-defaults-mode-node': 4.0.26
      '@smithy/util-endpoints': 3.0.7
      '@smithy/util-middleware': 4.0.5
      '@smithy/util-retry': 4.0.7
      '@smithy/util-utf8': 4.0.0
      tslib: 2.8.1
    transitivePeerDependencies:
      - aws-crt

  '@aws-sdk/core@3.858.0':
    dependencies:
      '@aws-sdk/types': 3.840.0
      '@aws-sdk/xml-builder': 3.821.0
      '@smithy/core': 3.7.2
      '@smithy/node-config-provider': 4.1.3
      '@smithy/property-provider': 4.0.4
      '@smithy/protocol-http': 5.1.2
      '@smithy/signature-v4': 5.1.2
      '@smithy/smithy-client': 4.4.9
      '@smithy/types': 4.3.1
      '@smithy/util-base64': 4.0.0
      '@smithy/util-body-length-browser': 4.0.0
      '@smithy/util-middleware': 4.0.4
      '@smithy/util-utf8': 4.0.0
      fast-xml-parser: 5.2.5
      tslib: 2.8.1

  '@aws-sdk/core@3.862.0':
    dependencies:
      '@aws-sdk/types': 3.862.0
      '@aws-sdk/xml-builder': 3.862.0
      '@smithy/core': 3.8.0
      '@smithy/node-config-provider': 4.1.4
      '@smithy/property-provider': 4.0.5
      '@smithy/protocol-http': 5.1.3
      '@smithy/signature-v4': 5.1.3
      '@smithy/smithy-client': 4.4.10
      '@smithy/types': 4.3.2
      '@smithy/util-base64': 4.0.0
      '@smithy/util-body-length-browser': 4.0.0
      '@smithy/util-middleware': 4.0.5
      '@smithy/util-utf8': 4.0.0
      fast-xml-parser: 5.2.5
      tslib: 2.8.1

  '@aws-sdk/credential-provider-env@3.858.0':
    dependencies:
      '@aws-sdk/core': 3.858.0
      '@aws-sdk/types': 3.840.0
      '@smithy/property-provider': 4.0.4
      '@smithy/types': 4.3.1
      tslib: 2.8.1

  '@aws-sdk/credential-provider-env@3.862.0':
    dependencies:
      '@aws-sdk/core': 3.862.0
      '@aws-sdk/types': 3.862.0
      '@smithy/property-provider': 4.0.5
      '@smithy/types': 4.3.2
      tslib: 2.8.1

  '@aws-sdk/credential-provider-http@3.858.0':
    dependencies:
      '@aws-sdk/core': 3.858.0
      '@aws-sdk/types': 3.840.0
      '@smithy/fetch-http-handler': 5.1.0
      '@smithy/node-http-handler': 4.1.0
      '@smithy/property-provider': 4.0.4
      '@smithy/protocol-http': 5.1.2
      '@smithy/smithy-client': 4.4.9
      '@smithy/types': 4.3.1
      '@smithy/util-stream': 4.2.3
      tslib: 2.8.1

  '@aws-sdk/credential-provider-http@3.862.0':
    dependencies:
      '@aws-sdk/core': 3.862.0
      '@aws-sdk/types': 3.862.0
      '@smithy/fetch-http-handler': 5.1.1
      '@smithy/node-http-handler': 4.1.1
      '@smithy/property-provider': 4.0.5
      '@smithy/protocol-http': 5.1.3
      '@smithy/smithy-client': 4.4.10
      '@smithy/types': 4.3.2
      '@smithy/util-stream': 4.2.4
      tslib: 2.8.1

  '@aws-sdk/credential-provider-ini@3.859.0':
    dependencies:
      '@aws-sdk/core': 3.858.0
      '@aws-sdk/credential-provider-env': 3.858.0
      '@aws-sdk/credential-provider-http': 3.858.0
      '@aws-sdk/credential-provider-process': 3.858.0
      '@aws-sdk/credential-provider-sso': 3.859.0
      '@aws-sdk/credential-provider-web-identity': 3.858.0
      '@aws-sdk/nested-clients': 3.858.0
      '@aws-sdk/types': 3.840.0
      '@smithy/credential-provider-imds': 4.0.6
      '@smithy/property-provider': 4.0.4
      '@smithy/shared-ini-file-loader': 4.0.4
      '@smithy/types': 4.3.1
      tslib: 2.8.1
    transitivePeerDependencies:
      - aws-crt

  '@aws-sdk/credential-provider-ini@3.862.0':
    dependencies:
      '@aws-sdk/core': 3.862.0
      '@aws-sdk/credential-provider-env': 3.862.0
      '@aws-sdk/credential-provider-http': 3.862.0
      '@aws-sdk/credential-provider-process': 3.862.0
      '@aws-sdk/credential-provider-sso': 3.862.0
      '@aws-sdk/credential-provider-web-identity': 3.862.0
      '@aws-sdk/nested-clients': 3.862.0
      '@aws-sdk/types': 3.862.0
      '@smithy/credential-provider-imds': 4.0.7
      '@smithy/property-provider': 4.0.5
      '@smithy/shared-ini-file-loader': 4.0.5
      '@smithy/types': 4.3.2
      tslib: 2.8.1
    transitivePeerDependencies:
      - aws-crt

  '@aws-sdk/credential-provider-node@3.859.0':
    dependencies:
      '@aws-sdk/credential-provider-env': 3.858.0
      '@aws-sdk/credential-provider-http': 3.858.0
      '@aws-sdk/credential-provider-ini': 3.859.0
      '@aws-sdk/credential-provider-process': 3.858.0
      '@aws-sdk/credential-provider-sso': 3.859.0
      '@aws-sdk/credential-provider-web-identity': 3.858.0
      '@aws-sdk/types': 3.840.0
      '@smithy/credential-provider-imds': 4.0.6
      '@smithy/property-provider': 4.0.4
      '@smithy/shared-ini-file-loader': 4.0.4
      '@smithy/types': 4.3.1
      tslib: 2.8.1
    transitivePeerDependencies:
      - aws-crt

  '@aws-sdk/credential-provider-node@3.862.0':
    dependencies:
      '@aws-sdk/credential-provider-env': 3.862.0
      '@aws-sdk/credential-provider-http': 3.862.0
      '@aws-sdk/credential-provider-ini': 3.862.0
      '@aws-sdk/credential-provider-process': 3.862.0
      '@aws-sdk/credential-provider-sso': 3.862.0
      '@aws-sdk/credential-provider-web-identity': 3.862.0
      '@aws-sdk/types': 3.862.0
      '@smithy/credential-provider-imds': 4.0.7
      '@smithy/property-provider': 4.0.5
      '@smithy/shared-ini-file-loader': 4.0.5
      '@smithy/types': 4.3.2
      tslib: 2.8.1
    transitivePeerDependencies:
      - aws-crt

  '@aws-sdk/credential-provider-process@3.858.0':
    dependencies:
      '@aws-sdk/core': 3.858.0
      '@aws-sdk/types': 3.840.0
      '@smithy/property-provider': 4.0.4
      '@smithy/shared-ini-file-loader': 4.0.4
      '@smithy/types': 4.3.1
      tslib: 2.8.1

  '@aws-sdk/credential-provider-process@3.862.0':
    dependencies:
      '@aws-sdk/core': 3.862.0
      '@aws-sdk/types': 3.862.0
      '@smithy/property-provider': 4.0.5
      '@smithy/shared-ini-file-loader': 4.0.5
      '@smithy/types': 4.3.2
      tslib: 2.8.1

  '@aws-sdk/credential-provider-sso@3.859.0':
    dependencies:
      '@aws-sdk/client-sso': 3.858.0
      '@aws-sdk/core': 3.858.0
      '@aws-sdk/token-providers': 3.859.0
      '@aws-sdk/types': 3.840.0
      '@smithy/property-provider': 4.0.4
      '@smithy/shared-ini-file-loader': 4.0.4
      '@smithy/types': 4.3.1
      tslib: 2.8.1
    transitivePeerDependencies:
      - aws-crt

  '@aws-sdk/credential-provider-sso@3.862.0':
    dependencies:
      '@aws-sdk/client-sso': 3.862.0
      '@aws-sdk/core': 3.862.0
      '@aws-sdk/token-providers': 3.862.0
      '@aws-sdk/types': 3.862.0
      '@smithy/property-provider': 4.0.5
      '@smithy/shared-ini-file-loader': 4.0.5
      '@smithy/types': 4.3.2
      tslib: 2.8.1
    transitivePeerDependencies:
      - aws-crt

  '@aws-sdk/credential-provider-web-identity@3.858.0':
    dependencies:
      '@aws-sdk/core': 3.858.0
      '@aws-sdk/nested-clients': 3.858.0
      '@aws-sdk/types': 3.840.0
      '@smithy/property-provider': 4.0.4
      '@smithy/types': 4.3.1
      tslib: 2.8.1
    transitivePeerDependencies:
      - aws-crt

  '@aws-sdk/credential-provider-web-identity@3.862.0':
    dependencies:
      '@aws-sdk/core': 3.862.0
      '@aws-sdk/nested-clients': 3.862.0
      '@aws-sdk/types': 3.862.0
      '@smithy/property-provider': 4.0.5
      '@smithy/types': 4.3.2
      tslib: 2.8.1
    transitivePeerDependencies:
      - aws-crt

  '@aws-sdk/middleware-host-header@3.840.0':
    dependencies:
      '@aws-sdk/types': 3.840.0
      '@smithy/protocol-http': 5.1.2
      '@smithy/types': 4.3.1
      tslib: 2.8.1

  '@aws-sdk/middleware-host-header@3.862.0':
    dependencies:
      '@aws-sdk/types': 3.862.0
      '@smithy/protocol-http': 5.1.3
      '@smithy/types': 4.3.2
      tslib: 2.8.1

  '@aws-sdk/middleware-logger@3.840.0':
    dependencies:
      '@aws-sdk/types': 3.840.0
      '@smithy/types': 4.3.1
      tslib: 2.8.1

  '@aws-sdk/middleware-logger@3.862.0':
    dependencies:
      '@aws-sdk/types': 3.862.0
      '@smithy/types': 4.3.2
      tslib: 2.8.1

  '@aws-sdk/middleware-recursion-detection@3.840.0':
    dependencies:
      '@aws-sdk/types': 3.840.0
      '@smithy/protocol-http': 5.1.2
      '@smithy/types': 4.3.1
      tslib: 2.8.1

  '@aws-sdk/middleware-recursion-detection@3.862.0':
    dependencies:
      '@aws-sdk/types': 3.862.0
      '@smithy/protocol-http': 5.1.3
      '@smithy/types': 4.3.2
      tslib: 2.8.1

  '@aws-sdk/middleware-user-agent@3.858.0':
    dependencies:
      '@aws-sdk/core': 3.858.0
      '@aws-sdk/types': 3.840.0
      '@aws-sdk/util-endpoints': 3.848.0
      '@smithy/core': 3.7.2
      '@smithy/protocol-http': 5.1.2
      '@smithy/types': 4.3.1
      tslib: 2.8.1

  '@aws-sdk/middleware-user-agent@3.862.0':
    dependencies:
      '@aws-sdk/core': 3.862.0
      '@aws-sdk/types': 3.862.0
      '@aws-sdk/util-endpoints': 3.862.0
      '@smithy/core': 3.8.0
      '@smithy/protocol-http': 5.1.3
      '@smithy/types': 4.3.2
      tslib: 2.8.1

  '@aws-sdk/nested-clients@3.858.0':
    dependencies:
      '@aws-crypto/sha256-browser': 5.2.0
      '@aws-crypto/sha256-js': 5.2.0
      '@aws-sdk/core': 3.858.0
      '@aws-sdk/middleware-host-header': 3.840.0
      '@aws-sdk/middleware-logger': 3.840.0
      '@aws-sdk/middleware-recursion-detection': 3.840.0
      '@aws-sdk/middleware-user-agent': 3.858.0
      '@aws-sdk/region-config-resolver': 3.840.0
      '@aws-sdk/types': 3.840.0
      '@aws-sdk/util-endpoints': 3.848.0
      '@aws-sdk/util-user-agent-browser': 3.840.0
      '@aws-sdk/util-user-agent-node': 3.858.0
      '@smithy/config-resolver': 4.1.4
      '@smithy/core': 3.7.2
      '@smithy/fetch-http-handler': 5.1.0
      '@smithy/hash-node': 4.0.4
      '@smithy/invalid-dependency': 4.0.4
      '@smithy/middleware-content-length': 4.0.4
      '@smithy/middleware-endpoint': 4.1.17
      '@smithy/middleware-retry': 4.1.18
      '@smithy/middleware-serde': 4.0.8
      '@smithy/middleware-stack': 4.0.4
      '@smithy/node-config-provider': 4.1.3
      '@smithy/node-http-handler': 4.1.0
      '@smithy/protocol-http': 5.1.2
      '@smithy/smithy-client': 4.4.9
      '@smithy/types': 4.3.1
      '@smithy/url-parser': 4.0.4
      '@smithy/util-base64': 4.0.0
      '@smithy/util-body-length-browser': 4.0.0
      '@smithy/util-body-length-node': 4.0.0
      '@smithy/util-defaults-mode-browser': 4.0.25
      '@smithy/util-defaults-mode-node': 4.0.25
      '@smithy/util-endpoints': 3.0.6
      '@smithy/util-middleware': 4.0.4
      '@smithy/util-retry': 4.0.6
      '@smithy/util-utf8': 4.0.0
      tslib: 2.8.1
    transitivePeerDependencies:
      - aws-crt

  '@aws-sdk/nested-clients@3.862.0':
    dependencies:
      '@aws-crypto/sha256-browser': 5.2.0
      '@aws-crypto/sha256-js': 5.2.0
      '@aws-sdk/core': 3.862.0
      '@aws-sdk/middleware-host-header': 3.862.0
      '@aws-sdk/middleware-logger': 3.862.0
      '@aws-sdk/middleware-recursion-detection': 3.862.0
      '@aws-sdk/middleware-user-agent': 3.862.0
      '@aws-sdk/region-config-resolver': 3.862.0
      '@aws-sdk/types': 3.862.0
      '@aws-sdk/util-endpoints': 3.862.0
      '@aws-sdk/util-user-agent-browser': 3.862.0
      '@aws-sdk/util-user-agent-node': 3.862.0
      '@smithy/config-resolver': 4.1.5
      '@smithy/core': 3.8.0
      '@smithy/fetch-http-handler': 5.1.1
      '@smithy/hash-node': 4.0.5
      '@smithy/invalid-dependency': 4.0.5
      '@smithy/middleware-content-length': 4.0.5
      '@smithy/middleware-endpoint': 4.1.18
      '@smithy/middleware-retry': 4.1.19
      '@smithy/middleware-serde': 4.0.9
      '@smithy/middleware-stack': 4.0.5
      '@smithy/node-config-provider': 4.1.4
      '@smithy/node-http-handler': 4.1.1
      '@smithy/protocol-http': 5.1.3
      '@smithy/smithy-client': 4.4.10
      '@smithy/types': 4.3.2
      '@smithy/url-parser': 4.0.5
      '@smithy/util-base64': 4.0.0
      '@smithy/util-body-length-browser': 4.0.0
      '@smithy/util-body-length-node': 4.0.0
      '@smithy/util-defaults-mode-browser': 4.0.26
      '@smithy/util-defaults-mode-node': 4.0.26
      '@smithy/util-endpoints': 3.0.7
      '@smithy/util-middleware': 4.0.5
      '@smithy/util-retry': 4.0.7
      '@smithy/util-utf8': 4.0.0
      tslib: 2.8.1
    transitivePeerDependencies:
      - aws-crt

  '@aws-sdk/region-config-resolver@3.840.0':
    dependencies:
      '@aws-sdk/types': 3.840.0
      '@smithy/node-config-provider': 4.1.3
      '@smithy/types': 4.3.1
      '@smithy/util-config-provider': 4.0.0
      '@smithy/util-middleware': 4.0.4
      tslib: 2.8.1

  '@aws-sdk/region-config-resolver@3.862.0':
    dependencies:
      '@aws-sdk/types': 3.862.0
      '@smithy/node-config-provider': 4.1.4
      '@smithy/types': 4.3.2
      '@smithy/util-config-provider': 4.0.0
      '@smithy/util-middleware': 4.0.5
      tslib: 2.8.1

  '@aws-sdk/token-providers@3.859.0':
    dependencies:
      '@aws-sdk/core': 3.858.0
      '@aws-sdk/nested-clients': 3.858.0
      '@aws-sdk/types': 3.840.0
      '@smithy/property-provider': 4.0.4
      '@smithy/shared-ini-file-loader': 4.0.4
      '@smithy/types': 4.3.1
      tslib: 2.8.1
    transitivePeerDependencies:
      - aws-crt

  '@aws-sdk/token-providers@3.862.0':
    dependencies:
      '@aws-sdk/core': 3.862.0
      '@aws-sdk/nested-clients': 3.862.0
      '@aws-sdk/types': 3.862.0
      '@smithy/property-provider': 4.0.5
      '@smithy/shared-ini-file-loader': 4.0.5
      '@smithy/types': 4.3.2
      tslib: 2.8.1
    transitivePeerDependencies:
      - aws-crt

  '@aws-sdk/types@3.840.0':
    dependencies:
      '@smithy/types': 4.3.1
      tslib: 2.8.1

  '@aws-sdk/types@3.862.0':
    dependencies:
      '@smithy/types': 4.3.2
      tslib: 2.8.1

  '@aws-sdk/util-endpoints@3.848.0':
    dependencies:
      '@aws-sdk/types': 3.840.0
      '@smithy/types': 4.3.1
      '@smithy/url-parser': 4.0.4
      '@smithy/util-endpoints': 3.0.6
      tslib: 2.8.1

  '@aws-sdk/util-endpoints@3.862.0':
    dependencies:
      '@aws-sdk/types': 3.862.0
      '@smithy/types': 4.3.2
      '@smithy/url-parser': 4.0.5
      '@smithy/util-endpoints': 3.0.7
      tslib: 2.8.1

  '@aws-sdk/util-locate-window@3.804.0':
    dependencies:
      tslib: 2.8.1

  '@aws-sdk/util-user-agent-browser@3.840.0':
    dependencies:
      '@aws-sdk/types': 3.840.0
      '@smithy/types': 4.3.1
      bowser: 2.11.0
      tslib: 2.8.1

  '@aws-sdk/util-user-agent-browser@3.862.0':
    dependencies:
      '@aws-sdk/types': 3.862.0
      '@smithy/types': 4.3.2
      bowser: 2.11.0
      tslib: 2.8.1

  '@aws-sdk/util-user-agent-node@3.858.0':
    dependencies:
      '@aws-sdk/middleware-user-agent': 3.858.0
      '@aws-sdk/types': 3.840.0
      '@smithy/node-config-provider': 4.1.3
      '@smithy/types': 4.3.1
      tslib: 2.8.1

  '@aws-sdk/util-user-agent-node@3.862.0':
    dependencies:
      '@aws-sdk/middleware-user-agent': 3.862.0
      '@aws-sdk/types': 3.862.0
      '@smithy/node-config-provider': 4.1.4
      '@smithy/types': 4.3.2
      tslib: 2.8.1

  '@aws-sdk/xml-builder@3.821.0':
    dependencies:
      '@smithy/types': 4.3.1
      tslib: 2.8.1

  '@aws-sdk/xml-builder@3.862.0':
    dependencies:
      '@smithy/types': 4.3.2
      tslib: 2.8.1

  '@azu/format-text@1.0.2': {}

  '@azu/style-format@1.0.1':
    dependencies:
      '@azu/format-text': 1.0.2

  '@babel/code-frame@7.27.1':
    dependencies:
      '@babel/helper-validator-identifier': 7.27.1
      js-tokens: 4.0.0
      picocolors: 1.1.1

  '@babel/compat-data@7.28.0': {}

  '@babel/core@7.28.0':
    dependencies:
      '@ampproject/remapping': 2.3.0
      '@babel/code-frame': 7.27.1
      '@babel/generator': 7.28.0
      '@babel/helper-compilation-targets': 7.27.2
      '@babel/helper-module-transforms': 7.27.3(@babel/core@7.28.0)
      '@babel/helpers': 7.28.2
      '@babel/parser': 7.28.0
      '@babel/template': 7.27.2
      '@babel/traverse': 7.28.0
      '@babel/types': 7.28.2
      convert-source-map: 2.0.0
      debug: 4.4.1
      gensync: 1.0.0-beta.2
      json5: 2.2.3
      semver: 6.3.1
    transitivePeerDependencies:
      - supports-color

  '@babel/generator@7.28.0':
    dependencies:
      '@babel/parser': 7.28.0
      '@babel/types': 7.28.2
      '@jridgewell/gen-mapping': 0.3.12
      '@jridgewell/trace-mapping': 0.3.29
      jsesc: 3.1.0

  '@babel/helper-compilation-targets@7.27.2':
    dependencies:
      '@babel/compat-data': 7.28.0
      '@babel/helper-validator-option': 7.27.1
      browserslist: 4.25.1
      lru-cache: 5.1.1
      semver: 6.3.1

  '@babel/helper-globals@7.28.0': {}

  '@babel/helper-module-imports@7.27.1':
    dependencies:
      '@babel/traverse': 7.28.0
      '@babel/types': 7.28.2
    transitivePeerDependencies:
      - supports-color

  '@babel/helper-module-transforms@7.27.3(@babel/core@7.28.0)':
    dependencies:
      '@babel/core': 7.28.0
      '@babel/helper-module-imports': 7.27.1
      '@babel/helper-validator-identifier': 7.27.1
      '@babel/traverse': 7.28.0
    transitivePeerDependencies:
      - supports-color

  '@babel/helper-plugin-utils@7.27.1': {}

  '@babel/helper-string-parser@7.27.1': {}

  '@babel/helper-validator-identifier@7.27.1': {}

  '@babel/helper-validator-option@7.27.1': {}

  '@babel/helpers@7.28.2':
    dependencies:
      '@babel/template': 7.27.2
      '@babel/types': 7.28.2

  '@babel/parser@7.28.0':
    dependencies:
      '@babel/types': 7.28.2

  '@babel/plugin-syntax-async-generators@7.8.4(@babel/core@7.28.0)':
    dependencies:
      '@babel/core': 7.28.0
      '@babel/helper-plugin-utils': 7.27.1

  '@babel/plugin-syntax-bigint@7.8.3(@babel/core@7.28.0)':
    dependencies:
      '@babel/core': 7.28.0
      '@babel/helper-plugin-utils': 7.27.1

  '@babel/plugin-syntax-class-properties@7.12.13(@babel/core@7.28.0)':
    dependencies:
      '@babel/core': 7.28.0
      '@babel/helper-plugin-utils': 7.27.1

  '@babel/plugin-syntax-class-static-block@7.14.5(@babel/core@7.28.0)':
    dependencies:
      '@babel/core': 7.28.0
      '@babel/helper-plugin-utils': 7.27.1

  '@babel/plugin-syntax-import-attributes@7.27.1(@babel/core@7.28.0)':
    dependencies:
      '@babel/core': 7.28.0
      '@babel/helper-plugin-utils': 7.27.1

  '@babel/plugin-syntax-import-meta@7.10.4(@babel/core@7.28.0)':
    dependencies:
      '@babel/core': 7.28.0
      '@babel/helper-plugin-utils': 7.27.1

  '@babel/plugin-syntax-json-strings@7.8.3(@babel/core@7.28.0)':
    dependencies:
      '@babel/core': 7.28.0
      '@babel/helper-plugin-utils': 7.27.1

  '@babel/plugin-syntax-jsx@7.27.1(@babel/core@7.28.0)':
    dependencies:
      '@babel/core': 7.28.0
      '@babel/helper-plugin-utils': 7.27.1

  '@babel/plugin-syntax-logical-assignment-operators@7.10.4(@babel/core@7.28.0)':
    dependencies:
      '@babel/core': 7.28.0
      '@babel/helper-plugin-utils': 7.27.1

  '@babel/plugin-syntax-nullish-coalescing-operator@7.8.3(@babel/core@7.28.0)':
    dependencies:
      '@babel/core': 7.28.0
      '@babel/helper-plugin-utils': 7.27.1

  '@babel/plugin-syntax-numeric-separator@7.10.4(@babel/core@7.28.0)':
    dependencies:
      '@babel/core': 7.28.0
      '@babel/helper-plugin-utils': 7.27.1

  '@babel/plugin-syntax-object-rest-spread@7.8.3(@babel/core@7.28.0)':
    dependencies:
      '@babel/core': 7.28.0
      '@babel/helper-plugin-utils': 7.27.1

  '@babel/plugin-syntax-optional-catch-binding@7.8.3(@babel/core@7.28.0)':
    dependencies:
      '@babel/core': 7.28.0
      '@babel/helper-plugin-utils': 7.27.1

  '@babel/plugin-syntax-optional-chaining@7.8.3(@babel/core@7.28.0)':
    dependencies:
      '@babel/core': 7.28.0
      '@babel/helper-plugin-utils': 7.27.1

  '@babel/plugin-syntax-private-property-in-object@7.14.5(@babel/core@7.28.0)':
    dependencies:
      '@babel/core': 7.28.0
      '@babel/helper-plugin-utils': 7.27.1

  '@babel/plugin-syntax-top-level-await@7.14.5(@babel/core@7.28.0)':
    dependencies:
      '@babel/core': 7.28.0
      '@babel/helper-plugin-utils': 7.27.1

  '@babel/plugin-syntax-typescript@7.27.1(@babel/core@7.28.0)':
    dependencies:
      '@babel/core': 7.28.0
      '@babel/helper-plugin-utils': 7.27.1

  '@babel/runtime@7.26.10':
    dependencies:
      regenerator-runtime: 0.14.1

  '@babel/runtime@7.28.2': {}

  '@babel/template@7.27.2':
    dependencies:
      '@babel/code-frame': 7.27.1
      '@babel/parser': 7.28.0
      '@babel/types': 7.28.2

  '@babel/traverse@7.28.0':
    dependencies:
      '@babel/code-frame': 7.27.1
      '@babel/generator': 7.28.0
      '@babel/helper-globals': 7.28.0
      '@babel/parser': 7.28.0
      '@babel/template': 7.27.2
      '@babel/types': 7.28.2
      debug: 4.4.1
    transitivePeerDependencies:
      - supports-color

  '@babel/types@7.28.2':
    dependencies:
      '@babel/helper-string-parser': 7.27.1
      '@babel/helper-validator-identifier': 7.27.1

  '@balena/dockerignore@1.0.2': {}

  '@bcoe/v8-coverage@0.2.3': {}

  '@bull-board/api@6.12.7(@bull-board/ui@6.12.7)':
    dependencies:
      '@bull-board/ui': 6.12.7
      redis-info: 3.1.0

  '@bull-board/express@6.12.7':
    dependencies:
      '@bull-board/api': 6.12.7(@bull-board/ui@6.12.7)
      '@bull-board/ui': 6.12.7
      ejs: 3.1.10
      express: 4.21.2
    transitivePeerDependencies:
      - supports-color

  '@bull-board/nestjs@6.12.7(@bull-board/api@6.12.7(@bull-board/ui@6.12.7))(@nestjs/bull-shared@10.2.3(@nestjs/common@10.4.20(class-transformer@0.5.1)(class-validator@0.14.2)(reflect-metadata@0.2.2)(rxjs@7.8.2))(@nestjs/core@10.4.20(@nestjs/common@10.4.20(class-transformer@0.5.1)(class-validator@0.14.2)(reflect-metadata@0.2.2)(rxjs@7.8.2))(@nestjs/platform-express@10.4.20)(reflect-metadata@0.2.2)(rxjs@7.8.2)))(@nestjs/common@10.4.20(class-transformer@0.5.1)(class-validator@0.14.2)(reflect-metadata@0.2.2)(rxjs@7.8.2))(@nestjs/core@10.4.20(@nestjs/common@10.4.20(class-transformer@0.5.1)(class-validator@0.14.2)(reflect-metadata@0.2.2)(rxjs@7.8.2))(@nestjs/platform-express@10.4.20)(reflect-metadata@0.2.2)(rxjs@7.8.2))(reflect-metadata@0.2.2)(rxjs@7.8.2)':
    dependencies:
      '@bull-board/api': 6.12.7(@bull-board/ui@6.12.7)
      '@nestjs/bull-shared': 10.2.3(@nestjs/common@10.4.20(class-transformer@0.5.1)(class-validator@0.14.2)(reflect-metadata@0.2.2)(rxjs@7.8.2))(@nestjs/core@10.4.20(@nestjs/common@10.4.20(class-transformer@0.5.1)(class-validator@0.14.2)(reflect-metadata@0.2.2)(rxjs@7.8.2))(@nestjs/platform-express@10.4.20)(reflect-metadata@0.2.2)(rxjs@7.8.2))
      '@nestjs/common': 10.4.20(class-transformer@0.5.1)(class-validator@0.14.2)(reflect-metadata@0.2.2)(rxjs@7.8.2)
      '@nestjs/core': 10.4.20(@nestjs/common@10.4.20(class-transformer@0.5.1)(class-validator@0.14.2)(reflect-metadata@0.2.2)(rxjs@7.8.2))(@nestjs/platform-express@10.4.20)(reflect-metadata@0.2.2)(rxjs@7.8.2)
      reflect-metadata: 0.2.2
      rxjs: 7.8.2

  '@bull-board/ui@6.12.7':
    dependencies:
      '@bull-board/api': 6.12.7(@bull-board/ui@6.12.7)

  '@colors/colors@1.5.0':
    optional: true

  '@colors/colors@1.6.0': {}

  '@coral-xyz/anchor-errors@0.31.1': {}

  '@coral-xyz/anchor@0.31.1(bufferutil@4.0.9)(typescript@5.4.5)(utf-8-validate@5.0.10)':
    dependencies:
      '@coral-xyz/anchor-errors': 0.31.1
      '@coral-xyz/borsh': 0.31.1(@solana/web3.js@1.98.4(bufferutil@4.0.9)(typescript@5.4.5)(utf-8-validate@5.0.10))
      '@noble/hashes': 1.8.0
      '@solana/web3.js': 1.98.4(bufferutil@4.0.9)(typescript@5.4.5)(utf-8-validate@5.0.10)
      bn.js: 5.2.2
      bs58: 4.0.1
      buffer-layout: 1.2.2
      camelcase: 6.3.0
      cross-fetch: 3.2.0
      eventemitter3: 4.0.7
      pako: 2.1.0
      superstruct: 0.15.5
      toml: 3.0.0
    transitivePeerDependencies:
      - bufferutil
      - encoding
      - typescript
      - utf-8-validate

  '@coral-xyz/borsh@0.31.1(@solana/web3.js@1.98.4(bufferutil@4.0.9)(typescript@5.4.5)(utf-8-validate@5.0.10))':
    dependencies:
      '@solana/web3.js': 1.98.4(bufferutil@4.0.9)(typescript@5.4.5)(utf-8-validate@5.0.10)
      bn.js: 5.2.2
      buffer-layout: 1.2.2

  '@cspotcode/source-map-support@0.8.1':
    dependencies:
      '@jridgewell/trace-mapping': 0.3.9

  '@dabh/diagnostics@2.0.3':
    dependencies:
      colorspace: 1.1.4
      enabled: 2.0.0
      kuler: 2.0.0

  '@datadog/libdatadog@0.7.0': {}

  '@datadog/native-appsec@10.0.1':
    dependencies:
      node-gyp-build: 3.9.0

  '@datadog/native-iast-taint-tracking@4.0.0':
    dependencies:
      node-gyp-build: 3.9.0

  '@datadog/native-metrics@3.1.1':
    dependencies:
      node-addon-api: 6.1.0
      node-gyp-build: 3.9.0

  '@datadog/pprof@5.9.0':
    dependencies:
      delay: 5.0.0
      node-gyp-build: 3.9.0
      p-limit: 3.1.0
      pprof-format: 2.1.0
      source-map: 0.7.6

  '@datadog/sketches-js@2.1.1': {}

  '@datadog/wasm-js-rewriter@4.0.1':
    dependencies:
      js-yaml: 4.1.0
      lru-cache: 7.18.3
      module-details-from-path: 1.0.4
      node-gyp-build: 4.8.4

  '@eco-foundation/eco-kms-core@2.0.0(bufferutil@4.0.9)(utf-8-validate@5.0.10)':
    dependencies:
      '@ethereumjs/common': 4.4.0
      '@ethereumjs/tx': 5.4.0
      '@ethereumjs/util': 9.1.0
      ethers: 6.15.0(bufferutil@4.0.9)(utf-8-validate@5.0.10)
    transitivePeerDependencies:
      - bufferutil
      - utf-8-validate

  '@eco-foundation/eco-kms-provider-aws@2.0.0(bufferutil@4.0.9)(utf-8-validate@5.0.10)':
    dependencies:
      '@aws-sdk/client-kms': 3.862.0
      '@eco-foundation/eco-kms-core': 2.0.0(bufferutil@4.0.9)(utf-8-validate@5.0.10)
    transitivePeerDependencies:
      - aws-crt
      - bufferutil
      - utf-8-validate

  '@eco-foundation/eco-kms-wallets@2.0.0(bufferutil@4.0.9)(utf-8-validate@5.0.10)':
    dependencies:
      '@eco-foundation/eco-kms-core': 2.0.0(bufferutil@4.0.9)(utf-8-validate@5.0.10)
      asn1js: 3.0.6
      bn.js: 5.2.2
    transitivePeerDependencies:
      - bufferutil
      - utf-8-validate

  '@eco-foundation/routes-ts@2.8.14(bufferutil@4.0.9)(typescript@5.4.5)(utf-8-validate@5.0.10)(zod@3.25.76)':
    dependencies:
      viem: 2.28.1(bufferutil@4.0.9)(typescript@5.4.5)(utf-8-validate@5.0.10)(zod@3.25.76)
    transitivePeerDependencies:
      - bufferutil
      - typescript
      - utf-8-validate
      - zod

  '@eslint-community/eslint-utils@4.7.0(eslint@8.57.1)':
    dependencies:
      eslint: 8.57.1
      eslint-visitor-keys: 3.4.3

  '@eslint-community/regexpp@4.12.1': {}

  '@eslint/eslintrc@2.1.4':
    dependencies:
      ajv: 6.12.6
      debug: 4.4.1
      espree: 9.6.1
      globals: 13.24.0
      ignore: 5.3.2
      import-fresh: 3.3.1
      js-yaml: 4.1.0
      minimatch: 3.1.2
      strip-json-comments: 3.1.1
    transitivePeerDependencies:
      - supports-color

  '@eslint/js@8.57.1': {}

  '@ethereumjs/common@4.4.0':
    dependencies:
      '@ethereumjs/util': 9.1.0

  '@ethereumjs/rlp@5.0.2': {}

  '@ethereumjs/tx@5.4.0':
    dependencies:
      '@ethereumjs/common': 4.4.0
      '@ethereumjs/rlp': 5.0.2
      '@ethereumjs/util': 9.1.0
      ethereum-cryptography: 2.2.1

  '@ethereumjs/util@9.1.0':
    dependencies:
      '@ethereumjs/rlp': 5.0.2
      ethereum-cryptography: 2.2.1

  '@fastify/busboy@2.1.1': {}

  '@golevelup/ts-jest@0.7.0': {}

  '@grpc/grpc-js@1.13.4':
    dependencies:
      '@grpc/proto-loader': 0.7.15
      '@js-sdsl/ordered-map': 4.4.2

  '@grpc/proto-loader@0.7.15':
    dependencies:
      lodash.camelcase: 4.3.0
      long: 5.3.2
      protobufjs: 7.5.3
      yargs: 17.7.2

  '@hapi/address@5.1.1':
    dependencies:
      '@hapi/hoek': 11.0.7

  '@hapi/formula@3.0.2': {}

  '@hapi/hoek@11.0.7': {}

  '@hapi/pinpoint@2.0.1': {}

  '@hapi/tlds@1.1.3': {}

  '@hapi/topo@6.0.2':
    dependencies:
      '@hapi/hoek': 11.0.7

  '@humanwhocodes/config-array@0.13.0':
    dependencies:
      '@humanwhocodes/object-schema': 2.0.3
      debug: 4.4.1
      minimatch: 3.1.2
    transitivePeerDependencies:
      - supports-color

  '@humanwhocodes/module-importer@1.0.1': {}

  '@humanwhocodes/object-schema@2.0.3': {}

  '@ioredis/as-callback@3.0.0': {}

  '@ioredis/commands@1.3.0': {}

  '@isaacs/cliui@8.0.2':
    dependencies:
      string-width: 5.1.2
      string-width-cjs: string-width@4.2.3
      strip-ansi: 7.1.0
      strip-ansi-cjs: strip-ansi@6.0.1
      wrap-ansi: 8.1.0
      wrap-ansi-cjs: wrap-ansi@7.0.0

  '@isaacs/ttlcache@1.4.1': {}

  '@istanbuljs/load-nyc-config@1.1.0':
    dependencies:
      camelcase: 5.3.1
      find-up: 4.1.0
      get-package-type: 0.1.0
      js-yaml: 3.14.1
      resolve-from: 5.0.0

  '@istanbuljs/schema@0.1.3': {}

  '@jest/console@29.7.0':
    dependencies:
      '@jest/types': 29.6.3
      '@types/node': 20.19.9
      chalk: 4.1.2
      jest-message-util: 29.7.0
      jest-util: 29.7.0
      slash: 3.0.0

  '@jest/core@29.7.0(ts-node@10.9.2(@types/node@20.19.9)(typescript@5.4.5))':
    dependencies:
      '@jest/console': 29.7.0
      '@jest/reporters': 29.7.0
      '@jest/test-result': 29.7.0
      '@jest/transform': 29.7.0
      '@jest/types': 29.6.3
      '@types/node': 20.19.9
      ansi-escapes: 4.3.2
      chalk: 4.1.2
      ci-info: 3.9.0
      exit: 0.1.2
      graceful-fs: 4.2.11
      jest-changed-files: 29.7.0
      jest-config: 29.7.0(@types/node@20.19.9)(ts-node@10.9.2(@types/node@20.19.9)(typescript@5.4.5))
      jest-haste-map: 29.7.0
      jest-message-util: 29.7.0
      jest-regex-util: 29.6.3
      jest-resolve: 29.7.0
      jest-resolve-dependencies: 29.7.0
      jest-runner: 29.7.0
      jest-runtime: 29.7.0
      jest-snapshot: 29.7.0
      jest-util: 29.7.0
      jest-validate: 29.7.0
      jest-watcher: 29.7.0
      micromatch: 4.0.8
      pretty-format: 29.7.0
      slash: 3.0.0
      strip-ansi: 6.0.1
    transitivePeerDependencies:
      - babel-plugin-macros
      - supports-color
      - ts-node

  '@jest/environment@29.7.0':
    dependencies:
      '@jest/fake-timers': 29.7.0
      '@jest/types': 29.6.3
      '@types/node': 20.19.9
      jest-mock: 29.7.0

  '@jest/expect-utils@29.7.0':
    dependencies:
      jest-get-type: 29.6.3

  '@jest/expect@29.7.0':
    dependencies:
      expect: 29.7.0
      jest-snapshot: 29.7.0
    transitivePeerDependencies:
      - supports-color

  '@jest/fake-timers@29.7.0':
    dependencies:
      '@jest/types': 29.6.3
      '@sinonjs/fake-timers': 10.3.0
      '@types/node': 20.19.9
      jest-message-util: 29.7.0
      jest-mock: 29.7.0
      jest-util: 29.7.0

  '@jest/globals@29.7.0':
    dependencies:
      '@jest/environment': 29.7.0
      '@jest/expect': 29.7.0
      '@jest/types': 29.6.3
      jest-mock: 29.7.0
    transitivePeerDependencies:
      - supports-color

  '@jest/reporters@29.7.0':
    dependencies:
      '@bcoe/v8-coverage': 0.2.3
      '@jest/console': 29.7.0
      '@jest/test-result': 29.7.0
      '@jest/transform': 29.7.0
      '@jest/types': 29.6.3
      '@jridgewell/trace-mapping': 0.3.29
      '@types/node': 20.19.9
      chalk: 4.1.2
      collect-v8-coverage: 1.0.2
      exit: 0.1.2
      glob: 7.2.3
      graceful-fs: 4.2.11
      istanbul-lib-coverage: 3.2.2
      istanbul-lib-instrument: 6.0.3
      istanbul-lib-report: 3.0.1
      istanbul-lib-source-maps: 4.0.1
      istanbul-reports: 3.1.7
      jest-message-util: 29.7.0
      jest-util: 29.7.0
      jest-worker: 29.7.0
      slash: 3.0.0
      string-length: 4.0.2
      strip-ansi: 6.0.1
      v8-to-istanbul: 9.3.0
    transitivePeerDependencies:
      - supports-color

  '@jest/schemas@29.6.3':
    dependencies:
      '@sinclair/typebox': 0.27.8

  '@jest/source-map@29.6.3':
    dependencies:
      '@jridgewell/trace-mapping': 0.3.29
      callsites: 3.1.0
      graceful-fs: 4.2.11

  '@jest/test-result@29.7.0':
    dependencies:
      '@jest/console': 29.7.0
      '@jest/types': 29.6.3
      '@types/istanbul-lib-coverage': 2.0.6
      collect-v8-coverage: 1.0.2

  '@jest/test-sequencer@29.7.0':
    dependencies:
      '@jest/test-result': 29.7.0
      graceful-fs: 4.2.11
      jest-haste-map: 29.7.0
      slash: 3.0.0

  '@jest/transform@29.7.0':
    dependencies:
      '@babel/core': 7.28.0
      '@jest/types': 29.6.3
      '@jridgewell/trace-mapping': 0.3.29
      babel-plugin-istanbul: 6.1.1
      chalk: 4.1.2
      convert-source-map: 2.0.0
      fast-json-stable-stringify: 2.1.0
      graceful-fs: 4.2.11
      jest-haste-map: 29.7.0
      jest-regex-util: 29.6.3
      jest-util: 29.7.0
      micromatch: 4.0.8
      pirates: 4.0.7
      slash: 3.0.0
      write-file-atomic: 4.0.2
    transitivePeerDependencies:
      - supports-color

  '@jest/types@29.6.3':
    dependencies:
      '@jest/schemas': 29.6.3
      '@types/istanbul-lib-coverage': 2.0.6
      '@types/istanbul-reports': 3.0.4
      '@types/node': 20.19.9
      '@types/yargs': 17.0.33
      chalk: 4.1.2

  '@jridgewell/gen-mapping@0.3.12':
    dependencies:
      '@jridgewell/sourcemap-codec': 1.5.4
      '@jridgewell/trace-mapping': 0.3.29

  '@jridgewell/resolve-uri@3.1.2': {}

  '@jridgewell/source-map@0.3.10':
    dependencies:
      '@jridgewell/gen-mapping': 0.3.12
      '@jridgewell/trace-mapping': 0.3.29

  '@jridgewell/sourcemap-codec@1.5.4': {}

  '@jridgewell/trace-mapping@0.3.29':
    dependencies:
      '@jridgewell/resolve-uri': 3.1.2
      '@jridgewell/sourcemap-codec': 1.5.4

  '@jridgewell/trace-mapping@0.3.9':
    dependencies:
      '@jridgewell/resolve-uri': 3.1.2
      '@jridgewell/sourcemap-codec': 1.5.4

  '@js-sdsl/ordered-map@4.4.2': {}

  '@jsep-plugin/assignment@1.3.0(jsep@1.4.0)':
    dependencies:
      jsep: 1.4.0

  '@jsep-plugin/regex@1.0.4(jsep@1.4.0)':
    dependencies:
      jsep: 1.4.0

  '@ljharb/through@2.3.14':
    dependencies:
      call-bind: 1.0.8

  '@lukeed/csprng@1.1.0': {}

  '@microsoft/tsdoc@0.15.1': {}

  '@mongodb-js/saslprep@1.3.0':
    dependencies:
      sparse-bitfield: 3.0.3

  '@msgpackr-extract/msgpackr-extract-darwin-arm64@3.0.3':
    optional: true

  '@msgpackr-extract/msgpackr-extract-darwin-x64@3.0.3':
    optional: true

  '@msgpackr-extract/msgpackr-extract-linux-arm64@3.0.3':
    optional: true

  '@msgpackr-extract/msgpackr-extract-linux-arm@3.0.3':
    optional: true

  '@msgpackr-extract/msgpackr-extract-linux-x64@3.0.3':
    optional: true

  '@msgpackr-extract/msgpackr-extract-win32-x64@3.0.3':
    optional: true

  '@nestjs/axios@4.0.1(@nestjs/common@10.4.20(class-transformer@0.5.1)(class-validator@0.14.2)(reflect-metadata@0.2.2)(rxjs@7.8.2))(axios@1.11.0)(rxjs@7.8.2)':
    dependencies:
      '@nestjs/common': 10.4.20(class-transformer@0.5.1)(class-validator@0.14.2)(reflect-metadata@0.2.2)(rxjs@7.8.2)
      axios: 1.11.0
      rxjs: 7.8.2

  '@nestjs/bull-shared@10.2.3(@nestjs/common@10.4.20(class-transformer@0.5.1)(class-validator@0.14.2)(reflect-metadata@0.2.2)(rxjs@7.8.2))(@nestjs/core@10.4.20(@nestjs/common@10.4.20(class-transformer@0.5.1)(class-validator@0.14.2)(reflect-metadata@0.2.2)(rxjs@7.8.2))(@nestjs/platform-express@10.4.20)(reflect-metadata@0.2.2)(rxjs@7.8.2))':
    dependencies:
      '@nestjs/common': 10.4.20(class-transformer@0.5.1)(class-validator@0.14.2)(reflect-metadata@0.2.2)(rxjs@7.8.2)
      '@nestjs/core': 10.4.20(@nestjs/common@10.4.20(class-transformer@0.5.1)(class-validator@0.14.2)(reflect-metadata@0.2.2)(rxjs@7.8.2))(@nestjs/platform-express@10.4.20)(reflect-metadata@0.2.2)(rxjs@7.8.2)
      tslib: 2.8.1

  '@nestjs/bullmq@10.2.3(@nestjs/common@10.4.20(class-transformer@0.5.1)(class-validator@0.14.2)(reflect-metadata@0.2.2)(rxjs@7.8.2))(@nestjs/core@10.4.20(@nestjs/common@10.4.20(class-transformer@0.5.1)(class-validator@0.14.2)(reflect-metadata@0.2.2)(rxjs@7.8.2))(@nestjs/platform-express@10.4.20)(reflect-metadata@0.2.2)(rxjs@7.8.2))(bullmq@5.56.9)':
    dependencies:
      '@nestjs/bull-shared': 10.2.3(@nestjs/common@10.4.20(class-transformer@0.5.1)(class-validator@0.14.2)(reflect-metadata@0.2.2)(rxjs@7.8.2))(@nestjs/core@10.4.20(@nestjs/common@10.4.20(class-transformer@0.5.1)(class-validator@0.14.2)(reflect-metadata@0.2.2)(rxjs@7.8.2))(@nestjs/platform-express@10.4.20)(reflect-metadata@0.2.2)(rxjs@7.8.2))
      '@nestjs/common': 10.4.20(class-transformer@0.5.1)(class-validator@0.14.2)(reflect-metadata@0.2.2)(rxjs@7.8.2)
      '@nestjs/core': 10.4.20(@nestjs/common@10.4.20(class-transformer@0.5.1)(class-validator@0.14.2)(reflect-metadata@0.2.2)(rxjs@7.8.2))(@nestjs/platform-express@10.4.20)(reflect-metadata@0.2.2)(rxjs@7.8.2)
      bullmq: 5.56.9
      tslib: 2.8.1

  '@nestjs/cli@10.4.9':
    dependencies:
      '@angular-devkit/core': 17.3.11(chokidar@3.6.0)
      '@angular-devkit/schematics': 17.3.11(chokidar@3.6.0)
      '@angular-devkit/schematics-cli': 17.3.11(chokidar@3.6.0)
      '@nestjs/schematics': 10.2.3(chokidar@3.6.0)(typescript@5.7.2)
      chalk: 4.1.2
      chokidar: 3.6.0
      cli-table3: 0.6.5
      commander: 4.1.1
      fork-ts-checker-webpack-plugin: 9.0.2(typescript@5.7.2)(webpack@5.97.1)
      glob: 10.4.5
      inquirer: 8.2.6
      node-emoji: 1.11.0
      ora: 5.4.1
      tree-kill: 1.2.2
      tsconfig-paths: 4.2.0
      tsconfig-paths-webpack-plugin: 4.2.0
      typescript: 5.7.2
      webpack: 5.97.1
      webpack-node-externals: 3.0.0
    transitivePeerDependencies:
      - esbuild
      - uglify-js
      - webpack-cli

  '@nestjs/common@10.4.20(class-transformer@0.5.1)(class-validator@0.14.2)(reflect-metadata@0.2.2)(rxjs@7.8.2)':
    dependencies:
      file-type: 20.4.1
      iterare: 1.2.1
      reflect-metadata: 0.2.2
      rxjs: 7.8.2
      tslib: 2.8.1
      uid: 2.0.2
    optionalDependencies:
      class-transformer: 0.5.1
      class-validator: 0.14.2
    transitivePeerDependencies:
      - supports-color

  '@nestjs/config@3.3.0(@nestjs/common@10.4.20(class-transformer@0.5.1)(class-validator@0.14.2)(reflect-metadata@0.2.2)(rxjs@7.8.2))(rxjs@7.8.2)':
    dependencies:
      '@nestjs/common': 10.4.20(class-transformer@0.5.1)(class-validator@0.14.2)(reflect-metadata@0.2.2)(rxjs@7.8.2)
      dotenv: 16.4.5
      dotenv-expand: 10.0.0
      lodash: 4.17.21
      rxjs: 7.8.2

  '@nestjs/core@10.4.20(@nestjs/common@10.4.20(class-transformer@0.5.1)(class-validator@0.14.2)(reflect-metadata@0.2.2)(rxjs@7.8.2))(@nestjs/platform-express@10.4.20)(reflect-metadata@0.2.2)(rxjs@7.8.2)':
    dependencies:
      '@nestjs/common': 10.4.20(class-transformer@0.5.1)(class-validator@0.14.2)(reflect-metadata@0.2.2)(rxjs@7.8.2)
      '@nuxtjs/opencollective': 0.3.2
      fast-safe-stringify: 2.1.1
      iterare: 1.2.1
      path-to-regexp: 3.3.0
      reflect-metadata: 0.2.2
      rxjs: 7.8.2
      tslib: 2.8.1
      uid: 2.0.2
    optionalDependencies:
      '@nestjs/platform-express': 10.4.20(@nestjs/common@10.4.20(class-transformer@0.5.1)(class-validator@0.14.2)(reflect-metadata@0.2.2)(rxjs@7.8.2))(@nestjs/core@10.4.20)
    transitivePeerDependencies:
      - encoding

  '@nestjs/event-emitter@3.0.1(@nestjs/common@10.4.20(class-transformer@0.5.1)(class-validator@0.14.2)(reflect-metadata@0.2.2)(rxjs@7.8.2))(@nestjs/core@10.4.20(@nestjs/common@10.4.20(class-transformer@0.5.1)(class-validator@0.14.2)(reflect-metadata@0.2.2)(rxjs@7.8.2))(@nestjs/platform-express@10.4.20)(reflect-metadata@0.2.2)(rxjs@7.8.2))':
    dependencies:
      '@nestjs/common': 10.4.20(class-transformer@0.5.1)(class-validator@0.14.2)(reflect-metadata@0.2.2)(rxjs@7.8.2)
      '@nestjs/core': 10.4.20(@nestjs/common@10.4.20(class-transformer@0.5.1)(class-validator@0.14.2)(reflect-metadata@0.2.2)(rxjs@7.8.2))(@nestjs/platform-express@10.4.20)(reflect-metadata@0.2.2)(rxjs@7.8.2)
      eventemitter2: 6.4.9

  '@nestjs/mapped-types@2.1.0(@nestjs/common@10.4.20(class-transformer@0.5.1)(class-validator@0.14.2)(reflect-metadata@0.2.2)(rxjs@7.8.2))(class-transformer@0.5.1)(class-validator@0.14.2)(reflect-metadata@0.2.2)':
    dependencies:
      '@nestjs/common': 10.4.20(class-transformer@0.5.1)(class-validator@0.14.2)(reflect-metadata@0.2.2)(rxjs@7.8.2)
      reflect-metadata: 0.2.2
    optionalDependencies:
      class-transformer: 0.5.1
      class-validator: 0.14.2

  '@nestjs/mongoose@10.1.0(@nestjs/common@10.4.20(class-transformer@0.5.1)(class-validator@0.14.2)(reflect-metadata@0.2.2)(rxjs@7.8.2))(@nestjs/core@10.4.20(@nestjs/common@10.4.20(class-transformer@0.5.1)(class-validator@0.14.2)(reflect-metadata@0.2.2)(rxjs@7.8.2))(@nestjs/platform-express@10.4.20)(reflect-metadata@0.2.2)(rxjs@7.8.2))(mongoose@8.17.0(socks@2.8.7))(rxjs@7.8.2)':
    dependencies:
      '@nestjs/common': 10.4.20(class-transformer@0.5.1)(class-validator@0.14.2)(reflect-metadata@0.2.2)(rxjs@7.8.2)
      '@nestjs/core': 10.4.20(@nestjs/common@10.4.20(class-transformer@0.5.1)(class-validator@0.14.2)(reflect-metadata@0.2.2)(rxjs@7.8.2))(@nestjs/platform-express@10.4.20)(reflect-metadata@0.2.2)(rxjs@7.8.2)
      mongoose: 8.17.0(socks@2.8.7)
      rxjs: 7.8.2

  '@nestjs/platform-express@10.4.20(@nestjs/common@10.4.20(class-transformer@0.5.1)(class-validator@0.14.2)(reflect-metadata@0.2.2)(rxjs@7.8.2))(@nestjs/core@10.4.20)':
    dependencies:
      '@nestjs/common': 10.4.20(class-transformer@0.5.1)(class-validator@0.14.2)(reflect-metadata@0.2.2)(rxjs@7.8.2)
      '@nestjs/core': 10.4.20(@nestjs/common@10.4.20(class-transformer@0.5.1)(class-validator@0.14.2)(reflect-metadata@0.2.2)(rxjs@7.8.2))(@nestjs/platform-express@10.4.20)(reflect-metadata@0.2.2)(rxjs@7.8.2)
      body-parser: 1.20.3
      cors: 2.8.5
      express: 4.21.2
      multer: 2.0.2
      tslib: 2.8.1
    transitivePeerDependencies:
      - supports-color

  '@nestjs/schematics@10.2.3(chokidar@3.6.0)(typescript@5.4.5)':
    dependencies:
      '@angular-devkit/core': 17.3.11(chokidar@3.6.0)
      '@angular-devkit/schematics': 17.3.11(chokidar@3.6.0)
      comment-json: 4.2.5
      jsonc-parser: 3.3.1
      pluralize: 8.0.0
      typescript: 5.4.5
    transitivePeerDependencies:
      - chokidar

  '@nestjs/schematics@10.2.3(chokidar@3.6.0)(typescript@5.7.2)':
    dependencies:
      '@angular-devkit/core': 17.3.11(chokidar@3.6.0)
      '@angular-devkit/schematics': 17.3.11(chokidar@3.6.0)
      comment-json: 4.2.5
      jsonc-parser: 3.3.1
      pluralize: 8.0.0
      typescript: 5.7.2
    transitivePeerDependencies:
      - chokidar

  '@nestjs/swagger@11.2.0(@nestjs/common@10.4.20(class-transformer@0.5.1)(class-validator@0.14.2)(reflect-metadata@0.2.2)(rxjs@7.8.2))(@nestjs/core@10.4.20(@nestjs/common@10.4.20(class-transformer@0.5.1)(class-validator@0.14.2)(reflect-metadata@0.2.2)(rxjs@7.8.2))(@nestjs/platform-express@10.4.20)(reflect-metadata@0.2.2)(rxjs@7.8.2))(class-transformer@0.5.1)(class-validator@0.14.2)(reflect-metadata@0.2.2)':
    dependencies:
      '@microsoft/tsdoc': 0.15.1
      '@nestjs/common': 10.4.20(class-transformer@0.5.1)(class-validator@0.14.2)(reflect-metadata@0.2.2)(rxjs@7.8.2)
      '@nestjs/core': 10.4.20(@nestjs/common@10.4.20(class-transformer@0.5.1)(class-validator@0.14.2)(reflect-metadata@0.2.2)(rxjs@7.8.2))(@nestjs/platform-express@10.4.20)(reflect-metadata@0.2.2)(rxjs@7.8.2)
      '@nestjs/mapped-types': 2.1.0(@nestjs/common@10.4.20(class-transformer@0.5.1)(class-validator@0.14.2)(reflect-metadata@0.2.2)(rxjs@7.8.2))(class-transformer@0.5.1)(class-validator@0.14.2)(reflect-metadata@0.2.2)
      js-yaml: 4.1.0
      lodash: 4.17.21
      path-to-regexp: 8.2.0
      reflect-metadata: 0.2.2
      swagger-ui-dist: 5.21.0
    optionalDependencies:
      class-transformer: 0.5.1
      class-validator: 0.14.2

  '@nestjs/terminus@11.0.0(@grpc/grpc-js@1.13.4)(@grpc/proto-loader@0.7.15)(@nestjs/axios@4.0.1(@nestjs/common@10.4.20(class-transformer@0.5.1)(class-validator@0.14.2)(reflect-metadata@0.2.2)(rxjs@7.8.2))(axios@1.11.0)(rxjs@7.8.2))(@nestjs/common@10.4.20(class-transformer@0.5.1)(class-validator@0.14.2)(reflect-metadata@0.2.2)(rxjs@7.8.2))(@nestjs/core@10.4.20(@nestjs/common@10.4.20(class-transformer@0.5.1)(class-validator@0.14.2)(reflect-metadata@0.2.2)(rxjs@7.8.2))(@nestjs/platform-express@10.4.20)(reflect-metadata@0.2.2)(rxjs@7.8.2))(@nestjs/mongoose@10.1.0(@nestjs/common@10.4.20(class-transformer@0.5.1)(class-validator@0.14.2)(reflect-metadata@0.2.2)(rxjs@7.8.2))(@nestjs/core@10.4.20(@nestjs/common@10.4.20(class-transformer@0.5.1)(class-validator@0.14.2)(reflect-metadata@0.2.2)(rxjs@7.8.2))(@nestjs/platform-express@10.4.20)(reflect-metadata@0.2.2)(rxjs@7.8.2))(mongoose@8.17.0(socks@2.8.7))(rxjs@7.8.2))(mongoose@8.17.0(socks@2.8.7))(reflect-metadata@0.2.2)(rxjs@7.8.2)':
    dependencies:
      '@nestjs/common': 10.4.20(class-transformer@0.5.1)(class-validator@0.14.2)(reflect-metadata@0.2.2)(rxjs@7.8.2)
      '@nestjs/core': 10.4.20(@nestjs/common@10.4.20(class-transformer@0.5.1)(class-validator@0.14.2)(reflect-metadata@0.2.2)(rxjs@7.8.2))(@nestjs/platform-express@10.4.20)(reflect-metadata@0.2.2)(rxjs@7.8.2)
      boxen: 5.1.2
      check-disk-space: 3.4.0
      reflect-metadata: 0.2.2
      rxjs: 7.8.2
    optionalDependencies:
      '@grpc/grpc-js': 1.13.4
      '@grpc/proto-loader': 0.7.15
      '@nestjs/axios': 4.0.1(@nestjs/common@10.4.20(class-transformer@0.5.1)(class-validator@0.14.2)(reflect-metadata@0.2.2)(rxjs@7.8.2))(axios@1.11.0)(rxjs@7.8.2)
      '@nestjs/mongoose': 10.1.0(@nestjs/common@10.4.20(class-transformer@0.5.1)(class-validator@0.14.2)(reflect-metadata@0.2.2)(rxjs@7.8.2))(@nestjs/core@10.4.20(@nestjs/common@10.4.20(class-transformer@0.5.1)(class-validator@0.14.2)(reflect-metadata@0.2.2)(rxjs@7.8.2))(@nestjs/platform-express@10.4.20)(reflect-metadata@0.2.2)(rxjs@7.8.2))(mongoose@8.17.0(socks@2.8.7))(rxjs@7.8.2)
      mongoose: 8.17.0(socks@2.8.7)

  '@nestjs/testing@10.4.20(@nestjs/common@10.4.20(class-transformer@0.5.1)(class-validator@0.14.2)(reflect-metadata@0.2.2)(rxjs@7.8.2))(@nestjs/core@10.4.20(@nestjs/common@10.4.20(class-transformer@0.5.1)(class-validator@0.14.2)(reflect-metadata@0.2.2)(rxjs@7.8.2))(@nestjs/platform-express@10.4.20)(reflect-metadata@0.2.2)(rxjs@7.8.2))(@nestjs/platform-express@10.4.20(@nestjs/common@10.4.20(class-transformer@0.5.1)(class-validator@0.14.2)(reflect-metadata@0.2.2)(rxjs@7.8.2))(@nestjs/core@10.4.20))':
    dependencies:
      '@nestjs/common': 10.4.20(class-transformer@0.5.1)(class-validator@0.14.2)(reflect-metadata@0.2.2)(rxjs@7.8.2)
      '@nestjs/core': 10.4.20(@nestjs/common@10.4.20(class-transformer@0.5.1)(class-validator@0.14.2)(reflect-metadata@0.2.2)(rxjs@7.8.2))(@nestjs/platform-express@10.4.20)(reflect-metadata@0.2.2)(rxjs@7.8.2)
      tslib: 2.8.1
    optionalDependencies:
      '@nestjs/platform-express': 10.4.20(@nestjs/common@10.4.20(class-transformer@0.5.1)(class-validator@0.14.2)(reflect-metadata@0.2.2)(rxjs@7.8.2))(@nestjs/core@10.4.20)

  '@nestjs/throttler@6.4.0(@nestjs/common@10.4.20(class-transformer@0.5.1)(class-validator@0.14.2)(reflect-metadata@0.2.2)(rxjs@7.8.2))(@nestjs/core@10.4.20(@nestjs/common@10.4.20(class-transformer@0.5.1)(class-validator@0.14.2)(reflect-metadata@0.2.2)(rxjs@7.8.2))(@nestjs/platform-express@10.4.20)(reflect-metadata@0.2.2)(rxjs@7.8.2))(reflect-metadata@0.2.2)':
    dependencies:
      '@nestjs/common': 10.4.20(class-transformer@0.5.1)(class-validator@0.14.2)(reflect-metadata@0.2.2)(rxjs@7.8.2)
      '@nestjs/core': 10.4.20(@nestjs/common@10.4.20(class-transformer@0.5.1)(class-validator@0.14.2)(reflect-metadata@0.2.2)(rxjs@7.8.2))(@nestjs/platform-express@10.4.20)(reflect-metadata@0.2.2)(rxjs@7.8.2)
      reflect-metadata: 0.2.2

  '@noble/curves@1.2.0':
    dependencies:
      '@noble/hashes': 1.3.2

  '@noble/curves@1.4.2':
    dependencies:
      '@noble/hashes': 1.4.0

  '@noble/curves@1.8.2':
    dependencies:
      '@noble/hashes': 1.7.2

  '@noble/curves@1.9.6':
    dependencies:
      '@noble/hashes': 1.8.0

  '@noble/hashes@1.3.2': {}

  '@noble/hashes@1.4.0': {}

  '@noble/hashes@1.7.2': {}

  '@noble/hashes@1.8.0': {}

  '@nodelib/fs.scandir@2.1.5':
    dependencies:
      '@nodelib/fs.stat': 2.0.5
      run-parallel: 1.2.0

  '@nodelib/fs.stat@2.0.5': {}

  '@nodelib/fs.walk@1.2.8':
    dependencies:
      '@nodelib/fs.scandir': 2.1.5
      fastq: 1.19.1

  '@nuxtjs/opencollective@0.3.2':
    dependencies:
      chalk: 4.1.2
      consola: 2.15.3
      node-fetch: 2.7.0
    transitivePeerDependencies:
      - encoding

  '@opentelemetry/api-logs@0.203.0':
    dependencies:
      '@opentelemetry/api': 1.9.0

  '@opentelemetry/api@1.8.0': {}

  '@opentelemetry/api@1.9.0': {}

  '@opentelemetry/auto-instrumentations-node@0.62.0(@opentelemetry/api@1.9.0)(@opentelemetry/core@2.0.1(@opentelemetry/api@1.9.0))':
    dependencies:
      '@opentelemetry/api': 1.9.0
      '@opentelemetry/core': 2.0.1(@opentelemetry/api@1.9.0)
      '@opentelemetry/instrumentation': 0.203.0(@opentelemetry/api@1.9.0)
      '@opentelemetry/instrumentation-amqplib': 0.50.0(@opentelemetry/api@1.9.0)
      '@opentelemetry/instrumentation-aws-lambda': 0.54.0(@opentelemetry/api@1.9.0)
      '@opentelemetry/instrumentation-aws-sdk': 0.56.0(@opentelemetry/api@1.9.0)
      '@opentelemetry/instrumentation-bunyan': 0.49.0(@opentelemetry/api@1.9.0)
      '@opentelemetry/instrumentation-cassandra-driver': 0.49.0(@opentelemetry/api@1.9.0)
      '@opentelemetry/instrumentation-connect': 0.47.0(@opentelemetry/api@1.9.0)
      '@opentelemetry/instrumentation-cucumber': 0.18.0(@opentelemetry/api@1.9.0)
      '@opentelemetry/instrumentation-dataloader': 0.21.0(@opentelemetry/api@1.9.0)
      '@opentelemetry/instrumentation-dns': 0.47.0(@opentelemetry/api@1.9.0)
      '@opentelemetry/instrumentation-express': 0.52.0(@opentelemetry/api@1.9.0)
      '@opentelemetry/instrumentation-fastify': 0.48.0(@opentelemetry/api@1.9.0)
      '@opentelemetry/instrumentation-fs': 0.23.0(@opentelemetry/api@1.9.0)
      '@opentelemetry/instrumentation-generic-pool': 0.47.0(@opentelemetry/api@1.9.0)
      '@opentelemetry/instrumentation-graphql': 0.51.0(@opentelemetry/api@1.9.0)
      '@opentelemetry/instrumentation-grpc': 0.203.0(@opentelemetry/api@1.9.0)
      '@opentelemetry/instrumentation-hapi': 0.50.0(@opentelemetry/api@1.9.0)
      '@opentelemetry/instrumentation-http': 0.203.0(@opentelemetry/api@1.9.0)
      '@opentelemetry/instrumentation-ioredis': 0.51.0(@opentelemetry/api@1.9.0)
      '@opentelemetry/instrumentation-kafkajs': 0.12.0(@opentelemetry/api@1.9.0)
      '@opentelemetry/instrumentation-knex': 0.48.0(@opentelemetry/api@1.9.0)
      '@opentelemetry/instrumentation-koa': 0.51.0(@opentelemetry/api@1.9.0)
      '@opentelemetry/instrumentation-lru-memoizer': 0.48.0(@opentelemetry/api@1.9.0)
      '@opentelemetry/instrumentation-memcached': 0.47.0(@opentelemetry/api@1.9.0)
      '@opentelemetry/instrumentation-mongodb': 0.56.0(@opentelemetry/api@1.9.0)
      '@opentelemetry/instrumentation-mongoose': 0.50.0(@opentelemetry/api@1.9.0)
      '@opentelemetry/instrumentation-mysql': 0.49.0(@opentelemetry/api@1.9.0)
      '@opentelemetry/instrumentation-mysql2': 0.49.0(@opentelemetry/api@1.9.0)
      '@opentelemetry/instrumentation-nestjs-core': 0.49.0(@opentelemetry/api@1.9.0)
      '@opentelemetry/instrumentation-net': 0.47.0(@opentelemetry/api@1.9.0)
      '@opentelemetry/instrumentation-oracledb': 0.29.0(@opentelemetry/api@1.9.0)
      '@opentelemetry/instrumentation-pg': 0.55.0(@opentelemetry/api@1.9.0)
      '@opentelemetry/instrumentation-pino': 0.50.0(@opentelemetry/api@1.9.0)
      '@opentelemetry/instrumentation-redis': 0.51.0(@opentelemetry/api@1.9.0)
      '@opentelemetry/instrumentation-restify': 0.49.0(@opentelemetry/api@1.9.0)
      '@opentelemetry/instrumentation-router': 0.48.0(@opentelemetry/api@1.9.0)
      '@opentelemetry/instrumentation-runtime-node': 0.17.0(@opentelemetry/api@1.9.0)
      '@opentelemetry/instrumentation-socket.io': 0.50.0(@opentelemetry/api@1.9.0)
      '@opentelemetry/instrumentation-tedious': 0.22.0(@opentelemetry/api@1.9.0)
      '@opentelemetry/instrumentation-undici': 0.14.0(@opentelemetry/api@1.9.0)
      '@opentelemetry/instrumentation-winston': 0.48.0(@opentelemetry/api@1.9.0)
      '@opentelemetry/resource-detector-alibaba-cloud': 0.31.3(@opentelemetry/api@1.9.0)
      '@opentelemetry/resource-detector-aws': 2.3.0(@opentelemetry/api@1.9.0)
      '@opentelemetry/resource-detector-azure': 0.10.0(@opentelemetry/api@1.9.0)
      '@opentelemetry/resource-detector-container': 0.7.3(@opentelemetry/api@1.9.0)
      '@opentelemetry/resource-detector-gcp': 0.37.0(@opentelemetry/api@1.9.0)
      '@opentelemetry/resources': 2.0.1(@opentelemetry/api@1.9.0)
      '@opentelemetry/sdk-node': 0.203.0(@opentelemetry/api@1.9.0)
    transitivePeerDependencies:
      - encoding
      - supports-color

  '@opentelemetry/context-async-hooks@2.0.1(@opentelemetry/api@1.9.0)':
    dependencies:
      '@opentelemetry/api': 1.9.0

  '@opentelemetry/core@1.30.1(@opentelemetry/api@1.8.0)':
    dependencies:
      '@opentelemetry/api': 1.8.0
      '@opentelemetry/semantic-conventions': 1.28.0

  '@opentelemetry/core@2.0.1(@opentelemetry/api@1.9.0)':
    dependencies:
      '@opentelemetry/api': 1.9.0
      '@opentelemetry/semantic-conventions': 1.36.0

  '@opentelemetry/exporter-logs-otlp-grpc@0.203.0(@opentelemetry/api@1.9.0)':
    dependencies:
      '@grpc/grpc-js': 1.13.4
      '@opentelemetry/api': 1.9.0
      '@opentelemetry/core': 2.0.1(@opentelemetry/api@1.9.0)
      '@opentelemetry/otlp-exporter-base': 0.203.0(@opentelemetry/api@1.9.0)
      '@opentelemetry/otlp-grpc-exporter-base': 0.203.0(@opentelemetry/api@1.9.0)
      '@opentelemetry/otlp-transformer': 0.203.0(@opentelemetry/api@1.9.0)
      '@opentelemetry/sdk-logs': 0.203.0(@opentelemetry/api@1.9.0)

  '@opentelemetry/exporter-logs-otlp-http@0.203.0(@opentelemetry/api@1.9.0)':
    dependencies:
      '@opentelemetry/api': 1.9.0
      '@opentelemetry/api-logs': 0.203.0
      '@opentelemetry/core': 2.0.1(@opentelemetry/api@1.9.0)
      '@opentelemetry/otlp-exporter-base': 0.203.0(@opentelemetry/api@1.9.0)
      '@opentelemetry/otlp-transformer': 0.203.0(@opentelemetry/api@1.9.0)
      '@opentelemetry/sdk-logs': 0.203.0(@opentelemetry/api@1.9.0)

  '@opentelemetry/exporter-logs-otlp-proto@0.203.0(@opentelemetry/api@1.9.0)':
    dependencies:
      '@opentelemetry/api': 1.9.0
      '@opentelemetry/api-logs': 0.203.0
      '@opentelemetry/core': 2.0.1(@opentelemetry/api@1.9.0)
      '@opentelemetry/otlp-exporter-base': 0.203.0(@opentelemetry/api@1.9.0)
      '@opentelemetry/otlp-transformer': 0.203.0(@opentelemetry/api@1.9.0)
      '@opentelemetry/resources': 2.0.1(@opentelemetry/api@1.9.0)
      '@opentelemetry/sdk-logs': 0.203.0(@opentelemetry/api@1.9.0)
      '@opentelemetry/sdk-trace-base': 2.0.1(@opentelemetry/api@1.9.0)

  '@opentelemetry/exporter-metrics-otlp-grpc@0.203.0(@opentelemetry/api@1.9.0)':
    dependencies:
      '@grpc/grpc-js': 1.13.4
      '@opentelemetry/api': 1.9.0
      '@opentelemetry/core': 2.0.1(@opentelemetry/api@1.9.0)
      '@opentelemetry/exporter-metrics-otlp-http': 0.203.0(@opentelemetry/api@1.9.0)
      '@opentelemetry/otlp-exporter-base': 0.203.0(@opentelemetry/api@1.9.0)
      '@opentelemetry/otlp-grpc-exporter-base': 0.203.0(@opentelemetry/api@1.9.0)
      '@opentelemetry/otlp-transformer': 0.203.0(@opentelemetry/api@1.9.0)
      '@opentelemetry/resources': 2.0.1(@opentelemetry/api@1.9.0)
      '@opentelemetry/sdk-metrics': 2.0.1(@opentelemetry/api@1.9.0)

  '@opentelemetry/exporter-metrics-otlp-http@0.203.0(@opentelemetry/api@1.9.0)':
    dependencies:
      '@opentelemetry/api': 1.9.0
      '@opentelemetry/core': 2.0.1(@opentelemetry/api@1.9.0)
      '@opentelemetry/otlp-exporter-base': 0.203.0(@opentelemetry/api@1.9.0)
      '@opentelemetry/otlp-transformer': 0.203.0(@opentelemetry/api@1.9.0)
      '@opentelemetry/resources': 2.0.1(@opentelemetry/api@1.9.0)
      '@opentelemetry/sdk-metrics': 2.0.1(@opentelemetry/api@1.9.0)

  '@opentelemetry/exporter-metrics-otlp-proto@0.203.0(@opentelemetry/api@1.9.0)':
    dependencies:
      '@opentelemetry/api': 1.9.0
      '@opentelemetry/core': 2.0.1(@opentelemetry/api@1.9.0)
      '@opentelemetry/exporter-metrics-otlp-http': 0.203.0(@opentelemetry/api@1.9.0)
      '@opentelemetry/otlp-exporter-base': 0.203.0(@opentelemetry/api@1.9.0)
      '@opentelemetry/otlp-transformer': 0.203.0(@opentelemetry/api@1.9.0)
      '@opentelemetry/resources': 2.0.1(@opentelemetry/api@1.9.0)
      '@opentelemetry/sdk-metrics': 2.0.1(@opentelemetry/api@1.9.0)

  '@opentelemetry/exporter-prometheus@0.203.0(@opentelemetry/api@1.9.0)':
    dependencies:
      '@opentelemetry/api': 1.9.0
      '@opentelemetry/core': 2.0.1(@opentelemetry/api@1.9.0)
      '@opentelemetry/resources': 2.0.1(@opentelemetry/api@1.9.0)
      '@opentelemetry/sdk-metrics': 2.0.1(@opentelemetry/api@1.9.0)

  '@opentelemetry/exporter-trace-otlp-grpc@0.203.0(@opentelemetry/api@1.9.0)':
    dependencies:
      '@grpc/grpc-js': 1.13.4
      '@opentelemetry/api': 1.9.0
      '@opentelemetry/core': 2.0.1(@opentelemetry/api@1.9.0)
      '@opentelemetry/otlp-exporter-base': 0.203.0(@opentelemetry/api@1.9.0)
      '@opentelemetry/otlp-grpc-exporter-base': 0.203.0(@opentelemetry/api@1.9.0)
      '@opentelemetry/otlp-transformer': 0.203.0(@opentelemetry/api@1.9.0)
      '@opentelemetry/resources': 2.0.1(@opentelemetry/api@1.9.0)
      '@opentelemetry/sdk-trace-base': 2.0.1(@opentelemetry/api@1.9.0)

  '@opentelemetry/exporter-trace-otlp-http@0.203.0(@opentelemetry/api@1.9.0)':
    dependencies:
      '@opentelemetry/api': 1.9.0
      '@opentelemetry/core': 2.0.1(@opentelemetry/api@1.9.0)
      '@opentelemetry/otlp-exporter-base': 0.203.0(@opentelemetry/api@1.9.0)
      '@opentelemetry/otlp-transformer': 0.203.0(@opentelemetry/api@1.9.0)
      '@opentelemetry/resources': 2.0.1(@opentelemetry/api@1.9.0)
      '@opentelemetry/sdk-trace-base': 2.0.1(@opentelemetry/api@1.9.0)

  '@opentelemetry/exporter-trace-otlp-proto@0.203.0(@opentelemetry/api@1.9.0)':
    dependencies:
      '@opentelemetry/api': 1.9.0
      '@opentelemetry/core': 2.0.1(@opentelemetry/api@1.9.0)
      '@opentelemetry/otlp-exporter-base': 0.203.0(@opentelemetry/api@1.9.0)
      '@opentelemetry/otlp-transformer': 0.203.0(@opentelemetry/api@1.9.0)
      '@opentelemetry/resources': 2.0.1(@opentelemetry/api@1.9.0)
      '@opentelemetry/sdk-trace-base': 2.0.1(@opentelemetry/api@1.9.0)

  '@opentelemetry/exporter-zipkin@2.0.1(@opentelemetry/api@1.9.0)':
    dependencies:
      '@opentelemetry/api': 1.9.0
      '@opentelemetry/core': 2.0.1(@opentelemetry/api@1.9.0)
      '@opentelemetry/resources': 2.0.1(@opentelemetry/api@1.9.0)
      '@opentelemetry/sdk-trace-base': 2.0.1(@opentelemetry/api@1.9.0)
      '@opentelemetry/semantic-conventions': 1.36.0

  '@opentelemetry/instrumentation-amqplib@0.50.0(@opentelemetry/api@1.9.0)':
    dependencies:
      '@opentelemetry/api': 1.9.0
      '@opentelemetry/core': 2.0.1(@opentelemetry/api@1.9.0)
      '@opentelemetry/instrumentation': 0.203.0(@opentelemetry/api@1.9.0)
      '@opentelemetry/semantic-conventions': 1.36.0
    transitivePeerDependencies:
      - supports-color

  '@opentelemetry/instrumentation-aws-lambda@0.54.0(@opentelemetry/api@1.9.0)':
    dependencies:
      '@opentelemetry/api': 1.9.0
      '@opentelemetry/instrumentation': 0.203.0(@opentelemetry/api@1.9.0)
      '@opentelemetry/semantic-conventions': 1.36.0
      '@types/aws-lambda': 8.10.150
    transitivePeerDependencies:
      - supports-color

  '@opentelemetry/instrumentation-aws-sdk@0.56.0(@opentelemetry/api@1.9.0)':
    dependencies:
      '@opentelemetry/api': 1.9.0
      '@opentelemetry/core': 2.0.1(@opentelemetry/api@1.9.0)
      '@opentelemetry/instrumentation': 0.203.0(@opentelemetry/api@1.9.0)
      '@opentelemetry/propagation-utils': 0.31.3(@opentelemetry/api@1.9.0)
      '@opentelemetry/semantic-conventions': 1.36.0
    transitivePeerDependencies:
      - supports-color

  '@opentelemetry/instrumentation-bunyan@0.49.0(@opentelemetry/api@1.9.0)':
    dependencies:
      '@opentelemetry/api': 1.9.0
      '@opentelemetry/api-logs': 0.203.0
      '@opentelemetry/instrumentation': 0.203.0(@opentelemetry/api@1.9.0)
      '@types/bunyan': 1.8.11
    transitivePeerDependencies:
      - supports-color

  '@opentelemetry/instrumentation-cassandra-driver@0.49.0(@opentelemetry/api@1.9.0)':
    dependencies:
      '@opentelemetry/api': 1.9.0
      '@opentelemetry/instrumentation': 0.203.0(@opentelemetry/api@1.9.0)
      '@opentelemetry/semantic-conventions': 1.36.0
    transitivePeerDependencies:
      - supports-color

  '@opentelemetry/instrumentation-connect@0.47.0(@opentelemetry/api@1.9.0)':
    dependencies:
      '@opentelemetry/api': 1.9.0
      '@opentelemetry/core': 2.0.1(@opentelemetry/api@1.9.0)
      '@opentelemetry/instrumentation': 0.203.0(@opentelemetry/api@1.9.0)
      '@opentelemetry/semantic-conventions': 1.36.0
      '@types/connect': 3.4.38
    transitivePeerDependencies:
      - supports-color

  '@opentelemetry/instrumentation-cucumber@0.18.0(@opentelemetry/api@1.9.0)':
    dependencies:
      '@opentelemetry/api': 1.9.0
      '@opentelemetry/instrumentation': 0.203.0(@opentelemetry/api@1.9.0)
      '@opentelemetry/semantic-conventions': 1.36.0
    transitivePeerDependencies:
      - supports-color

  '@opentelemetry/instrumentation-dataloader@0.21.0(@opentelemetry/api@1.9.0)':
    dependencies:
      '@opentelemetry/api': 1.9.0
      '@opentelemetry/instrumentation': 0.203.0(@opentelemetry/api@1.9.0)
    transitivePeerDependencies:
      - supports-color

  '@opentelemetry/instrumentation-dns@0.47.0(@opentelemetry/api@1.9.0)':
    dependencies:
      '@opentelemetry/api': 1.9.0
      '@opentelemetry/instrumentation': 0.203.0(@opentelemetry/api@1.9.0)
    transitivePeerDependencies:
      - supports-color

  '@opentelemetry/instrumentation-express@0.52.0(@opentelemetry/api@1.9.0)':
    dependencies:
      '@opentelemetry/api': 1.9.0
      '@opentelemetry/core': 2.0.1(@opentelemetry/api@1.9.0)
      '@opentelemetry/instrumentation': 0.203.0(@opentelemetry/api@1.9.0)
      '@opentelemetry/semantic-conventions': 1.36.0
    transitivePeerDependencies:
      - supports-color

  '@opentelemetry/instrumentation-fastify@0.48.0(@opentelemetry/api@1.9.0)':
    dependencies:
      '@opentelemetry/api': 1.9.0
      '@opentelemetry/core': 2.0.1(@opentelemetry/api@1.9.0)
      '@opentelemetry/instrumentation': 0.203.0(@opentelemetry/api@1.9.0)
      '@opentelemetry/semantic-conventions': 1.36.0
    transitivePeerDependencies:
      - supports-color

  '@opentelemetry/instrumentation-fs@0.23.0(@opentelemetry/api@1.9.0)':
    dependencies:
      '@opentelemetry/api': 1.9.0
      '@opentelemetry/core': 2.0.1(@opentelemetry/api@1.9.0)
      '@opentelemetry/instrumentation': 0.203.0(@opentelemetry/api@1.9.0)
    transitivePeerDependencies:
      - supports-color

  '@opentelemetry/instrumentation-generic-pool@0.47.0(@opentelemetry/api@1.9.0)':
    dependencies:
      '@opentelemetry/api': 1.9.0
      '@opentelemetry/instrumentation': 0.203.0(@opentelemetry/api@1.9.0)
    transitivePeerDependencies:
      - supports-color

  '@opentelemetry/instrumentation-graphql@0.51.0(@opentelemetry/api@1.9.0)':
    dependencies:
      '@opentelemetry/api': 1.9.0
      '@opentelemetry/instrumentation': 0.203.0(@opentelemetry/api@1.9.0)
    transitivePeerDependencies:
      - supports-color

  '@opentelemetry/instrumentation-grpc@0.203.0(@opentelemetry/api@1.9.0)':
    dependencies:
      '@opentelemetry/api': 1.9.0
      '@opentelemetry/instrumentation': 0.203.0(@opentelemetry/api@1.9.0)
      '@opentelemetry/semantic-conventions': 1.36.0
    transitivePeerDependencies:
      - supports-color

  '@opentelemetry/instrumentation-hapi@0.50.0(@opentelemetry/api@1.9.0)':
    dependencies:
      '@opentelemetry/api': 1.9.0
      '@opentelemetry/core': 2.0.1(@opentelemetry/api@1.9.0)
      '@opentelemetry/instrumentation': 0.203.0(@opentelemetry/api@1.9.0)
      '@opentelemetry/semantic-conventions': 1.36.0
    transitivePeerDependencies:
      - supports-color

  '@opentelemetry/instrumentation-http@0.203.0(@opentelemetry/api@1.9.0)':
    dependencies:
      '@opentelemetry/api': 1.9.0
      '@opentelemetry/core': 2.0.1(@opentelemetry/api@1.9.0)
      '@opentelemetry/instrumentation': 0.203.0(@opentelemetry/api@1.9.0)
      '@opentelemetry/semantic-conventions': 1.36.0
      forwarded-parse: 2.1.2
    transitivePeerDependencies:
      - supports-color

  '@opentelemetry/instrumentation-ioredis@0.51.0(@opentelemetry/api@1.9.0)':
    dependencies:
      '@opentelemetry/api': 1.9.0
      '@opentelemetry/instrumentation': 0.203.0(@opentelemetry/api@1.9.0)
      '@opentelemetry/redis-common': 0.38.0
      '@opentelemetry/semantic-conventions': 1.36.0
    transitivePeerDependencies:
      - supports-color

  '@opentelemetry/instrumentation-kafkajs@0.12.0(@opentelemetry/api@1.9.0)':
    dependencies:
      '@opentelemetry/api': 1.9.0
      '@opentelemetry/instrumentation': 0.203.0(@opentelemetry/api@1.9.0)
      '@opentelemetry/semantic-conventions': 1.36.0
    transitivePeerDependencies:
      - supports-color

  '@opentelemetry/instrumentation-knex@0.48.0(@opentelemetry/api@1.9.0)':
    dependencies:
      '@opentelemetry/api': 1.9.0
      '@opentelemetry/instrumentation': 0.203.0(@opentelemetry/api@1.9.0)
      '@opentelemetry/semantic-conventions': 1.36.0
    transitivePeerDependencies:
      - supports-color

  '@opentelemetry/instrumentation-koa@0.51.0(@opentelemetry/api@1.9.0)':
    dependencies:
      '@opentelemetry/api': 1.9.0
      '@opentelemetry/core': 2.0.1(@opentelemetry/api@1.9.0)
      '@opentelemetry/instrumentation': 0.203.0(@opentelemetry/api@1.9.0)
      '@opentelemetry/semantic-conventions': 1.36.0
    transitivePeerDependencies:
      - supports-color

  '@opentelemetry/instrumentation-lru-memoizer@0.48.0(@opentelemetry/api@1.9.0)':
    dependencies:
      '@opentelemetry/api': 1.9.0
      '@opentelemetry/instrumentation': 0.203.0(@opentelemetry/api@1.9.0)
    transitivePeerDependencies:
      - supports-color

  '@opentelemetry/instrumentation-memcached@0.47.0(@opentelemetry/api@1.9.0)':
    dependencies:
      '@opentelemetry/api': 1.9.0
      '@opentelemetry/instrumentation': 0.203.0(@opentelemetry/api@1.9.0)
      '@opentelemetry/semantic-conventions': 1.36.0
      '@types/memcached': 2.2.10
    transitivePeerDependencies:
      - supports-color

  '@opentelemetry/instrumentation-mongodb@0.56.0(@opentelemetry/api@1.9.0)':
    dependencies:
      '@opentelemetry/api': 1.9.0
      '@opentelemetry/instrumentation': 0.203.0(@opentelemetry/api@1.9.0)
      '@opentelemetry/semantic-conventions': 1.36.0
    transitivePeerDependencies:
      - supports-color

  '@opentelemetry/instrumentation-mongoose@0.50.0(@opentelemetry/api@1.9.0)':
    dependencies:
      '@opentelemetry/api': 1.9.0
      '@opentelemetry/core': 2.0.1(@opentelemetry/api@1.9.0)
      '@opentelemetry/instrumentation': 0.203.0(@opentelemetry/api@1.9.0)
      '@opentelemetry/semantic-conventions': 1.36.0
    transitivePeerDependencies:
      - supports-color

  '@opentelemetry/instrumentation-mysql2@0.49.0(@opentelemetry/api@1.9.0)':
    dependencies:
      '@opentelemetry/api': 1.9.0
      '@opentelemetry/instrumentation': 0.203.0(@opentelemetry/api@1.9.0)
      '@opentelemetry/semantic-conventions': 1.36.0
      '@opentelemetry/sql-common': 0.41.0(@opentelemetry/api@1.9.0)
    transitivePeerDependencies:
      - supports-color

  '@opentelemetry/instrumentation-mysql@0.49.0(@opentelemetry/api@1.9.0)':
    dependencies:
      '@opentelemetry/api': 1.9.0
      '@opentelemetry/instrumentation': 0.203.0(@opentelemetry/api@1.9.0)
      '@opentelemetry/semantic-conventions': 1.36.0
      '@types/mysql': 2.15.27
    transitivePeerDependencies:
      - supports-color

  '@opentelemetry/instrumentation-nestjs-core@0.49.0(@opentelemetry/api@1.9.0)':
    dependencies:
      '@opentelemetry/api': 1.9.0
      '@opentelemetry/instrumentation': 0.203.0(@opentelemetry/api@1.9.0)
      '@opentelemetry/semantic-conventions': 1.36.0
    transitivePeerDependencies:
      - supports-color

  '@opentelemetry/instrumentation-net@0.47.0(@opentelemetry/api@1.9.0)':
    dependencies:
      '@opentelemetry/api': 1.9.0
      '@opentelemetry/instrumentation': 0.203.0(@opentelemetry/api@1.9.0)
      '@opentelemetry/semantic-conventions': 1.36.0
    transitivePeerDependencies:
      - supports-color

  '@opentelemetry/instrumentation-oracledb@0.29.0(@opentelemetry/api@1.9.0)':
    dependencies:
      '@opentelemetry/api': 1.9.0
      '@opentelemetry/instrumentation': 0.203.0(@opentelemetry/api@1.9.0)
      '@opentelemetry/semantic-conventions': 1.36.0
      '@types/oracledb': 6.5.2
    transitivePeerDependencies:
      - supports-color

  '@opentelemetry/instrumentation-pg@0.55.0(@opentelemetry/api@1.9.0)':
    dependencies:
      '@opentelemetry/api': 1.9.0
      '@opentelemetry/core': 2.0.1(@opentelemetry/api@1.9.0)
      '@opentelemetry/instrumentation': 0.203.0(@opentelemetry/api@1.9.0)
      '@opentelemetry/semantic-conventions': 1.36.0
      '@opentelemetry/sql-common': 0.41.0(@opentelemetry/api@1.9.0)
      '@types/pg': 8.15.4
      '@types/pg-pool': 2.0.6
    transitivePeerDependencies:
      - supports-color

  '@opentelemetry/instrumentation-pino@0.50.0(@opentelemetry/api@1.9.0)':
    dependencies:
      '@opentelemetry/api': 1.9.0
      '@opentelemetry/api-logs': 0.203.0
      '@opentelemetry/core': 2.0.1(@opentelemetry/api@1.9.0)
      '@opentelemetry/instrumentation': 0.203.0(@opentelemetry/api@1.9.0)
    transitivePeerDependencies:
      - supports-color

  '@opentelemetry/instrumentation-redis@0.51.0(@opentelemetry/api@1.9.0)':
    dependencies:
      '@opentelemetry/api': 1.9.0
      '@opentelemetry/instrumentation': 0.203.0(@opentelemetry/api@1.9.0)
      '@opentelemetry/redis-common': 0.38.0
      '@opentelemetry/semantic-conventions': 1.36.0
    transitivePeerDependencies:
      - supports-color

  '@opentelemetry/instrumentation-restify@0.49.0(@opentelemetry/api@1.9.0)':
    dependencies:
      '@opentelemetry/api': 1.9.0
      '@opentelemetry/core': 2.0.1(@opentelemetry/api@1.9.0)
      '@opentelemetry/instrumentation': 0.203.0(@opentelemetry/api@1.9.0)
      '@opentelemetry/semantic-conventions': 1.36.0
    transitivePeerDependencies:
      - supports-color

  '@opentelemetry/instrumentation-router@0.48.0(@opentelemetry/api@1.9.0)':
    dependencies:
      '@opentelemetry/api': 1.9.0
      '@opentelemetry/instrumentation': 0.203.0(@opentelemetry/api@1.9.0)
      '@opentelemetry/semantic-conventions': 1.36.0
    transitivePeerDependencies:
      - supports-color

  '@opentelemetry/instrumentation-runtime-node@0.17.0(@opentelemetry/api@1.9.0)':
    dependencies:
      '@opentelemetry/api': 1.9.0
      '@opentelemetry/instrumentation': 0.203.0(@opentelemetry/api@1.9.0)
    transitivePeerDependencies:
      - supports-color

  '@opentelemetry/instrumentation-socket.io@0.50.0(@opentelemetry/api@1.9.0)':
    dependencies:
      '@opentelemetry/api': 1.9.0
      '@opentelemetry/instrumentation': 0.203.0(@opentelemetry/api@1.9.0)
      '@opentelemetry/semantic-conventions': 1.36.0
    transitivePeerDependencies:
      - supports-color

  '@opentelemetry/instrumentation-tedious@0.22.0(@opentelemetry/api@1.9.0)':
    dependencies:
      '@opentelemetry/api': 1.9.0
      '@opentelemetry/instrumentation': 0.203.0(@opentelemetry/api@1.9.0)
      '@opentelemetry/semantic-conventions': 1.36.0
      '@types/tedious': 4.0.14
    transitivePeerDependencies:
      - supports-color

  '@opentelemetry/instrumentation-undici@0.14.0(@opentelemetry/api@1.9.0)':
    dependencies:
      '@opentelemetry/api': 1.9.0
      '@opentelemetry/core': 2.0.1(@opentelemetry/api@1.9.0)
      '@opentelemetry/instrumentation': 0.203.0(@opentelemetry/api@1.9.0)
    transitivePeerDependencies:
      - supports-color

  '@opentelemetry/instrumentation-winston@0.48.0(@opentelemetry/api@1.9.0)':
    dependencies:
      '@opentelemetry/api': 1.9.0
      '@opentelemetry/api-logs': 0.203.0
      '@opentelemetry/instrumentation': 0.203.0(@opentelemetry/api@1.9.0)
    transitivePeerDependencies:
      - supports-color

  '@opentelemetry/instrumentation@0.203.0(@opentelemetry/api@1.9.0)':
    dependencies:
      '@opentelemetry/api': 1.9.0
      '@opentelemetry/api-logs': 0.203.0
      import-in-the-middle: 1.14.2
      require-in-the-middle: 7.5.2
    transitivePeerDependencies:
      - supports-color

  '@opentelemetry/otlp-exporter-base@0.203.0(@opentelemetry/api@1.9.0)':
    dependencies:
      '@opentelemetry/api': 1.9.0
      '@opentelemetry/core': 2.0.1(@opentelemetry/api@1.9.0)
      '@opentelemetry/otlp-transformer': 0.203.0(@opentelemetry/api@1.9.0)

  '@opentelemetry/otlp-grpc-exporter-base@0.203.0(@opentelemetry/api@1.9.0)':
    dependencies:
      '@grpc/grpc-js': 1.13.4
      '@opentelemetry/api': 1.9.0
      '@opentelemetry/core': 2.0.1(@opentelemetry/api@1.9.0)
      '@opentelemetry/otlp-exporter-base': 0.203.0(@opentelemetry/api@1.9.0)
      '@opentelemetry/otlp-transformer': 0.203.0(@opentelemetry/api@1.9.0)

  '@opentelemetry/otlp-transformer@0.203.0(@opentelemetry/api@1.9.0)':
    dependencies:
      '@opentelemetry/api': 1.9.0
      '@opentelemetry/api-logs': 0.203.0
      '@opentelemetry/core': 2.0.1(@opentelemetry/api@1.9.0)
      '@opentelemetry/resources': 2.0.1(@opentelemetry/api@1.9.0)
      '@opentelemetry/sdk-logs': 0.203.0(@opentelemetry/api@1.9.0)
      '@opentelemetry/sdk-metrics': 2.0.1(@opentelemetry/api@1.9.0)
      '@opentelemetry/sdk-trace-base': 2.0.1(@opentelemetry/api@1.9.0)
      protobufjs: 7.5.3

  '@opentelemetry/propagation-utils@0.31.3(@opentelemetry/api@1.9.0)':
    dependencies:
      '@opentelemetry/api': 1.9.0

  '@opentelemetry/propagator-b3@2.0.1(@opentelemetry/api@1.9.0)':
    dependencies:
      '@opentelemetry/api': 1.9.0
      '@opentelemetry/core': 2.0.1(@opentelemetry/api@1.9.0)

  '@opentelemetry/propagator-jaeger@2.0.1(@opentelemetry/api@1.9.0)':
    dependencies:
      '@opentelemetry/api': 1.9.0
      '@opentelemetry/core': 2.0.1(@opentelemetry/api@1.9.0)

  '@opentelemetry/redis-common@0.38.0': {}

  '@opentelemetry/resource-detector-alibaba-cloud@0.31.3(@opentelemetry/api@1.9.0)':
    dependencies:
      '@opentelemetry/api': 1.9.0
      '@opentelemetry/core': 2.0.1(@opentelemetry/api@1.9.0)
      '@opentelemetry/resources': 2.0.1(@opentelemetry/api@1.9.0)
      '@opentelemetry/semantic-conventions': 1.36.0

  '@opentelemetry/resource-detector-aws@2.3.0(@opentelemetry/api@1.9.0)':
    dependencies:
      '@opentelemetry/api': 1.9.0
      '@opentelemetry/core': 2.0.1(@opentelemetry/api@1.9.0)
      '@opentelemetry/resources': 2.0.1(@opentelemetry/api@1.9.0)
      '@opentelemetry/semantic-conventions': 1.36.0

  '@opentelemetry/resource-detector-azure@0.10.0(@opentelemetry/api@1.9.0)':
    dependencies:
      '@opentelemetry/api': 1.9.0
      '@opentelemetry/core': 2.0.1(@opentelemetry/api@1.9.0)
      '@opentelemetry/resources': 2.0.1(@opentelemetry/api@1.9.0)
      '@opentelemetry/semantic-conventions': 1.36.0

  '@opentelemetry/resource-detector-container@0.7.3(@opentelemetry/api@1.9.0)':
    dependencies:
      '@opentelemetry/api': 1.9.0
      '@opentelemetry/core': 2.0.1(@opentelemetry/api@1.9.0)
      '@opentelemetry/resources': 2.0.1(@opentelemetry/api@1.9.0)
      '@opentelemetry/semantic-conventions': 1.36.0

  '@opentelemetry/resource-detector-gcp@0.37.0(@opentelemetry/api@1.9.0)':
    dependencies:
      '@opentelemetry/api': 1.9.0
      '@opentelemetry/core': 2.0.1(@opentelemetry/api@1.9.0)
      '@opentelemetry/resources': 2.0.1(@opentelemetry/api@1.9.0)
      '@opentelemetry/semantic-conventions': 1.36.0
      gcp-metadata: 6.1.1
    transitivePeerDependencies:
      - encoding
      - supports-color

  '@opentelemetry/resources@2.0.1(@opentelemetry/api@1.9.0)':
    dependencies:
      '@opentelemetry/api': 1.9.0
      '@opentelemetry/core': 2.0.1(@opentelemetry/api@1.9.0)
      '@opentelemetry/semantic-conventions': 1.36.0

  '@opentelemetry/sdk-logs@0.203.0(@opentelemetry/api@1.9.0)':
    dependencies:
      '@opentelemetry/api': 1.9.0
      '@opentelemetry/api-logs': 0.203.0
      '@opentelemetry/core': 2.0.1(@opentelemetry/api@1.9.0)
      '@opentelemetry/resources': 2.0.1(@opentelemetry/api@1.9.0)

  '@opentelemetry/sdk-metrics@2.0.1(@opentelemetry/api@1.9.0)':
    dependencies:
      '@opentelemetry/api': 1.9.0
      '@opentelemetry/core': 2.0.1(@opentelemetry/api@1.9.0)
      '@opentelemetry/resources': 2.0.1(@opentelemetry/api@1.9.0)

  '@opentelemetry/sdk-node@0.203.0(@opentelemetry/api@1.9.0)':
    dependencies:
      '@opentelemetry/api': 1.9.0
      '@opentelemetry/api-logs': 0.203.0
      '@opentelemetry/core': 2.0.1(@opentelemetry/api@1.9.0)
      '@opentelemetry/exporter-logs-otlp-grpc': 0.203.0(@opentelemetry/api@1.9.0)
      '@opentelemetry/exporter-logs-otlp-http': 0.203.0(@opentelemetry/api@1.9.0)
      '@opentelemetry/exporter-logs-otlp-proto': 0.203.0(@opentelemetry/api@1.9.0)
      '@opentelemetry/exporter-metrics-otlp-grpc': 0.203.0(@opentelemetry/api@1.9.0)
      '@opentelemetry/exporter-metrics-otlp-http': 0.203.0(@opentelemetry/api@1.9.0)
      '@opentelemetry/exporter-metrics-otlp-proto': 0.203.0(@opentelemetry/api@1.9.0)
      '@opentelemetry/exporter-prometheus': 0.203.0(@opentelemetry/api@1.9.0)
      '@opentelemetry/exporter-trace-otlp-grpc': 0.203.0(@opentelemetry/api@1.9.0)
      '@opentelemetry/exporter-trace-otlp-http': 0.203.0(@opentelemetry/api@1.9.0)
      '@opentelemetry/exporter-trace-otlp-proto': 0.203.0(@opentelemetry/api@1.9.0)
      '@opentelemetry/exporter-zipkin': 2.0.1(@opentelemetry/api@1.9.0)
      '@opentelemetry/instrumentation': 0.203.0(@opentelemetry/api@1.9.0)
      '@opentelemetry/propagator-b3': 2.0.1(@opentelemetry/api@1.9.0)
      '@opentelemetry/propagator-jaeger': 2.0.1(@opentelemetry/api@1.9.0)
      '@opentelemetry/resources': 2.0.1(@opentelemetry/api@1.9.0)
      '@opentelemetry/sdk-logs': 0.203.0(@opentelemetry/api@1.9.0)
      '@opentelemetry/sdk-metrics': 2.0.1(@opentelemetry/api@1.9.0)
      '@opentelemetry/sdk-trace-base': 2.0.1(@opentelemetry/api@1.9.0)
      '@opentelemetry/sdk-trace-node': 2.0.1(@opentelemetry/api@1.9.0)
      '@opentelemetry/semantic-conventions': 1.36.0
    transitivePeerDependencies:
      - supports-color

  '@opentelemetry/sdk-trace-base@2.0.1(@opentelemetry/api@1.9.0)':
    dependencies:
      '@opentelemetry/api': 1.9.0
      '@opentelemetry/core': 2.0.1(@opentelemetry/api@1.9.0)
      '@opentelemetry/resources': 2.0.1(@opentelemetry/api@1.9.0)
      '@opentelemetry/semantic-conventions': 1.36.0

  '@opentelemetry/sdk-trace-node@2.0.1(@opentelemetry/api@1.9.0)':
    dependencies:
      '@opentelemetry/api': 1.9.0
      '@opentelemetry/context-async-hooks': 2.0.1(@opentelemetry/api@1.9.0)
      '@opentelemetry/core': 2.0.1(@opentelemetry/api@1.9.0)
      '@opentelemetry/sdk-trace-base': 2.0.1(@opentelemetry/api@1.9.0)

  '@opentelemetry/semantic-conventions@1.28.0': {}

  '@opentelemetry/semantic-conventions@1.36.0': {}

  '@opentelemetry/sql-common@0.41.0(@opentelemetry/api@1.9.0)':
    dependencies:
      '@opentelemetry/api': 1.9.0
      '@opentelemetry/core': 2.0.1(@opentelemetry/api@1.9.0)

  '@paralleldrive/cuid2@2.2.2':
    dependencies:
      '@noble/hashes': 1.8.0

  '@pkgjs/parseargs@0.11.0':
    optional: true

  '@pkgr/core@0.2.9': {}

  '@postman/form-data@3.1.1':
    dependencies:
      asynckit: 0.4.0
      combined-stream: 1.0.8
      mime-types: 2.1.35

  '@postman/tough-cookie@4.1.3-postman.1':
    dependencies:
      psl: 1.15.0
      punycode: 2.3.1
      universalify: 0.2.0
      url-parse: 1.5.10

  '@postman/tunnel-agent@0.6.4':
    dependencies:
      safe-buffer: 5.2.1

  '@protobufjs/aspromise@1.1.2': {}

  '@protobufjs/base64@1.1.2': {}

  '@protobufjs/codegen@2.0.4': {}

  '@protobufjs/eventemitter@1.1.0': {}

  '@protobufjs/fetch@1.1.0':
    dependencies:
      '@protobufjs/aspromise': 1.1.2
      '@protobufjs/inquire': 1.1.0

  '@protobufjs/float@1.0.2': {}

  '@protobufjs/inquire@1.1.0': {}

  '@protobufjs/path@1.1.2': {}

  '@protobufjs/pool@1.1.0': {}

  '@protobufjs/utf8@1.1.0': {}

  '@scarf/scarf@1.4.0': {}

  '@scure/base@1.1.9': {}

  '@scure/base@1.2.6': {}

  '@scure/bip32@1.4.0':
    dependencies:
      '@noble/curves': 1.4.2
      '@noble/hashes': 1.4.0
      '@scure/base': 1.1.9

  '@scure/bip32@1.6.2':
    dependencies:
      '@noble/curves': 1.8.2
      '@noble/hashes': 1.7.2
      '@scure/base': 1.2.6

  '@scure/bip32@1.7.0':
    dependencies:
      '@noble/curves': 1.9.6
      '@noble/hashes': 1.8.0
      '@scure/base': 1.2.6

  '@scure/bip39@1.3.0':
    dependencies:
      '@noble/hashes': 1.4.0
      '@scure/base': 1.1.9

  '@scure/bip39@1.5.4':
    dependencies:
      '@noble/hashes': 1.7.2
      '@scure/base': 1.2.6

  '@scure/bip39@1.6.0':
    dependencies:
      '@noble/hashes': 1.8.0
      '@scure/base': 1.2.6

  '@secretlint/config-creator@11.2.3':
    dependencies:
      '@secretlint/types': 11.2.3

  '@secretlint/config-loader@11.2.3':
    dependencies:
      '@secretlint/profiler': 11.2.3
      '@secretlint/resolver': 11.2.3
      '@secretlint/types': 11.2.3
      ajv: 8.17.1
      debug: 4.4.1
      rc-config-loader: 4.1.3
    transitivePeerDependencies:
      - supports-color

  '@secretlint/core@11.2.3':
    dependencies:
      '@secretlint/profiler': 11.2.3
      '@secretlint/types': 11.2.3
      debug: 4.4.1
      structured-source: 4.0.0
    transitivePeerDependencies:
      - supports-color

  '@secretlint/formatter@11.2.3':
    dependencies:
      '@secretlint/resolver': 11.2.3
      '@secretlint/types': 11.2.3
      '@textlint/linter-formatter': 15.2.2
      '@textlint/module-interop': 15.2.2
      '@textlint/types': 15.2.2
      chalk: 5.6.0
      debug: 4.4.1
      pluralize: 8.0.0
      strip-ansi: 7.1.0
      table: 6.9.0
      terminal-link: 4.0.0
    transitivePeerDependencies:
      - supports-color

  '@secretlint/node@11.2.3':
    dependencies:
      '@secretlint/config-loader': 11.2.3
      '@secretlint/core': 11.2.3
      '@secretlint/formatter': 11.2.3
      '@secretlint/profiler': 11.2.3
      '@secretlint/source-creator': 11.2.3
      '@secretlint/types': 11.2.3
      debug: 4.4.1
      p-map: 7.0.3
    transitivePeerDependencies:
      - supports-color

  '@secretlint/profiler@11.2.3': {}

  '@secretlint/resolver@11.2.3': {}

  '@secretlint/secretlint-rule-preset-recommend@11.2.3': {}

  '@secretlint/source-creator@11.2.3':
    dependencies:
      '@secretlint/types': 11.2.3
      istextorbinary: 9.5.0

  '@secretlint/types@11.2.3': {}

  '@sinclair/typebox@0.27.8': {}

  '@sindresorhus/merge-streams@2.3.0': {}

  '@sinonjs/commons@3.0.1':
    dependencies:
      type-detect: 4.0.8

  '@sinonjs/fake-timers@10.3.0':
    dependencies:
      '@sinonjs/commons': 3.0.1

  '@smithy/abort-controller@4.0.4':
    dependencies:
      '@smithy/types': 4.3.1
      tslib: 2.8.1

  '@smithy/abort-controller@4.0.5':
    dependencies:
      '@smithy/types': 4.3.2
      tslib: 2.8.1

  '@smithy/config-resolver@4.1.4':
    dependencies:
      '@smithy/node-config-provider': 4.1.3
      '@smithy/types': 4.3.1
      '@smithy/util-config-provider': 4.0.0
      '@smithy/util-middleware': 4.0.4
      tslib: 2.8.1

  '@smithy/config-resolver@4.1.5':
    dependencies:
      '@smithy/node-config-provider': 4.1.4
      '@smithy/types': 4.3.2
      '@smithy/util-config-provider': 4.0.0
      '@smithy/util-middleware': 4.0.5
      tslib: 2.8.1

  '@smithy/core@3.7.2':
    dependencies:
      '@smithy/middleware-serde': 4.0.8
      '@smithy/protocol-http': 5.1.2
      '@smithy/types': 4.3.1
      '@smithy/util-base64': 4.0.0
      '@smithy/util-body-length-browser': 4.0.0
      '@smithy/util-middleware': 4.0.4
      '@smithy/util-stream': 4.2.3
      '@smithy/util-utf8': 4.0.0
      tslib: 2.8.1

  '@smithy/core@3.8.0':
    dependencies:
      '@smithy/middleware-serde': 4.0.9
      '@smithy/protocol-http': 5.1.3
      '@smithy/types': 4.3.2
      '@smithy/util-base64': 4.0.0
      '@smithy/util-body-length-browser': 4.0.0
      '@smithy/util-middleware': 4.0.5
      '@smithy/util-stream': 4.2.4
      '@smithy/util-utf8': 4.0.0
      '@types/uuid': 9.0.8
      tslib: 2.8.1
      uuid: 9.0.1

  '@smithy/credential-provider-imds@4.0.6':
    dependencies:
      '@smithy/node-config-provider': 4.1.3
      '@smithy/property-provider': 4.0.4
      '@smithy/types': 4.3.1
      '@smithy/url-parser': 4.0.4
      tslib: 2.8.1

  '@smithy/credential-provider-imds@4.0.7':
    dependencies:
      '@smithy/node-config-provider': 4.1.4
      '@smithy/property-provider': 4.0.5
      '@smithy/types': 4.3.2
      '@smithy/url-parser': 4.0.5
      tslib: 2.8.1

  '@smithy/fetch-http-handler@5.1.0':
    dependencies:
      '@smithy/protocol-http': 5.1.2
      '@smithy/querystring-builder': 4.0.4
      '@smithy/types': 4.3.1
      '@smithy/util-base64': 4.0.0
      tslib: 2.8.1

  '@smithy/fetch-http-handler@5.1.1':
    dependencies:
      '@smithy/protocol-http': 5.1.3
      '@smithy/querystring-builder': 4.0.5
      '@smithy/types': 4.3.2
      '@smithy/util-base64': 4.0.0
      tslib: 2.8.1

  '@smithy/hash-node@4.0.4':
    dependencies:
      '@smithy/types': 4.3.1
      '@smithy/util-buffer-from': 4.0.0
      '@smithy/util-utf8': 4.0.0
      tslib: 2.8.1

  '@smithy/hash-node@4.0.5':
    dependencies:
      '@smithy/types': 4.3.2
      '@smithy/util-buffer-from': 4.0.0
      '@smithy/util-utf8': 4.0.0
      tslib: 2.8.1

  '@smithy/invalid-dependency@4.0.4':
    dependencies:
      '@smithy/types': 4.3.1
      tslib: 2.8.1

  '@smithy/invalid-dependency@4.0.5':
    dependencies:
      '@smithy/types': 4.3.2
      tslib: 2.8.1

  '@smithy/is-array-buffer@2.2.0':
    dependencies:
      tslib: 2.8.1

  '@smithy/is-array-buffer@4.0.0':
    dependencies:
      tslib: 2.8.1

  '@smithy/middleware-content-length@4.0.4':
    dependencies:
      '@smithy/protocol-http': 5.1.2
      '@smithy/types': 4.3.1
      tslib: 2.8.1

  '@smithy/middleware-content-length@4.0.5':
    dependencies:
      '@smithy/protocol-http': 5.1.3
      '@smithy/types': 4.3.2
      tslib: 2.8.1

  '@smithy/middleware-endpoint@4.1.17':
    dependencies:
      '@smithy/core': 3.7.2
      '@smithy/middleware-serde': 4.0.8
      '@smithy/node-config-provider': 4.1.3
      '@smithy/shared-ini-file-loader': 4.0.4
      '@smithy/types': 4.3.1
      '@smithy/url-parser': 4.0.4
      '@smithy/util-middleware': 4.0.4
      tslib: 2.8.1

  '@smithy/middleware-endpoint@4.1.18':
    dependencies:
      '@smithy/core': 3.8.0
      '@smithy/middleware-serde': 4.0.9
      '@smithy/node-config-provider': 4.1.4
      '@smithy/shared-ini-file-loader': 4.0.5
      '@smithy/types': 4.3.2
      '@smithy/url-parser': 4.0.5
      '@smithy/util-middleware': 4.0.5
      tslib: 2.8.1

  '@smithy/middleware-retry@4.1.18':
    dependencies:
      '@smithy/node-config-provider': 4.1.3
      '@smithy/protocol-http': 5.1.2
      '@smithy/service-error-classification': 4.0.6
      '@smithy/smithy-client': 4.4.9
      '@smithy/types': 4.3.1
      '@smithy/util-middleware': 4.0.4
      '@smithy/util-retry': 4.0.6
      tslib: 2.8.1
      uuid: 9.0.1

  '@smithy/middleware-retry@4.1.19':
    dependencies:
      '@smithy/node-config-provider': 4.1.4
      '@smithy/protocol-http': 5.1.3
      '@smithy/service-error-classification': 4.0.7
      '@smithy/smithy-client': 4.4.10
      '@smithy/types': 4.3.2
      '@smithy/util-middleware': 4.0.5
      '@smithy/util-retry': 4.0.7
      '@types/uuid': 9.0.8
      tslib: 2.8.1
      uuid: 9.0.1

  '@smithy/middleware-serde@4.0.8':
    dependencies:
      '@smithy/protocol-http': 5.1.2
      '@smithy/types': 4.3.1
      tslib: 2.8.1

  '@smithy/middleware-serde@4.0.9':
    dependencies:
      '@smithy/protocol-http': 5.1.3
      '@smithy/types': 4.3.2
      tslib: 2.8.1

  '@smithy/middleware-stack@4.0.4':
    dependencies:
      '@smithy/types': 4.3.1
      tslib: 2.8.1

  '@smithy/middleware-stack@4.0.5':
    dependencies:
      '@smithy/types': 4.3.2
      tslib: 2.8.1

  '@smithy/node-config-provider@4.1.3':
    dependencies:
      '@smithy/property-provider': 4.0.4
      '@smithy/shared-ini-file-loader': 4.0.4
      '@smithy/types': 4.3.1
      tslib: 2.8.1

  '@smithy/node-config-provider@4.1.4':
    dependencies:
      '@smithy/property-provider': 4.0.5
      '@smithy/shared-ini-file-loader': 4.0.5
      '@smithy/types': 4.3.2
      tslib: 2.8.1

  '@smithy/node-http-handler@4.1.0':
    dependencies:
      '@smithy/abort-controller': 4.0.4
      '@smithy/protocol-http': 5.1.2
      '@smithy/querystring-builder': 4.0.4
      '@smithy/types': 4.3.1
      tslib: 2.8.1

  '@smithy/node-http-handler@4.1.1':
    dependencies:
      '@smithy/abort-controller': 4.0.5
      '@smithy/protocol-http': 5.1.3
      '@smithy/querystring-builder': 4.0.5
      '@smithy/types': 4.3.2
      tslib: 2.8.1

  '@smithy/property-provider@4.0.4':
    dependencies:
      '@smithy/types': 4.3.1
      tslib: 2.8.1

  '@smithy/property-provider@4.0.5':
    dependencies:
      '@smithy/types': 4.3.2
      tslib: 2.8.1

  '@smithy/protocol-http@5.1.2':
    dependencies:
      '@smithy/types': 4.3.1
      tslib: 2.8.1

  '@smithy/protocol-http@5.1.3':
    dependencies:
      '@smithy/types': 4.3.2
      tslib: 2.8.1

  '@smithy/querystring-builder@4.0.4':
    dependencies:
      '@smithy/types': 4.3.1
      '@smithy/util-uri-escape': 4.0.0
      tslib: 2.8.1

  '@smithy/querystring-builder@4.0.5':
    dependencies:
      '@smithy/types': 4.3.2
      '@smithy/util-uri-escape': 4.0.0
      tslib: 2.8.1

  '@smithy/querystring-parser@4.0.4':
    dependencies:
      '@smithy/types': 4.3.1
      tslib: 2.8.1

  '@smithy/querystring-parser@4.0.5':
    dependencies:
      '@smithy/types': 4.3.2
      tslib: 2.8.1

  '@smithy/service-error-classification@4.0.6':
    dependencies:
      '@smithy/types': 4.3.1

  '@smithy/service-error-classification@4.0.7':
    dependencies:
      '@smithy/types': 4.3.2

  '@smithy/shared-ini-file-loader@4.0.4':
    dependencies:
      '@smithy/types': 4.3.1
      tslib: 2.8.1

  '@smithy/shared-ini-file-loader@4.0.5':
    dependencies:
      '@smithy/types': 4.3.2
      tslib: 2.8.1

  '@smithy/signature-v4@5.1.2':
    dependencies:
      '@smithy/is-array-buffer': 4.0.0
      '@smithy/protocol-http': 5.1.2
      '@smithy/types': 4.3.1
      '@smithy/util-hex-encoding': 4.0.0
      '@smithy/util-middleware': 4.0.4
      '@smithy/util-uri-escape': 4.0.0
      '@smithy/util-utf8': 4.0.0
      tslib: 2.8.1

  '@smithy/signature-v4@5.1.3':
    dependencies:
      '@smithy/is-array-buffer': 4.0.0
      '@smithy/protocol-http': 5.1.3
      '@smithy/types': 4.3.2
      '@smithy/util-hex-encoding': 4.0.0
      '@smithy/util-middleware': 4.0.5
      '@smithy/util-uri-escape': 4.0.0
      '@smithy/util-utf8': 4.0.0
      tslib: 2.8.1

  '@smithy/smithy-client@4.4.10':
    dependencies:
      '@smithy/core': 3.8.0
      '@smithy/middleware-endpoint': 4.1.18
      '@smithy/middleware-stack': 4.0.5
      '@smithy/protocol-http': 5.1.3
      '@smithy/types': 4.3.2
      '@smithy/util-stream': 4.2.4
      tslib: 2.8.1

  '@smithy/smithy-client@4.4.9':
    dependencies:
      '@smithy/core': 3.7.2
      '@smithy/middleware-endpoint': 4.1.17
      '@smithy/middleware-stack': 4.0.4
      '@smithy/protocol-http': 5.1.2
      '@smithy/types': 4.3.1
      '@smithy/util-stream': 4.2.3
      tslib: 2.8.1

  '@smithy/types@4.3.1':
    dependencies:
      tslib: 2.8.1

  '@smithy/types@4.3.2':
    dependencies:
      tslib: 2.8.1

  '@smithy/url-parser@4.0.4':
    dependencies:
      '@smithy/querystring-parser': 4.0.4
      '@smithy/types': 4.3.1
      tslib: 2.8.1

  '@smithy/url-parser@4.0.5':
    dependencies:
      '@smithy/querystring-parser': 4.0.5
      '@smithy/types': 4.3.2
      tslib: 2.8.1

  '@smithy/util-base64@4.0.0':
    dependencies:
      '@smithy/util-buffer-from': 4.0.0
      '@smithy/util-utf8': 4.0.0
      tslib: 2.8.1

  '@smithy/util-body-length-browser@4.0.0':
    dependencies:
      tslib: 2.8.1

  '@smithy/util-body-length-node@4.0.0':
    dependencies:
      tslib: 2.8.1

  '@smithy/util-buffer-from@2.2.0':
    dependencies:
      '@smithy/is-array-buffer': 2.2.0
      tslib: 2.8.1

  '@smithy/util-buffer-from@4.0.0':
    dependencies:
      '@smithy/is-array-buffer': 4.0.0
      tslib: 2.8.1

  '@smithy/util-config-provider@4.0.0':
    dependencies:
      tslib: 2.8.1

  '@smithy/util-defaults-mode-browser@4.0.25':
    dependencies:
      '@smithy/property-provider': 4.0.4
      '@smithy/smithy-client': 4.4.9
      '@smithy/types': 4.3.1
      bowser: 2.11.0
      tslib: 2.8.1

  '@smithy/util-defaults-mode-browser@4.0.26':
    dependencies:
      '@smithy/property-provider': 4.0.5
      '@smithy/smithy-client': 4.4.10
      '@smithy/types': 4.3.2
      bowser: 2.11.0
      tslib: 2.8.1

  '@smithy/util-defaults-mode-node@4.0.25':
    dependencies:
      '@smithy/config-resolver': 4.1.4
      '@smithy/credential-provider-imds': 4.0.6
      '@smithy/node-config-provider': 4.1.3
      '@smithy/property-provider': 4.0.4
      '@smithy/smithy-client': 4.4.9
      '@smithy/types': 4.3.1
      tslib: 2.8.1

  '@smithy/util-defaults-mode-node@4.0.26':
    dependencies:
      '@smithy/config-resolver': 4.1.5
      '@smithy/credential-provider-imds': 4.0.7
      '@smithy/node-config-provider': 4.1.4
      '@smithy/property-provider': 4.0.5
      '@smithy/smithy-client': 4.4.10
      '@smithy/types': 4.3.2
      tslib: 2.8.1

  '@smithy/util-endpoints@3.0.6':
    dependencies:
      '@smithy/node-config-provider': 4.1.3
      '@smithy/types': 4.3.1
      tslib: 2.8.1

  '@smithy/util-endpoints@3.0.7':
    dependencies:
      '@smithy/node-config-provider': 4.1.4
      '@smithy/types': 4.3.2
      tslib: 2.8.1

  '@smithy/util-hex-encoding@4.0.0':
    dependencies:
      tslib: 2.8.1

  '@smithy/util-middleware@4.0.4':
    dependencies:
      '@smithy/types': 4.3.1
      tslib: 2.8.1

  '@smithy/util-middleware@4.0.5':
    dependencies:
      '@smithy/types': 4.3.2
      tslib: 2.8.1

  '@smithy/util-retry@4.0.6':
    dependencies:
      '@smithy/service-error-classification': 4.0.6
      '@smithy/types': 4.3.1
      tslib: 2.8.1

  '@smithy/util-retry@4.0.7':
    dependencies:
      '@smithy/service-error-classification': 4.0.7
      '@smithy/types': 4.3.2
      tslib: 2.8.1

  '@smithy/util-stream@4.2.3':
    dependencies:
      '@smithy/fetch-http-handler': 5.1.0
      '@smithy/node-http-handler': 4.1.0
      '@smithy/types': 4.3.1
      '@smithy/util-base64': 4.0.0
      '@smithy/util-buffer-from': 4.0.0
      '@smithy/util-hex-encoding': 4.0.0
      '@smithy/util-utf8': 4.0.0
      tslib: 2.8.1

  '@smithy/util-stream@4.2.4':
    dependencies:
      '@smithy/fetch-http-handler': 5.1.1
      '@smithy/node-http-handler': 4.1.1
      '@smithy/types': 4.3.2
      '@smithy/util-base64': 4.0.0
      '@smithy/util-buffer-from': 4.0.0
      '@smithy/util-hex-encoding': 4.0.0
      '@smithy/util-utf8': 4.0.0
      tslib: 2.8.1

  '@smithy/util-uri-escape@4.0.0':
    dependencies:
      tslib: 2.8.1

  '@smithy/util-utf8@2.3.0':
    dependencies:
      '@smithy/util-buffer-from': 2.2.0
      tslib: 2.8.1

  '@smithy/util-utf8@4.0.0':
    dependencies:
      '@smithy/util-buffer-from': 4.0.0
      tslib: 2.8.1

  '@solana/buffer-layout-utils@0.2.0(bufferutil@4.0.9)(typescript@5.4.5)(utf-8-validate@5.0.10)':
    dependencies:
      '@solana/buffer-layout': 4.0.1
      '@solana/web3.js': 1.98.4(bufferutil@4.0.9)(typescript@5.4.5)(utf-8-validate@5.0.10)
      bigint-buffer: 1.1.5
      bignumber.js: 9.3.1
    transitivePeerDependencies:
      - bufferutil
      - encoding
      - typescript
      - utf-8-validate

  '@solana/buffer-layout@4.0.1':
    dependencies:
      buffer: 6.0.3

  '@solana/codecs-core@2.0.0-rc.1(typescript@5.4.5)':
    dependencies:
      '@solana/errors': 2.0.0-rc.1(typescript@5.4.5)
      typescript: 5.4.5

  '@solana/codecs-core@2.3.0(typescript@5.4.5)':
    dependencies:
      '@solana/errors': 2.3.0(typescript@5.4.5)
      typescript: 5.4.5

  '@solana/codecs-data-structures@2.0.0-rc.1(typescript@5.4.5)':
    dependencies:
      '@solana/codecs-core': 2.0.0-rc.1(typescript@5.4.5)
      '@solana/codecs-numbers': 2.0.0-rc.1(typescript@5.4.5)
      '@solana/errors': 2.0.0-rc.1(typescript@5.4.5)
      typescript: 5.4.5

  '@solana/codecs-numbers@2.0.0-rc.1(typescript@5.4.5)':
    dependencies:
      '@solana/codecs-core': 2.0.0-rc.1(typescript@5.4.5)
      '@solana/errors': 2.0.0-rc.1(typescript@5.4.5)
      typescript: 5.4.5

  '@solana/codecs-numbers@2.3.0(typescript@5.4.5)':
    dependencies:
      '@solana/codecs-core': 2.3.0(typescript@5.4.5)
      '@solana/errors': 2.3.0(typescript@5.4.5)
      typescript: 5.4.5

  '@solana/codecs-strings@2.0.0-rc.1(fastestsmallesttextencoderdecoder@1.0.22)(typescript@5.4.5)':
    dependencies:
      '@solana/codecs-core': 2.0.0-rc.1(typescript@5.4.5)
      '@solana/codecs-numbers': 2.0.0-rc.1(typescript@5.4.5)
      '@solana/errors': 2.0.0-rc.1(typescript@5.4.5)
      fastestsmallesttextencoderdecoder: 1.0.22
      typescript: 5.4.5

  '@solana/codecs@2.0.0-rc.1(fastestsmallesttextencoderdecoder@1.0.22)(typescript@5.4.5)':
    dependencies:
      '@solana/codecs-core': 2.0.0-rc.1(typescript@5.4.5)
      '@solana/codecs-data-structures': 2.0.0-rc.1(typescript@5.4.5)
      '@solana/codecs-numbers': 2.0.0-rc.1(typescript@5.4.5)
      '@solana/codecs-strings': 2.0.0-rc.1(fastestsmallesttextencoderdecoder@1.0.22)(typescript@5.4.5)
      '@solana/options': 2.0.0-rc.1(fastestsmallesttextencoderdecoder@1.0.22)(typescript@5.4.5)
      typescript: 5.4.5
    transitivePeerDependencies:
      - fastestsmallesttextencoderdecoder

  '@solana/errors@2.0.0-rc.1(typescript@5.4.5)':
    dependencies:
      chalk: 5.4.1
      commander: 12.1.0
      typescript: 5.4.5

  '@solana/errors@2.3.0(typescript@5.4.5)':
    dependencies:
      chalk: 5.4.1
      commander: 14.0.1
      typescript: 5.4.5

  '@solana/options@2.0.0-rc.1(fastestsmallesttextencoderdecoder@1.0.22)(typescript@5.4.5)':
    dependencies:
      '@solana/codecs-core': 2.0.0-rc.1(typescript@5.4.5)
      '@solana/codecs-data-structures': 2.0.0-rc.1(typescript@5.4.5)
      '@solana/codecs-numbers': 2.0.0-rc.1(typescript@5.4.5)
      '@solana/codecs-strings': 2.0.0-rc.1(fastestsmallesttextencoderdecoder@1.0.22)(typescript@5.4.5)
      '@solana/errors': 2.0.0-rc.1(typescript@5.4.5)
      typescript: 5.4.5
    transitivePeerDependencies:
      - fastestsmallesttextencoderdecoder

  '@solana/spl-token-group@0.0.7(@solana/web3.js@1.98.4(bufferutil@4.0.9)(typescript@5.4.5)(utf-8-validate@5.0.10))(fastestsmallesttextencoderdecoder@1.0.22)(typescript@5.4.5)':
    dependencies:
      '@solana/codecs': 2.0.0-rc.1(fastestsmallesttextencoderdecoder@1.0.22)(typescript@5.4.5)
      '@solana/web3.js': 1.98.4(bufferutil@4.0.9)(typescript@5.4.5)(utf-8-validate@5.0.10)
    transitivePeerDependencies:
      - fastestsmallesttextencoderdecoder
      - typescript

  '@solana/spl-token-metadata@0.1.6(@solana/web3.js@1.98.4(bufferutil@4.0.9)(typescript@5.4.5)(utf-8-validate@5.0.10))(fastestsmallesttextencoderdecoder@1.0.22)(typescript@5.4.5)':
    dependencies:
      '@solana/codecs': 2.0.0-rc.1(fastestsmallesttextencoderdecoder@1.0.22)(typescript@5.4.5)
      '@solana/web3.js': 1.98.4(bufferutil@4.0.9)(typescript@5.4.5)(utf-8-validate@5.0.10)
    transitivePeerDependencies:
      - fastestsmallesttextencoderdecoder
      - typescript

  '@solana/spl-token@0.4.13(@solana/web3.js@1.98.4(bufferutil@4.0.9)(typescript@5.4.5)(utf-8-validate@5.0.10))(bufferutil@4.0.9)(fastestsmallesttextencoderdecoder@1.0.22)(typescript@5.4.5)(utf-8-validate@5.0.10)':
    dependencies:
      '@solana/buffer-layout': 4.0.1
      '@solana/buffer-layout-utils': 0.2.0(bufferutil@4.0.9)(typescript@5.4.5)(utf-8-validate@5.0.10)
      '@solana/spl-token-group': 0.0.7(@solana/web3.js@1.98.4(bufferutil@4.0.9)(typescript@5.4.5)(utf-8-validate@5.0.10))(fastestsmallesttextencoderdecoder@1.0.22)(typescript@5.4.5)
      '@solana/spl-token-metadata': 0.1.6(@solana/web3.js@1.98.4(bufferutil@4.0.9)(typescript@5.4.5)(utf-8-validate@5.0.10))(fastestsmallesttextencoderdecoder@1.0.22)(typescript@5.4.5)
      '@solana/web3.js': 1.98.4(bufferutil@4.0.9)(typescript@5.4.5)(utf-8-validate@5.0.10)
      buffer: 6.0.3
    transitivePeerDependencies:
      - bufferutil
      - encoding
      - fastestsmallesttextencoderdecoder
      - typescript
      - utf-8-validate

  '@solana/web3.js@1.98.4(bufferutil@4.0.9)(typescript@5.4.5)(utf-8-validate@5.0.10)':
    dependencies:
      '@babel/runtime': 7.28.2
      '@noble/curves': 1.9.6
      '@noble/hashes': 1.8.0
      '@solana/buffer-layout': 4.0.1
      '@solana/codecs-numbers': 2.3.0(typescript@5.4.5)
      agentkeepalive: 4.6.0
      bn.js: 5.2.2
      borsh: 0.7.0
      bs58: 4.0.1
      buffer: 6.0.3
      fast-stable-stringify: 1.0.0
      jayson: 4.2.0(bufferutil@4.0.9)(utf-8-validate@5.0.10)
      node-fetch: 2.7.0
      rpc-websockets: 9.1.3
      superstruct: 2.0.2
    transitivePeerDependencies:
      - bufferutil
      - encoding
      - typescript
      - utf-8-validate

  '@standard-schema/spec@1.0.0': {}

  '@swc/helpers@0.5.17':
    dependencies:
      tslib: 2.8.1

  '@testcontainers/mongodb@10.28.0':
    dependencies:
      testcontainers: 10.28.0
    transitivePeerDependencies:
      - bare-buffer
      - supports-color

  '@testcontainers/redis@10.28.0':
    dependencies:
      testcontainers: 10.28.0
    transitivePeerDependencies:
      - bare-buffer
      - supports-color

  '@textlint/ast-node-types@15.2.2': {}

  '@textlint/linter-formatter@15.2.2':
    dependencies:
      '@azu/format-text': 1.0.2
      '@azu/style-format': 1.0.1
      '@textlint/module-interop': 15.2.2
      '@textlint/resolver': 15.2.2
      '@textlint/types': 15.2.2
      chalk: 4.1.2
      debug: 4.4.1
      js-yaml: 3.14.1
      lodash: 4.17.21
      pluralize: 2.0.0
      string-width: 4.2.3
      strip-ansi: 6.0.1
      table: 6.9.0
      text-table: 0.2.0
    transitivePeerDependencies:
      - supports-color

  '@textlint/module-interop@15.2.2': {}

  '@textlint/resolver@15.2.2': {}

  '@textlint/types@15.2.2':
    dependencies:
      '@textlint/ast-node-types': 15.2.2

  '@tokenizer/inflate@0.2.7':
    dependencies:
      debug: 4.4.1
      fflate: 0.8.2
      token-types: 6.0.4
    transitivePeerDependencies:
      - supports-color

  '@tokenizer/token@0.3.0': {}

  '@tsconfig/node10@1.0.11': {}

  '@tsconfig/node12@1.0.11': {}

  '@tsconfig/node14@1.0.3': {}

  '@tsconfig/node16@1.0.4': {}

  '@types/aws-lambda@8.10.150': {}

  '@types/babel__core@7.20.5':
    dependencies:
      '@babel/parser': 7.28.0
      '@babel/types': 7.28.2
      '@types/babel__generator': 7.27.0
      '@types/babel__template': 7.4.4
      '@types/babel__traverse': 7.28.0

  '@types/babel__generator@7.27.0':
    dependencies:
      '@babel/types': 7.28.2

  '@types/babel__template@7.4.4':
    dependencies:
      '@babel/parser': 7.28.0
      '@babel/types': 7.28.2

  '@types/babel__traverse@7.28.0':
    dependencies:
      '@babel/types': 7.28.2

  '@types/bn.js@5.2.0':
    dependencies:
      '@types/node': 20.19.9

  '@types/body-parser@1.19.6':
    dependencies:
      '@types/connect': 3.4.38
      '@types/node': 20.19.9

  '@types/bs58@4.0.4':
    dependencies:
      '@types/node': 20.19.9
      base-x: 3.0.11

  '@types/bunyan@1.8.11':
    dependencies:
      '@types/node': 20.19.9

  '@types/connect@3.4.38':
    dependencies:
      '@types/node': 20.19.9

  '@types/cookiejar@2.1.5': {}

  '@types/docker-modem@3.0.6':
    dependencies:
      '@types/node': 20.19.9
      '@types/ssh2': 1.15.5

  '@types/dockerode@3.3.44':
    dependencies:
      '@types/docker-modem': 3.0.6
      '@types/node': 20.19.9
      '@types/ssh2': 1.15.5

  '@types/eslint-scope@3.7.7':
    dependencies:
      '@types/eslint': 9.6.1
      '@types/estree': 1.0.8

  '@types/eslint@9.6.1':
    dependencies:
      '@types/estree': 1.0.8
      '@types/json-schema': 7.0.15

  '@types/estree@1.0.8': {}

  '@types/express-serve-static-core@4.19.6':
    dependencies:
      '@types/node': 20.19.9
      '@types/qs': 6.14.0
      '@types/range-parser': 1.2.7
      '@types/send': 0.17.5

  '@types/express@4.17.23':
    dependencies:
      '@types/body-parser': 1.19.6
      '@types/express-serve-static-core': 4.19.6
      '@types/qs': 6.14.0
      '@types/serve-static': 1.15.8

  '@types/graceful-fs@4.1.9':
    dependencies:
      '@types/node': 20.19.9

  '@types/http-errors@2.0.5': {}

  '@types/ioredis-mock@8.2.6(ioredis@5.7.0)':
    dependencies:
      ioredis: 5.7.0

  '@types/istanbul-lib-coverage@2.0.6': {}

  '@types/istanbul-lib-report@3.0.3':
    dependencies:
      '@types/istanbul-lib-coverage': 2.0.6

  '@types/istanbul-reports@3.0.4':
    dependencies:
      '@types/istanbul-lib-report': 3.0.3

  '@types/jest@29.5.14':
    dependencies:
      expect: 29.7.0
      pretty-format: 29.7.0

  '@types/js-yaml@4.0.9': {}

  '@types/json-schema@7.0.15': {}

  '@types/lodash.merge@4.6.9':
    dependencies:
      '@types/lodash': 4.17.20

  '@types/lodash@4.17.20': {}

  '@types/memcached@2.2.10':
    dependencies:
      '@types/node': 20.19.9

  '@types/methods@1.1.4': {}

  '@types/mime@1.3.5': {}

  '@types/mysql@2.15.27':
    dependencies:
      '@types/node': 20.19.9

  '@types/node-vault@0.9.13':
    dependencies:
      node-vault: 0.10.9
    transitivePeerDependencies:
      - supports-color

  '@types/node@12.20.55': {}

  '@types/node@18.19.130':
    dependencies:
      undici-types: 5.26.5

  '@types/node@20.19.9':
    dependencies:
      undici-types: 6.21.0

  '@types/node@22.7.5':
    dependencies:
      undici-types: 6.19.8

  '@types/normalize-package-data@2.4.4': {}

  '@types/oracledb@6.5.2':
    dependencies:
      '@types/node': 20.19.9

  '@types/pg-pool@2.0.6':
    dependencies:
      '@types/pg': 8.15.4

  '@types/pg@8.15.4':
    dependencies:
      '@types/node': 20.19.9
      pg-protocol: 1.10.3
      pg-types: 2.2.0

  '@types/qs@6.14.0': {}

  '@types/range-parser@1.2.7': {}

  '@types/send@0.17.5':
    dependencies:
      '@types/mime': 1.3.5
      '@types/node': 20.19.9

  '@types/serve-static@1.15.8':
    dependencies:
      '@types/http-errors': 2.0.5
      '@types/node': 20.19.9
      '@types/send': 0.17.5

  '@types/ssh2-streams@0.1.12':
    dependencies:
      '@types/node': 20.19.9

  '@types/ssh2@0.5.52':
    dependencies:
      '@types/node': 20.19.9
      '@types/ssh2-streams': 0.1.12

  '@types/ssh2@1.15.5':
    dependencies:
      '@types/node': 18.19.130

  '@types/stack-utils@2.0.3': {}

  '@types/superagent@8.1.9':
    dependencies:
      '@types/cookiejar': 2.1.5
      '@types/methods': 1.1.4
      '@types/node': 20.19.9
      form-data: 4.0.4

  '@types/supertest@6.0.3':
    dependencies:
      '@types/methods': 1.1.4
      '@types/superagent': 8.1.9

  '@types/tedious@4.0.14':
    dependencies:
      '@types/node': 20.19.9

  '@types/triple-beam@1.3.5': {}

  '@types/uuid@8.3.4': {}

  '@types/uuid@9.0.8': {}

  '@types/validator@13.15.2': {}

  '@types/webidl-conversions@7.0.3': {}

  '@types/whatwg-url@11.0.5':
    dependencies:
      '@types/webidl-conversions': 7.0.3

  '@types/ws@7.4.7':
    dependencies:
      '@types/node': 20.19.9

  '@types/ws@8.18.1':
    dependencies:
      '@types/node': 20.19.9

  '@types/yargs-parser@21.0.3': {}

  '@types/yargs@17.0.33':
    dependencies:
      '@types/yargs-parser': 21.0.3

  '@typescript-eslint/eslint-plugin@7.18.0(@typescript-eslint/parser@7.18.0(eslint@8.57.1)(typescript@5.4.5))(eslint@8.57.1)(typescript@5.4.5)':
    dependencies:
      '@eslint-community/regexpp': 4.12.1
      '@typescript-eslint/parser': 7.18.0(eslint@8.57.1)(typescript@5.4.5)
      '@typescript-eslint/scope-manager': 7.18.0
      '@typescript-eslint/type-utils': 7.18.0(eslint@8.57.1)(typescript@5.4.5)
      '@typescript-eslint/utils': 7.18.0(eslint@8.57.1)(typescript@5.4.5)
      '@typescript-eslint/visitor-keys': 7.18.0
      eslint: 8.57.1
      graphemer: 1.4.0
      ignore: 5.3.2
      natural-compare: 1.4.0
      ts-api-utils: 1.4.3(typescript@5.4.5)
    optionalDependencies:
      typescript: 5.4.5
    transitivePeerDependencies:
      - supports-color

  '@typescript-eslint/parser@7.18.0(eslint@8.57.1)(typescript@5.4.5)':
    dependencies:
      '@typescript-eslint/scope-manager': 7.18.0
      '@typescript-eslint/types': 7.18.0
      '@typescript-eslint/typescript-estree': 7.18.0(typescript@5.4.5)
      '@typescript-eslint/visitor-keys': 7.18.0
      debug: 4.4.1
      eslint: 8.57.1
    optionalDependencies:
      typescript: 5.4.5
    transitivePeerDependencies:
      - supports-color

  '@typescript-eslint/scope-manager@7.18.0':
    dependencies:
      '@typescript-eslint/types': 7.18.0
      '@typescript-eslint/visitor-keys': 7.18.0

  '@typescript-eslint/type-utils@7.18.0(eslint@8.57.1)(typescript@5.4.5)':
    dependencies:
      '@typescript-eslint/typescript-estree': 7.18.0(typescript@5.4.5)
      '@typescript-eslint/utils': 7.18.0(eslint@8.57.1)(typescript@5.4.5)
      debug: 4.4.1
      eslint: 8.57.1
      ts-api-utils: 1.4.3(typescript@5.4.5)
    optionalDependencies:
      typescript: 5.4.5
    transitivePeerDependencies:
      - supports-color

  '@typescript-eslint/types@7.18.0': {}

  '@typescript-eslint/typescript-estree@7.18.0(typescript@5.4.5)':
    dependencies:
      '@typescript-eslint/types': 7.18.0
      '@typescript-eslint/visitor-keys': 7.18.0
      debug: 4.4.1
      globby: 11.1.0
      is-glob: 4.0.3
      minimatch: 9.0.5
      semver: 7.7.2
      ts-api-utils: 1.4.3(typescript@5.4.5)
    optionalDependencies:
      typescript: 5.4.5
    transitivePeerDependencies:
      - supports-color

  '@typescript-eslint/utils@7.18.0(eslint@8.57.1)(typescript@5.4.5)':
    dependencies:
      '@eslint-community/eslint-utils': 4.7.0(eslint@8.57.1)
      '@typescript-eslint/scope-manager': 7.18.0
      '@typescript-eslint/types': 7.18.0
      '@typescript-eslint/typescript-estree': 7.18.0(typescript@5.4.5)
      eslint: 8.57.1
    transitivePeerDependencies:
      - supports-color
      - typescript

  '@typescript-eslint/visitor-keys@7.18.0':
    dependencies:
      '@typescript-eslint/types': 7.18.0
      eslint-visitor-keys: 3.4.3

  '@ungap/structured-clone@1.3.0': {}

  '@webassemblyjs/ast@1.14.1':
    dependencies:
      '@webassemblyjs/helper-numbers': 1.13.2
      '@webassemblyjs/helper-wasm-bytecode': 1.13.2

  '@webassemblyjs/floating-point-hex-parser@1.13.2': {}

  '@webassemblyjs/helper-api-error@1.13.2': {}

  '@webassemblyjs/helper-buffer@1.14.1': {}

  '@webassemblyjs/helper-numbers@1.13.2':
    dependencies:
      '@webassemblyjs/floating-point-hex-parser': 1.13.2
      '@webassemblyjs/helper-api-error': 1.13.2
      '@xtuc/long': 4.2.2

  '@webassemblyjs/helper-wasm-bytecode@1.13.2': {}

  '@webassemblyjs/helper-wasm-section@1.14.1':
    dependencies:
      '@webassemblyjs/ast': 1.14.1
      '@webassemblyjs/helper-buffer': 1.14.1
      '@webassemblyjs/helper-wasm-bytecode': 1.13.2
      '@webassemblyjs/wasm-gen': 1.14.1

  '@webassemblyjs/ieee754@1.13.2':
    dependencies:
      '@xtuc/ieee754': 1.2.0

  '@webassemblyjs/leb128@1.13.2':
    dependencies:
      '@xtuc/long': 4.2.2

  '@webassemblyjs/utf8@1.13.2': {}

  '@webassemblyjs/wasm-edit@1.14.1':
    dependencies:
      '@webassemblyjs/ast': 1.14.1
      '@webassemblyjs/helper-buffer': 1.14.1
      '@webassemblyjs/helper-wasm-bytecode': 1.13.2
      '@webassemblyjs/helper-wasm-section': 1.14.1
      '@webassemblyjs/wasm-gen': 1.14.1
      '@webassemblyjs/wasm-opt': 1.14.1
      '@webassemblyjs/wasm-parser': 1.14.1
      '@webassemblyjs/wast-printer': 1.14.1

  '@webassemblyjs/wasm-gen@1.14.1':
    dependencies:
      '@webassemblyjs/ast': 1.14.1
      '@webassemblyjs/helper-wasm-bytecode': 1.13.2
      '@webassemblyjs/ieee754': 1.13.2
      '@webassemblyjs/leb128': 1.13.2
      '@webassemblyjs/utf8': 1.13.2

  '@webassemblyjs/wasm-opt@1.14.1':
    dependencies:
      '@webassemblyjs/ast': 1.14.1
      '@webassemblyjs/helper-buffer': 1.14.1
      '@webassemblyjs/wasm-gen': 1.14.1
      '@webassemblyjs/wasm-parser': 1.14.1

  '@webassemblyjs/wasm-parser@1.14.1':
    dependencies:
      '@webassemblyjs/ast': 1.14.1
      '@webassemblyjs/helper-api-error': 1.13.2
      '@webassemblyjs/helper-wasm-bytecode': 1.13.2
      '@webassemblyjs/ieee754': 1.13.2
      '@webassemblyjs/leb128': 1.13.2
      '@webassemblyjs/utf8': 1.13.2

  '@webassemblyjs/wast-printer@1.14.1':
    dependencies:
      '@webassemblyjs/ast': 1.14.1
      '@xtuc/long': 4.2.2

  '@xtuc/ieee754@1.2.0': {}

  '@xtuc/long@4.2.2': {}

  '@zerodev/ecdsa-validator@5.4.9(@zerodev/sdk@5.4.41(viem@2.28.1(bufferutil@4.0.9)(typescript@5.4.5)(utf-8-validate@5.0.10)(zod@3.25.76)))(viem@2.28.1(bufferutil@4.0.9)(typescript@5.4.5)(utf-8-validate@5.0.10)(zod@3.25.76))':
    dependencies:
      '@zerodev/sdk': 5.4.41(viem@2.28.1(bufferutil@4.0.9)(typescript@5.4.5)(utf-8-validate@5.0.10)(zod@3.25.76))
      viem: 2.28.1(bufferutil@4.0.9)(typescript@5.4.5)(utf-8-validate@5.0.10)(zod@3.25.76)

  '@zerodev/sdk@5.4.41(viem@2.28.1(bufferutil@4.0.9)(typescript@5.4.5)(utf-8-validate@5.0.10)(zod@3.25.76))':
    dependencies:
      semver: 7.7.2
      viem: 2.28.1(bufferutil@4.0.9)(typescript@5.4.5)(utf-8-validate@5.0.10)(zod@3.25.76)

  abitype@1.0.8(typescript@5.4.5)(zod@3.25.76):
    optionalDependencies:
      typescript: 5.4.5
      zod: 3.25.76

  abort-controller@3.0.0:
    dependencies:
      event-target-shim: 5.0.1

  accepts@1.3.8:
    dependencies:
      mime-types: 2.1.35
      negotiator: 0.6.3

  acorn-import-attributes@1.9.5(acorn@8.15.0):
    dependencies:
      acorn: 8.15.0

  acorn-jsx@5.3.2(acorn@8.15.0):
    dependencies:
      acorn: 8.15.0

  acorn-walk@8.3.4:
    dependencies:
      acorn: 8.15.0

  acorn@8.15.0: {}

  aes-js@4.0.0-beta.5: {}

  agent-base@7.1.4: {}

  agentkeepalive@4.6.0:
    dependencies:
      humanize-ms: 1.2.1

  ajv-formats@2.1.1(ajv@8.12.0):
    optionalDependencies:
      ajv: 8.12.0

  ajv-formats@2.1.1(ajv@8.17.1):
    optionalDependencies:
      ajv: 8.17.1

  ajv-keywords@3.5.2(ajv@6.12.6):
    dependencies:
      ajv: 6.12.6

  ajv-keywords@5.1.0(ajv@8.17.1):
    dependencies:
      ajv: 8.17.1
      fast-deep-equal: 3.1.3

  ajv@6.12.6:
    dependencies:
      fast-deep-equal: 3.1.3
      fast-json-stable-stringify: 2.1.0
      json-schema-traverse: 0.4.1
      uri-js: 4.4.1

  ajv@8.12.0:
    dependencies:
      fast-deep-equal: 3.1.3
      json-schema-traverse: 1.0.0
      require-from-string: 2.0.2
      uri-js: 4.4.1

  ajv@8.17.1:
    dependencies:
      fast-deep-equal: 3.1.3
      fast-uri: 3.0.6
      json-schema-traverse: 1.0.0
      require-from-string: 2.0.2

  ansi-align@3.0.1:
    dependencies:
      string-width: 4.2.3

  ansi-colors@4.1.3: {}

  ansi-escapes@4.3.2:
    dependencies:
      type-fest: 0.21.3

  ansi-escapes@7.0.0:
    dependencies:
      environment: 1.1.0

  ansi-regex@5.0.1: {}

  ansi-regex@6.1.0: {}

  ansi-styles@4.3.0:
    dependencies:
      color-convert: 2.0.1

  ansi-styles@5.2.0: {}

  ansi-styles@6.2.1: {}

  anymatch@3.1.3:
    dependencies:
      normalize-path: 3.0.0
      picomatch: 2.3.1

  append-field@1.0.0: {}

  archiver-utils@5.0.2:
    dependencies:
      glob: 10.4.5
      graceful-fs: 4.2.11
      is-stream: 2.0.1
      lazystream: 1.0.1
      lodash: 4.17.21
      normalize-path: 3.0.0
      readable-stream: 4.7.0

  archiver@7.0.1:
    dependencies:
      archiver-utils: 5.0.2
      async: 3.2.6
      buffer-crc32: 1.0.0
      readable-stream: 4.7.0
      readdir-glob: 1.1.3
      tar-stream: 3.1.7
      zip-stream: 6.0.1

  arg@4.1.3: {}

  argparse@1.0.10:
    dependencies:
      sprintf-js: 1.0.3

  argparse@2.0.1: {}

  array-flatten@1.1.1: {}

  array-timsort@1.0.3: {}

  array-union@2.1.0: {}

  asap@2.0.6: {}

  asn1@0.2.6:
    dependencies:
      safer-buffer: 2.1.2

  asn1js@3.0.6:
    dependencies:
      pvtsutils: 1.3.6
      pvutils: 1.1.3
      tslib: 2.8.1

  assert-plus@1.0.0: {}

  astral-regex@2.0.0: {}

  async-lock@1.4.1: {}

  async-mutex@0.5.0:
    dependencies:
      tslib: 2.8.1

  async@3.2.6: {}

  asynckit@0.4.0: {}

  aws-sign2@0.7.0: {}

  aws4@1.13.2: {}

  axios@1.11.0:
    dependencies:
      follow-redirects: 1.15.11(debug@4.4.1)
      form-data: 4.0.4
      proxy-from-env: 1.1.0
    transitivePeerDependencies:
      - debug

  axios@1.12.2:
    dependencies:
      follow-redirects: 1.15.11(debug@4.4.1)
      form-data: 4.0.4
      proxy-from-env: 1.1.0
    transitivePeerDependencies:
      - debug

  b4a@1.6.7: {}

  babel-jest@29.7.0(@babel/core@7.28.0):
    dependencies:
      '@babel/core': 7.28.0
      '@jest/transform': 29.7.0
      '@types/babel__core': 7.20.5
      babel-plugin-istanbul: 6.1.1
      babel-preset-jest: 29.6.3(@babel/core@7.28.0)
      chalk: 4.1.2
      graceful-fs: 4.2.11
      slash: 3.0.0
    transitivePeerDependencies:
      - supports-color

  babel-plugin-istanbul@6.1.1:
    dependencies:
      '@babel/helper-plugin-utils': 7.27.1
      '@istanbuljs/load-nyc-config': 1.1.0
      '@istanbuljs/schema': 0.1.3
      istanbul-lib-instrument: 5.2.1
      test-exclude: 6.0.0
    transitivePeerDependencies:
      - supports-color

  babel-plugin-jest-hoist@29.6.3:
    dependencies:
      '@babel/template': 7.27.2
      '@babel/types': 7.28.2
      '@types/babel__core': 7.20.5
      '@types/babel__traverse': 7.28.0

  babel-preset-current-node-syntax@1.2.0(@babel/core@7.28.0):
    dependencies:
      '@babel/core': 7.28.0
      '@babel/plugin-syntax-async-generators': 7.8.4(@babel/core@7.28.0)
      '@babel/plugin-syntax-bigint': 7.8.3(@babel/core@7.28.0)
      '@babel/plugin-syntax-class-properties': 7.12.13(@babel/core@7.28.0)
      '@babel/plugin-syntax-class-static-block': 7.14.5(@babel/core@7.28.0)
      '@babel/plugin-syntax-import-attributes': 7.27.1(@babel/core@7.28.0)
      '@babel/plugin-syntax-import-meta': 7.10.4(@babel/core@7.28.0)
      '@babel/plugin-syntax-json-strings': 7.8.3(@babel/core@7.28.0)
      '@babel/plugin-syntax-logical-assignment-operators': 7.10.4(@babel/core@7.28.0)
      '@babel/plugin-syntax-nullish-coalescing-operator': 7.8.3(@babel/core@7.28.0)
      '@babel/plugin-syntax-numeric-separator': 7.10.4(@babel/core@7.28.0)
      '@babel/plugin-syntax-object-rest-spread': 7.8.3(@babel/core@7.28.0)
      '@babel/plugin-syntax-optional-catch-binding': 7.8.3(@babel/core@7.28.0)
      '@babel/plugin-syntax-optional-chaining': 7.8.3(@babel/core@7.28.0)
      '@babel/plugin-syntax-private-property-in-object': 7.14.5(@babel/core@7.28.0)
      '@babel/plugin-syntax-top-level-await': 7.14.5(@babel/core@7.28.0)

  babel-preset-jest@29.6.3(@babel/core@7.28.0):
    dependencies:
      '@babel/core': 7.28.0
      babel-plugin-jest-hoist: 29.6.3
      babel-preset-current-node-syntax: 1.2.0(@babel/core@7.28.0)

  balanced-match@1.0.2: {}

  bare-events@2.6.0:
    optional: true

  bare-fs@4.5.0:
    dependencies:
      bare-events: 2.6.0
      bare-path: 3.0.0
      bare-stream: 2.7.0(bare-events@2.6.0)
      bare-url: 2.3.1
      fast-fifo: 1.3.2
    optional: true

  bare-os@3.6.2:
    optional: true

  bare-path@3.0.0:
    dependencies:
      bare-os: 3.6.2
    optional: true

  bare-stream@2.7.0(bare-events@2.6.0):
    dependencies:
      streamx: 2.22.1
    optionalDependencies:
      bare-events: 2.6.0
    optional: true

  bare-url@2.3.1:
    dependencies:
      bare-path: 3.0.0
    optional: true

  base-x@3.0.11:
    dependencies:
      safe-buffer: 5.2.1

  base-x@5.0.1: {}

  base64-js@1.5.1: {}

  bcrypt-pbkdf@1.0.2:
    dependencies:
      tweetnacl: 0.14.5

  bigint-buffer@1.1.5:
    dependencies:
      bindings: 1.5.0

  bignumber.js@9.1.2: {}

  bignumber.js@9.3.1: {}

  binary-extensions@2.3.0: {}

  binaryextensions@6.11.0:
    dependencies:
      editions: 6.22.0

  bindings@1.5.0:
    dependencies:
      file-uri-to-path: 1.0.0

  bl@4.1.0:
    dependencies:
      buffer: 5.7.1
      inherits: 2.0.4
      readable-stream: 3.6.2

  bluebird@2.11.0: {}

  bn.js@5.2.2: {}

  body-parser@1.20.3:
    dependencies:
      bytes: 3.1.2
      content-type: 1.0.5
      debug: 2.6.9
      depd: 2.0.0
      destroy: 1.2.0
      http-errors: 2.0.0
      iconv-lite: 0.4.24
      on-finished: 2.4.1
      qs: 6.13.0
      raw-body: 2.5.2
      type-is: 1.6.18
      unpipe: 1.0.0
    transitivePeerDependencies:
      - supports-color

  borsh@0.7.0:
    dependencies:
      bn.js: 5.2.2
      bs58: 4.0.1
      text-encoding-utf-8: 1.0.2

  borsh@2.0.0: {}

  boundary@2.0.0: {}

  bowser@2.11.0: {}

  boxen@5.1.2:
    dependencies:
      ansi-align: 3.0.1
      camelcase: 6.3.0
      chalk: 4.1.2
      cli-boxes: 2.2.1
      string-width: 4.2.3
      type-fest: 0.20.2
      widest-line: 3.1.0
      wrap-ansi: 7.0.0

  brace-expansion@1.1.12:
    dependencies:
      balanced-match: 1.0.2
      concat-map: 0.0.1

  brace-expansion@2.0.2:
    dependencies:
      balanced-match: 1.0.2

  braces@3.0.3:
    dependencies:
      fill-range: 7.1.1

  browserslist@4.25.1:
    dependencies:
      caniuse-lite: 1.0.30001731
      electron-to-chromium: 1.5.194
      node-releases: 2.0.19
      update-browserslist-db: 1.1.3(browserslist@4.25.1)

  bs-logger@0.2.6:
    dependencies:
      fast-json-stable-stringify: 2.1.0

  bs58@4.0.1:
    dependencies:
      base-x: 3.0.11

  bs58@6.0.0:
    dependencies:
      base-x: 5.0.1

  bser@2.1.1:
    dependencies:
      node-int64: 0.4.0

  bson@6.10.4: {}

  buffer-crc32@0.2.13: {}

  buffer-crc32@1.0.0: {}

  buffer-from@1.1.2: {}

  buffer-layout@1.2.2: {}

  buffer@5.7.1:
    dependencies:
      base64-js: 1.5.1
      ieee754: 1.2.1

  buffer@6.0.3:
    dependencies:
      base64-js: 1.5.1
      ieee754: 1.2.1

  bufferutil@4.0.9:
    dependencies:
      node-gyp-build: 4.8.4
    optional: true

  buildcheck@0.0.6:
    optional: true

  bullmq-otel@1.0.1:
    dependencies:
      '@opentelemetry/api': 1.9.0
      bullmq: 5.56.9
    transitivePeerDependencies:
      - supports-color

  bullmq@5.56.9:
    dependencies:
      cron-parser: 4.9.0
      ioredis: 5.7.0
      msgpackr: 1.11.5
      node-abort-controller: 3.1.1
      semver: 7.7.2
      tslib: 2.8.1
      uuid: 9.0.1
    transitivePeerDependencies:
      - supports-color

  busboy@1.6.0:
    dependencies:
      streamsearch: 1.1.0

  byline@5.0.0: {}

  bytes@3.1.2: {}

  call-bind-apply-helpers@1.0.2:
    dependencies:
      es-errors: 1.3.0
      function-bind: 1.1.2

  call-bind@1.0.8:
    dependencies:
      call-bind-apply-helpers: 1.0.2
      es-define-property: 1.0.1
      get-intrinsic: 1.3.0
      set-function-length: 1.2.2

  call-bound@1.0.4:
    dependencies:
      call-bind-apply-helpers: 1.0.2
      get-intrinsic: 1.3.0

  callsites@3.1.0: {}

  camelcase@5.3.1: {}

  camelcase@6.3.0: {}

  caniuse-lite@1.0.30001731: {}

  canonicalize@2.1.0: {}

  caseless@0.12.0: {}

  chalk@4.1.2:
    dependencies:
      ansi-styles: 4.3.0
      supports-color: 7.2.0

  chalk@5.4.1: {}

  chalk@5.6.0: {}

  char-regex@1.0.2: {}

  chardet@0.7.0: {}

  check-disk-space@3.4.0: {}

  chokidar@3.6.0:
    dependencies:
      anymatch: 3.1.3
      braces: 3.0.3
      glob-parent: 5.1.2
      is-binary-path: 2.1.0
      is-glob: 4.0.3
      normalize-path: 3.0.0
      readdirp: 3.6.0
    optionalDependencies:
      fsevents: 2.3.3

  chownr@1.1.4: {}

  chrome-trace-event@1.0.4: {}

  ci-info@3.9.0: {}

  cjs-module-lexer@1.4.3: {}

  class-transformer@0.5.1: {}

  class-validator@0.14.2:
    dependencies:
      '@types/validator': 13.15.2
      libphonenumber-js: 1.12.10
      validator: 13.15.15

  cli-boxes@2.2.1: {}

  cli-cursor@3.1.0:
    dependencies:
      restore-cursor: 3.1.0

  cli-spinners@2.9.2: {}

  cli-table3@0.6.5:
    dependencies:
      string-width: 4.2.3
    optionalDependencies:
      '@colors/colors': 1.5.0

  cli-width@3.0.0: {}

  cli-width@4.1.0: {}

  cliui@8.0.1:
    dependencies:
      string-width: 4.2.3
      strip-ansi: 6.0.1
      wrap-ansi: 7.0.0

  clone@1.0.4: {}

  cluster-key-slot@1.1.2: {}

  co@4.6.0: {}

  collect-v8-coverage@1.0.2: {}

  color-convert@1.9.3:
    dependencies:
      color-name: 1.1.3

  color-convert@2.0.1:
    dependencies:
      color-name: 1.1.4

  color-name@1.1.3: {}

  color-name@1.1.4: {}

  color-string@1.9.1:
    dependencies:
      color-name: 1.1.4
      simple-swizzle: 0.2.2

  color@3.2.1:
    dependencies:
      color-convert: 1.9.3
      color-string: 1.9.1

  colorspace@1.1.4:
    dependencies:
      color: 3.2.1
      text-hex: 1.0.0

  combined-stream@1.0.8:
    dependencies:
      delayed-stream: 1.0.0

  commander@12.1.0: {}

  commander@14.0.1: {}

  commander@2.20.3: {}

  commander@4.1.1: {}

  comment-json@4.2.5:
    dependencies:
      array-timsort: 1.0.3
      core-util-is: 1.0.3
      esprima: 4.0.1
      has-own-prop: 2.0.0
      repeat-string: 1.6.1

  commondir@1.0.1: {}

  component-emitter@1.3.1: {}

  compress-commons@6.0.2:
    dependencies:
      crc-32: 1.2.2
      crc32-stream: 6.0.0
      is-stream: 2.0.1
      normalize-path: 3.0.0
      readable-stream: 4.7.0

  concat-map@0.0.1: {}

  concat-stream@2.0.0:
    dependencies:
      buffer-from: 1.1.2
      inherits: 2.0.4
      readable-stream: 3.6.2
      typedarray: 0.0.6

  consola@2.15.3: {}

  content-disposition@0.5.4:
    dependencies:
      safe-buffer: 5.2.1

  content-type@1.0.5: {}

  convert-source-map@2.0.0: {}

  cookie-signature@1.0.6: {}

  cookie@0.7.1: {}

  cookiejar@2.1.4: {}

  core-util-is@1.0.2: {}

  core-util-is@1.0.3: {}

  cors@2.8.5:
    dependencies:
      object-assign: 4.1.1
      vary: 1.1.2

  cosmiconfig@8.3.6(typescript@5.7.2):
    dependencies:
      import-fresh: 3.3.1
      js-yaml: 4.1.0
      parse-json: 5.2.0
      path-type: 4.0.0
    optionalDependencies:
      typescript: 5.7.2

  cpu-features@0.0.10:
    dependencies:
      buildcheck: 0.0.6
      nan: 2.23.0
    optional: true

  crc-32@1.2.2: {}

  crc32-stream@6.0.0:
    dependencies:
      crc-32: 1.2.2
      readable-stream: 4.7.0

  create-jest@29.7.0(@types/node@20.19.9)(ts-node@10.9.2(@types/node@20.19.9)(typescript@5.4.5)):
    dependencies:
      '@jest/types': 29.6.3
      chalk: 4.1.2
      exit: 0.1.2
      graceful-fs: 4.2.11
      jest-config: 29.7.0(@types/node@20.19.9)(ts-node@10.9.2(@types/node@20.19.9)(typescript@5.4.5))
      jest-util: 29.7.0
      prompts: 2.4.2
    transitivePeerDependencies:
      - '@types/node'
      - babel-plugin-macros
      - supports-color
      - ts-node

  create-require@1.1.1: {}

  cron-parser@4.9.0:
    dependencies:
      luxon: 3.7.1

  cross-fetch@3.2.0:
    dependencies:
      node-fetch: 2.7.0
    transitivePeerDependencies:
      - encoding

  cross-spawn@7.0.6:
    dependencies:
      path-key: 3.1.1
      shebang-command: 2.0.0
      which: 2.0.2

  crypto-randomuuid@1.0.0: {}

  dashdash@1.14.1:
    dependencies:
      assert-plus: 1.0.0

  dc-polyfill@0.1.10: {}

  dd-trace@5.62.0:
    dependencies:
      '@datadog/libdatadog': 0.7.0
      '@datadog/native-appsec': 10.0.1
      '@datadog/native-iast-taint-tracking': 4.0.0
      '@datadog/native-metrics': 3.1.1
      '@datadog/pprof': 5.9.0
      '@datadog/sketches-js': 2.1.1
      '@datadog/wasm-js-rewriter': 4.0.1
      '@isaacs/ttlcache': 1.4.1
      '@opentelemetry/api': 1.8.0
      '@opentelemetry/core': 1.30.1(@opentelemetry/api@1.8.0)
      crypto-randomuuid: 1.0.0
      dc-polyfill: 0.1.10
      ignore: 7.0.5
      import-in-the-middle: 1.14.2
      istanbul-lib-coverage: 3.2.2
      jest-docblock: 29.7.0
      jsonpath-plus: 10.3.0
      koalas: 1.0.2
      limiter: 1.1.5
      lodash.sortby: 4.7.0
      lru-cache: 10.4.3
      module-details-from-path: 1.0.4
      mutexify: 1.4.0
      opentracing: 0.14.7
      path-to-regexp: 0.1.12
      pprof-format: 2.1.0
      protobufjs: 7.5.3
      retry: 0.13.1
      rfdc: 1.4.1
      semifies: 1.0.0
      shell-quote: 1.8.3
      source-map: 0.7.6
      tlhunter-sorted-set: 0.1.0
      ttl-set: 1.0.0

  debug@2.6.9:
    dependencies:
      ms: 2.0.0

  debug@4.4.1:
    dependencies:
      ms: 2.1.3

  dedent@1.6.0: {}

  deep-is@0.1.4: {}

  deepmerge@4.3.1: {}

  defaults@1.0.4:
    dependencies:
      clone: 1.0.4

  define-data-property@1.1.4:
    dependencies:
      es-define-property: 1.0.1
      es-errors: 1.3.0
      gopd: 1.2.0

  delay@5.0.0: {}

  delayed-stream@1.0.0: {}

  denque@2.1.0: {}

  depd@2.0.0: {}

  destroy@1.2.0: {}

  detect-libc@2.0.4:
    optional: true

  detect-newline@3.1.0: {}

  dezalgo@1.0.4:
    dependencies:
      asap: 2.0.6
      wrappy: 1.0.2

  diff-sequences@29.6.3: {}

  diff@4.0.2: {}

  dir-glob@3.0.1:
    dependencies:
      path-type: 4.0.0

  docker-compose@0.24.8:
    dependencies:
      yaml: 2.8.1

  docker-modem@5.0.6:
    dependencies:
      debug: 4.4.1
      readable-stream: 3.6.2
      split-ca: 1.0.1
      ssh2: 1.17.0
    transitivePeerDependencies:
      - supports-color

  dockerode@4.0.9:
    dependencies:
      '@balena/dockerignore': 1.0.2
      '@grpc/grpc-js': 1.13.4
      '@grpc/proto-loader': 0.7.15
      docker-modem: 5.0.6
      protobufjs: 7.5.3
      tar-fs: 2.1.4
      uuid: 10.0.0
    transitivePeerDependencies:
      - supports-color

  doctrine@3.0.0:
    dependencies:
      esutils: 2.0.3

  dotenv-expand@10.0.0: {}

  dotenv@16.4.5: {}

  dotenv@17.2.1: {}

  dunder-proto@1.0.1:
    dependencies:
      call-bind-apply-helpers: 1.0.2
      es-errors: 1.3.0
      gopd: 1.2.0

  eastasianwidth@0.2.0: {}

  ecc-jsbn@0.1.2:
    dependencies:
      jsbn: 0.1.1
      safer-buffer: 2.1.2

  editions@6.22.0:
    dependencies:
      version-range: 4.15.0

  ee-first@1.1.1: {}

  ejs@3.1.10:
    dependencies:
      jake: 10.9.2

  electron-to-chromium@1.5.194: {}

  emittery@0.13.1: {}

  emoji-regex@8.0.0: {}

  emoji-regex@9.2.2: {}

  enabled@2.0.0: {}

  encodeurl@1.0.2: {}

  encodeurl@2.0.0: {}

  end-of-stream@1.4.5:
    dependencies:
      once: 1.4.0

  enhanced-resolve@5.18.2:
    dependencies:
      graceful-fs: 4.2.11
      tapable: 2.2.2

  environment@1.1.0: {}

  error-ex@1.3.2:
    dependencies:
      is-arrayish: 0.2.1

  es-define-property@1.0.1: {}

  es-errors@1.3.0: {}

  es-module-lexer@1.7.0: {}

  es-object-atoms@1.1.1:
    dependencies:
      es-errors: 1.3.0

  es-set-tostringtag@2.1.0:
    dependencies:
      es-errors: 1.3.0
      get-intrinsic: 1.3.0
      has-tostringtag: 1.0.2
      hasown: 2.0.2

  es-toolkit@1.39.10: {}

  es6-promise@4.2.8: {}

  es6-promisify@5.0.0:
    dependencies:
      es6-promise: 4.2.8

  escalade@3.2.0: {}

  escape-html@1.0.3: {}

  escape-string-regexp@1.0.5: {}

  escape-string-regexp@2.0.0: {}

  escape-string-regexp@4.0.0: {}

  eslint-config-prettier@9.1.2(eslint@8.57.1):
    dependencies:
      eslint: 8.57.1

  eslint-plugin-prettier@5.5.3(@types/eslint@9.6.1)(eslint-config-prettier@9.1.2(eslint@8.57.1))(eslint@8.57.1)(prettier@3.6.2):
    dependencies:
      eslint: 8.57.1
      prettier: 3.6.2
      prettier-linter-helpers: 1.0.0
      synckit: 0.11.11
    optionalDependencies:
      '@types/eslint': 9.6.1
      eslint-config-prettier: 9.1.2(eslint@8.57.1)

  eslint-plugin-simple-import-sort@12.1.1(eslint@8.57.1):
    dependencies:
      eslint: 8.57.1

  eslint-scope@5.1.1:
    dependencies:
      esrecurse: 4.3.0
      estraverse: 4.3.0

  eslint-scope@7.2.2:
    dependencies:
      esrecurse: 4.3.0
      estraverse: 5.3.0

  eslint-visitor-keys@3.4.3: {}

  eslint@8.57.1:
    dependencies:
      '@eslint-community/eslint-utils': 4.7.0(eslint@8.57.1)
      '@eslint-community/regexpp': 4.12.1
      '@eslint/eslintrc': 2.1.4
      '@eslint/js': 8.57.1
      '@humanwhocodes/config-array': 0.13.0
      '@humanwhocodes/module-importer': 1.0.1
      '@nodelib/fs.walk': 1.2.8
      '@ungap/structured-clone': 1.3.0
      ajv: 6.12.6
      chalk: 4.1.2
      cross-spawn: 7.0.6
      debug: 4.4.1
      doctrine: 3.0.0
      escape-string-regexp: 4.0.0
      eslint-scope: 7.2.2
      eslint-visitor-keys: 3.4.3
      espree: 9.6.1
      esquery: 1.6.0
      esutils: 2.0.3
      fast-deep-equal: 3.1.3
      file-entry-cache: 6.0.1
      find-up: 5.0.0
      glob-parent: 6.0.2
      globals: 13.24.0
      graphemer: 1.4.0
      ignore: 5.3.2
      imurmurhash: 0.1.4
      is-glob: 4.0.3
      is-path-inside: 3.0.3
      js-yaml: 4.1.0
      json-stable-stringify-without-jsonify: 1.0.1
      levn: 0.4.1
      lodash.merge: 4.6.2
      minimatch: 3.1.2
      natural-compare: 1.4.0
      optionator: 0.9.4
      strip-ansi: 6.0.1
      text-table: 0.2.0
    transitivePeerDependencies:
      - supports-color

  espree@9.6.1:
    dependencies:
      acorn: 8.15.0
      acorn-jsx: 5.3.2(acorn@8.15.0)
      eslint-visitor-keys: 3.4.3

  esprima@4.0.1: {}

  esquery@1.6.0:
    dependencies:
      estraverse: 5.3.0

  esrecurse@4.3.0:
    dependencies:
      estraverse: 5.3.0

  estraverse@4.3.0: {}

  estraverse@5.3.0: {}

  esutils@2.0.3: {}

  etag@1.8.1: {}

  ethereum-cryptography@2.2.1:
    dependencies:
      '@noble/curves': 1.4.2
      '@noble/hashes': 1.4.0
      '@scure/bip32': 1.4.0
      '@scure/bip39': 1.3.0

  ethers@6.13.5(bufferutil@4.0.9)(utf-8-validate@5.0.10):
    dependencies:
      '@adraffy/ens-normalize': 1.10.1
      '@noble/curves': 1.2.0
      '@noble/hashes': 1.3.2
      '@types/node': 22.7.5
      aes-js: 4.0.0-beta.5
      tslib: 2.7.0
      ws: 8.17.1(bufferutil@4.0.9)(utf-8-validate@5.0.10)
    transitivePeerDependencies:
      - bufferutil
      - utf-8-validate

  ethers@6.15.0(bufferutil@4.0.9)(utf-8-validate@5.0.10):
    dependencies:
      '@adraffy/ens-normalize': 1.10.1
      '@noble/curves': 1.2.0
      '@noble/hashes': 1.3.2
      '@types/node': 22.7.5
      aes-js: 4.0.0-beta.5
      tslib: 2.7.0
      ws: 8.17.1(bufferutil@4.0.9)(utf-8-validate@5.0.10)
    transitivePeerDependencies:
      - bufferutil
      - utf-8-validate

  event-target-shim@5.0.1: {}

  eventemitter2@6.4.9: {}

  eventemitter3@4.0.7: {}

  eventemitter3@5.0.1: {}

  events@3.3.0: {}

  execa@5.1.1:
    dependencies:
      cross-spawn: 7.0.6
      get-stream: 6.0.1
      human-signals: 2.1.0
      is-stream: 2.0.1
      merge-stream: 2.0.0
      npm-run-path: 4.0.1
      onetime: 5.1.2
      signal-exit: 3.0.7
      strip-final-newline: 2.0.0

  exit@0.1.2: {}

  expect@29.7.0:
    dependencies:
      '@jest/expect-utils': 29.7.0
      jest-get-type: 29.6.3
      jest-matcher-utils: 29.7.0
      jest-message-util: 29.7.0
      jest-util: 29.7.0

  express@4.21.2:
    dependencies:
      accepts: 1.3.8
      array-flatten: 1.1.1
      body-parser: 1.20.3
      content-disposition: 0.5.4
      content-type: 1.0.5
      cookie: 0.7.1
      cookie-signature: 1.0.6
      debug: 2.6.9
      depd: 2.0.0
      encodeurl: 2.0.0
      escape-html: 1.0.3
      etag: 1.8.1
      finalhandler: 1.3.1
      fresh: 0.5.2
      http-errors: 2.0.0
      merge-descriptors: 1.0.3
      methods: 1.1.2
      on-finished: 2.4.1
      parseurl: 1.3.3
      path-to-regexp: 0.1.12
      proxy-addr: 2.0.7
      qs: 6.13.0
      range-parser: 1.2.1
      safe-buffer: 5.2.1
      send: 0.19.0
      serve-static: 1.16.2
      setprototypeof: 1.2.0
      statuses: 2.0.1
      type-is: 1.6.18
      utils-merge: 1.0.1
      vary: 1.1.2
    transitivePeerDependencies:
      - supports-color

  extend@3.0.2: {}

  external-editor@3.1.0:
    dependencies:
      chardet: 0.7.0
      iconv-lite: 0.4.24
      tmp: 0.0.33

  extsprintf@1.3.0: {}

  eyes@0.1.8: {}

  fast-deep-equal@3.1.3: {}

  fast-diff@1.3.0: {}

  fast-fifo@1.3.2: {}

  fast-glob@3.3.3:
    dependencies:
      '@nodelib/fs.stat': 2.0.5
      '@nodelib/fs.walk': 1.2.8
      glob-parent: 5.1.2
      merge2: 1.4.1
      micromatch: 4.0.8

  fast-json-stable-stringify@2.1.0: {}

  fast-levenshtein@2.0.6: {}

  fast-safe-stringify@2.1.1: {}

  fast-stable-stringify@1.0.0: {}

  fast-uri@3.0.6: {}

  fast-xml-parser@5.2.5:
    dependencies:
      strnum: 2.1.1

  fastestsmallesttextencoderdecoder@1.0.22: {}

  fastq@1.19.1:
    dependencies:
      reusify: 1.1.0

  fb-watchman@2.0.2:
    dependencies:
      bser: 2.1.1

  fecha@4.2.3: {}

  fengari-interop@0.1.3(fengari@0.1.4):
    dependencies:
      fengari: 0.1.4

  fengari@0.1.4:
    dependencies:
      readline-sync: 1.4.10
      sprintf-js: 1.1.3
      tmp: 0.0.33

  fflate@0.8.2: {}

  figures@3.2.0:
    dependencies:
      escape-string-regexp: 1.0.5

  file-entry-cache@6.0.1:
    dependencies:
      flat-cache: 3.2.0

  file-type@20.4.1:
    dependencies:
      '@tokenizer/inflate': 0.2.7
      strtok3: 10.3.4
      token-types: 6.0.4
      uint8array-extras: 1.4.0
    transitivePeerDependencies:
      - supports-color

  file-uri-to-path@1.0.0: {}

  filelist@1.0.4:
    dependencies:
      minimatch: 5.1.6

  fill-range@7.1.1:
    dependencies:
      to-regex-range: 5.0.1

  finalhandler@1.3.1:
    dependencies:
      debug: 2.6.9
      encodeurl: 2.0.0
      escape-html: 1.0.3
      on-finished: 2.4.1
      parseurl: 1.3.3
      statuses: 2.0.1
      unpipe: 1.0.0
    transitivePeerDependencies:
      - supports-color

  find-cache-dir@3.3.2:
    dependencies:
      commondir: 1.0.1
      make-dir: 3.1.0
      pkg-dir: 4.2.0

  find-up@4.1.0:
    dependencies:
      locate-path: 5.0.0
      path-exists: 4.0.0

  find-up@5.0.0:
    dependencies:
      locate-path: 6.0.0
      path-exists: 4.0.0

  flat-cache@3.2.0:
    dependencies:
      flatted: 3.3.3
      keyv: 4.5.4
      rimraf: 3.0.2

  flatted@3.3.3: {}

  fn.name@1.1.0: {}

  follow-redirects@1.15.11(debug@4.4.1):
    optionalDependencies:
      debug: 4.4.1

  foreground-child@3.3.1:
    dependencies:
      cross-spawn: 7.0.6
      signal-exit: 4.1.0

  forever-agent@0.6.1: {}

  fork-ts-checker-webpack-plugin@9.0.2(typescript@5.7.2)(webpack@5.97.1):
    dependencies:
      '@babel/code-frame': 7.27.1
      chalk: 4.1.2
      chokidar: 3.6.0
      cosmiconfig: 8.3.6(typescript@5.7.2)
      deepmerge: 4.3.1
      fs-extra: 10.1.0
      memfs: 3.5.3
      minimatch: 3.1.2
      node-abort-controller: 3.1.1
      schema-utils: 3.3.0
      semver: 7.7.2
      tapable: 2.2.2
      typescript: 5.7.2
      webpack: 5.97.1

  form-data@4.0.4:
    dependencies:
      asynckit: 0.4.0
      combined-stream: 1.0.8
      es-set-tostringtag: 2.1.0
      hasown: 2.0.2
      mime-types: 2.1.35

  formidable@3.5.4:
    dependencies:
      '@paralleldrive/cuid2': 2.2.2
      dezalgo: 1.0.4
      once: 1.4.0

  forwarded-parse@2.1.2: {}

  forwarded@0.2.0: {}

  fresh@0.5.2: {}

  fs-constants@1.0.0: {}

  fs-extra@10.1.0:
    dependencies:
      graceful-fs: 4.2.11
      jsonfile: 6.1.0
      universalify: 2.0.1

  fs-monkey@1.1.0: {}

  fs.realpath@1.0.0: {}

  fsevents@2.3.3:
    optional: true

  function-bind@1.1.2: {}

  gaxios@6.7.1:
    dependencies:
      extend: 3.0.2
      https-proxy-agent: 7.0.6
      is-stream: 2.0.1
      node-fetch: 2.7.0
      uuid: 9.0.1
    transitivePeerDependencies:
      - encoding
      - supports-color

  gcp-metadata@6.1.1:
    dependencies:
      gaxios: 6.7.1
      google-logging-utils: 0.0.2
      json-bigint: 1.0.0
    transitivePeerDependencies:
      - encoding
      - supports-color

  gensync@1.0.0-beta.2: {}

  get-caller-file@2.0.5: {}

  get-intrinsic@1.3.0:
    dependencies:
      call-bind-apply-helpers: 1.0.2
      es-define-property: 1.0.1
      es-errors: 1.3.0
      es-object-atoms: 1.1.1
      function-bind: 1.1.2
      get-proto: 1.0.1
      gopd: 1.2.0
      has-symbols: 1.1.0
      hasown: 2.0.2
      math-intrinsics: 1.1.0

  get-package-type@0.1.0: {}

  get-port@7.1.0: {}

  get-proto@1.0.1:
    dependencies:
      dunder-proto: 1.0.1
      es-object-atoms: 1.1.1

  get-stream@6.0.1: {}

  getpass@0.1.7:
    dependencies:
      assert-plus: 1.0.0

  glob-parent@5.1.2:
    dependencies:
      is-glob: 4.0.3

  glob-parent@6.0.2:
    dependencies:
      is-glob: 4.0.3

  glob-to-regexp@0.4.1: {}

  glob@10.4.5:
    dependencies:
      foreground-child: 3.3.1
      jackspeak: 3.4.3
      minimatch: 9.0.5
      minipass: 7.1.2
      package-json-from-dist: 1.0.1
      path-scurry: 1.11.1

  glob@7.2.3:
    dependencies:
      fs.realpath: 1.0.0
      inflight: 1.0.6
      inherits: 2.0.4
      minimatch: 3.1.2
      once: 1.4.0
      path-is-absolute: 1.0.1

  globals@13.24.0:
    dependencies:
      type-fest: 0.20.2

  globby@11.1.0:
    dependencies:
      array-union: 2.1.0
      dir-glob: 3.0.1
      fast-glob: 3.3.3
      ignore: 5.3.2
      merge2: 1.4.1
      slash: 3.0.0

  globby@14.1.0:
    dependencies:
      '@sindresorhus/merge-streams': 2.3.0
      fast-glob: 3.3.3
      ignore: 7.0.5
      path-type: 6.0.0
      slash: 5.1.0
      unicorn-magic: 0.3.0

  google-logging-utils@0.0.2: {}

  google-protobuf@3.21.4: {}

  gopd@1.2.0: {}

  graceful-fs@4.2.11: {}

  graphemer@1.4.0: {}

  has-flag@4.0.0: {}

  has-own-prop@2.0.0: {}

  has-property-descriptors@1.0.2:
    dependencies:
      es-define-property: 1.0.1

  has-symbols@1.1.0: {}

  has-tostringtag@1.0.2:
    dependencies:
      has-symbols: 1.1.0

  hasown@2.0.2:
    dependencies:
      function-bind: 1.1.2

  helmet@8.1.0: {}

  hosted-git-info@7.0.2:
    dependencies:
      lru-cache: 10.4.3

  hot-shots@11.1.0:
    optionalDependencies:
      unix-dgram: 2.0.6

  html-escaper@2.0.2: {}

  http-errors@2.0.0:
    dependencies:
      depd: 2.0.0
      inherits: 2.0.4
      setprototypeof: 1.2.0
      statuses: 2.0.1
      toidentifier: 1.0.1

  http-signature@1.4.0:
    dependencies:
      assert-plus: 1.0.0
      jsprim: 2.0.2
      sshpk: 1.18.0

  https-proxy-agent@7.0.6:
    dependencies:
      agent-base: 7.1.4
      debug: 4.4.1
    transitivePeerDependencies:
      - supports-color

  human-signals@2.1.0: {}

  humanize-ms@1.2.1:
    dependencies:
      ms: 2.1.3

  husky@9.1.7: {}

  iconv-lite@0.4.24:
    dependencies:
      safer-buffer: 2.1.2

  ieee754@1.2.1: {}

  ignore@5.3.2: {}

  ignore@7.0.5: {}

  import-fresh@3.3.1:
    dependencies:
      parent-module: 1.0.1
      resolve-from: 4.0.0

  import-in-the-middle@1.14.2:
    dependencies:
      acorn: 8.15.0
      acorn-import-attributes: 1.9.5(acorn@8.15.0)
      cjs-module-lexer: 1.4.3
      module-details-from-path: 1.0.4

  import-local@3.2.0:
    dependencies:
      pkg-dir: 4.2.0
      resolve-cwd: 3.0.0

  imurmurhash@0.1.4: {}

  index-to-position@1.1.0: {}

  inflight@1.0.6:
    dependencies:
      once: 1.4.0
      wrappy: 1.0.2

  inherits@2.0.4: {}

  inquirer@8.2.6:
    dependencies:
      ansi-escapes: 4.3.2
      chalk: 4.1.2
      cli-cursor: 3.1.0
      cli-width: 3.0.0
      external-editor: 3.1.0
      figures: 3.2.0
      lodash: 4.17.21
      mute-stream: 0.0.8
      ora: 5.4.1
      run-async: 2.4.1
      rxjs: 7.8.2
      string-width: 4.2.3
      strip-ansi: 6.0.1
      through: 2.3.8
      wrap-ansi: 6.2.0

  inquirer@9.2.15:
    dependencies:
      '@ljharb/through': 2.3.14
      ansi-escapes: 4.3.2
      chalk: 5.4.1
      cli-cursor: 3.1.0
      cli-width: 4.1.0
      external-editor: 3.1.0
      figures: 3.2.0
      lodash: 4.17.21
      mute-stream: 1.0.0
      ora: 5.4.1
      run-async: 3.0.0
      rxjs: 7.8.2
      string-width: 4.2.3
      strip-ansi: 6.0.1
      wrap-ansi: 6.2.0

  ioredis-mock@8.9.0(@types/ioredis-mock@8.2.6(ioredis@5.7.0))(ioredis@5.7.0):
    dependencies:
      '@ioredis/as-callback': 3.0.0
      '@ioredis/commands': 1.3.0
      '@types/ioredis-mock': 8.2.6(ioredis@5.7.0)
      fengari: 0.1.4
      fengari-interop: 0.1.3(fengari@0.1.4)
      ioredis: 5.7.0
      semver: 7.7.2

  ioredis@5.7.0:
    dependencies:
      '@ioredis/commands': 1.3.0
      cluster-key-slot: 1.1.2
      debug: 4.4.1
      denque: 2.1.0
      lodash.defaults: 4.2.0
      lodash.isarguments: 3.1.0
      redis-errors: 1.2.0
      redis-parser: 3.0.0
      standard-as-callback: 2.1.0
    transitivePeerDependencies:
      - supports-color

  ip-address@10.0.1: {}

  ipaddr.js@1.9.1: {}

  is-arrayish@0.2.1: {}

  is-arrayish@0.3.2: {}

  is-binary-path@2.1.0:
    dependencies:
      binary-extensions: 2.3.0

  is-core-module@2.16.1:
    dependencies:
      hasown: 2.0.2

  is-extglob@2.1.1: {}

  is-fullwidth-code-point@3.0.0: {}

  is-generator-fn@2.1.0: {}

  is-glob@4.0.3:
    dependencies:
      is-extglob: 2.1.1

  is-interactive@1.0.0: {}

  is-number@7.0.0: {}

  is-path-inside@3.0.3: {}

  is-stream@2.0.1: {}

  is-typedarray@1.0.0: {}

  is-unicode-supported@0.1.0: {}

  isarray@1.0.0: {}

  isexe@2.0.0: {}

  isomorphic-ws@4.0.1(ws@7.5.10(bufferutil@4.0.9)(utf-8-validate@5.0.10)):
    dependencies:
      ws: 7.5.10(bufferutil@4.0.9)(utf-8-validate@5.0.10)

  isows@1.0.6(ws@8.18.1(bufferutil@4.0.9)(utf-8-validate@5.0.10)):
    dependencies:
      ws: 8.18.1(bufferutil@4.0.9)(utf-8-validate@5.0.10)

  isstream@0.1.2: {}

  istanbul-lib-coverage@3.2.2: {}

  istanbul-lib-instrument@5.2.1:
    dependencies:
      '@babel/core': 7.28.0
      '@babel/parser': 7.28.0
      '@istanbuljs/schema': 0.1.3
      istanbul-lib-coverage: 3.2.2
      semver: 6.3.1
    transitivePeerDependencies:
      - supports-color

  istanbul-lib-instrument@6.0.3:
    dependencies:
      '@babel/core': 7.28.0
      '@babel/parser': 7.28.0
      '@istanbuljs/schema': 0.1.3
      istanbul-lib-coverage: 3.2.2
      semver: 7.7.2
    transitivePeerDependencies:
      - supports-color

  istanbul-lib-report@3.0.1:
    dependencies:
      istanbul-lib-coverage: 3.2.2
      make-dir: 4.0.0
      supports-color: 7.2.0

  istanbul-lib-source-maps@4.0.1:
    dependencies:
      debug: 4.4.1
      istanbul-lib-coverage: 3.2.2
      source-map: 0.6.1
    transitivePeerDependencies:
      - supports-color

  istanbul-reports@3.1.7:
    dependencies:
      html-escaper: 2.0.2
      istanbul-lib-report: 3.0.1

  istextorbinary@9.5.0:
    dependencies:
      binaryextensions: 6.11.0
      editions: 6.22.0
      textextensions: 6.11.0

  iterare@1.2.1: {}

  jackspeak@3.4.3:
    dependencies:
      '@isaacs/cliui': 8.0.2
    optionalDependencies:
      '@pkgjs/parseargs': 0.11.0

  jake@10.9.2:
    dependencies:
      async: 3.2.6
      chalk: 4.1.2
      filelist: 1.0.4
      minimatch: 3.1.2

  jayson@4.2.0(bufferutil@4.0.9)(utf-8-validate@5.0.10):
    dependencies:
      '@types/connect': 3.4.38
      '@types/node': 12.20.55
      '@types/ws': 7.4.7
      commander: 2.20.3
      delay: 5.0.0
      es6-promisify: 5.0.0
      eyes: 0.1.8
      isomorphic-ws: 4.0.1(ws@7.5.10(bufferutil@4.0.9)(utf-8-validate@5.0.10))
      json-stringify-safe: 5.0.1
      stream-json: 1.9.1
      uuid: 8.3.2
      ws: 7.5.10(bufferutil@4.0.9)(utf-8-validate@5.0.10)
    transitivePeerDependencies:
      - bufferutil
      - utf-8-validate

  jest-changed-files@29.7.0:
    dependencies:
      execa: 5.1.1
      jest-util: 29.7.0
      p-limit: 3.1.0

  jest-circus@29.7.0:
    dependencies:
      '@jest/environment': 29.7.0
      '@jest/expect': 29.7.0
      '@jest/test-result': 29.7.0
      '@jest/types': 29.6.3
      '@types/node': 20.19.9
      chalk: 4.1.2
      co: 4.6.0
      dedent: 1.6.0
      is-generator-fn: 2.1.0
      jest-each: 29.7.0
      jest-matcher-utils: 29.7.0
      jest-message-util: 29.7.0
      jest-runtime: 29.7.0
      jest-snapshot: 29.7.0
      jest-util: 29.7.0
      p-limit: 3.1.0
      pretty-format: 29.7.0
      pure-rand: 6.1.0
      slash: 3.0.0
      stack-utils: 2.0.6
    transitivePeerDependencies:
      - babel-plugin-macros
      - supports-color

  jest-cli@29.7.0(@types/node@20.19.9)(ts-node@10.9.2(@types/node@20.19.9)(typescript@5.4.5)):
    dependencies:
      '@jest/core': 29.7.0(ts-node@10.9.2(@types/node@20.19.9)(typescript@5.4.5))
      '@jest/test-result': 29.7.0
      '@jest/types': 29.6.3
      chalk: 4.1.2
      create-jest: 29.7.0(@types/node@20.19.9)(ts-node@10.9.2(@types/node@20.19.9)(typescript@5.4.5))
      exit: 0.1.2
      import-local: 3.2.0
      jest-config: 29.7.0(@types/node@20.19.9)(ts-node@10.9.2(@types/node@20.19.9)(typescript@5.4.5))
      jest-util: 29.7.0
      jest-validate: 29.7.0
      yargs: 17.7.2
    transitivePeerDependencies:
      - '@types/node'
      - babel-plugin-macros
      - supports-color
      - ts-node

  jest-config@29.7.0(@types/node@20.19.9)(ts-node@10.9.2(@types/node@20.19.9)(typescript@5.4.5)):
    dependencies:
      '@babel/core': 7.28.0
      '@jest/test-sequencer': 29.7.0
      '@jest/types': 29.6.3
      babel-jest: 29.7.0(@babel/core@7.28.0)
      chalk: 4.1.2
      ci-info: 3.9.0
      deepmerge: 4.3.1
      glob: 7.2.3
      graceful-fs: 4.2.11
      jest-circus: 29.7.0
      jest-environment-node: 29.7.0
      jest-get-type: 29.6.3
      jest-regex-util: 29.6.3
      jest-resolve: 29.7.0
      jest-runner: 29.7.0
      jest-util: 29.7.0
      jest-validate: 29.7.0
      micromatch: 4.0.8
      parse-json: 5.2.0
      pretty-format: 29.7.0
      slash: 3.0.0
      strip-json-comments: 3.1.1
    optionalDependencies:
      '@types/node': 20.19.9
      ts-node: 10.9.2(@types/node@20.19.9)(typescript@5.4.5)
    transitivePeerDependencies:
      - babel-plugin-macros
      - supports-color

  jest-diff@29.7.0:
    dependencies:
      chalk: 4.1.2
      diff-sequences: 29.6.3
      jest-get-type: 29.6.3
      pretty-format: 29.7.0

  jest-docblock@29.7.0:
    dependencies:
      detect-newline: 3.1.0

  jest-each@29.7.0:
    dependencies:
      '@jest/types': 29.6.3
      chalk: 4.1.2
      jest-get-type: 29.6.3
      jest-util: 29.7.0
      pretty-format: 29.7.0

  jest-environment-node@29.7.0:
    dependencies:
      '@jest/environment': 29.7.0
      '@jest/fake-timers': 29.7.0
      '@jest/types': 29.6.3
      '@types/node': 20.19.9
      jest-mock: 29.7.0
      jest-util: 29.7.0

  jest-get-type@29.6.3: {}

  jest-haste-map@29.7.0:
    dependencies:
      '@jest/types': 29.6.3
      '@types/graceful-fs': 4.1.9
      '@types/node': 20.19.9
      anymatch: 3.1.3
      fb-watchman: 2.0.2
      graceful-fs: 4.2.11
      jest-regex-util: 29.6.3
      jest-util: 29.7.0
      jest-worker: 29.7.0
      micromatch: 4.0.8
      walker: 1.0.8
    optionalDependencies:
      fsevents: 2.3.3

  jest-leak-detector@29.7.0:
    dependencies:
      jest-get-type: 29.6.3
      pretty-format: 29.7.0

  jest-matcher-utils@29.7.0:
    dependencies:
      chalk: 4.1.2
      jest-diff: 29.7.0
      jest-get-type: 29.6.3
      pretty-format: 29.7.0

  jest-message-util@29.7.0:
    dependencies:
      '@babel/code-frame': 7.27.1
      '@jest/types': 29.6.3
      '@types/stack-utils': 2.0.3
      chalk: 4.1.2
      graceful-fs: 4.2.11
      micromatch: 4.0.8
      pretty-format: 29.7.0
      slash: 3.0.0
      stack-utils: 2.0.6

  jest-mock@29.7.0:
    dependencies:
      '@jest/types': 29.6.3
      '@types/node': 20.19.9
      jest-util: 29.7.0

  jest-pnp-resolver@1.2.3(jest-resolve@29.7.0):
    optionalDependencies:
      jest-resolve: 29.7.0

  jest-regex-util@29.6.3: {}

  jest-resolve-dependencies@29.7.0:
    dependencies:
      jest-regex-util: 29.6.3
      jest-snapshot: 29.7.0
    transitivePeerDependencies:
      - supports-color

  jest-resolve@29.7.0:
    dependencies:
      chalk: 4.1.2
      graceful-fs: 4.2.11
      jest-haste-map: 29.7.0
      jest-pnp-resolver: 1.2.3(jest-resolve@29.7.0)
      jest-util: 29.7.0
      jest-validate: 29.7.0
      resolve: 1.22.10
      resolve.exports: 2.0.3
      slash: 3.0.0

  jest-runner@29.7.0:
    dependencies:
      '@jest/console': 29.7.0
      '@jest/environment': 29.7.0
      '@jest/test-result': 29.7.0
      '@jest/transform': 29.7.0
      '@jest/types': 29.6.3
      '@types/node': 20.19.9
      chalk: 4.1.2
      emittery: 0.13.1
      graceful-fs: 4.2.11
      jest-docblock: 29.7.0
      jest-environment-node: 29.7.0
      jest-haste-map: 29.7.0
      jest-leak-detector: 29.7.0
      jest-message-util: 29.7.0
      jest-resolve: 29.7.0
      jest-runtime: 29.7.0
      jest-util: 29.7.0
      jest-watcher: 29.7.0
      jest-worker: 29.7.0
      p-limit: 3.1.0
      source-map-support: 0.5.13
    transitivePeerDependencies:
      - supports-color

  jest-runtime@29.7.0:
    dependencies:
      '@jest/environment': 29.7.0
      '@jest/fake-timers': 29.7.0
      '@jest/globals': 29.7.0
      '@jest/source-map': 29.6.3
      '@jest/test-result': 29.7.0
      '@jest/transform': 29.7.0
      '@jest/types': 29.6.3
      '@types/node': 20.19.9
      chalk: 4.1.2
      cjs-module-lexer: 1.4.3
      collect-v8-coverage: 1.0.2
      glob: 7.2.3
      graceful-fs: 4.2.11
      jest-haste-map: 29.7.0
      jest-message-util: 29.7.0
      jest-mock: 29.7.0
      jest-regex-util: 29.6.3
      jest-resolve: 29.7.0
      jest-snapshot: 29.7.0
      jest-util: 29.7.0
      slash: 3.0.0
      strip-bom: 4.0.0
    transitivePeerDependencies:
      - supports-color

  jest-snapshot@29.7.0:
    dependencies:
      '@babel/core': 7.28.0
      '@babel/generator': 7.28.0
      '@babel/plugin-syntax-jsx': 7.27.1(@babel/core@7.28.0)
      '@babel/plugin-syntax-typescript': 7.27.1(@babel/core@7.28.0)
      '@babel/types': 7.28.2
      '@jest/expect-utils': 29.7.0
      '@jest/transform': 29.7.0
      '@jest/types': 29.6.3
      babel-preset-current-node-syntax: 1.2.0(@babel/core@7.28.0)
      chalk: 4.1.2
      expect: 29.7.0
      graceful-fs: 4.2.11
      jest-diff: 29.7.0
      jest-get-type: 29.6.3
      jest-matcher-utils: 29.7.0
      jest-message-util: 29.7.0
      jest-util: 29.7.0
      natural-compare: 1.4.0
      pretty-format: 29.7.0
      semver: 7.7.2
    transitivePeerDependencies:
      - supports-color

  jest-util@29.7.0:
    dependencies:
      '@jest/types': 29.6.3
      '@types/node': 20.19.9
      chalk: 4.1.2
      ci-info: 3.9.0
      graceful-fs: 4.2.11
      picomatch: 2.3.1

  jest-validate@29.7.0:
    dependencies:
      '@jest/types': 29.6.3
      camelcase: 6.3.0
      chalk: 4.1.2
      jest-get-type: 29.6.3
      leven: 3.1.0
      pretty-format: 29.7.0

  jest-watcher@29.7.0:
    dependencies:
      '@jest/test-result': 29.7.0
      '@jest/types': 29.6.3
      '@types/node': 20.19.9
      ansi-escapes: 4.3.2
      chalk: 4.1.2
      emittery: 0.13.1
      jest-util: 29.7.0
      string-length: 4.0.2

  jest-worker@27.5.1:
    dependencies:
      '@types/node': 20.19.9
      merge-stream: 2.0.0
      supports-color: 8.1.1

  jest-worker@29.7.0:
    dependencies:
      '@types/node': 20.19.9
      jest-util: 29.7.0
      merge-stream: 2.0.0
      supports-color: 8.1.1

  jest@29.7.0(@types/node@20.19.9)(ts-node@10.9.2(@types/node@20.19.9)(typescript@5.4.5)):
    dependencies:
      '@jest/core': 29.7.0(ts-node@10.9.2(@types/node@20.19.9)(typescript@5.4.5))
      '@jest/types': 29.6.3
      import-local: 3.2.0
      jest-cli: 29.7.0(@types/node@20.19.9)(ts-node@10.9.2(@types/node@20.19.9)(typescript@5.4.5))
    transitivePeerDependencies:
      - '@types/node'
      - babel-plugin-macros
      - supports-color
      - ts-node

  joi@18.0.1:
    dependencies:
      '@hapi/address': 5.1.1
      '@hapi/formula': 3.0.2
      '@hapi/hoek': 11.0.7
      '@hapi/pinpoint': 2.0.1
      '@hapi/tlds': 1.1.3
      '@hapi/topo': 6.0.2
      '@standard-schema/spec': 1.0.0

  js-tokens@4.0.0: {}

  js-yaml@3.14.1:
    dependencies:
      argparse: 1.0.10
      esprima: 4.0.1

  js-yaml@4.1.0:
    dependencies:
      argparse: 2.0.1

  jsbn@0.1.1: {}

  jsep@1.4.0: {}

  jsesc@3.1.0: {}

  json-bigint@1.0.0:
    dependencies:
      bignumber.js: 9.3.1

  json-buffer@3.0.1: {}

  json-parse-even-better-errors@2.3.1: {}

  json-schema-traverse@0.4.1: {}

  json-schema-traverse@1.0.0: {}

  json-schema@0.4.0: {}

  json-stable-stringify-without-jsonify@1.0.1: {}

  json-stringify-safe@5.0.1: {}

  json5@2.2.3: {}

  jsonc-parser@3.2.1: {}

  jsonc-parser@3.3.1: {}

  jsonfile@6.1.0:
    dependencies:
      universalify: 2.0.1
    optionalDependencies:
      graceful-fs: 4.2.11

  jsonpath-plus@10.3.0:
    dependencies:
      '@jsep-plugin/assignment': 1.3.0(jsep@1.4.0)
      '@jsep-plugin/regex': 1.0.4(jsep@1.4.0)
      jsep: 1.4.0

  jsprim@2.0.2:
    dependencies:
      assert-plus: 1.0.0
      extsprintf: 1.3.0
      json-schema: 0.4.0
      verror: 1.10.0

  kareem@2.6.3: {}

  keyv@4.5.4:
    dependencies:
      json-buffer: 3.0.1

  kleur@3.0.3: {}

  koalas@1.0.2: {}

  kuler@2.0.0: {}

  lazystream@1.0.1:
    dependencies:
      readable-stream: 2.3.8

  leven@3.1.0: {}

  levn@0.4.1:
    dependencies:
      prelude-ls: 1.2.1
      type-check: 0.4.0

  libphonenumber-js@1.12.10: {}

  limiter@1.1.5: {}

  lines-and-columns@1.2.4: {}

  loader-runner@4.3.0: {}

  locate-path@5.0.0:
    dependencies:
      p-locate: 4.1.0

  locate-path@6.0.0:
    dependencies:
      p-locate: 5.0.0

  lodash.camelcase@4.3.0: {}

  lodash.defaults@4.2.0: {}

  lodash.isarguments@3.1.0: {}

  lodash.memoize@4.1.2: {}

  lodash.merge@4.6.2: {}

  lodash.sortby@4.7.0: {}

  lodash.truncate@4.4.2: {}

  lodash@4.17.21: {}

  log-symbols@4.1.0:
    dependencies:
      chalk: 4.1.2
      is-unicode-supported: 0.1.0

  logform@2.7.0:
    dependencies:
      '@colors/colors': 1.6.0
      '@types/triple-beam': 1.3.5
      fecha: 4.2.3
      ms: 2.1.3
      safe-stable-stringify: 2.5.0
      triple-beam: 1.4.1

  long@5.3.2: {}

  lru-cache@10.4.3: {}

  lru-cache@5.1.1:
    dependencies:
      yallist: 3.1.1

  lru-cache@7.18.3: {}

  luxon@3.7.1: {}

  magic-string@0.30.8:
    dependencies:
      '@jridgewell/sourcemap-codec': 1.5.4

  make-dir@3.1.0:
    dependencies:
      semver: 6.3.1

  make-dir@4.0.0:
    dependencies:
      semver: 7.7.2

  make-error@1.3.6: {}

  makeerror@1.0.12:
    dependencies:
      tmpl: 1.0.5

  math-intrinsics@1.1.0: {}

  media-typer@0.3.0: {}

  memfs@3.5.3:
    dependencies:
      fs-monkey: 1.1.0

  memory-pager@1.5.0: {}

  merge-descriptors@1.0.3: {}

  merge-stream@2.0.0: {}

  merge2@1.4.1: {}

  methods@1.1.2: {}

  micromatch@4.0.8:
    dependencies:
      braces: 3.0.3
      picomatch: 2.3.1

  mime-db@1.52.0: {}

  mime-types@2.1.35:
    dependencies:
      mime-db: 1.52.0

  mime@1.6.0: {}

  mime@2.6.0: {}

  mimic-fn@2.1.0: {}

  minimatch@3.1.2:
    dependencies:
      brace-expansion: 1.1.12

  minimatch@5.1.6:
    dependencies:
      brace-expansion: 2.0.2

  minimatch@9.0.5:
    dependencies:
      brace-expansion: 2.0.2

  minimist@1.2.8: {}

  minipass@7.1.2: {}

  mkdirp-classic@0.5.3: {}

  mkdirp@0.5.6:
    dependencies:
      minimist: 1.2.8

  mkdirp@1.0.4: {}

  module-details-from-path@1.0.4: {}

  mongodb-connection-string-url@3.0.2:
    dependencies:
      '@types/whatwg-url': 11.0.5
      whatwg-url: 14.2.0

  mongodb-memory-server-core@10.2.0(socks@2.8.7):
    dependencies:
      async-mutex: 0.5.0
      camelcase: 6.3.0
      debug: 4.4.1
      find-cache-dir: 3.3.2
      follow-redirects: 1.15.11(debug@4.4.1)
      https-proxy-agent: 7.0.6
      mongodb: 6.18.0(socks@2.8.7)
      new-find-package-json: 2.0.0
      semver: 7.7.2
      tar-stream: 3.1.7
      tslib: 2.8.1
      yauzl: 3.2.0
    transitivePeerDependencies:
      - '@aws-sdk/credential-providers'
      - '@mongodb-js/zstd'
      - gcp-metadata
      - kerberos
      - mongodb-client-encryption
      - snappy
      - socks
      - supports-color

  mongodb-memory-server@10.2.0(socks@2.8.7):
    dependencies:
      mongodb-memory-server-core: 10.2.0(socks@2.8.7)
      tslib: 2.8.1
    transitivePeerDependencies:
      - '@aws-sdk/credential-providers'
      - '@mongodb-js/zstd'
      - gcp-metadata
      - kerberos
      - mongodb-client-encryption
      - snappy
      - socks
      - supports-color

  mongodb@6.18.0(socks@2.8.7):
    dependencies:
      '@mongodb-js/saslprep': 1.3.0
      bson: 6.10.4
      mongodb-connection-string-url: 3.0.2
    optionalDependencies:
      socks: 2.8.7

  mongoose@8.17.0(socks@2.8.7):
    dependencies:
      bson: 6.10.4
      kareem: 2.6.3
      mongodb: 6.18.0(socks@2.8.7)
      mpath: 0.9.0
      mquery: 5.0.0
      ms: 2.1.3
      sift: 17.1.3
    transitivePeerDependencies:
      - '@aws-sdk/credential-providers'
      - '@mongodb-js/zstd'
      - gcp-metadata
      - kerberos
      - mongodb-client-encryption
      - snappy
      - socks
      - supports-color

  mpath@0.9.0: {}

  mquery@5.0.0:
    dependencies:
      debug: 4.4.1
    transitivePeerDependencies:
      - supports-color

  ms@2.0.0: {}

  ms@2.1.3: {}

  msgpackr-extract@3.0.3:
    dependencies:
      node-gyp-build-optional-packages: 5.2.2
    optionalDependencies:
      '@msgpackr-extract/msgpackr-extract-darwin-arm64': 3.0.3
      '@msgpackr-extract/msgpackr-extract-darwin-x64': 3.0.3
      '@msgpackr-extract/msgpackr-extract-linux-arm': 3.0.3
      '@msgpackr-extract/msgpackr-extract-linux-arm64': 3.0.3
      '@msgpackr-extract/msgpackr-extract-linux-x64': 3.0.3
      '@msgpackr-extract/msgpackr-extract-win32-x64': 3.0.3
    optional: true

  msgpackr@1.11.5:
    optionalDependencies:
      msgpackr-extract: 3.0.3

  multer@2.0.2:
    dependencies:
      append-field: 1.0.0
      busboy: 1.6.0
      concat-stream: 2.0.0
      mkdirp: 0.5.6
      object-assign: 4.1.1
      type-is: 1.6.18
      xtend: 4.0.2

  mustache@4.2.0: {}

  mute-stream@0.0.8: {}

  mute-stream@1.0.0: {}

  mutexify@1.4.0:
    dependencies:
      queue-tick: 1.0.1

  nan@2.23.0:
    optional: true

  natural-compare@1.4.0: {}

  negotiator@0.6.3: {}

  neo-async@2.6.2: {}

  nest-winston@1.10.2(@nestjs/common@10.4.20(class-transformer@0.5.1)(class-validator@0.14.2)(reflect-metadata@0.2.2)(rxjs@7.8.2))(winston@3.17.0):
    dependencies:
      '@nestjs/common': 10.4.20(class-transformer@0.5.1)(class-validator@0.14.2)(reflect-metadata@0.2.2)(rxjs@7.8.2)
      fast-safe-stringify: 2.1.1
      winston: 3.17.0

  new-find-package-json@2.0.0:
    dependencies:
      debug: 4.4.1
    transitivePeerDependencies:
      - supports-color

  node-abort-controller@3.1.1: {}

  node-addon-api@6.1.0: {}

  node-emoji@1.11.0:
    dependencies:
      lodash: 4.17.21

  node-fetch@2.7.0:
    dependencies:
      whatwg-url: 5.0.0

  node-gyp-build-optional-packages@5.2.2:
    dependencies:
      detect-libc: 2.0.4
    optional: true

  node-gyp-build@3.9.0: {}

  node-gyp-build@4.8.4: {}

  node-int64@0.4.0: {}

  node-releases@2.0.19: {}

  node-vault@0.10.9:
    dependencies:
      debug: 4.4.1
      mustache: 4.2.0
      postman-request: 2.88.1-postman.45
      tv4: 1.3.0
    transitivePeerDependencies:
      - supports-color

  normalize-package-data@6.0.2:
    dependencies:
      hosted-git-info: 7.0.2
      semver: 7.7.2
      validate-npm-package-license: 3.0.4

  normalize-path@3.0.0: {}

  npm-run-path@4.0.1:
    dependencies:
      path-key: 3.1.1

  oauth-sign@0.9.0: {}

  object-assign@4.1.1: {}

  object-inspect@1.13.4: {}

  on-finished@2.4.1:
    dependencies:
      ee-first: 1.1.1

  once@1.4.0:
    dependencies:
      wrappy: 1.0.2

  one-time@1.0.0:
    dependencies:
      fn.name: 1.1.0

  onetime@5.1.2:
    dependencies:
      mimic-fn: 2.1.0

  openapi3-ts@4.5.0:
    dependencies:
      yaml: 2.8.1

  opentracing@0.14.7: {}

  optionator@0.9.4:
    dependencies:
      deep-is: 0.1.4
      fast-levenshtein: 2.0.6
      levn: 0.4.1
      prelude-ls: 1.2.1
      type-check: 0.4.0
      word-wrap: 1.2.5

  ora@5.4.1:
    dependencies:
      bl: 4.1.0
      chalk: 4.1.2
      cli-cursor: 3.1.0
      cli-spinners: 2.9.2
      is-interactive: 1.0.0
      is-unicode-supported: 0.1.0
      log-symbols: 4.1.0
      strip-ansi: 6.0.1
      wcwidth: 1.0.1

  os-tmpdir@1.0.2: {}

  ox@0.6.9(typescript@5.4.5)(zod@3.25.76):
    dependencies:
      '@adraffy/ens-normalize': 1.11.0
      '@noble/curves': 1.9.6
      '@noble/hashes': 1.8.0
      '@scure/bip32': 1.7.0
      '@scure/bip39': 1.6.0
      abitype: 1.0.8(typescript@5.4.5)(zod@3.25.76)
      eventemitter3: 5.0.1
    optionalDependencies:
      typescript: 5.4.5
    transitivePeerDependencies:
      - zod

  p-limit@2.3.0:
    dependencies:
      p-try: 2.2.0

  p-limit@3.1.0:
    dependencies:
      yocto-queue: 0.1.0

  p-locate@4.1.0:
    dependencies:
      p-limit: 2.3.0

  p-locate@5.0.0:
    dependencies:
      p-limit: 3.1.0

  p-map@7.0.3: {}

  p-try@2.2.0: {}

  package-json-from-dist@1.0.1: {}

  pako@2.1.0: {}

  parent-module@1.0.1:
    dependencies:
      callsites: 3.1.0

  parse-json@5.2.0:
    dependencies:
      '@babel/code-frame': 7.27.1
      error-ex: 1.3.2
      json-parse-even-better-errors: 2.3.1
      lines-and-columns: 1.2.4

  parse-json@8.3.0:
    dependencies:
      '@babel/code-frame': 7.27.1
      index-to-position: 1.1.0
      type-fest: 4.41.0

  parseurl@1.3.3: {}

  path-exists@4.0.0: {}

  path-is-absolute@1.0.1: {}

  path-key@3.1.1: {}

  path-parse@1.0.7: {}

  path-scurry@1.11.1:
    dependencies:
      lru-cache: 10.4.3
      minipass: 7.1.2

  path-to-regexp@0.1.12: {}

  path-to-regexp@3.3.0: {}

  path-to-regexp@8.2.0: {}

  path-type@4.0.0: {}

  path-type@6.0.0: {}

  pend@1.2.0: {}

  pg-int8@1.0.1: {}

  pg-protocol@1.10.3: {}

  pg-types@2.2.0:
    dependencies:
      pg-int8: 1.0.1
      postgres-array: 2.0.0
      postgres-bytea: 1.0.0
      postgres-date: 1.0.7
      postgres-interval: 1.2.0

  picocolors@1.1.1: {}

  picomatch@2.3.1: {}

  picomatch@4.0.1: {}

  pirates@4.0.7: {}

  pkg-dir@4.2.0:
    dependencies:
      find-up: 4.1.0

  pluralize@2.0.0: {}

  pluralize@8.0.0: {}

  postgres-array@2.0.0: {}

  postgres-bytea@1.0.0: {}

  postgres-date@1.0.7: {}

  postgres-interval@1.2.0:
    dependencies:
      xtend: 4.0.2

  postman-request@2.88.1-postman.45:
    dependencies:
      '@postman/form-data': 3.1.1
      '@postman/tough-cookie': 4.1.3-postman.1
      '@postman/tunnel-agent': 0.6.4
      aws-sign2: 0.7.0
      aws4: 1.13.2
      caseless: 0.12.0
      combined-stream: 1.0.8
      extend: 3.0.2
      forever-agent: 0.6.1
      http-signature: 1.4.0
      is-typedarray: 1.0.0
      isstream: 0.1.2
      json-stringify-safe: 5.0.1
      mime-types: 2.1.35
      oauth-sign: 0.9.0
      qs: 6.5.3
      safe-buffer: 5.2.1
      socks-proxy-agent: 8.0.5
      stream-length: 1.0.2
      uuid: 8.3.2
    transitivePeerDependencies:
      - supports-color

  pprof-format@2.1.0: {}

  prelude-ls@1.2.1: {}

  prettier-linter-helpers@1.0.0:
    dependencies:
      fast-diff: 1.3.0

  prettier@3.6.2: {}

  pretty-format@29.7.0:
    dependencies:
      '@jest/schemas': 29.6.3
      ansi-styles: 5.2.0
      react-is: 18.3.1

  process-nextick-args@2.0.1: {}

  process@0.11.10: {}

  prompts@2.4.2:
    dependencies:
      kleur: 3.0.3
      sisteransi: 1.0.5

  proper-lockfile@4.1.2:
    dependencies:
      graceful-fs: 4.2.11
      retry: 0.12.0
      signal-exit: 3.0.7

  properties-reader@2.3.0:
    dependencies:
      mkdirp: 1.0.4

  protobufjs@7.5.3:
    dependencies:
      '@protobufjs/aspromise': 1.1.2
      '@protobufjs/base64': 1.1.2
      '@protobufjs/codegen': 2.0.4
      '@protobufjs/eventemitter': 1.1.0
      '@protobufjs/fetch': 1.1.0
      '@protobufjs/float': 1.0.2
      '@protobufjs/inquire': 1.1.0
      '@protobufjs/path': 1.1.2
      '@protobufjs/pool': 1.1.0
      '@protobufjs/utf8': 1.1.0
      '@types/node': 20.19.9
      long: 5.3.2

  proxy-addr@2.0.7:
    dependencies:
      forwarded: 0.2.0
      ipaddr.js: 1.9.1

  proxy-from-env@1.1.0: {}

<<<<<<< HEAD
  pump@3.0.3:
    dependencies:
      end-of-stream: 1.4.5
      once: 1.4.0
=======
  psl@1.15.0:
    dependencies:
      punycode: 2.3.1
>>>>>>> 80050bbd

  punycode@2.3.1: {}

  pure-rand@6.1.0: {}

  pvtsutils@1.3.6:
    dependencies:
      tslib: 2.8.1

  pvutils@1.1.3: {}

  qs@6.13.0:
    dependencies:
      side-channel: 1.1.0

  qs@6.14.0:
    dependencies:
      side-channel: 1.1.0

  qs@6.5.3: {}

  querystringify@2.2.0: {}

  queue-microtask@1.2.3: {}

  queue-tick@1.0.1: {}

  randombytes@2.1.0:
    dependencies:
      safe-buffer: 5.2.1

  range-parser@1.2.1: {}

  raw-body@2.5.2:
    dependencies:
      bytes: 3.1.2
      http-errors: 2.0.0
      iconv-lite: 0.4.24
      unpipe: 1.0.0

  rc-config-loader@4.1.3:
    dependencies:
      debug: 4.4.1
      js-yaml: 4.1.0
      json5: 2.2.3
      require-from-string: 2.0.2
    transitivePeerDependencies:
      - supports-color

  react-is@18.3.1: {}

  read-pkg@9.0.1:
    dependencies:
      '@types/normalize-package-data': 2.4.4
      normalize-package-data: 6.0.2
      parse-json: 8.3.0
      type-fest: 4.41.0
      unicorn-magic: 0.1.0

  readable-stream@2.3.8:
    dependencies:
      core-util-is: 1.0.3
      inherits: 2.0.4
      isarray: 1.0.0
      process-nextick-args: 2.0.1
      safe-buffer: 5.1.2
      string_decoder: 1.1.1
      util-deprecate: 1.0.2

  readable-stream@3.6.2:
    dependencies:
      inherits: 2.0.4
      string_decoder: 1.3.0
      util-deprecate: 1.0.2

  readable-stream@4.7.0:
    dependencies:
      abort-controller: 3.0.0
      buffer: 6.0.3
      events: 3.3.0
      process: 0.11.10
      string_decoder: 1.3.0

  readdir-glob@1.1.3:
    dependencies:
      minimatch: 5.1.6

  readdirp@3.6.0:
    dependencies:
      picomatch: 2.3.1

  readline-sync@1.4.10: {}

  redis-errors@1.2.0: {}

  redis-info@3.1.0:
    dependencies:
      lodash: 4.17.21

  redis-parser@3.0.0:
    dependencies:
      redis-errors: 1.2.0

  reflect-metadata@0.2.2: {}

  regenerator-runtime@0.14.1: {}

  repeat-string@1.6.1: {}

  require-directory@2.1.1: {}

  require-from-string@2.0.2: {}

  require-in-the-middle@7.5.2:
    dependencies:
      debug: 4.4.1
      module-details-from-path: 1.0.4
      resolve: 1.22.10
    transitivePeerDependencies:
      - supports-color

  requires-port@1.0.0: {}

  resolve-cwd@3.0.0:
    dependencies:
      resolve-from: 5.0.0

  resolve-from@4.0.0: {}

  resolve-from@5.0.0: {}

  resolve.exports@2.0.3: {}

  resolve@1.22.10:
    dependencies:
      is-core-module: 2.16.1
      path-parse: 1.0.7
      supports-preserve-symlinks-flag: 1.0.0

  restore-cursor@3.1.0:
    dependencies:
      onetime: 5.1.2
      signal-exit: 3.0.7

  retry@0.12.0: {}

  retry@0.13.1: {}

  reusify@1.1.0: {}

  rfdc@1.4.1: {}

  rimraf@3.0.2:
    dependencies:
      glob: 7.2.3

  rimraf@5.0.10:
    dependencies:
      glob: 10.4.5

  rpc-websockets@9.1.3:
    dependencies:
      '@swc/helpers': 0.5.17
      '@types/uuid': 8.3.4
      '@types/ws': 8.18.1
      buffer: 6.0.3
      eventemitter3: 5.0.1
      uuid: 8.3.2
      ws: 8.18.3(bufferutil@4.0.9)(utf-8-validate@5.0.10)
    optionalDependencies:
      bufferutil: 4.0.9
      utf-8-validate: 5.0.10

  run-async@2.4.1: {}

  run-async@3.0.0: {}

  run-parallel@1.2.0:
    dependencies:
      queue-microtask: 1.2.3

  rxjs@7.8.1:
    dependencies:
      tslib: 2.8.1

  rxjs@7.8.2:
    dependencies:
      tslib: 2.8.1

  safe-buffer@5.1.2: {}

  safe-buffer@5.2.1: {}

  safe-stable-stringify@2.5.0: {}

  safer-buffer@2.1.2: {}

  schema-utils@3.3.0:
    dependencies:
      '@types/json-schema': 7.0.15
      ajv: 6.12.6
      ajv-keywords: 3.5.2(ajv@6.12.6)

  schema-utils@4.3.2:
    dependencies:
      '@types/json-schema': 7.0.15
      ajv: 8.17.1
      ajv-formats: 2.1.1(ajv@8.17.1)
      ajv-keywords: 5.1.0(ajv@8.17.1)

  secretlint@11.2.3:
    dependencies:
      '@secretlint/config-creator': 11.2.3
      '@secretlint/formatter': 11.2.3
      '@secretlint/node': 11.2.3
      '@secretlint/profiler': 11.2.3
      '@secretlint/resolver': 11.2.3
      debug: 4.4.1
      globby: 14.1.0
      read-pkg: 9.0.1
    transitivePeerDependencies:
      - supports-color

  semifies@1.0.0: {}

  semver@6.3.1: {}

  semver@7.7.1: {}

  semver@7.7.2: {}

  send@0.19.0:
    dependencies:
      debug: 2.6.9
      depd: 2.0.0
      destroy: 1.2.0
      encodeurl: 1.0.2
      escape-html: 1.0.3
      etag: 1.8.1
      fresh: 0.5.2
      http-errors: 2.0.0
      mime: 1.6.0
      ms: 2.1.3
      on-finished: 2.4.1
      range-parser: 1.2.1
      statuses: 2.0.1
    transitivePeerDependencies:
      - supports-color

  serialize-javascript@6.0.2:
    dependencies:
      randombytes: 2.1.0

  serve-static@1.16.2:
    dependencies:
      encodeurl: 2.0.0
      escape-html: 1.0.3
      parseurl: 1.3.3
      send: 0.19.0
    transitivePeerDependencies:
      - supports-color

  set-function-length@1.2.2:
    dependencies:
      define-data-property: 1.1.4
      es-errors: 1.3.0
      function-bind: 1.1.2
      get-intrinsic: 1.3.0
      gopd: 1.2.0
      has-property-descriptors: 1.0.2

  setprototypeof@1.2.0: {}

  shebang-command@2.0.0:
    dependencies:
      shebang-regex: 3.0.0

  shebang-regex@3.0.0: {}

  shell-quote@1.8.3: {}

  side-channel-list@1.0.0:
    dependencies:
      es-errors: 1.3.0
      object-inspect: 1.13.4

  side-channel-map@1.0.1:
    dependencies:
      call-bound: 1.0.4
      es-errors: 1.3.0
      get-intrinsic: 1.3.0
      object-inspect: 1.13.4

  side-channel-weakmap@1.0.2:
    dependencies:
      call-bound: 1.0.4
      es-errors: 1.3.0
      get-intrinsic: 1.3.0
      object-inspect: 1.13.4
      side-channel-map: 1.0.1

  side-channel@1.1.0:
    dependencies:
      es-errors: 1.3.0
      object-inspect: 1.13.4
      side-channel-list: 1.0.0
      side-channel-map: 1.0.1
      side-channel-weakmap: 1.0.2

  sift@17.1.3: {}

  signal-exit@3.0.7: {}

  signal-exit@4.1.0: {}

  simple-swizzle@0.2.2:
    dependencies:
      is-arrayish: 0.3.2

  sisteransi@1.0.5: {}

  slash@3.0.0: {}

  slash@5.1.0: {}

  slice-ansi@4.0.0:
    dependencies:
      ansi-styles: 4.3.0
      astral-regex: 2.0.0
      is-fullwidth-code-point: 3.0.0

  smart-buffer@4.2.0: {}

  socks-proxy-agent@8.0.5:
    dependencies:
      agent-base: 7.1.4
      debug: 4.4.1
      socks: 2.8.7
    transitivePeerDependencies:
      - supports-color

  socks@2.8.7:
    dependencies:
      ip-address: 10.0.1
      smart-buffer: 4.2.0

  source-map-support@0.5.13:
    dependencies:
      buffer-from: 1.1.2
      source-map: 0.6.1

  source-map-support@0.5.21:
    dependencies:
      buffer-from: 1.1.2
      source-map: 0.6.1

  source-map@0.6.1: {}

  source-map@0.7.4: {}

  source-map@0.7.6: {}

  sparse-bitfield@3.0.3:
    dependencies:
      memory-pager: 1.5.0

  spdx-correct@3.2.0:
    dependencies:
      spdx-expression-parse: 3.0.1
      spdx-license-ids: 3.0.22

  spdx-exceptions@2.5.0: {}

  spdx-expression-parse@3.0.1:
    dependencies:
      spdx-exceptions: 2.5.0
      spdx-license-ids: 3.0.22

  spdx-license-ids@3.0.22: {}

  split-ca@1.0.1: {}

  sprintf-js@1.0.3: {}

  sprintf-js@1.1.3: {}

<<<<<<< HEAD
  ssh-remote-port-forward@1.0.4:
    dependencies:
      '@types/ssh2': 0.5.52
      ssh2: 1.17.0

  ssh2@1.17.0:
    dependencies:
      asn1: 0.2.6
      bcrypt-pbkdf: 1.0.2
    optionalDependencies:
      cpu-features: 0.0.10
      nan: 2.23.0
=======
  sshpk@1.18.0:
    dependencies:
      asn1: 0.2.6
      assert-plus: 1.0.0
      bcrypt-pbkdf: 1.0.2
      dashdash: 1.14.1
      ecc-jsbn: 0.1.2
      getpass: 0.1.7
      jsbn: 0.1.1
      safer-buffer: 2.1.2
      tweetnacl: 0.14.5
>>>>>>> 80050bbd

  stack-trace@0.0.10: {}

  stack-utils@2.0.6:
    dependencies:
      escape-string-regexp: 2.0.0

  standard-as-callback@2.1.0: {}

  statuses@2.0.1: {}

  stream-chain@2.2.5: {}

  stream-json@1.9.1:
    dependencies:
      stream-chain: 2.2.5

  stream-length@1.0.2:
    dependencies:
      bluebird: 2.11.0

  streamsearch@1.1.0: {}

  streamx@2.22.1:
    dependencies:
      fast-fifo: 1.3.2
      text-decoder: 1.2.3
    optionalDependencies:
      bare-events: 2.6.0

  string-length@4.0.2:
    dependencies:
      char-regex: 1.0.2
      strip-ansi: 6.0.1

  string-width@4.2.3:
    dependencies:
      emoji-regex: 8.0.0
      is-fullwidth-code-point: 3.0.0
      strip-ansi: 6.0.1

  string-width@5.1.2:
    dependencies:
      eastasianwidth: 0.2.0
      emoji-regex: 9.2.2
      strip-ansi: 7.1.0

  string_decoder@1.1.1:
    dependencies:
      safe-buffer: 5.1.2

  string_decoder@1.3.0:
    dependencies:
      safe-buffer: 5.2.1

  strip-ansi@6.0.1:
    dependencies:
      ansi-regex: 5.0.1

  strip-ansi@7.1.0:
    dependencies:
      ansi-regex: 6.1.0

  strip-bom@3.0.0: {}

  strip-bom@4.0.0: {}

  strip-final-newline@2.0.0: {}

  strip-json-comments@3.1.1: {}

  strnum@2.1.1: {}

  strtok3@10.3.4:
    dependencies:
      '@tokenizer/token': 0.3.0

  structured-source@4.0.0:
    dependencies:
      boundary: 2.0.0

  superagent@10.2.3:
    dependencies:
      component-emitter: 1.3.1
      cookiejar: 2.1.4
      debug: 4.4.1
      fast-safe-stringify: 2.1.1
      form-data: 4.0.4
      formidable: 3.5.4
      methods: 1.1.2
      mime: 2.6.0
      qs: 6.14.0
    transitivePeerDependencies:
      - supports-color

  superstruct@0.15.5: {}

  superstruct@2.0.2: {}

  supertest@7.1.4:
    dependencies:
      methods: 1.1.2
      superagent: 10.2.3
    transitivePeerDependencies:
      - supports-color

  supports-color@7.2.0:
    dependencies:
      has-flag: 4.0.0

  supports-color@8.1.1:
    dependencies:
      has-flag: 4.0.0

  supports-hyperlinks@3.2.0:
    dependencies:
      has-flag: 4.0.0
      supports-color: 7.2.0

  supports-preserve-symlinks-flag@1.0.0: {}

  swagger-ui-dist@5.21.0:
    dependencies:
      '@scarf/scarf': 1.4.0

  swagger-ui-dist@5.27.1:
    dependencies:
      '@scarf/scarf': 1.4.0

  swagger-ui-express@5.0.1(express@4.21.2):
    dependencies:
      express: 4.21.2
      swagger-ui-dist: 5.27.1

  symbol-observable@4.0.0: {}

  synckit@0.11.11:
    dependencies:
      '@pkgr/core': 0.2.9

  table@6.9.0:
    dependencies:
      ajv: 8.17.1
      lodash.truncate: 4.4.2
      slice-ansi: 4.0.0
      string-width: 4.2.3
      strip-ansi: 6.0.1

  tapable@2.2.2: {}

  tar-fs@2.1.4:
    dependencies:
      chownr: 1.1.4
      mkdirp-classic: 0.5.3
      pump: 3.0.3
      tar-stream: 2.2.0

  tar-fs@3.1.1:
    dependencies:
      pump: 3.0.3
      tar-stream: 3.1.7
    optionalDependencies:
      bare-fs: 4.5.0
      bare-path: 3.0.0
    transitivePeerDependencies:
      - bare-buffer

  tar-stream@2.2.0:
    dependencies:
      bl: 4.1.0
      end-of-stream: 1.4.5
      fs-constants: 1.0.0
      inherits: 2.0.4
      readable-stream: 3.6.2

  tar-stream@3.1.7:
    dependencies:
      b4a: 1.6.7
      fast-fifo: 1.3.2
      streamx: 2.22.1

  terminal-link@4.0.0:
    dependencies:
      ansi-escapes: 7.0.0
      supports-hyperlinks: 3.2.0

  terser-webpack-plugin@5.3.14(webpack@5.97.1):
    dependencies:
      '@jridgewell/trace-mapping': 0.3.29
      jest-worker: 27.5.1
      schema-utils: 4.3.2
      serialize-javascript: 6.0.2
      terser: 5.43.1
      webpack: 5.97.1

  terser@5.43.1:
    dependencies:
      '@jridgewell/source-map': 0.3.10
      acorn: 8.15.0
      commander: 2.20.3
      source-map-support: 0.5.21

  test-exclude@6.0.0:
    dependencies:
      '@istanbuljs/schema': 0.1.3
      glob: 7.2.3
      minimatch: 3.1.2

  testcontainers@10.28.0:
    dependencies:
      '@balena/dockerignore': 1.0.2
      '@types/dockerode': 3.3.44
      archiver: 7.0.1
      async-lock: 1.4.1
      byline: 5.0.0
      debug: 4.4.1
      docker-compose: 0.24.8
      dockerode: 4.0.9
      get-port: 7.1.0
      proper-lockfile: 4.1.2
      properties-reader: 2.3.0
      ssh-remote-port-forward: 1.0.4
      tar-fs: 3.1.1
      tmp: 0.2.5
      undici: 5.29.0
    transitivePeerDependencies:
      - bare-buffer
      - supports-color

  text-decoder@1.2.3:
    dependencies:
      b4a: 1.6.7

  text-encoding-utf-8@1.0.2: {}

  text-hex@1.0.0: {}

  text-table@0.2.0: {}

  textextensions@6.11.0:
    dependencies:
      editions: 6.22.0

  through@2.3.8: {}

  tlhunter-sorted-set@0.1.0: {}

  tmp@0.0.33:
    dependencies:
      os-tmpdir: 1.0.2

  tmp@0.2.5: {}

  tmpl@1.0.5: {}

  to-regex-range@5.0.1:
    dependencies:
      is-number: 7.0.0

  toidentifier@1.0.1: {}

  token-types@6.0.4:
    dependencies:
      '@tokenizer/token': 0.3.0
      ieee754: 1.2.1

  toml@3.0.0: {}

  tr46@0.0.3: {}

  tr46@5.1.1:
    dependencies:
      punycode: 2.3.1

  tree-kill@1.2.2: {}

  triple-beam@1.4.1: {}

  tronweb@6.0.4(bufferutil@4.0.9)(utf-8-validate@5.0.10):
    dependencies:
      '@babel/runtime': 7.26.10
      axios: 1.11.0
      bignumber.js: 9.1.2
      ethereum-cryptography: 2.2.1
      ethers: 6.13.5(bufferutil@4.0.9)(utf-8-validate@5.0.10)
      eventemitter3: 5.0.1
      google-protobuf: 3.21.4
      semver: 7.7.1
      validator: 13.12.0
    transitivePeerDependencies:
      - bufferutil
      - debug
      - utf-8-validate

  ts-api-utils@1.4.3(typescript@5.4.5):
    dependencies:
      typescript: 5.4.5

  ts-deepmerge@6.2.1: {}

  ts-jest@29.4.0(@babel/core@7.28.0)(@jest/transform@29.7.0)(@jest/types@29.6.3)(babel-jest@29.7.0(@babel/core@7.28.0))(jest-util@29.7.0)(jest@29.7.0(@types/node@20.19.9)(ts-node@10.9.2(@types/node@20.19.9)(typescript@5.4.5)))(typescript@5.4.5):
    dependencies:
      bs-logger: 0.2.6
      ejs: 3.1.10
      fast-json-stable-stringify: 2.1.0
      jest: 29.7.0(@types/node@20.19.9)(ts-node@10.9.2(@types/node@20.19.9)(typescript@5.4.5))
      json5: 2.2.3
      lodash.memoize: 4.1.2
      make-error: 1.3.6
      semver: 7.7.2
      type-fest: 4.41.0
      typescript: 5.4.5
      yargs-parser: 21.1.1
    optionalDependencies:
      '@babel/core': 7.28.0
      '@jest/transform': 29.7.0
      '@jest/types': 29.6.3
      babel-jest: 29.7.0(@babel/core@7.28.0)
      jest-util: 29.7.0

  ts-loader@9.5.2(typescript@5.4.5)(webpack@5.97.1):
    dependencies:
      chalk: 4.1.2
      enhanced-resolve: 5.18.2
      micromatch: 4.0.8
      semver: 7.7.2
      source-map: 0.7.6
      typescript: 5.4.5
      webpack: 5.97.1

  ts-node@10.9.2(@types/node@20.19.9)(typescript@5.4.5):
    dependencies:
      '@cspotcode/source-map-support': 0.8.1
      '@tsconfig/node10': 1.0.11
      '@tsconfig/node12': 1.0.11
      '@tsconfig/node14': 1.0.3
      '@tsconfig/node16': 1.0.4
      '@types/node': 20.19.9
      acorn: 8.15.0
      acorn-walk: 8.3.4
      arg: 4.1.3
      create-require: 1.1.1
      diff: 4.0.2
      make-error: 1.3.6
      typescript: 5.4.5
      v8-compile-cache-lib: 3.0.1
      yn: 3.1.1

  tsconfig-paths-webpack-plugin@4.2.0:
    dependencies:
      chalk: 4.1.2
      enhanced-resolve: 5.18.2
      tapable: 2.2.2
      tsconfig-paths: 4.2.0

  tsconfig-paths@4.2.0:
    dependencies:
      json5: 2.2.3
      minimist: 1.2.8
      strip-bom: 3.0.0

  tslib@2.7.0: {}

  tslib@2.8.1: {}

  ttl-set@1.0.0:
    dependencies:
      fast-fifo: 1.3.2

<<<<<<< HEAD
=======
  tv4@1.3.0: {}

>>>>>>> 80050bbd
  tweetnacl@0.14.5: {}

  type-check@0.4.0:
    dependencies:
      prelude-ls: 1.2.1

  type-detect@4.0.8: {}

  type-fest@0.20.2: {}

  type-fest@0.21.3: {}

  type-fest@4.41.0: {}

  type-is@1.6.18:
    dependencies:
      media-typer: 0.3.0
      mime-types: 2.1.35

  typedarray@0.0.6: {}

  typescript@5.4.5: {}

  typescript@5.7.2: {}

  uid@2.0.2:
    dependencies:
      '@lukeed/csprng': 1.1.0

  uint8array-extras@1.4.0: {}

  undici-types@5.26.5: {}

  undici-types@6.19.8: {}

  undici-types@6.21.0: {}

  undici@5.29.0:
    dependencies:
      '@fastify/busboy': 2.1.1

  unicorn-magic@0.1.0: {}

  unicorn-magic@0.3.0: {}

  universalify@0.2.0: {}

  universalify@2.0.1: {}

  unix-dgram@2.0.6:
    dependencies:
      bindings: 1.5.0
      nan: 2.23.0
    optional: true

  unpipe@1.0.0: {}

  update-browserslist-db@1.1.3(browserslist@4.25.1):
    dependencies:
      browserslist: 4.25.1
      escalade: 3.2.0
      picocolors: 1.1.1

  uri-js@4.4.1:
    dependencies:
      punycode: 2.3.1

  url-parse@1.5.10:
    dependencies:
      querystringify: 2.2.0
      requires-port: 1.0.0

  utf-8-validate@5.0.10:
    dependencies:
      node-gyp-build: 4.8.4
    optional: true

  util-deprecate@1.0.2: {}

  utils-merge@1.0.1: {}

  uuid@10.0.0: {}

  uuid@8.3.2: {}

  uuid@9.0.1: {}

  v8-compile-cache-lib@3.0.1: {}

  v8-to-istanbul@9.3.0:
    dependencies:
      '@jridgewell/trace-mapping': 0.3.29
      '@types/istanbul-lib-coverage': 2.0.6
      convert-source-map: 2.0.0

  validate-npm-package-license@3.0.4:
    dependencies:
      spdx-correct: 3.2.0
      spdx-expression-parse: 3.0.1

  validator@13.12.0: {}

  validator@13.15.15: {}

  vary@1.1.2: {}

  verror@1.10.0:
    dependencies:
      assert-plus: 1.0.0
      core-util-is: 1.0.2
      extsprintf: 1.3.0

  version-range@4.15.0: {}

  viem@2.28.1(bufferutil@4.0.9)(typescript@5.4.5)(utf-8-validate@5.0.10)(zod@3.25.76):
    dependencies:
      '@noble/curves': 1.8.2
      '@noble/hashes': 1.7.2
      '@scure/bip32': 1.6.2
      '@scure/bip39': 1.5.4
      abitype: 1.0.8(typescript@5.4.5)(zod@3.25.76)
      isows: 1.0.6(ws@8.18.1(bufferutil@4.0.9)(utf-8-validate@5.0.10))
      ox: 0.6.9(typescript@5.4.5)(zod@3.25.76)
      ws: 8.18.1(bufferutil@4.0.9)(utf-8-validate@5.0.10)
    optionalDependencies:
      typescript: 5.4.5
    transitivePeerDependencies:
      - bufferutil
      - utf-8-validate
      - zod

  wait-on@8.0.5:
    dependencies:
      axios: 1.12.2
      joi: 18.0.1
      lodash: 4.17.21
      minimist: 1.2.8
      rxjs: 7.8.2
    transitivePeerDependencies:
      - debug

  walker@1.0.8:
    dependencies:
      makeerror: 1.0.12

  watchpack@2.4.4:
    dependencies:
      glob-to-regexp: 0.4.1
      graceful-fs: 4.2.11

  wcwidth@1.0.1:
    dependencies:
      defaults: 1.0.4

  webidl-conversions@3.0.1: {}

  webidl-conversions@7.0.0: {}

  webpack-node-externals@3.0.0: {}

  webpack-sources@3.3.3: {}

  webpack@5.97.1:
    dependencies:
      '@types/eslint-scope': 3.7.7
      '@types/estree': 1.0.8
      '@webassemblyjs/ast': 1.14.1
      '@webassemblyjs/wasm-edit': 1.14.1
      '@webassemblyjs/wasm-parser': 1.14.1
      acorn: 8.15.0
      browserslist: 4.25.1
      chrome-trace-event: 1.0.4
      enhanced-resolve: 5.18.2
      es-module-lexer: 1.7.0
      eslint-scope: 5.1.1
      events: 3.3.0
      glob-to-regexp: 0.4.1
      graceful-fs: 4.2.11
      json-parse-even-better-errors: 2.3.1
      loader-runner: 4.3.0
      mime-types: 2.1.35
      neo-async: 2.6.2
      schema-utils: 3.3.0
      tapable: 2.2.2
      terser-webpack-plugin: 5.3.14(webpack@5.97.1)
      watchpack: 2.4.4
      webpack-sources: 3.3.3
    transitivePeerDependencies:
      - '@swc/core'
      - esbuild
      - uglify-js

  whatwg-url@14.2.0:
    dependencies:
      tr46: 5.1.1
      webidl-conversions: 7.0.0

  whatwg-url@5.0.0:
    dependencies:
      tr46: 0.0.3
      webidl-conversions: 3.0.1

  which@2.0.2:
    dependencies:
      isexe: 2.0.0

  widest-line@3.1.0:
    dependencies:
      string-width: 4.2.3

  winston-transport@4.9.0:
    dependencies:
      logform: 2.7.0
      readable-stream: 3.6.2
      triple-beam: 1.4.1

  winston@3.17.0:
    dependencies:
      '@colors/colors': 1.6.0
      '@dabh/diagnostics': 2.0.3
      async: 3.2.6
      is-stream: 2.0.1
      logform: 2.7.0
      one-time: 1.0.0
      readable-stream: 3.6.2
      safe-stable-stringify: 2.5.0
      stack-trace: 0.0.10
      triple-beam: 1.4.1
      winston-transport: 4.9.0

  word-wrap@1.2.5: {}

  wrap-ansi@6.2.0:
    dependencies:
      ansi-styles: 4.3.0
      string-width: 4.2.3
      strip-ansi: 6.0.1

  wrap-ansi@7.0.0:
    dependencies:
      ansi-styles: 4.3.0
      string-width: 4.2.3
      strip-ansi: 6.0.1

  wrap-ansi@8.1.0:
    dependencies:
      ansi-styles: 6.2.1
      string-width: 5.1.2
      strip-ansi: 7.1.0

  wrappy@1.0.2: {}

  write-file-atomic@4.0.2:
    dependencies:
      imurmurhash: 0.1.4
      signal-exit: 3.0.7

  ws@7.5.10(bufferutil@4.0.9)(utf-8-validate@5.0.10):
    optionalDependencies:
      bufferutil: 4.0.9
      utf-8-validate: 5.0.10

  ws@8.17.1(bufferutil@4.0.9)(utf-8-validate@5.0.10):
    optionalDependencies:
      bufferutil: 4.0.9
      utf-8-validate: 5.0.10

  ws@8.18.1(bufferutil@4.0.9)(utf-8-validate@5.0.10):
    optionalDependencies:
      bufferutil: 4.0.9
      utf-8-validate: 5.0.10

  ws@8.18.3(bufferutil@4.0.9)(utf-8-validate@5.0.10):
    optionalDependencies:
      bufferutil: 4.0.9
      utf-8-validate: 5.0.10

  xtend@4.0.2: {}

  y18n@5.0.8: {}

  yallist@3.1.1: {}

  yaml@2.8.1: {}

  yargs-parser@21.1.1: {}

  yargs@17.7.2:
    dependencies:
      cliui: 8.0.1
      escalade: 3.2.0
      get-caller-file: 2.0.5
      require-directory: 2.1.1
      string-width: 4.2.3
      y18n: 5.0.8
      yargs-parser: 21.1.1

  yauzl@3.2.0:
    dependencies:
      buffer-crc32: 0.2.13
      pend: 1.2.0

  yn@3.1.1: {}

  yocto-queue@0.1.0: {}

<<<<<<< HEAD
  zip-stream@6.0.1:
    dependencies:
      archiver-utils: 5.0.2
      compress-commons: 6.0.2
      readable-stream: 4.7.0

  zod@3.23.8: {}
=======
  zod@3.25.76: {}
>>>>>>> 80050bbd
<|MERGE_RESOLUTION|>--- conflicted
+++ resolved
@@ -4982,13 +4982,11 @@
   proxy-from-env@1.1.0:
     resolution: {integrity: sha512-D+zkORCbA9f1tdWRK0RaCR3GPv50cMxcrz4X8k5LTSUD1Dkw47mKJEZQNunItRTkWwgtaUSo1RVFRIG9ZXiFYg==}
 
-<<<<<<< HEAD
+  psl@1.15.0:
+    resolution: {integrity: sha512-JZd3gMVBAVQkSs6HdNZo9Sdo0LNcQeMNP3CozBJb3JYC/QUYZTnKxP+f8oWRX4rHP5EurWxqAHTSwUCjlNKa1w==}
+
   pump@3.0.3:
     resolution: {integrity: sha512-todwxLMY7/heScKmntwQG8CXVkWUOdYxIvY2s0VWAAMh/nd8SoYiRaKjlr7+iCs984f2P8zvrfWcDDYVb73NfA==}
-=======
-  psl@1.15.0:
-    resolution: {integrity: sha512-JZd3gMVBAVQkSs6HdNZo9Sdo0LNcQeMNP3CozBJb3JYC/QUYZTnKxP+f8oWRX4rHP5EurWxqAHTSwUCjlNKa1w==}
->>>>>>> 80050bbd
 
   punycode@2.3.1:
     resolution: {integrity: sha512-vYt7UD1U9Wg6138shLtLOvdAu+8DsC/ilFtEVHcH+wydcSpNE20AfSOduf6MkRFahL5FY7X1oU7nKVZFtfq8Fg==}
@@ -5344,19 +5342,17 @@
   sprintf-js@1.1.3:
     resolution: {integrity: sha512-Oo+0REFV59/rz3gfJNKQiBlwfHaSESl1pcGyABQsnnIfWOFt6JNj5gCog2U6MLZ//IGYD+nA8nI+mTShREReaA==}
 
-<<<<<<< HEAD
-  ssh-remote-port-forward@1.0.4:
-    resolution: {integrity: sha512-x0LV1eVDwjf1gmG7TTnfqIzf+3VPRz7vrNIjX6oYLbeCrf/PeVY6hkT68Mg+q02qXxQhrLjB0jfgvhevoCRmLQ==}
-
-  ssh2@1.17.0:
-    resolution: {integrity: sha512-wPldCk3asibAjQ/kziWQQt1Wh3PgDFpC0XpwclzKcdT1vql6KeYxf5LIt4nlFkUeR8WuphYMKqUA56X4rjbfgQ==}
-    engines: {node: '>=10.16.0'}
-=======
   sshpk@1.18.0:
     resolution: {integrity: sha512-2p2KJZTSqQ/I3+HX42EpYOa2l3f8Erv8MWKsy2I9uf4wA7yFIkXRffYdsx86y6z4vHtV8u7g+pPlr8/4ouAxsQ==}
     engines: {node: '>=0.10.0'}
     hasBin: true
->>>>>>> 80050bbd
+
+  ssh-remote-port-forward@1.0.4:
+    resolution: {integrity: sha512-x0LV1eVDwjf1gmG7TTnfqIzf+3VPRz7vrNIjX6oYLbeCrf/PeVY6hkT68Mg+q02qXxQhrLjB0jfgvhevoCRmLQ==}
+
+  ssh2@1.17.0:
+    resolution: {integrity: sha512-wPldCk3asibAjQ/kziWQQt1Wh3PgDFpC0XpwclzKcdT1vql6KeYxf5LIt4nlFkUeR8WuphYMKqUA56X4rjbfgQ==}
+    engines: {node: '>=10.16.0'}
 
   stack-trace@0.0.10:
     resolution: {integrity: sha512-KGzahc7puUKkzyMt+IqAep+TVNbKP+k2Lmwhub39m1AsTSkaDutx56aDCo+HLDzf/D26BIHTJWNiTG1KAJiQCg==}
@@ -5685,13 +5681,13 @@
   ttl-set@1.0.0:
     resolution: {integrity: sha512-2fuHn/UR+8Z9HK49r97+p2Ru1b5Eewg2QqPrU14BVCQ9QoyU3+vLLZk2WEiyZ9sgJh6W8G1cZr9I2NBLywAHrA==}
 
-<<<<<<< HEAD
-=======
   tv4@1.3.0:
     resolution: {integrity: sha512-afizzfpJgvPr+eDkREK4MxJ/+r8nEEHcmitwgnPUqpaP+FpwQyadnxNoSACbgc/b1LsZYtODGoPiFxQrgJgjvw==}
     engines: {node: '>= 0.8.0'}
 
->>>>>>> 80050bbd
+  tweetnacl@0.14.5:
+    resolution: {integrity: sha512-KXXFFdAbFXY4geFIwoyNK+f5Z1b7swfXABfL7HXCmoIWMKU3dmS26672A4EeQtDzLKy7SXmfBu51JolvEKwtGA==}
+
   tweetnacl@0.14.5:
     resolution: {integrity: sha512-KXXFFdAbFXY4geFIwoyNK+f5Z1b7swfXABfL7HXCmoIWMKU3dmS26672A4EeQtDzLKy7SXmfBu51JolvEKwtGA==}
 
@@ -6021,17 +6017,14 @@
     resolution: {integrity: sha512-rVksvsnNCdJ/ohGc6xgPwyN8eheCxsiLM8mxuE/t/mOVqJewPuO1miLpTHQiRgTKCLexL4MeAFVagts7HmNZ2Q==}
     engines: {node: '>=10'}
 
-<<<<<<< HEAD
+  zod@3.25.76:
+    resolution: {integrity: sha512-gzUt/qt81nXsFGKIFcC3YnfEAx5NkunCfnDlvuBSSFS02bcXu4Lmea0AFIUwbLWxWPx3d9p8S5QoaujKcNQxcQ==}
   zip-stream@6.0.1:
     resolution: {integrity: sha512-zK7YHHz4ZXpW89AHXUPbQVGKI7uvkd3hzusTdotCg1UxyaVtg0zFJSTfW/Dq5f7OBBVnq6cZIaC8Ti4hb6dtCA==}
     engines: {node: '>= 14'}
 
   zod@3.23.8:
     resolution: {integrity: sha512-XBx9AXhXktjUqnepgTiE5flcKIYWi/rme0Eaj+5Y0lftuGBq+jyRu/md4WnuxqgP1ubdpNCsYEYPxrzVHD8d6g==}
-=======
-  zod@3.25.76:
-    resolution: {integrity: sha512-gzUt/qt81nXsFGKIFcC3YnfEAx5NkunCfnDlvuBSSFS02bcXu4Lmea0AFIUwbLWxWPx3d9p8S5QoaujKcNQxcQ==}
->>>>>>> 80050bbd
 
 snapshots:
 
@@ -12316,16 +12309,14 @@
 
   proxy-from-env@1.1.0: {}
 
-<<<<<<< HEAD
+  psl@1.15.0:
+    dependencies:
+      punycode: 2.3.1
+
   pump@3.0.3:
     dependencies:
       end-of-stream: 1.4.5
       once: 1.4.0
-=======
-  psl@1.15.0:
-    dependencies:
-      punycode: 2.3.1
->>>>>>> 80050bbd
 
   punycode@2.3.1: {}
 
@@ -12712,20 +12703,6 @@
 
   sprintf-js@1.1.3: {}
 
-<<<<<<< HEAD
-  ssh-remote-port-forward@1.0.4:
-    dependencies:
-      '@types/ssh2': 0.5.52
-      ssh2: 1.17.0
-
-  ssh2@1.17.0:
-    dependencies:
-      asn1: 0.2.6
-      bcrypt-pbkdf: 1.0.2
-    optionalDependencies:
-      cpu-features: 0.0.10
-      nan: 2.23.0
-=======
   sshpk@1.18.0:
     dependencies:
       asn1: 0.2.6
@@ -12737,7 +12714,19 @@
       jsbn: 0.1.1
       safer-buffer: 2.1.2
       tweetnacl: 0.14.5
->>>>>>> 80050bbd
+
+  ssh-remote-port-forward@1.0.4:
+    dependencies:
+      '@types/ssh2': 0.5.52
+      ssh2: 1.17.0
+
+  ssh2@1.17.0:
+    dependencies:
+      asn1: 0.2.6
+      bcrypt-pbkdf: 1.0.2
+    optionalDependencies:
+      cpu-features: 0.0.10
+      nan: 2.23.0
 
   stack-trace@0.0.10: {}
 
@@ -13107,11 +13096,10 @@
     dependencies:
       fast-fifo: 1.3.2
 
-<<<<<<< HEAD
-=======
   tv4@1.3.0: {}
 
->>>>>>> 80050bbd
+  tweetnacl@0.14.5: {}
+
   tweetnacl@0.14.5: {}
 
   type-check@0.4.0:
@@ -13418,14 +13406,11 @@
 
   yocto-queue@0.1.0: {}
 
-<<<<<<< HEAD
+  zod@3.25.76: {}
   zip-stream@6.0.1:
     dependencies:
       archiver-utils: 5.0.2
       compress-commons: 6.0.2
       readable-stream: 4.7.0
 
-  zod@3.23.8: {}
-=======
-  zod@3.25.76: {}
->>>>>>> 80050bbd
+  zod@3.23.8: {}