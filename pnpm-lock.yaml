--- conflicted
+++ resolved
@@ -21,13 +21,8 @@
         specifier: ^3.592.0
         version: 3.848.0
       '@eco-foundation/chains':
-<<<<<<< HEAD
-        specifier: 2.0.3
-        version: 2.0.3(@samchon/openapi@3.3.0)(bufferutil@4.0.9)(typescript@5.8.3)(utf-8-validate@5.0.10)
-=======
         specifier: 2.0.4
         version: 2.0.4(@samchon/openapi@3.3.0)(bufferutil@4.0.9)(typescript@5.8.3)(utf-8-validate@5.0.10)
->>>>>>> 4ad1c649
       '@eco-foundation/eco-kms-core':
         specifier: ^2.0.0
         version: 2.0.0(bufferutil@4.0.9)(utf-8-validate@5.0.10)
@@ -677,7 +672,6 @@
     resolution: {integrity: sha512-IchNf6dN4tHoMFIn/7OE8LWZ19Y6q/67Bmf6vnGREv8RSbBVb9LPJxEcnwrcwX6ixSvaiGoomAUvu4YSxXrVgw==}
     engines: {node: '>=12'}
 
-<<<<<<< HEAD
   '@datadog/libdatadog@0.7.0':
     resolution: {integrity: sha512-VVZLspzQcfEU47gmGCVoRkngn7RgFRR4CHjw4YaX8eWT+xz4Q4l6PvA45b7CMk9nlt3MNN5MtGdYttYMIpo6Sg==}
 
@@ -703,12 +697,8 @@
     resolution: {integrity: sha512-JRa05Je6gw+9+3yZnm/BroQZrEfNwRYCxms56WCCHzOBnoPihQLB0fWy5coVJS29kneCUueUvBvxGp6NVXgdqw==}
     engines: {node: '>= 10'}
 
-  '@eco-foundation/chains@2.0.3':
-    resolution: {integrity: sha512-rQQU+df5bC6bvD82f58VMgRuzkHB+ILTCAvyaBvcnbF4uVbFkx/DlB2QlUdAeytQP/Ml0H4PsDSeqJGVc9YI8g==}
-=======
   '@eco-foundation/chains@2.0.4':
     resolution: {integrity: sha512-eGTeH7gdTRZzUwhyanzoSBy+Jp/15kls+PmV9UTO3qLRDvSxPMTlpb0B710pNV6X91+LWrKkMEGkdgmUNxZKXw==}
->>>>>>> 4ad1c649
 
   '@eco-foundation/eco-kms-core@2.0.0':
     resolution: {integrity: sha512-hCYeg6/pQsFz1StA96FX8uG40g8H5Jj/Z4Vb0Si4yXNYZ8DdqiOHa2JYv5F24Vipu3vkSBIPllkhNisE8R83jg==}
@@ -5987,13 +5977,8 @@
       typescript:
         optional: true
 
-<<<<<<< HEAD
-  viem@2.37.5:
-    resolution: {integrity: sha512-bLKvKgLcge6KWBMLk8iP9weu5tHNr0hkxPNwQd+YQrHEgek7ogTBBeE10T0V6blwBMYmeZFZHLnMhDmPjp63/A==}
-=======
   viem@2.37.8:
     resolution: {integrity: sha512-mL+5yvCQbRIR6QvngDQMfEiZTfNWfd+/QL5yFaOoYbpH3b1Q2ddwF7YG2eI2AcYSh9LE1gtUkbzZLFUAVyj4oQ==}
->>>>>>> 4ad1c649
     peerDependencies:
       typescript: '>=5.0.4'
     peerDependenciesMeta:
@@ -7014,7 +6999,6 @@
     dependencies:
       '@jridgewell/trace-mapping': 0.3.9
 
-<<<<<<< HEAD
   '@datadog/libdatadog@0.7.0': {}
 
   '@datadog/native-appsec@10.2.1':
@@ -7047,16 +7031,10 @@
       module-details-from-path: 1.0.4
       node-gyp-build: 4.8.4
 
-  '@eco-foundation/chains@2.0.3(@samchon/openapi@3.3.0)(bufferutil@4.0.9)(typescript@5.8.3)(utf-8-validate@5.0.10)':
-    dependencies:
-      typia: 8.2.0(@samchon/openapi@3.3.0)(typescript@5.8.3)
-      viem: 2.37.5(bufferutil@4.0.9)(typescript@5.8.3)(utf-8-validate@5.0.10)
-=======
   '@eco-foundation/chains@2.0.4(@samchon/openapi@3.3.0)(bufferutil@4.0.9)(typescript@5.8.3)(utf-8-validate@5.0.10)':
     dependencies:
       typia: 8.2.0(@samchon/openapi@3.3.0)(typescript@5.8.3)
       viem: 2.37.8(bufferutil@4.0.9)(typescript@5.8.3)(utf-8-validate@5.0.10)
->>>>>>> 4ad1c649
     transitivePeerDependencies:
       - '@samchon/openapi'
       - bufferutil
@@ -14173,11 +14151,7 @@
       - utf-8-validate
       - zod
 
-<<<<<<< HEAD
-  viem@2.37.5(bufferutil@4.0.9)(typescript@5.8.3)(utf-8-validate@5.0.10):
-=======
   viem@2.37.8(bufferutil@4.0.9)(typescript@5.8.3)(utf-8-validate@5.0.10):
->>>>>>> 4ad1c649
     dependencies:
       '@noble/curves': 1.9.1
       '@noble/hashes': 1.8.0
@@ -14185,11 +14159,7 @@
       '@scure/bip39': 1.6.0
       abitype: 1.1.0(typescript@5.8.3)
       isows: 1.0.7(ws@8.18.3(bufferutil@4.0.9)(utf-8-validate@5.0.10))
-<<<<<<< HEAD
-      ox: 0.9.3(typescript@5.8.3)
-=======
       ox: 0.9.6(typescript@5.8.3)
->>>>>>> 4ad1c649
       ws: 8.18.3(bufferutil@4.0.9)(utf-8-validate@5.0.10)
     optionalDependencies:
       typescript: 5.8.3
