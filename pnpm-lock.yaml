lockfileVersion: '9.0'

settings:
  autoInstallPeers: true
  excludeLinksFromLockfile: false

importers:

  .:
    dependencies:
      '@0xsquid/sdk':
        specifier: ^2.10.0
        version: 2.10.1(bufferutil@4.0.9)(typescript@5.8.3)(utf-8-validate@5.0.10)
      '@0xsquid/squid-types':
        specifier: ^0.1.163
        version: 0.1.175(typescript@5.8.3)
      '@aws-sdk/client-kms':
        specifier: ^3.744.0
        version: 3.848.0
      '@aws-sdk/client-secrets-manager':
        specifier: ^3.592.0
        version: 3.848.0
      '@eco-foundation/chains':
        specifier: 1.0.45
        version: 1.0.45(@samchon/openapi@3.3.0)(bufferutil@4.0.9)(typescript@5.8.3)(utf-8-validate@5.0.10)
      '@eco-foundation/eco-kms-core':
        specifier: ^2.0.0
        version: 2.0.0(bufferutil@4.0.9)(utf-8-validate@5.0.10)
      '@eco-foundation/eco-kms-provider-aws':
        specifier: ^2.0.0
        version: 2.0.0(bufferutil@4.0.9)(utf-8-validate@5.0.10)
      '@eco-foundation/eco-kms-wallets':
        specifier: ^2.0.0
        version: 2.0.0(bufferutil@4.0.9)(utf-8-validate@5.0.10)
      '@eco-foundation/routes-ts':
        specifier: ^2.8.14
        version: 2.8.14(bufferutil@4.0.9)(typescript@5.8.3)(utf-8-validate@5.0.10)
      '@launchdarkly/node-server-sdk':
        specifier: ^9.7.1
        version: 9.10.1
      '@liaoliaots/nestjs-redis-health':
        specifier: ^9.0.4
<<<<<<< HEAD
        version: 9.0.4(@nestjs/common@10.4.20(class-transformer@0.5.1)(class-validator@0.14.2)(reflect-metadata@0.2.2)(rxjs@7.8.2))(@nestjs/core@10.4.20)(@nestjs/terminus@10.3.0(@nestjs/axios@3.1.3(@nestjs/common@10.4.20(class-transformer@0.5.1)(class-validator@0.14.2)(reflect-metadata@0.2.2)(rxjs@7.8.2))(axios@0.21.4)(rxjs@7.8.2))(@nestjs/common@10.4.20(class-transformer@0.5.1)(class-validator@0.14.2)(reflect-metadata@0.2.2)(rxjs@7.8.2))(@nestjs/core@10.4.20)(@nestjs/mongoose@11.0.3(@nestjs/common@10.4.20(class-transformer@0.5.1)(class-validator@0.14.2)(reflect-metadata@0.2.2)(rxjs@7.8.2))(@nestjs/core@10.4.20)(mongoose@8.16.4(socks@2.8.6))(rxjs@7.8.2))(mongoose@8.16.4(socks@2.8.6))(reflect-metadata@0.2.2)(rxjs@7.8.2))(ioredis@5.6.1)
=======
        version: 9.0.4(@nestjs/common@10.4.20(class-transformer@0.5.1)(class-validator@0.14.2)(reflect-metadata@0.2.2)(rxjs@7.8.2))(@nestjs/core@10.4.20)(@nestjs/terminus@10.3.0(@grpc/grpc-js@1.13.4)(@grpc/proto-loader@0.7.15)(@nestjs/axios@3.1.3(@nestjs/common@10.4.20(class-transformer@0.5.1)(class-validator@0.14.2)(reflect-metadata@0.2.2)(rxjs@7.8.2))(axios@0.21.4)(rxjs@7.8.2))(@nestjs/common@10.4.20(class-transformer@0.5.1)(class-validator@0.14.2)(reflect-metadata@0.2.2)(rxjs@7.8.2))(@nestjs/core@10.4.20)(@nestjs/mongoose@11.0.3(@nestjs/common@10.4.20(class-transformer@0.5.1)(class-validator@0.14.2)(reflect-metadata@0.2.2)(rxjs@7.8.2))(@nestjs/core@10.4.20)(mongoose@8.16.4(socks@2.8.6))(rxjs@7.8.2))(mongoose@8.16.4(socks@2.8.6))(reflect-metadata@0.2.2)(rxjs@7.8.2))(ioredis@5.6.1)
>>>>>>> e7aab186
      '@lifi/sdk':
        specifier: ^3.6.6
        version: 3.8.5(@solana/wallet-adapter-base@0.9.27(@solana/web3.js@1.98.2(bufferutil@4.0.9)(typescript@5.8.3)(utf-8-validate@5.0.10)))(@solana/web3.js@1.98.2(bufferutil@4.0.9)(typescript@5.8.3)(utf-8-validate@5.0.10))(bufferutil@4.0.9)(typescript@5.8.3)(utf-8-validate@5.0.10)(viem@2.33.0(bufferutil@4.0.9)(typescript@5.8.3)(utf-8-validate@5.0.10))
      '@lit-protocol/auth-helpers':
        specifier: ^7.0.4
        version: 7.2.0(bufferutil@4.0.9)(typescript@5.8.3)(utf-8-validate@5.0.10)
      '@lit-protocol/constants':
        specifier: ^7.0.4
        version: 7.2.0(bufferutil@4.0.9)(typescript@5.8.3)(utf-8-validate@5.0.10)
      '@lit-protocol/lit-node-client':
        specifier: ^7.0.4
        version: 7.2.0(bufferutil@4.0.9)(ioredis@5.6.1)(typescript@5.8.3)(utf-8-validate@5.0.10)
      '@lit-protocol/types':
        specifier: ^7.2.0
        version: 7.2.0(bufferutil@4.0.9)(utf-8-validate@5.0.10)
      '@nestjs/bullmq':
        specifier: ^10.1.1
        version: 10.2.3(@nestjs/common@10.4.20(class-transformer@0.5.1)(class-validator@0.14.2)(reflect-metadata@0.2.2)(rxjs@7.8.2))(@nestjs/core@10.4.20)(bullmq@5.56.5)
      '@nestjs/cache-manager':
        specifier: ^3.0.0
        version: 3.0.1(@nestjs/common@10.4.20(class-transformer@0.5.1)(class-validator@0.14.2)(reflect-metadata@0.2.2)(rxjs@7.8.2))(@nestjs/core@10.4.20)(cache-manager@6.4.3)(keyv@5.4.0)(rxjs@7.8.2)
      '@nestjs/common':
        specifier: ^10.4.16
        version: 10.4.20(class-transformer@0.5.1)(class-validator@0.14.2)(reflect-metadata@0.2.2)(rxjs@7.8.2)
      '@nestjs/config':
        specifier: ^3.2.2
        version: 3.3.0(@nestjs/common@10.4.20(class-transformer@0.5.1)(class-validator@0.14.2)(reflect-metadata@0.2.2)(rxjs@7.8.2))(rxjs@7.8.2)
      '@nestjs/core':
        specifier: ^10.4.16
        version: 10.4.20(@nestjs/common@10.4.20(class-transformer@0.5.1)(class-validator@0.14.2)(reflect-metadata@0.2.2)(rxjs@7.8.2))(@nestjs/platform-express@11.1.5)(reflect-metadata@0.2.2)(rxjs@7.8.2)
      '@nestjs/event-emitter':
        specifier: ^2.0.4
        version: 2.1.1(@nestjs/common@10.4.20(class-transformer@0.5.1)(class-validator@0.14.2)(reflect-metadata@0.2.2)(rxjs@7.8.2))(@nestjs/core@10.4.20)
      '@nestjs/mongoose':
        specifier: ^11.0.1
        version: 11.0.3(@nestjs/common@10.4.20(class-transformer@0.5.1)(class-validator@0.14.2)(reflect-metadata@0.2.2)(rxjs@7.8.2))(@nestjs/core@10.4.20)(mongoose@8.16.4(socks@2.8.6))(rxjs@7.8.2)
      '@nestjs/platform-express':
        specifier: ^11.0.11
        version: 11.1.5(@nestjs/common@10.4.20(class-transformer@0.5.1)(class-validator@0.14.2)(reflect-metadata@0.2.2)(rxjs@7.8.2))(@nestjs/core@10.4.20)
      '@nestjs/swagger':
        specifier: ^11.0.3
        version: 11.2.0(@nestjs/common@10.4.20(class-transformer@0.5.1)(class-validator@0.14.2)(reflect-metadata@0.2.2)(rxjs@7.8.2))(@nestjs/core@10.4.20)(class-transformer@0.5.1)(class-validator@0.14.2)(reflect-metadata@0.2.2)
      '@nestjs/terminus':
        specifier: ^10.2.3
<<<<<<< HEAD
        version: 10.3.0(@nestjs/axios@3.1.3(@nestjs/common@10.4.20(class-transformer@0.5.1)(class-validator@0.14.2)(reflect-metadata@0.2.2)(rxjs@7.8.2))(axios@0.21.4)(rxjs@7.8.2))(@nestjs/common@10.4.20(class-transformer@0.5.1)(class-validator@0.14.2)(reflect-metadata@0.2.2)(rxjs@7.8.2))(@nestjs/core@10.4.20)(@nestjs/mongoose@11.0.3(@nestjs/common@10.4.20(class-transformer@0.5.1)(class-validator@0.14.2)(reflect-metadata@0.2.2)(rxjs@7.8.2))(@nestjs/core@10.4.20)(mongoose@8.16.4(socks@2.8.6))(rxjs@7.8.2))(mongoose@8.16.4(socks@2.8.6))(reflect-metadata@0.2.2)(rxjs@7.8.2)
=======
        version: 10.3.0(@grpc/grpc-js@1.13.4)(@grpc/proto-loader@0.7.15)(@nestjs/axios@3.1.3(@nestjs/common@10.4.20(class-transformer@0.5.1)(class-validator@0.14.2)(reflect-metadata@0.2.2)(rxjs@7.8.2))(axios@0.21.4)(rxjs@7.8.2))(@nestjs/common@10.4.20(class-transformer@0.5.1)(class-validator@0.14.2)(reflect-metadata@0.2.2)(rxjs@7.8.2))(@nestjs/core@10.4.20)(@nestjs/mongoose@11.0.3(@nestjs/common@10.4.20(class-transformer@0.5.1)(class-validator@0.14.2)(reflect-metadata@0.2.2)(rxjs@7.8.2))(@nestjs/core@10.4.20)(mongoose@8.16.4(socks@2.8.6))(rxjs@7.8.2))(mongoose@8.16.4(socks@2.8.6))(reflect-metadata@0.2.2)(rxjs@7.8.2)
>>>>>>> e7aab186
      '@reservoir0x/relay-sdk':
        specifier: ^2.0.1
        version: 2.3.0(viem@2.33.0(bufferutil@4.0.9)(typescript@5.8.3)(utf-8-validate@5.0.10))
      '@rhinestone/module-sdk':
        specifier: ^0.2.7
        version: 0.2.10(viem@2.33.0(bufferutil@4.0.9)(typescript@5.8.3)(utf-8-validate@5.0.10))
      '@zerodev/ecdsa-validator':
        specifier: ^5.4.9
        version: 5.4.9(@zerodev/sdk@5.4.41(viem@2.33.0(bufferutil@4.0.9)(typescript@5.8.3)(utf-8-validate@5.0.10)))(viem@2.33.0(bufferutil@4.0.9)(typescript@5.8.3)(utf-8-validate@5.0.10))
      '@zerodev/sdk':
        specifier: ^5.4.40
        version: 5.4.41(viem@2.33.0(bufferutil@4.0.9)(typescript@5.8.3)(utf-8-validate@5.0.10))
      abitype:
        specifier: ^1.0.8
        version: 1.0.8(typescript@5.8.3)
      asn1js:
        specifier: ^3.0.5
        version: 3.0.6
      axios:
        specifier: 0.21.4
        version: 0.21.4
      bullmq:
        specifier: ^5.8.5
        version: 5.56.5
      cache-manager:
        specifier: ^6.4.0
        version: 6.4.3
      canonicalize:
        specifier: ^2.1.0
        version: 2.1.0
      class-transformer:
        specifier: ^0.5.1
        version: 0.5.1
      class-validator:
        specifier: ^0.14.1
        version: 0.14.2
      config:
        specifier: ^3.3.11
        version: 3.3.12
      date-fns:
        specifier: ^3.6.0
        version: 3.6.0
      dayjs:
        specifier: ^1.11.13
        version: 1.11.13
      enumify:
        specifier: ^2.0.0
        version: 2.0.0
      ioredis:
        specifier: ^5.4.1
        version: 5.6.1
      lodash:
        specifier: ^4.17.21
        version: 4.17.21
      mongoose:
        specifier: ^8.9.5
        version: 8.16.4(socks@2.8.6)
      nest-commander:
        specifier: ^3.17.0
        version: 3.18.0(@nestjs/common@10.4.20(class-transformer@0.5.1)(class-validator@0.14.2)(reflect-metadata@0.2.2)(rxjs@7.8.2))(@nestjs/core@10.4.20)(@types/inquirer@8.2.11)(typescript@5.8.3)
      nestjs-pino:
        specifier: ^4.1.0
        version: 4.4.0(@nestjs/common@10.4.20(class-transformer@0.5.1)(class-validator@0.14.2)(reflect-metadata@0.2.2)(rxjs@7.8.2))(pino-http@10.5.0)(pino@9.7.0)(rxjs@7.8.2)
      permissionless:
        specifier: ^0.2.49
        version: 0.2.52(viem@2.33.0(bufferutil@4.0.9)(typescript@5.8.3)(utf-8-validate@5.0.10))
      pino-http:
        specifier: ^10.2.0
        version: 10.5.0
      posthog-node:
        specifier: ^5.1.1
        version: 5.5.1
      redlock:
        specifier: ^5.0.0-beta.2
        version: 5.0.0-beta.2
      reflect-metadata:
        specifier: ^0.2.0
        version: 0.2.2
      rxjs:
        specifier: ^7.8.1
        version: 7.8.2
      table:
        specifier: ^6.8.2
        version: 6.9.0
      uuid:
        specifier: ^11.0.5
        version: 11.1.0
      viem:
        specifier: ^2.31.7
        version: 2.33.0(bufferutil@4.0.9)(typescript@5.8.3)(utf-8-validate@5.0.10)
    devDependencies:
      '@golevelup/ts-jest':
        specifier: ^0.5.0
        version: 0.5.6
      '@jest/globals':
        specifier: ^30.0.5
        version: 30.0.5
      '@nestjs/axios':
        specifier: ^3.0.0
        version: 3.1.3(@nestjs/common@10.4.20(class-transformer@0.5.1)(class-validator@0.14.2)(reflect-metadata@0.2.2)(rxjs@7.8.2))(axios@0.21.4)(rxjs@7.8.2)
      '@nestjs/cli':
        specifier: ^10.0.0
        version: 10.4.9
      '@nestjs/schematics':
        specifier: ^10.0.0
        version: 10.2.3(chokidar@3.6.0)(typescript@5.8.3)
      '@nestjs/testing':
        specifier: ^10.4.16
        version: 10.4.20(@nestjs/common@10.4.20(class-transformer@0.5.1)(class-validator@0.14.2)(reflect-metadata@0.2.2)(rxjs@7.8.2))(@nestjs/core@10.4.20)(@nestjs/platform-express@11.1.5)
<<<<<<< HEAD
      '@shelf/jest-mongodb':
        specifier: ^5.2.2
        version: 5.2.2(jest-environment-node@29.7.0)(mongodb@6.17.0(socks@2.8.6))(socks@2.8.6)
=======
>>>>>>> e7aab186
      '@types/config':
        specifier: ^3.3.5
        version: 3.3.5
      '@types/express':
        specifier: ^4.17.17
        version: 4.17.23
      '@types/jest':
        specifier: ^29.5.2
        version: 29.5.14
      '@types/lodash':
        specifier: ^4.17.5
        version: 4.17.20
      '@types/node':
        specifier: ^20.3.1
        version: 20.19.9
      '@types/supertest':
        specifier: ^6.0.0
        version: 6.0.3
      '@typescript-eslint/eslint-plugin':
        specifier: ^6.0.0
        version: 6.21.0(@typescript-eslint/parser@6.21.0(eslint@8.57.1)(typescript@5.8.3))(eslint@8.57.1)(typescript@5.8.3)
      '@typescript-eslint/parser':
        specifier: ^6.0.0
        version: 6.21.0(eslint@8.57.1)(typescript@5.8.3)
      env-cmd:
        specifier: ^10.1.0
        version: 10.1.0
      eslint:
        specifier: ^8.42.0
        version: 8.57.1
      eslint-config-prettier:
        specifier: ^9.0.0
        version: 9.1.2(eslint@8.57.1)
      eslint-plugin-prettier:
        specifier: ^5.0.0
        version: 5.5.3(@types/eslint@9.6.1)(eslint-config-prettier@9.1.2(eslint@8.57.1))(eslint@8.57.1)(prettier@3.6.2)
      jest:
        specifier: ^29.5.0
        version: 29.7.0(@types/node@20.19.9)(ts-node@10.9.2(@types/node@20.19.9)(typescript@5.8.3))
      jest-config:
        specifier: ^29.7.0
        version: 29.7.0(@types/node@20.19.9)(ts-node@10.9.2(@types/node@20.19.9)(typescript@5.8.3))
      prettier:
        specifier: ^3.0.0
        version: 3.6.2
      source-map-support:
        specifier: ^0.5.21
        version: 0.5.21
      supertest:
        specifier: ^6.3.3
        version: 6.3.4
      testcontainers:
        specifier: ^11.5.0
        version: 11.5.0
      ts-jest:
        specifier: ^29.1.0
        version: 29.4.0(@babel/core@7.28.0)(@jest/transform@30.0.5)(@jest/types@30.0.5)(babel-jest@29.7.0(@babel/core@7.28.0))(jest-util@30.0.5)(jest@29.7.0(@types/node@20.19.9)(ts-node@10.9.2(@types/node@20.19.9)(typescript@5.8.3)))(typescript@5.8.3)
      ts-loader:
        specifier: ^9.4.3
        version: 9.5.2(typescript@5.8.3)(webpack@5.97.1)
      ts-node:
        specifier: ^10.9.1
        version: 10.9.2(@types/node@20.19.9)(typescript@5.8.3)
      tsconfig-paths:
        specifier: ^4.2.0
        version: 4.2.0
      typescript:
        specifier: ^5.1.3
        version: 5.8.3

packages:

  '@0no-co/graphql.web@1.1.2':
    resolution: {integrity: sha512-N2NGsU5FLBhT8NZ+3l2YrzZSHITjNXNuDhC4iDiikv0IujaJ0Xc6xIxQZ/Ek3Cb+rgPjnLHYyJm11tInuJn+cw==}
    peerDependencies:
      graphql: ^14.0.0 || ^15.0.0 || ^16.0.0
    peerDependenciesMeta:
      graphql:
        optional: true

  '@0no-co/graphqlsp@1.14.0':
    resolution: {integrity: sha512-rgOJ0Bj9UFBmE7BfUGhsqYPYqPwCk1MCggoYN4NUSdX6gpqatNuzHNB2wHcAd9xdY55jHNRhHy5NsgwY6EGgmg==}
    peerDependencies:
      graphql: ^15.5.0 || ^16.0.0 || ^17.0.0
      typescript: ^5.0.0

  '@0xsquid/sdk@2.10.1':
    resolution: {integrity: sha512-w5wMP3TJIXXImGy35DsUaa2apcqik8RjJRFnF89CyfNx4rkOc0AXxJEyEit5Qe4W31EdlAqgI3hI/GBwUmLIww==}

  '@0xsquid/squid-types@0.1.175':
    resolution: {integrity: sha512-d5BeSfROy+mBw5kXJDF0n/VMtr33uP30LCbueoHZ+r44qEqNKzQ8iCbF2fMIv+90URNIn4wyHIqIbYV+uBjvMA==}
    peerDependencies:
      typescript: ^5.3.3

  '@adraffy/ens-normalize@1.10.1':
    resolution: {integrity: sha512-96Z2IP3mYmF1Xg2cDm8f1gWGf/HUVedQ3FMifV4kG/PQ4yEP51xDtRAEfhVNt5f/uzpNkZHwWQuUcu6D6K+Ekw==}

  '@adraffy/ens-normalize@1.11.0':
    resolution: {integrity: sha512-/3DDPKHqqIqxUULp8yP4zODUY1i+2xvVWsv8A79xGWdCAG+8sb0hRh0Rk2QyOJUnnbyPUAZYcpBuRe3nS2OIUg==}

  '@ampproject/remapping@2.3.0':
    resolution: {integrity: sha512-30iZtAPgz+LTIYoeivqYo853f02jBYSd5uGnGpkFV0M3xOt9aN73erkgYAmZU43x4VfqcnLxW9Kpg3R5LC4YYw==}
    engines: {node: '>=6.0.0'}

  '@angular-devkit/core@17.3.11':
    resolution: {integrity: sha512-vTNDYNsLIWpYk2I969LMQFH29GTsLzxNk/0cLw5q56ARF0v5sIWfHYwGTS88jdDqIpuuettcSczbxeA7EuAmqQ==}
    engines: {node: ^18.13.0 || >=20.9.0, npm: ^6.11.0 || ^7.5.6 || >=8.0.0, yarn: '>= 1.13.0'}
    peerDependencies:
      chokidar: ^3.5.2
    peerDependenciesMeta:
      chokidar:
        optional: true

  '@angular-devkit/schematics-cli@17.3.11':
    resolution: {integrity: sha512-kcOMqp+PHAKkqRad7Zd7PbpqJ0LqLaNZdY1+k66lLWmkEBozgq8v4ASn/puPWf9Bo0HpCiK+EzLf0VHE8Z/y6Q==}
    engines: {node: ^18.13.0 || >=20.9.0, npm: ^6.11.0 || ^7.5.6 || >=8.0.0, yarn: '>= 1.13.0'}
    hasBin: true

  '@angular-devkit/schematics@17.3.11':
    resolution: {integrity: sha512-I5wviiIqiFwar9Pdk30Lujk8FczEEc18i22A5c6Z9lbmhPQdTroDnEQdsfXjy404wPe8H62s0I15o4pmMGfTYQ==}
    engines: {node: ^18.13.0 || >=20.9.0, npm: ^6.11.0 || ^7.5.6 || >=8.0.0, yarn: '>= 1.13.0'}

  '@assemblyscript/loader@0.9.4':
    resolution: {integrity: sha512-HazVq9zwTVwGmqdwYzu7WyQ6FQVZ7SwET0KKQuKm55jD0IfUpZgN0OPIiZG3zV1iSrVYcN0bdwLRXI/VNCYsUA==}

  '@aws-crypto/sha256-browser@5.2.0':
    resolution: {integrity: sha512-AXfN/lGotSQwu6HNcEsIASo7kWXZ5HYWvfOmSNKDsEqC4OashTp8alTmaz+F7TC2L083SFv5RdB+qU3Vs1kZqw==}

  '@aws-crypto/sha256-js@5.2.0':
    resolution: {integrity: sha512-FFQQyu7edu4ufvIZ+OadFpHHOt+eSTBaYaki44c+akjg7qZg9oOQeLlk77F6tSYqjDAFClrHJk9tMf0HdVyOvA==}
    engines: {node: '>=16.0.0'}

  '@aws-crypto/supports-web-crypto@5.2.0':
    resolution: {integrity: sha512-iAvUotm021kM33eCdNfwIN//F77/IADDSs58i+MDaOqFrVjZo9bAal0NK7HurRuWLLpF1iLX7gbWrjHjeo+YFg==}

  '@aws-crypto/util@5.2.0':
    resolution: {integrity: sha512-4RkU9EsI6ZpBve5fseQlGNUWKMa1RLPQ1dnjnQoe07ldfIzcsGb5hC5W0Dm7u423KWzawlrpbjXBrXCEv9zazQ==}

  '@aws-sdk/client-kms@3.848.0':
    resolution: {integrity: sha512-kMb40oqSrEKtQChgdkJi5pCAWCFvthttgiGugwoXFZ/vDv54XRKGClAVzJ/b51Dkh1NLmuWgteXVtnDsfo9PHg==}
    engines: {node: '>=18.0.0'}

  '@aws-sdk/client-secrets-manager@3.848.0':
    resolution: {integrity: sha512-T1SRQrBvUD8KGArFpWeVuXD1Qh2zqMErayRvJiTvVMy8ru1jXDr58MVdoIDnRVLQFeE4k9f0jtPbUXJsRIoGIQ==}
    engines: {node: '>=18.0.0'}

  '@aws-sdk/client-sso@3.848.0':
    resolution: {integrity: sha512-mD+gOwoeZQvbecVLGoCmY6pS7kg02BHesbtIxUj+PeBqYoZV5uLvjUOmuGfw1SfoSobKvS11urxC9S7zxU/Maw==}
    engines: {node: '>=18.0.0'}

  '@aws-sdk/core@3.846.0':
    resolution: {integrity: sha512-7CX0pM906r4WSS68fCTNMTtBCSkTtf3Wggssmx13gD40gcWEZXsU00KzPp1bYheNRyPlAq3rE22xt4wLPXbuxA==}
    engines: {node: '>=18.0.0'}

  '@aws-sdk/credential-provider-env@3.846.0':
    resolution: {integrity: sha512-QuCQZET9enja7AWVISY+mpFrEIeHzvkx/JEEbHYzHhUkxcnC2Kq2c0bB7hDihGD0AZd3Xsm653hk1O97qu69zg==}
    engines: {node: '>=18.0.0'}

  '@aws-sdk/credential-provider-http@3.846.0':
    resolution: {integrity: sha512-Jh1iKUuepdmtreMYozV2ePsPcOF5W9p3U4tWhi3v6nDvz0GsBjzjAROW+BW8XMz9vAD3I9R+8VC3/aq63p5nlw==}
    engines: {node: '>=18.0.0'}

  '@aws-sdk/credential-provider-ini@3.848.0':
    resolution: {integrity: sha512-r6KWOG+En2xujuMhgZu7dzOZV3/M5U/5+PXrG8dLQ3rdPRB3vgp5tc56KMqLwm/EXKRzAOSuw/UE4HfNOAB8Hw==}
    engines: {node: '>=18.0.0'}

  '@aws-sdk/credential-provider-node@3.848.0':
    resolution: {integrity: sha512-AblNesOqdzrfyASBCo1xW3uweiSro4Kft9/htdxLeCVU1KVOnFWA5P937MNahViRmIQm2sPBCqL8ZG0u9lnh5g==}
    engines: {node: '>=18.0.0'}

  '@aws-sdk/credential-provider-process@3.846.0':
    resolution: {integrity: sha512-mEpwDYarJSH+CIXnnHN0QOe0MXI+HuPStD6gsv3z/7Q6ESl8KRWon3weFZCDnqpiJMUVavlDR0PPlAFg2MQoPg==}
    engines: {node: '>=18.0.0'}

  '@aws-sdk/credential-provider-sso@3.848.0':
    resolution: {integrity: sha512-pozlDXOwJZL0e7w+dqXLgzVDB7oCx4WvtY0sk6l4i07uFliWF/exupb6pIehFWvTUcOvn5aFTTqcQaEzAD5Wsg==}
    engines: {node: '>=18.0.0'}

  '@aws-sdk/credential-provider-web-identity@3.848.0':
    resolution: {integrity: sha512-D1fRpwPxtVDhcSc/D71exa2gYweV+ocp4D3brF0PgFd//JR3XahZ9W24rVnTQwYEcK9auiBZB89Ltv+WbWN8qw==}
    engines: {node: '>=18.0.0'}

  '@aws-sdk/middleware-host-header@3.840.0':
    resolution: {integrity: sha512-ub+hXJAbAje94+Ya6c6eL7sYujoE8D4Bumu1NUI8TXjUhVVn0HzVWQjpRLshdLsUp1AW7XyeJaxyajRaJQ8+Xg==}
    engines: {node: '>=18.0.0'}

  '@aws-sdk/middleware-logger@3.840.0':
    resolution: {integrity: sha512-lSV8FvjpdllpGaRspywss4CtXV8M7NNNH+2/j86vMH+YCOZ6fu2T/TyFd/tHwZ92vDfHctWkRbQxg0bagqwovA==}
    engines: {node: '>=18.0.0'}

  '@aws-sdk/middleware-recursion-detection@3.840.0':
    resolution: {integrity: sha512-Gu7lGDyfddyhIkj1Z1JtrY5NHb5+x/CRiB87GjaSrKxkDaydtX2CU977JIABtt69l9wLbcGDIQ+W0uJ5xPof7g==}
    engines: {node: '>=18.0.0'}

  '@aws-sdk/middleware-user-agent@3.848.0':
    resolution: {integrity: sha512-rjMuqSWJEf169/ByxvBqfdei1iaduAnfolTshsZxwcmLIUtbYrFUmts0HrLQqsAG8feGPpDLHA272oPl+NTCCA==}
    engines: {node: '>=18.0.0'}

  '@aws-sdk/nested-clients@3.848.0':
    resolution: {integrity: sha512-joLsyyo9u61jnZuyYzo1z7kmS7VgWRAkzSGESVzQHfOA1H2PYeUFek6vLT4+c9xMGrX/Z6B0tkRdzfdOPiatLg==}
    engines: {node: '>=18.0.0'}

  '@aws-sdk/region-config-resolver@3.840.0':
    resolution: {integrity: sha512-Qjnxd/yDv9KpIMWr90ZDPtRj0v75AqGC92Lm9+oHXZ8p1MjG5JE2CW0HL8JRgK9iKzgKBL7pPQRXI8FkvEVfrA==}
    engines: {node: '>=18.0.0'}

  '@aws-sdk/token-providers@3.848.0':
    resolution: {integrity: sha512-oNPyM4+Di2Umu0JJRFSxDcKQ35+Chl/rAwD47/bS0cDPI8yrao83mLXLeDqpRPHyQW4sXlP763FZcuAibC0+mg==}
    engines: {node: '>=18.0.0'}

  '@aws-sdk/types@3.840.0':
    resolution: {integrity: sha512-xliuHaUFZxEx1NSXeLLZ9Dyu6+EJVQKEoD+yM+zqUo3YDZ7medKJWY6fIOKiPX/N7XbLdBYwajb15Q7IL8KkeA==}
    engines: {node: '>=18.0.0'}

  '@aws-sdk/util-endpoints@3.848.0':
    resolution: {integrity: sha512-fY/NuFFCq/78liHvRyFKr+aqq1aA/uuVSANjzr5Ym8c+9Z3HRPE9OrExAHoMrZ6zC8tHerQwlsXYYH5XZ7H+ww==}
    engines: {node: '>=18.0.0'}

  '@aws-sdk/util-locate-window@3.804.0':
    resolution: {integrity: sha512-zVoRfpmBVPodYlnMjgVjfGoEZagyRF5IPn3Uo6ZvOZp24chnW/FRstH7ESDHDDRga4z3V+ElUQHKpFDXWyBW5A==}
    engines: {node: '>=18.0.0'}

  '@aws-sdk/util-user-agent-browser@3.840.0':
    resolution: {integrity: sha512-JdyZM3EhhL4PqwFpttZu1afDpPJCCc3eyZOLi+srpX11LsGj6sThf47TYQN75HT1CarZ7cCdQHGzP2uy3/xHfQ==}

  '@aws-sdk/util-user-agent-node@3.848.0':
    resolution: {integrity: sha512-Zz1ft9NiLqbzNj/M0jVNxaoxI2F4tGXN0ZbZIj+KJ+PbJo+w5+Jo6d0UDAtbj3AEd79pjcCaP4OA9NTVzItUdw==}
    engines: {node: '>=18.0.0'}
    peerDependencies:
      aws-crt: '>=1.0.0'
    peerDependenciesMeta:
      aws-crt:
        optional: true

  '@aws-sdk/xml-builder@3.821.0':
    resolution: {integrity: sha512-DIIotRnefVL6DiaHtO6/21DhJ4JZnnIwdNbpwiAhdt/AVbttcE4yw925gsjur0OGv5BTYXQXU3YnANBYnZjuQA==}
    engines: {node: '>=18.0.0'}

  '@babel/code-frame@7.27.1':
    resolution: {integrity: sha512-cjQ7ZlQ0Mv3b47hABuTevyTuYN4i+loJKGeV9flcCgIK37cCXRh+L1bd3iBHlynerhQ7BhCkn2BPbQUL+rGqFg==}
    engines: {node: '>=6.9.0'}

  '@babel/compat-data@7.28.0':
    resolution: {integrity: sha512-60X7qkglvrap8mn1lh2ebxXdZYtUcpd7gsmy9kLaBJ4i/WdY8PqTSdxyA8qraikqKQK5C1KRBKXqznrVapyNaw==}
    engines: {node: '>=6.9.0'}

  '@babel/core@7.28.0':
    resolution: {integrity: sha512-UlLAnTPrFdNGoFtbSXwcGFQBtQZJCNjaN6hQNP3UPvuNXT1i82N26KL3dZeIpNalWywr9IuQuncaAfUaS1g6sQ==}
    engines: {node: '>=6.9.0'}

  '@babel/generator@7.28.0':
    resolution: {integrity: sha512-lJjzvrbEeWrhB4P3QBsH7tey117PjLZnDbLiQEKjQ/fNJTjuq4HSqgFA+UNSwZT8D7dxxbnuSBMsa1lrWzKlQg==}
    engines: {node: '>=6.9.0'}

  '@babel/helper-compilation-targets@7.27.2':
    resolution: {integrity: sha512-2+1thGUUWWjLTYTHZWK1n8Yga0ijBz1XAhUXcKy81rd5g6yh7hGqMp45v7cadSbEHc9G3OTv45SyneRN3ps4DQ==}
    engines: {node: '>=6.9.0'}

  '@babel/helper-globals@7.28.0':
    resolution: {integrity: sha512-+W6cISkXFa1jXsDEdYA8HeevQT/FULhxzR99pxphltZcVaugps53THCeiWA8SguxxpSp3gKPiuYfSWopkLQ4hw==}
    engines: {node: '>=6.9.0'}

  '@babel/helper-module-imports@7.27.1':
    resolution: {integrity: sha512-0gSFWUPNXNopqtIPQvlD5WgXYI5GY2kP2cCvoT8kczjbfcfuIljTbcWrulD1CIPIX2gt1wghbDy08yE1p+/r3w==}
    engines: {node: '>=6.9.0'}

  '@babel/helper-module-transforms@7.27.3':
    resolution: {integrity: sha512-dSOvYwvyLsWBeIRyOeHXp5vPj5l1I011r52FM1+r1jCERv+aFXYk4whgQccYEGYxK2H3ZAIA8nuPkQ0HaUo3qg==}
    engines: {node: '>=6.9.0'}
    peerDependencies:
      '@babel/core': ^7.0.0

  '@babel/helper-plugin-utils@7.27.1':
    resolution: {integrity: sha512-1gn1Up5YXka3YYAHGKpbideQ5Yjf1tDa9qYcgysz+cNCXukyLl6DjPXhD3VRwSb8c0J9tA4b2+rHEZtc6R0tlw==}
    engines: {node: '>=6.9.0'}

  '@babel/helper-string-parser@7.27.1':
    resolution: {integrity: sha512-qMlSxKbpRlAridDExk92nSobyDdpPijUq2DW6oDnUqd0iOGxmQjyqhMIihI9+zv4LPyZdRje2cavWPbCbWm3eA==}
    engines: {node: '>=6.9.0'}

  '@babel/helper-validator-identifier@7.27.1':
    resolution: {integrity: sha512-D2hP9eA+Sqx1kBZgzxZh0y1trbuU+JoDkiEwqhQ36nodYqJwyEIhPSdMNd7lOm/4io72luTPWH20Yda0xOuUow==}
    engines: {node: '>=6.9.0'}

  '@babel/helper-validator-option@7.27.1':
    resolution: {integrity: sha512-YvjJow9FxbhFFKDSuFnVCe2WxXk1zWc22fFePVNEaWJEu8IrZVlda6N0uHwzZrUM1il7NC9Mlp4MaJYbYd9JSg==}
    engines: {node: '>=6.9.0'}

  '@babel/helpers@7.27.6':
    resolution: {integrity: sha512-muE8Tt8M22638HU31A3CgfSUciwz1fhATfoVai05aPXGor//CdWDCbnlY1yvBPo07njuVOCNGCSp/GTt12lIug==}
    engines: {node: '>=6.9.0'}

  '@babel/parser@7.28.0':
    resolution: {integrity: sha512-jVZGvOxOuNSsuQuLRTh13nU0AogFlw32w/MT+LV6D3sP5WdbW61E77RnkbaO2dUvmPAYrBDJXGn5gGS6tH4j8g==}
    engines: {node: '>=6.0.0'}
    hasBin: true

  '@babel/plugin-syntax-async-generators@7.8.4':
    resolution: {integrity: sha512-tycmZxkGfZaxhMRbXlPXuVFpdWlXpir2W4AMhSJgRKzk/eDlIXOhb2LHWoLpDF7TEHylV5zNhykX6KAgHJmTNw==}
    peerDependencies:
      '@babel/core': ^7.0.0-0

  '@babel/plugin-syntax-bigint@7.8.3':
    resolution: {integrity: sha512-wnTnFlG+YxQm3vDxpGE57Pj0srRU4sHE/mDkt1qv2YJJSeUAec2ma4WLUnUPeKjyrfntVwe/N6dCXpU+zL3Npg==}
    peerDependencies:
      '@babel/core': ^7.0.0-0

  '@babel/plugin-syntax-class-properties@7.12.13':
    resolution: {integrity: sha512-fm4idjKla0YahUNgFNLCB0qySdsoPiZP3iQE3rky0mBUtMZ23yDJ9SJdg6dXTSDnulOVqiF3Hgr9nbXvXTQZYA==}
    peerDependencies:
      '@babel/core': ^7.0.0-0

  '@babel/plugin-syntax-class-static-block@7.14.5':
    resolution: {integrity: sha512-b+YyPmr6ldyNnM6sqYeMWE+bgJcJpO6yS4QD7ymxgH34GBPNDM/THBh8iunyvKIZztiwLH4CJZ0RxTk9emgpjw==}
    engines: {node: '>=6.9.0'}
    peerDependencies:
      '@babel/core': ^7.0.0-0

  '@babel/plugin-syntax-import-attributes@7.27.1':
    resolution: {integrity: sha512-oFT0FrKHgF53f4vOsZGi2Hh3I35PfSmVs4IBFLFj4dnafP+hIWDLg3VyKmUHfLoLHlyxY4C7DGtmHuJgn+IGww==}
    engines: {node: '>=6.9.0'}
    peerDependencies:
      '@babel/core': ^7.0.0-0

  '@babel/plugin-syntax-import-meta@7.10.4':
    resolution: {integrity: sha512-Yqfm+XDx0+Prh3VSeEQCPU81yC+JWZ2pDPFSS4ZdpfZhp4MkFMaDC1UqseovEKwSUpnIL7+vK+Clp7bfh0iD7g==}
    peerDependencies:
      '@babel/core': ^7.0.0-0

  '@babel/plugin-syntax-json-strings@7.8.3':
    resolution: {integrity: sha512-lY6kdGpWHvjoe2vk4WrAapEuBR69EMxZl+RoGRhrFGNYVK8mOPAW8VfbT/ZgrFbXlDNiiaxQnAtgVCZ6jv30EA==}
    peerDependencies:
      '@babel/core': ^7.0.0-0

  '@babel/plugin-syntax-jsx@7.27.1':
    resolution: {integrity: sha512-y8YTNIeKoyhGd9O0Jiyzyyqk8gdjnumGTQPsz0xOZOQ2RmkVJeZ1vmmfIvFEKqucBG6axJGBZDE/7iI5suUI/w==}
    engines: {node: '>=6.9.0'}
    peerDependencies:
      '@babel/core': ^7.0.0-0

  '@babel/plugin-syntax-logical-assignment-operators@7.10.4':
    resolution: {integrity: sha512-d8waShlpFDinQ5MtvGU9xDAOzKH47+FFoney2baFIoMr952hKOLp1HR7VszoZvOsV/4+RRszNY7D17ba0te0ig==}
    peerDependencies:
      '@babel/core': ^7.0.0-0

  '@babel/plugin-syntax-nullish-coalescing-operator@7.8.3':
    resolution: {integrity: sha512-aSff4zPII1u2QD7y+F8oDsz19ew4IGEJg9SVW+bqwpwtfFleiQDMdzA/R+UlWDzfnHFCxxleFT0PMIrR36XLNQ==}
    peerDependencies:
      '@babel/core': ^7.0.0-0

  '@babel/plugin-syntax-numeric-separator@7.10.4':
    resolution: {integrity: sha512-9H6YdfkcK/uOnY/K7/aA2xpzaAgkQn37yzWUMRK7OaPOqOpGS1+n0H5hxT9AUw9EsSjPW8SVyMJwYRtWs3X3ug==}
    peerDependencies:
      '@babel/core': ^7.0.0-0

  '@babel/plugin-syntax-object-rest-spread@7.8.3':
    resolution: {integrity: sha512-XoqMijGZb9y3y2XskN+P1wUGiVwWZ5JmoDRwx5+3GmEplNyVM2s2Dg8ILFQm8rWM48orGy5YpI5Bl8U1y7ydlA==}
    peerDependencies:
      '@babel/core': ^7.0.0-0

  '@babel/plugin-syntax-optional-catch-binding@7.8.3':
    resolution: {integrity: sha512-6VPD0Pc1lpTqw0aKoeRTMiB+kWhAoT24PA+ksWSBrFtl5SIRVpZlwN3NNPQjehA2E/91FV3RjLWoVTglWcSV3Q==}
    peerDependencies:
      '@babel/core': ^7.0.0-0

  '@babel/plugin-syntax-optional-chaining@7.8.3':
    resolution: {integrity: sha512-KoK9ErH1MBlCPxV0VANkXW2/dw4vlbGDrFgz8bmUsBGYkFRcbRwMh6cIJubdPrkxRwuGdtCk0v/wPTKbQgBjkg==}
    peerDependencies:
      '@babel/core': ^7.0.0-0

  '@babel/plugin-syntax-private-property-in-object@7.14.5':
    resolution: {integrity: sha512-0wVnp9dxJ72ZUJDV27ZfbSj6iHLoytYZmh3rFcxNnvsJF3ktkzLDZPy/mA17HGsaQT3/DQsWYX1f1QGWkCoVUg==}
    engines: {node: '>=6.9.0'}
    peerDependencies:
      '@babel/core': ^7.0.0-0

  '@babel/plugin-syntax-top-level-await@7.14.5':
    resolution: {integrity: sha512-hx++upLv5U1rgYfwe1xBQUhRmU41NEvpUvrp8jkrSCdvGSnM5/qdRMtylJ6PG5OFkBaHkbTAKTnd3/YyESRHFw==}
    engines: {node: '>=6.9.0'}
    peerDependencies:
      '@babel/core': ^7.0.0-0

  '@babel/plugin-syntax-typescript@7.27.1':
    resolution: {integrity: sha512-xfYCBMxveHrRMnAWl1ZlPXOZjzkN82THFvLhQhFXFt81Z5HnN+EtUkZhv/zcKpmT3fzmWZB0ywiBrbC3vogbwQ==}
    engines: {node: '>=6.9.0'}
    peerDependencies:
      '@babel/core': ^7.0.0-0

  '@babel/runtime@7.27.6':
    resolution: {integrity: sha512-vbavdySgbTTrmFE+EsiqUTzlOr5bzlnJtUv9PynGCAKvfQqjIXbvFdumPM/GxMDfyuGMJaJAU6TO4zc1Jf1i8Q==}
    engines: {node: '>=6.9.0'}

  '@babel/template@7.27.2':
    resolution: {integrity: sha512-LPDZ85aEJyYSd18/DkjNh4/y1ntkE5KwUHWTiqgRxruuZL2F1yuHligVHLvcHY2vMHXttKFpJn6LwfI7cw7ODw==}
    engines: {node: '>=6.9.0'}

  '@babel/traverse@7.28.0':
    resolution: {integrity: sha512-mGe7UK5wWyh0bKRfupsUchrQGqvDbZDbKJw+kcRGSmdHVYrv+ltd0pnpDTVpiTqnaBru9iEvA8pz8W46v0Amwg==}
    engines: {node: '>=6.9.0'}

  '@babel/types@7.28.1':
    resolution: {integrity: sha512-x0LvFTekgSX+83TI28Y9wYPUfzrnl2aT5+5QLnO6v7mSJYtEEevuDRN0F0uSHRk1G1IWZC43o00Y0xDDrpBGPQ==}
    engines: {node: '>=6.9.0'}

  '@balena/dockerignore@1.0.2':
    resolution: {integrity: sha512-wMue2Sy4GAVTk6Ic4tJVcnfdau+gx2EnG7S+uAEe+TWJFqE4YoWN4/H8MSLj4eYJKxGg26lZwboEniNiNwZQ6Q==}

  '@bcoe/v8-coverage@0.2.3':
    resolution: {integrity: sha512-0hYQ8SB4Db5zvZB4axdMHGwEaQjkZzFjQiN9LVYvIFB2nSUHW9tYpxWriPrWDASIxiaXax83REcLxuSdnGPZtw==}

  '@bigmi/core@0.4.2':
    resolution: {integrity: sha512-Lyw3hKXHb/GyBWDRuqr8XHX62kFEI6wmYQPKlKJ2d7/+ORLh7A2xxuyfjD0tJesPojpk2Q/PKv8ENn9kdqcETw==}
    peerDependencies:
      bs58: ^6.0.0

  '@colors/colors@1.5.0':
    resolution: {integrity: sha512-ooWCrlZP11i8GImSjTHYHLkvFDP48nS4+204nGb1RiX/WXYHmJA2III9/e2DWVabCESdW7hBAEzHRqUn9OUVvQ==}
    engines: {node: '>=0.1.90'}

  '@coral-xyz/borsh@0.26.0':
    resolution: {integrity: sha512-uCZ0xus0CszQPHYfWAqKS5swS1UxvePu83oOF+TWpUkedsNlg6p2p4azxZNSSqwXb9uXMFgxhuMBX9r3Xoi0vQ==}
    engines: {node: '>=10'}
    peerDependencies:
      '@solana/web3.js': ^1.68.0

  '@cosmjs/amino@0.33.1':
    resolution: {integrity: sha512-WfWiBf2EbIWpwKG9AOcsIIkR717SY+JdlXM/SL/bI66BdrhniAF+/ZNis9Vo9HF6lP2UU5XrSmFA4snAvEgdrg==}

  '@cosmjs/crypto@0.33.1':
    resolution: {integrity: sha512-U4kGIj/SNBzlb2FGgA0sMR0MapVgJUg8N+oIAiN5+vl4GZ3aefmoL1RDyTrFS/7HrB+M+MtHsxC0tvEu4ic/zA==}

  '@cosmjs/encoding@0.33.0':
    resolution: {integrity: sha512-9z0g9mM7w5BISVVs8BK1Yp7KSQgNLGz2SBoWYOm4wODB/YcoitODgyRqECcuMZBXtd2sCyy2M1VLs9Z69BPZRQ==}

  '@cosmjs/encoding@0.33.1':
    resolution: {integrity: sha512-nuNxf29fUcQE14+1p//VVQDwd1iau5lhaW/7uMz7V2AH3GJbFJoJVaKvVyZvdFk+Cnu+s3wCqgq4gJkhRCJfKw==}

  '@cosmjs/json-rpc@0.33.1':
    resolution: {integrity: sha512-T6VtWzecpmuTuMRGZWuBYHsMF/aznWCYUt/cGMWNSz7DBPipVd0w774PKpxXzpEbyt5sr61NiuLXc+Az15S/Cw==}

  '@cosmjs/math@0.33.1':
    resolution: {integrity: sha512-ytGkWdKFCPiiBU5eqjHNd59djPpIsOjbr2CkNjlnI1Zmdj+HDkSoD9MUGpz9/RJvRir5IvsXqdE05x8EtoQkJA==}

  '@cosmjs/proto-signing@0.33.1':
    resolution: {integrity: sha512-Sv4W+MxX+0LVnd+2rU4Fw1HRsmMwSVSYULj7pRkij3wnPwUlTVoJjmKFgKz13ooIlfzPrz/dnNjGp/xnmXChFQ==}

  '@cosmjs/socket@0.33.1':
    resolution: {integrity: sha512-KzAeorten6Vn20sMiM6NNWfgc7jbyVo4Zmxev1FXa5EaoLCZy48cmT3hJxUJQvJP/lAy8wPGEjZ/u4rmF11x9A==}

  '@cosmjs/stargate@0.33.0':
    resolution: {integrity: sha512-Ti/2RRl+LKTNUrOqj6TpGnTRcbmQ5zD4Ujx/PDNPHEexyuwbz+tMcF8Y1kKPWQ1g4wWxLYO4tKY4Gm0J3c5hWA==}

  '@cosmjs/stream@0.33.1':
    resolution: {integrity: sha512-bMUvEENjeQPSTx+YRzVsWT1uFIdHRcf4brsc14SOoRQ/j5rOJM/aHfsf/BmdSAnYbdOQ3CMKj/8nGAQ7xUdn7w==}

  '@cosmjs/tendermint-rpc@0.33.1':
    resolution: {integrity: sha512-22klDFq2MWnf//C8+rZ5/dYatr6jeGT+BmVbutXYfAK9fmODbtFcumyvB6uWaEORWfNukl8YK1OLuaWezoQvxA==}

  '@cosmjs/utils@0.33.1':
    resolution: {integrity: sha512-UnLHDY6KMmC+UXf3Ufyh+onE19xzEXjT4VZ504Acmk4PXxqyvG4cCPprlKUFnGUX7f0z8Or9MAOHXBx41uHBcg==}

  '@cspotcode/source-map-support@0.8.1':
    resolution: {integrity: sha512-IchNf6dN4tHoMFIn/7OE8LWZ19Y6q/67Bmf6vnGREv8RSbBVb9LPJxEcnwrcwX6ixSvaiGoomAUvu4YSxXrVgw==}
    engines: {node: '>=12'}

  '@eco-foundation/chains@1.0.45':
    resolution: {integrity: sha512-QSfVdsepjPrZTcQ2kOsZHT87k8z0+U1/b5wEBA+hN9YBKw3eSpAjfi089khjTrBZ3CoTCuEhEGHKM+neNLiW7Q==}

  '@eco-foundation/eco-kms-core@2.0.0':
    resolution: {integrity: sha512-hCYeg6/pQsFz1StA96FX8uG40g8H5Jj/Z4Vb0Si4yXNYZ8DdqiOHa2JYv5F24Vipu3vkSBIPllkhNisE8R83jg==}

  '@eco-foundation/eco-kms-provider-aws@2.0.0':
    resolution: {integrity: sha512-2AAmoXLYVes8DVe2hdk8ET9Fji/Pa5hWheQ6QVelLMEtuHbKPPSCmCLgORjRu96ereu9Dt6vFc9/lDNddQByHw==}

  '@eco-foundation/eco-kms-wallets@2.0.0':
    resolution: {integrity: sha512-7zaH5uKk23layaqD35xyM1cT3bWr8VPpf/gXrYL344SkAdBt1FyDfeOt59TMuezmp5Bbxg5/NIcn3DGp/RzMHg==}

  '@eco-foundation/routes-ts@2.8.14':
    resolution: {integrity: sha512-I8yLLoWIlXcZnC0FZAaLVzGYi+pNeDNn0c0cZ3+kWXXOJsh7QXeNbsesMvOuvDqRLGcAt9l2AN7dYo1yK2Uzjg==}

  '@eslint-community/eslint-utils@4.7.0':
    resolution: {integrity: sha512-dyybb3AcajC7uha6CvhdVRJqaKyn7w2YKqKyAN37NKYgZT36w+iRb0Dymmc5qEJ549c/S31cMMSFd75bteCpCw==}
    engines: {node: ^12.22.0 || ^14.17.0 || >=16.0.0}
    peerDependencies:
      eslint: ^6.0.0 || ^7.0.0 || >=8.0.0

  '@eslint-community/regexpp@4.12.1':
    resolution: {integrity: sha512-CCZCDJuduB9OUkFkY2IgppNZMi2lBQgD2qzwXkEia16cge2pijY/aXi96CJMquDMn3nJdlPV1A5KrJEXwfLNzQ==}
    engines: {node: ^12.0.0 || ^14.0.0 || >=16.0.0}

  '@eslint/eslintrc@2.1.4':
    resolution: {integrity: sha512-269Z39MS6wVJtsoUl10L60WdkhJVdPG24Q4eZTH3nnF6lpvSShEK3wQjDX9JRWAUPvPh7COouPpU9IrqaZFvtQ==}
    engines: {node: ^12.22.0 || ^14.17.0 || >=16.0.0}

  '@eslint/js@8.57.1':
    resolution: {integrity: sha512-d9zaMRSTIKDLhctzH12MtXvJKSSUhaHcjV+2Z+GK+EEY7XKpP5yR4x+N3TAcHTcu963nIr+TMcCb4DBCYX1z6Q==}
    engines: {node: ^12.22.0 || ^14.17.0 || >=16.0.0}

  '@ethereumjs/common@4.4.0':
    resolution: {integrity: sha512-Fy5hMqF6GsE6DpYTyqdDIJPJgUtDn4dL120zKw+Pswuo+iLyBsEYuSyzMw6NVzD2vDzcBG9fE4+qX4X2bPc97w==}

  '@ethereumjs/rlp@5.0.2':
    resolution: {integrity: sha512-DziebCdg4JpGlEqEdGgXmjqcFoJi+JGulUXwEjsZGAscAQ7MyD/7LE/GVCP29vEQxKc7AAwjT3A2ywHp2xfoCA==}
    engines: {node: '>=18'}
    hasBin: true

  '@ethereumjs/tx@5.4.0':
    resolution: {integrity: sha512-SCHnK7m/AouZ7nyoR0MEXw1OO/tQojSbp88t8oxhwes5iZkZCtfFdUrJaiIb72qIpH2FVw6s1k1uP7LXuH7PsA==}
    engines: {node: '>=18'}

  '@ethereumjs/util@9.1.0':
    resolution: {integrity: sha512-XBEKsYqLGXLah9PNJbgdkigthkG7TAGvlD/sH12beMXEyHDyigfcbdvHhmLyDWgDyOJn4QwiQUaF7yeuhnjdog==}
    engines: {node: '>=18'}

  '@ethersproject/abi@5.7.0':
    resolution: {integrity: sha512-351ktp42TiRcYB3H1OP8yajPeAQstMW/yCFokj/AthP9bLHzQFPlOrxOcwYEDkUAICmOHljvN4K39OMTMUa9RA==}

  '@ethersproject/abi@5.8.0':
    resolution: {integrity: sha512-b9YS/43ObplgyV6SlyQsG53/vkSal0MNA1fskSC4mbnCMi8R+NkcH8K9FPYNESf6jUefBUniE4SOKms0E/KK1Q==}

  '@ethersproject/abstract-provider@5.7.0':
    resolution: {integrity: sha512-R41c9UkchKCpAqStMYUpdunjo3pkEvZC3FAwZn5S5MGbXoMQOHIdHItezTETxAO5bevtMApSyEhn9+CHcDsWBw==}

  '@ethersproject/abstract-provider@5.8.0':
    resolution: {integrity: sha512-wC9SFcmh4UK0oKuLJQItoQdzS/qZ51EJegK6EmAWlh+OptpQ/npECOR3QqECd8iGHC0RJb4WKbVdSfif4ammrg==}

  '@ethersproject/abstract-signer@5.8.0':
    resolution: {integrity: sha512-N0XhZTswXcmIZQdYtUnd79VJzvEwXQw6PK0dTl9VoYrEBxxCPXqS0Eod7q5TNKRxe1/5WUMuR0u0nqTF/avdCA==}

  '@ethersproject/address@5.8.0':
    resolution: {integrity: sha512-GhH/abcC46LJwshoN+uBNoKVFPxUuZm6dA257z0vZkKmU1+t8xTn8oK7B9qrj8W2rFRMch4gbJl6PmVxjxBEBA==}

  '@ethersproject/base64@5.8.0':
    resolution: {integrity: sha512-lN0oIwfkYj9LbPx4xEkie6rAMJtySbpOAFXSDVQaBnAzYfB4X2Qr+FXJGxMoc3Bxp2Sm8OwvzMrywxyw0gLjIQ==}

  '@ethersproject/basex@5.8.0':
    resolution: {integrity: sha512-PIgTszMlDRmNwW9nhS6iqtVfdTAKosA7llYXNmGPw4YAI1PUyMv28988wAb41/gHF/WqGdoLv0erHaRcHRKW2Q==}

  '@ethersproject/bignumber@5.8.0':
    resolution: {integrity: sha512-ZyaT24bHaSeJon2tGPKIiHszWjD/54Sz8t57Toch475lCLljC6MgPmxk7Gtzz+ddNN5LuHea9qhAe0x3D+uYPA==}

  '@ethersproject/bytes@5.7.0':
    resolution: {integrity: sha512-nsbxwgFXWh9NyYWo+U8atvmMsSdKJprTcICAkvbBffT75qDocbuggBU0SJiVK2MuTrp0q+xvLkTnGMPK1+uA9A==}

  '@ethersproject/bytes@5.8.0':
    resolution: {integrity: sha512-vTkeohgJVCPVHu5c25XWaWQOZ4v+DkGoC42/TS2ond+PARCxTJvgTFUNDZovyQ/uAQ4EcpqqowKydcdmRKjg7A==}

  '@ethersproject/constants@5.8.0':
    resolution: {integrity: sha512-wigX4lrf5Vu+axVTIvNsuL6YrV4O5AXl5ubcURKMEME5TnWBouUh0CDTWxZ2GpnRn1kcCgE7l8O5+VbV9QTTcg==}

  '@ethersproject/contracts@5.7.0':
    resolution: {integrity: sha512-5GJbzEU3X+d33CdfPhcyS+z8MzsTrBGk/sc+G+59+tPa9yFkl6HQ9D6L0QMgNTA9q8dT0XKxxkyp883XsQvbbg==}

  '@ethersproject/contracts@5.8.0':
    resolution: {integrity: sha512-0eFjGz9GtuAi6MZwhb4uvUM216F38xiuR0yYCjKJpNfSEy4HUM8hvqqBj9Jmm0IUz8l0xKEhWwLIhPgxNY0yvQ==}

  '@ethersproject/hash@5.8.0':
    resolution: {integrity: sha512-ac/lBcTbEWW/VGJij0CNSw/wPcw9bSRgCB0AIBz8CvED/jfvDoV9hsIIiWfvWmFEi8RcXtlNwp2jv6ozWOsooA==}

  '@ethersproject/hdnode@5.8.0':
    resolution: {integrity: sha512-4bK1VF6E83/3/Im0ERnnUeWOY3P1BZml4ZD3wcH8Ys0/d1h1xaFt6Zc+Dh9zXf9TapGro0T4wvO71UTCp3/uoA==}

  '@ethersproject/json-wallets@5.8.0':
    resolution: {integrity: sha512-HxblNck8FVUtNxS3VTEYJAcwiKYsBIF77W15HufqlBF9gGfhmYOJtYZp8fSDZtn9y5EaXTE87zDwzxRoTFk11w==}

  '@ethersproject/keccak256@5.8.0':
    resolution: {integrity: sha512-A1pkKLZSz8pDaQ1ftutZoaN46I6+jvuqugx5KYNeQOPqq+JZ0Txm7dlWesCHB5cndJSu5vP2VKptKf7cksERng==}

  '@ethersproject/logger@5.8.0':
    resolution: {integrity: sha512-Qe6knGmY+zPPWTC+wQrpitodgBfH7XoceCGL5bJVejmH+yCS3R8jJm8iiWuvWbG76RUmyEG53oqv6GMVWqunjA==}

  '@ethersproject/networks@5.8.0':
    resolution: {integrity: sha512-egPJh3aPVAzbHwq8DD7Po53J4OUSsA1MjQp8Vf/OZPav5rlmWUaFLiq8cvQiGK0Z5K6LYzm29+VA/p4RL1FzNg==}

  '@ethersproject/pbkdf2@5.8.0':
    resolution: {integrity: sha512-wuHiv97BrzCmfEaPbUFpMjlVg/IDkZThp9Ri88BpjRleg4iePJaj2SW8AIyE8cXn5V1tuAaMj6lzvsGJkGWskg==}

  '@ethersproject/properties@5.8.0':
    resolution: {integrity: sha512-PYuiEoQ+FMaZZNGrStmN7+lWjlsoufGIHdww7454FIaGdbe/p5rnaCXTr5MtBYl3NkeoVhHZuyzChPeGeKIpQw==}

  '@ethersproject/providers@5.7.2':
    resolution: {integrity: sha512-g34EWZ1WWAVgr4aptGlVBF8mhl3VWjv+8hoAnzStu8Ah22VHBsuGzP17eb6xDVRzw895G4W7vvx60lFFur/1Rg==}

  '@ethersproject/providers@5.8.0':
    resolution: {integrity: sha512-3Il3oTzEx3o6kzcg9ZzbE+oCZYyY+3Zh83sKkn4s1DZfTUjIegHnN2Cm0kbn9YFy45FDVcuCLLONhU7ny0SsCw==}

  '@ethersproject/random@5.8.0':
    resolution: {integrity: sha512-E4I5TDl7SVqyg4/kkA/qTfuLWAQGXmSOgYyO01So8hLfwgKvYK5snIlzxJMk72IFdG/7oh8yuSqY2KX7MMwg+A==}

  '@ethersproject/rlp@5.8.0':
    resolution: {integrity: sha512-LqZgAznqDbiEunaUvykH2JAoXTT9NV0Atqk8rQN9nx9SEgThA/WMx5DnW8a9FOufo//6FZOCHZ+XiClzgbqV9Q==}

  '@ethersproject/sha2@5.8.0':
    resolution: {integrity: sha512-dDOUrXr9wF/YFltgTBYS0tKslPEKr6AekjqDW2dbn1L1xmjGR+9GiKu4ajxovnrDbwxAKdHjW8jNcwfz8PAz4A==}

  '@ethersproject/signing-key@5.8.0':
    resolution: {integrity: sha512-LrPW2ZxoigFi6U6aVkFN/fa9Yx/+4AtIUe4/HACTvKJdhm0eeb107EVCIQcrLZkxaSIgc/eCrX8Q1GtbH+9n3w==}

  '@ethersproject/solidity@5.8.0':
    resolution: {integrity: sha512-4CxFeCgmIWamOHwYN9d+QWGxye9qQLilpgTU0XhYs1OahkclF+ewO+3V1U0mvpiuQxm5EHHmv8f7ClVII8EHsA==}

  '@ethersproject/strings@5.7.0':
    resolution: {integrity: sha512-/9nu+lj0YswRNSH0NXYqrh8775XNyEdUQAuf3f+SmOrnVewcJ5SBNAjF7lpgehKi4abvNNXyf+HX86czCdJ8Mg==}

  '@ethersproject/strings@5.8.0':
    resolution: {integrity: sha512-qWEAk0MAvl0LszjdfnZ2uC8xbR2wdv4cDabyHiBh3Cldq/T8dPH3V4BbBsAYJUeonwD+8afVXld274Ls+Y1xXg==}

  '@ethersproject/transactions@5.7.0':
    resolution: {integrity: sha512-kmcNicCp1lp8qanMTC3RIikGgoJ80ztTyvtsFvCYpSCfkjhD0jZ2LOrnbcuxuToLIUYYf+4XwD1rP+B/erDIhQ==}

  '@ethersproject/transactions@5.8.0':
    resolution: {integrity: sha512-UglxSDjByHG0TuU17bDfCemZ3AnKO2vYrL5/2n2oXvKzvb7Cz+W9gOWXKARjp2URVwcWlQlPOEQyAviKwT4AHg==}

  '@ethersproject/units@5.8.0':
    resolution: {integrity: sha512-lxq0CAnc5kMGIiWW4Mr041VT8IhNM+Pn5T3haO74XZWFulk7wH1Gv64HqE96hT4a7iiNMdOCFEBgaxWuk8ETKQ==}

  '@ethersproject/wallet@5.7.0':
    resolution: {integrity: sha512-MhmXlJXEJFBFVKrDLB4ZdDzxcBxQ3rLyCkhNqVu3CDYvR97E+8r01UgrI+TI99Le+aYm/in/0vp86guJuM7FCA==}

  '@ethersproject/wallet@5.8.0':
    resolution: {integrity: sha512-G+jnzmgg6UxurVKRKvw27h0kvG75YKXZKdlLYmAHeF32TGUzHkOFd7Zn6QHOTYRFWnfjtSSFjBowKo7vfrXzPA==}

  '@ethersproject/web@5.8.0':
    resolution: {integrity: sha512-j7+Ksi/9KfGviws6Qtf9Q7KCqRhpwrYKQPs+JBA/rKVFF/yaWLHJEH3zfVP2plVu+eys0d2DlFmhoQJayFewcw==}

  '@ethersproject/wordlists@5.8.0':
    resolution: {integrity: sha512-2df9bbXicZws2Sb5S6ET493uJ0Z84Fjr3pC4tu/qlnZERibZCeUVuqdtt+7Tv9xxhUxHoIekIA7avrKUWHrezg==}

  '@fig/complete-commander@3.2.0':
    resolution: {integrity: sha512-1Holl3XtRiANVKURZwgpjCnPuV4RsHp+XC0MhgvyAX/avQwj7F2HUItYOvGi/bXjJCkEzgBZmVfCr0HBA+q+Bw==}
    peerDependencies:
      commander: ^11.1.0

  '@golevelup/nestjs-discovery@4.0.3':
    resolution: {integrity: sha512-8w3CsXHN7+7Sn2i419Eal1Iw/kOjAd6Kb55M/ZqKBBwACCMn4WiEuzssC71LpBMI1090CiDxuelfPRwwIrQK+A==}
    peerDependencies:
      '@nestjs/common': ^10.x || ^11.0.0
      '@nestjs/core': ^10.x || ^11.0.0

  '@golevelup/ts-jest@0.5.6':
    resolution: {integrity: sha512-QnxP42Qu9M2UogdrF2kxpZcgWeW9R3WoUr+LdpcsbkvX3LjEoDYgrJ/PnV/QUCbxB1gaKbhR0ZxlDxE1cPkpDg==}

  '@gql.tada/cli-utils@1.7.0':
    resolution: {integrity: sha512-Jj74qfIplT+MzUUWABeUJxHF5lxiyOJpE4ENeIOwvcPAi+QYoxsKNj/aPcGAk2jK5CrP9aFtE5O7794q2rWjlQ==}
    peerDependencies:
      '@0no-co/graphqlsp': ^1.12.13
      '@gql.tada/svelte-support': 1.0.1
      '@gql.tada/vue-support': 1.0.1
      graphql: ^15.5.0 || ^16.0.0 || ^17.0.0
      typescript: ^5.0.0
    peerDependenciesMeta:
      '@gql.tada/svelte-support':
        optional: true
      '@gql.tada/vue-support':
        optional: true

  '@gql.tada/internal@1.0.8':
    resolution: {integrity: sha512-XYdxJhtHC5WtZfdDqtKjcQ4d7R1s0d1rnlSs3OcBEUbYiPoJJfZU7tWsVXuv047Z6msvmr4ompJ7eLSK5Km57g==}
    peerDependencies:
      graphql: ^15.5.0 || ^16.0.0 || ^17.0.0
      typescript: ^5.0.0

  '@graphql-typed-document-node/core@3.2.0':
    resolution: {integrity: sha512-mB9oAsNCm9aM3/SOv4YtBMqZbYj10R7dkq8byBqxGY/ncFwhf2oQzMV+LCRlWoDSEBJ3COiR1yeDvMtsoOsuFQ==}
    peerDependencies:
      graphql: ^0.8.0 || ^0.9.0 || ^0.10.0 || ^0.11.0 || ^0.12.0 || ^0.13.0 || ^14.0.0 || ^15.0.0 || ^16.0.0 || ^17.0.0

  '@grpc/grpc-js@1.13.4':
    resolution: {integrity: sha512-GsFaMXCkMqkKIvwCQjCrwH+GHbPKBjhwo/8ZuUkWHqbI73Kky9I+pQltrlT0+MWpedCoosda53lgjYfyEPgxBg==}
    engines: {node: '>=12.10.0'}

  '@grpc/proto-loader@0.7.15':
    resolution: {integrity: sha512-tMXdRCfYVixjuFK+Hk0Q1s38gV9zDiDJfWL3h1rv4Qc39oILCu1TRTDt7+fGUI8K4G1Fj125Hx/ru3azECWTyQ==}
    engines: {node: '>=6'}
    hasBin: true

  '@humanwhocodes/config-array@0.13.0':
    resolution: {integrity: sha512-DZLEEqFWQFiyK6h5YIeynKx7JlvCYWL0cImfSRXZ9l4Sg2efkFGTuFf6vzXjK1cq6IYkU+Eg/JizXw+TD2vRNw==}
    engines: {node: '>=10.10.0'}
    deprecated: Use @eslint/config-array instead

  '@humanwhocodes/module-importer@1.0.1':
    resolution: {integrity: sha512-bxveV4V8v5Yb4ncFTT3rPSgZBOpCkjfK0y4oVVVJwIuDVBRMDXrPyXRL988i5ap9m9bnyEEjWfm5WkBmtffLfA==}
    engines: {node: '>=12.22'}

  '@humanwhocodes/object-schema@2.0.3':
    resolution: {integrity: sha512-93zYdMES/c1D69yZiKDBj0V24vqNzB/koF26KPaagAfd3P/4gUlh3Dys5ogAK+Exi9QyzlD8x/08Zt7wIKcDcA==}
    deprecated: Use @eslint/object-schema instead

  '@ioredis/commands@1.2.0':
    resolution: {integrity: sha512-Sx1pU8EM64o2BrqNpEO1CNLtKQwyhuXuqyfH7oGKCk+1a33d2r5saW8zNwm3j6BTExtjrv2BxTgzzkMwts6vGg==}

  '@isaacs/cliui@8.0.2':
    resolution: {integrity: sha512-O8jcjabXaleOG9DQ0+ARXWZBTfnP4WNAqzuiJK7ll44AmxGKv/J2M4TPjxjY3znBCfvBXFzucm1twdyFybFqEA==}
    engines: {node: '>=12'}

  '@istanbuljs/load-nyc-config@1.1.0':
    resolution: {integrity: sha512-VjeHSlIzpv/NyD3N0YuHfXOPDIixcA1q2ZV98wsMqcYlPmv2n3Yb2lYP9XMElnaFVXg5A7YLTeLu6V84uQDjmQ==}
    engines: {node: '>=8'}

  '@istanbuljs/schema@0.1.3':
    resolution: {integrity: sha512-ZXRY4jNvVgSVQ8DL3LTcakaAtXwTVUxE81hslsyD2AtoXW/wVob10HkOJ1X/pAlcI7D+2YoZKg5do8G/w6RYgA==}
    engines: {node: '>=8'}

  '@jest/console@29.7.0':
    resolution: {integrity: sha512-5Ni4CU7XHQi32IJ398EEP4RrB8eV09sXP2ROqD4bksHrnTree52PsxvX8tpL8LvTZ3pFzXyPbNQReSN41CAhOg==}
    engines: {node: ^14.15.0 || ^16.10.0 || >=18.0.0}

  '@jest/core@29.7.0':
    resolution: {integrity: sha512-n7aeXWKMnGtDA48y8TLWJPJmLmmZ642Ceo78cYWEpiD7FzDgmNDV/GCVRorPABdXLJZ/9wzzgZAlHjXjxDHGsg==}
    engines: {node: ^14.15.0 || ^16.10.0 || >=18.0.0}
    peerDependencies:
      node-notifier: ^8.0.1 || ^9.0.0 || ^10.0.0
    peerDependenciesMeta:
      node-notifier:
        optional: true

  '@jest/diff-sequences@30.0.1':
    resolution: {integrity: sha512-n5H8QLDJ47QqbCNn5SuFjCRDrOLEZ0h8vAHCK5RL9Ls7Xa8AQLa/YxAc9UjFqoEDM48muwtBGjtMY5cr0PLDCw==}
    engines: {node: ^18.14.0 || ^20.0.0 || ^22.0.0 || >=24.0.0}

  '@jest/environment@29.7.0':
    resolution: {integrity: sha512-aQIfHDq33ExsN4jP1NWGXhxgQ/wixs60gDiKO+XVMd8Mn0NWPWgc34ZQDTb2jKaUWQ7MuwoitXAsN2XVXNMpAw==}
    engines: {node: ^14.15.0 || ^16.10.0 || >=18.0.0}

  '@jest/environment@30.0.5':
    resolution: {integrity: sha512-aRX7WoaWx1oaOkDQvCWImVQ8XNtdv5sEWgk4gxR6NXb7WBUnL5sRak4WRzIQRZ1VTWPvV4VI4mgGjNL9TeKMYA==}
    engines: {node: ^18.14.0 || ^20.0.0 || ^22.0.0 || >=24.0.0}

  '@jest/expect-utils@29.7.0':
    resolution: {integrity: sha512-GlsNBWiFQFCVi9QVSx7f5AgMeLxe9YCCs5PuP2O2LdjDAA8Jh9eX7lA1Jq/xdXw3Wb3hyvlFNfZIfcRetSzYcA==}
    engines: {node: ^14.15.0 || ^16.10.0 || >=18.0.0}

  '@jest/expect-utils@30.0.5':
    resolution: {integrity: sha512-F3lmTT7CXWYywoVUGTCmom0vXq3HTTkaZyTAzIy+bXSBizB7o5qzlC9VCtq0arOa8GqmNsbg/cE9C6HLn7Szew==}
    engines: {node: ^18.14.0 || ^20.0.0 || ^22.0.0 || >=24.0.0}

  '@jest/expect@29.7.0':
    resolution: {integrity: sha512-8uMeAMycttpva3P1lBHB8VciS9V0XAr3GymPpipdyQXbBcuhkLQOSe8E/p92RyAdToS6ZD1tFkX+CkhoECE0dQ==}
    engines: {node: ^14.15.0 || ^16.10.0 || >=18.0.0}

  '@jest/expect@30.0.5':
    resolution: {integrity: sha512-6udac8KKrtTtC+AXZ2iUN/R7dp7Ydry+Fo6FPFnDG54wjVMnb6vW/XNlf7Xj8UDjAE3aAVAsR4KFyKk3TCXmTA==}
    engines: {node: ^18.14.0 || ^20.0.0 || ^22.0.0 || >=24.0.0}

  '@jest/fake-timers@29.7.0':
    resolution: {integrity: sha512-q4DH1Ha4TTFPdxLsqDXK1d3+ioSL7yL5oCMJZgDYm6i+6CygW5E5xVr/D1HdsGxjt1ZWSfUAs9OxSB/BNelWrQ==}
    engines: {node: ^14.15.0 || ^16.10.0 || >=18.0.0}

  '@jest/fake-timers@30.0.5':
    resolution: {integrity: sha512-ZO5DHfNV+kgEAeP3gK3XlpJLL4U3Sz6ebl/n68Uwt64qFFs5bv4bfEEjyRGK5uM0C90ewooNgFuKMdkbEoMEXw==}
    engines: {node: ^18.14.0 || ^20.0.0 || ^22.0.0 || >=24.0.0}

  '@jest/get-type@30.0.1':
    resolution: {integrity: sha512-AyYdemXCptSRFirI5EPazNxyPwAL0jXt3zceFjaj8NFiKP9pOi0bfXonf6qkf82z2t3QWPeLCWWw4stPBzctLw==}
    engines: {node: ^18.14.0 || ^20.0.0 || ^22.0.0 || >=24.0.0}

  '@jest/globals@29.7.0':
    resolution: {integrity: sha512-mpiz3dutLbkW2MNFubUGUEVLkTGiqW6yLVTA+JbP6fI6J5iL9Y0Nlg8k95pcF8ctKwCS7WVxteBs29hhfAotzQ==}
    engines: {node: ^14.15.0 || ^16.10.0 || >=18.0.0}

  '@jest/globals@30.0.5':
    resolution: {integrity: sha512-7oEJT19WW4oe6HR7oLRvHxwlJk2gev0U9px3ufs8sX9PoD1Eza68KF0/tlN7X0dq/WVsBScXQGgCldA1V9Y/jA==}
    engines: {node: ^18.14.0 || ^20.0.0 || ^22.0.0 || >=24.0.0}

  '@jest/pattern@30.0.1':
    resolution: {integrity: sha512-gWp7NfQW27LaBQz3TITS8L7ZCQ0TLvtmI//4OwlQRx4rnWxcPNIYjxZpDcN4+UlGxgm3jS5QPz8IPTCkb59wZA==}
    engines: {node: ^18.14.0 || ^20.0.0 || ^22.0.0 || >=24.0.0}

  '@jest/reporters@29.7.0':
    resolution: {integrity: sha512-DApq0KJbJOEzAFYjHADNNxAE3KbhxQB1y5Kplb5Waqw6zVbuWatSnMjE5gs8FUgEPmNsnZA3NCWl9NG0ia04Pg==}
    engines: {node: ^14.15.0 || ^16.10.0 || >=18.0.0}
    peerDependencies:
      node-notifier: ^8.0.1 || ^9.0.0 || ^10.0.0
    peerDependenciesMeta:
      node-notifier:
        optional: true

  '@jest/schemas@29.6.3':
    resolution: {integrity: sha512-mo5j5X+jIZmJQveBKeS/clAueipV7KgiX1vMgCxam1RNYiqE1w62n0/tJJnHtjW8ZHcQco5gY85jA3mi0L+nSA==}
    engines: {node: ^14.15.0 || ^16.10.0 || >=18.0.0}

  '@jest/schemas@30.0.5':
    resolution: {integrity: sha512-DmdYgtezMkh3cpU8/1uyXakv3tJRcmcXxBOcO0tbaozPwpmh4YMsnWrQm9ZmZMfa5ocbxzbFk6O4bDPEc/iAnA==}
    engines: {node: ^18.14.0 || ^20.0.0 || ^22.0.0 || >=24.0.0}

  '@jest/snapshot-utils@30.0.5':
    resolution: {integrity: sha512-XcCQ5qWHLvi29UUrowgDFvV4t7ETxX91CbDczMnoqXPOIcZOxyNdSjm6kV5XMc8+HkxfRegU/MUmnTbJRzGrUQ==}
    engines: {node: ^18.14.0 || ^20.0.0 || ^22.0.0 || >=24.0.0}

  '@jest/source-map@29.6.3':
    resolution: {integrity: sha512-MHjT95QuipcPrpLM+8JMSzFx6eHp5Bm+4XeFDJlwsvVBjmKNiIAvasGK2fxz2WbGRlnvqehFbh07MMa7n3YJnw==}
    engines: {node: ^14.15.0 || ^16.10.0 || >=18.0.0}

  '@jest/test-result@29.7.0':
    resolution: {integrity: sha512-Fdx+tv6x1zlkJPcWXmMDAG2HBnaR9XPSd5aDWQVsfrZmLVT3lU1cwyxLgRmXR9yrq4NBoEm9BMsfgFzTQAbJYA==}
    engines: {node: ^14.15.0 || ^16.10.0 || >=18.0.0}

  '@jest/test-sequencer@29.7.0':
    resolution: {integrity: sha512-GQwJ5WZVrKnOJuiYiAF52UNUJXgTZx1NHjFSEB0qEMmSZKAkdMoIzw/Cj6x6NF4AvV23AUqDpFzQkN/eYCYTxw==}
    engines: {node: ^14.15.0 || ^16.10.0 || >=18.0.0}

  '@jest/transform@29.7.0':
    resolution: {integrity: sha512-ok/BTPFzFKVMwO5eOHRrvnBVHdRy9IrsrW1GpMaQ9MCnilNLXQKmAX8s1YXDFaai9xJpac2ySzV0YeRRECr2Vw==}
    engines: {node: ^14.15.0 || ^16.10.0 || >=18.0.0}

  '@jest/transform@30.0.5':
    resolution: {integrity: sha512-Vk8amLQCmuZyy6GbBht1Jfo9RSdBtg7Lks+B0PecnjI8J+PCLQPGh7uI8Q/2wwpW2gLdiAfiHNsmekKlywULqg==}
    engines: {node: ^18.14.0 || ^20.0.0 || ^22.0.0 || >=24.0.0}

  '@jest/types@29.6.3':
    resolution: {integrity: sha512-u3UPsIilWKOM3F9CXtrG8LEJmNxwoCQC/XVj4IKYXvvpx7QIi/Kg1LI5uDmDpKlac62NUtX7eLjRh+jVZcLOzw==}
    engines: {node: ^14.15.0 || ^16.10.0 || >=18.0.0}

  '@jest/types@30.0.5':
    resolution: {integrity: sha512-aREYa3aku9SSnea4aX6bhKn4bgv3AXkgijoQgbYV3yvbiGt6z+MQ85+6mIhx9DsKW2BuB/cLR/A+tcMThx+KLQ==}
    engines: {node: ^18.14.0 || ^20.0.0 || ^22.0.0 || >=24.0.0}

  '@jridgewell/gen-mapping@0.3.12':
    resolution: {integrity: sha512-OuLGC46TjB5BbN1dH8JULVVZY4WTdkF7tV9Ys6wLL1rubZnCMstOhNHueU5bLCrnRuDhKPDM4g6sw4Bel5Gzqg==}

  '@jridgewell/resolve-uri@3.1.2':
    resolution: {integrity: sha512-bRISgCIjP20/tbWSPWMEi54QVPRZExkuD9lJL+UIxUKtwVJA8wW1Trb1jMs1RFXo1CBTNZ/5hpC9QvmKWdopKw==}
    engines: {node: '>=6.0.0'}

  '@jridgewell/source-map@0.3.10':
    resolution: {integrity: sha512-0pPkgz9dY+bijgistcTTJ5mR+ocqRXLuhXHYdzoMmmoJ2C9S46RCm2GMUbatPEUK9Yjy26IrAy8D/M00lLkv+Q==}

  '@jridgewell/sourcemap-codec@1.5.4':
    resolution: {integrity: sha512-VT2+G1VQs/9oz078bLrYbecdZKs912zQlkelYpuf+SXF+QvZDYJlbx/LSx+meSAwdDFnF8FVXW92AVjjkVmgFw==}

  '@jridgewell/trace-mapping@0.3.29':
    resolution: {integrity: sha512-uw6guiW/gcAGPDhLmd77/6lW8QLeiV5RUTsAX46Db6oLhGaVj4lhnPwb184s1bkc8kdVg/+h988dro8GRDpmYQ==}

  '@jridgewell/trace-mapping@0.3.9':
    resolution: {integrity: sha512-3Belt6tdc8bPgAtbcmdtNJlirVoTmEb5e2gC94PnkwEW9jI6CAHUeoG85tjWP5WquqfavoMtMwiG4P926ZKKuQ==}

  '@js-sdsl/ordered-map@4.4.2':
    resolution: {integrity: sha512-iUKgm52T8HOE/makSxjqoWhe95ZJA1/G1sYsGev2JDKUSS14KAgg1LHb+Ba+IPow0xflbnSkOsZcO08C7w1gYw==}

  '@keyv/serialize@1.1.0':
    resolution: {integrity: sha512-RlDgexML7Z63Q8BSaqhXdCYNBy/JQnqYIwxofUrNLGCblOMHp+xux2Q8nLMLlPpgHQPoU0Do8Z6btCpRBEqZ8g==}

  '@launchdarkly/js-sdk-common@2.19.0':
    resolution: {integrity: sha512-p4MU3VxFSxj1T5yGm3OeJAS034nAiISGUF9Av3r9tClRCElcIdj159hADBYCE4VpiH6q+6KJ3cbvXF8v1200+g==}

  '@launchdarkly/js-server-sdk-common@2.16.1':
    resolution: {integrity: sha512-+040T/Wuvbhh1TJc2XdTjOpPtNOx6SLWpACJ920g188IG59RdOjwFrnuj000noygkmhc7vkgkjfTteSLtMiBrQ==}

  '@launchdarkly/node-server-sdk@9.10.1':
    resolution: {integrity: sha512-A+d7AqKo0a0N2yk1/hEzpuO8tLpriB72GcJK9RpK918jHzLQin/Nab7pbIqojjodgweo4r5XHlOGe0WNpl4w2w==}

  '@liaoliaots/nestjs-redis-health@9.0.4':
    resolution: {integrity: sha512-bVHQl4ZmkdJ6SpGi9vxBjl9RjaCA7enhOV9nFRviyfkMXV6Za0NaCGPwLmNeJJhXW2/ZYbSZFM/i/B3D8vX+wA==}
    engines: {node: '>=12.22.0'}
    peerDependencies:
      '@nestjs/common': ^9.0.0
      '@nestjs/core': ^9.0.0
      '@nestjs/terminus': ^9.0.0
      ioredis: ^5.0.0

  '@lifi/sdk@3.8.5':
    resolution: {integrity: sha512-F4CKuJpsjxY/au54zVk6WxBxsdZWqjzG02Gzx375YrVqs7Q+Yi/Xh3IHGn+5gWj8gFot/2fgs4v+eliTSUx7yw==}
    peerDependencies:
      '@solana/wallet-adapter-base': ^0.9.0
      '@solana/web3.js': ^1.98.0
      viem: ^2.21.0

  '@lifi/types@17.24.0':
    resolution: {integrity: sha512-9IBpUR2GAC2PZxOHOewaLxaieJv+JhGCT/6w694vTes6dQxtMJWrRlgcikpctB5vgMlq73PW4irBIsZNV5viXw==}

  '@lit-protocol/access-control-conditions@7.2.0':
    resolution: {integrity: sha512-pET0l1lmpg1lgvRHZAiOhVk1qci4yvsArK/OMemsqkm1GC6b47Pqn9HkKMi7Hm8OiDhLrva635hQy7Hz5KZqag==}

  '@lit-protocol/accs-schemas@0.0.28':
    resolution: {integrity: sha512-SkayRWUz7MvibjKO/MN8xuhEziyWPlKYZ5wrPdC9gDqvgiJR1BM95tY89jv/ypVDA+u5B3DhtXXYMpIQCSHUOg==}

  '@lit-protocol/auth-browser@7.2.0':
    resolution: {integrity: sha512-fEIkFz9Dy8v51jTCSV3Se2Vkuzh5/lUJb5g80Jfy3OFHf4gz8G+Ka6o+9vhBamGGH3d1D2a6PXkTkh3JAp8c1Q==}

  '@lit-protocol/auth-helpers@7.2.0':
    resolution: {integrity: sha512-mG3/cZ6cvNhWiPOXxwX1Wr7x8UOUmH/xWU4O07EDJapdr1MhMrzUm/UzPVVTjwD/BlD9R5X7A4sMulzVglRAiw==}

  '@lit-protocol/constants@7.2.0':
    resolution: {integrity: sha512-oY/+pxWP5t/9ItE13wyM+79G2ORxpsIsCuke+k3vVuGLaApyYVQQBKc/qS2RWXLalQuCG/835T1KBUbf7ghISw==}

  '@lit-protocol/contracts-sdk@7.2.0':
    resolution: {integrity: sha512-2O0KCT/13JeI+WSbPAQTMoQmbfFbH//gi7VaBTpol8V2ZxnAIh24+KA5uHrvNVtipIWVr8YfxAT9ja0B+2oafQ==}

  '@lit-protocol/contracts@0.0.74':
    resolution: {integrity: sha512-8uV038gzBp7ew7a4884SVt9Zhu8CtiTb+A8dKNnByxVoT1kFt4O4DmsaniV8p9AGjNR13IWfpU1NFChmPHVIpQ==}
    peerDependencies:
      typescript: ^5.0.0

  '@lit-protocol/core@7.2.0':
    resolution: {integrity: sha512-PpO/XwBeiLIJZGL0S19qkTY5z6gjkW7pbOth6gUCMANfsdQvij+AMGsthOscgtKx5FnJ6oinpN0hNDtqoxMA1w==}

  '@lit-protocol/crypto@7.2.0':
    resolution: {integrity: sha512-Y1UyofhMXAHwbu6R14CZIHoEbXvVHrvD8kiL6C4LX0bYvfCsm73XEvTAQc80uRIg6GhfZHNBgqdaGpwJ2YjX8A==}

  '@lit-protocol/lit-node-client-nodejs@7.2.0':
    resolution: {integrity: sha512-C7ShAOSH+xJ6QOVATQ+EdH5n1h3UB6CG+XqOenViCYA2/Jcse0MZQxOmT4XnxEbQ9r4LUEQpdCi4XpBQvUvRVA==}

  '@lit-protocol/lit-node-client@7.2.0':
    resolution: {integrity: sha512-o8c1bamNHK5T3SMj1imW3Wgu781/VXvE3b2d+h5WfDqLnr1JNPTmeasEEnWNcHs2hXAIpCbEAtEQ174y1DYr1g==}

  '@lit-protocol/logger@7.2.0':
    resolution: {integrity: sha512-5Ao1UwBYUvbkhJlIbtCIYlvZ0c2CmnXRa2Xb742jioiVd93suYxl6WE0pKHTcoZW14vhG4bWjGzO/UvsOjrOHA==}

  '@lit-protocol/misc-browser@7.2.0':
    resolution: {integrity: sha512-HdE35c5cetrI4jMW6DWUbPEbfqV4DuNgBbN4IfUMP+HLBQXdzvKUHGSxispvXWljQFjqQeRcCXJxsdUwtR6Fuw==}

  '@lit-protocol/misc@7.2.0':
    resolution: {integrity: sha512-AsPC0LzUlyjTBECFude3dafcRPO71JPy4VfzhF6wsgppiRqVcJQfBMrqVtIxUiq8pkbuVFYljNMnPIEfKuUJBQ==}

  '@lit-protocol/nacl@7.2.0':
    resolution: {integrity: sha512-vDArfCAhyree2tTo8GK4nxOe+vMogXHJan+rdOY4T7cz8Vasro2Gb4CKHobW0KJ3W5ge4xmUshLB53k1mEqNDA==}

  '@lit-protocol/types@7.2.0':
    resolution: {integrity: sha512-OScABdsFUnVwMUzkGM7YEaZNAd/3lVKcjwuAiYSLlT0czFsbFJl0Q7UVzB9QQyawgeezKQrkIfV+/XlqBra7jw==}

  '@lit-protocol/uint8arrays@7.2.0':
    resolution: {integrity: sha512-Gc+REd0RRPivUPrwMklAhrwdRmTVbs2XatZpeJpjoUlXhqIIf9gWau33GKbZI3k6vEEeVoLqJU0JqEQoeEzKMA==}

  '@lit-protocol/wasm@7.2.0':
    resolution: {integrity: sha512-sSm7ptR3t6h1+5UaUjBjcWyXvt7UGnkNuDdyz6khFHJyr6DT3ASv0kxupxSWistMC5tmxPVgixI/nqwI+zgSTQ==}

  '@ljharb/through@2.3.14':
    resolution: {integrity: sha512-ajBvlKpWucBB17FuQYUShqpqy8GRgYEpJW0vWJbUu1CV9lWyrDCapy0lScU8T8Z6qn49sSwJB3+M+evYIdGg+A==}
    engines: {node: '>= 0.4'}

  '@lukeed/csprng@1.1.0':
    resolution: {integrity: sha512-Z7C/xXCiGWsg0KuKsHTKJxbWhpI3Vs5GwLfOean7MGyVFGqdRgBbAjOCh6u4bbjPc/8MJ2pZmK/0DLdCbivLDA==}
    engines: {node: '>=8'}

  '@microsoft/tsdoc@0.15.1':
    resolution: {integrity: sha512-4aErSrCR/On/e5G2hDP0wjooqDdauzEbIq8hIkIe5pXV0rtWJZvdCEKL0ykZxex+IxIwBp0eGeV48hQN07dXtw==}

  '@mongodb-js/saslprep@1.3.0':
    resolution: {integrity: sha512-zlayKCsIjYb7/IdfqxorK5+xUMyi4vOKcFy10wKJYc63NSdKI8mNME+uJqfatkPmOSMMUiojrL58IePKBm3gvQ==}

  '@msgpackr-extract/msgpackr-extract-darwin-arm64@3.0.3':
    resolution: {integrity: sha512-QZHtlVgbAdy2zAqNA9Gu1UpIuI8Xvsd1v8ic6B2pZmeFnFcMWiPLfWXh7TVw4eGEZ/C9TH281KwhVoeQUKbyjw==}
    cpu: [arm64]
    os: [darwin]

  '@msgpackr-extract/msgpackr-extract-darwin-x64@3.0.3':
    resolution: {integrity: sha512-mdzd3AVzYKuUmiWOQ8GNhl64/IoFGol569zNRdkLReh6LRLHOXxU4U8eq0JwaD8iFHdVGqSy4IjFL4reoWCDFw==}
    cpu: [x64]
    os: [darwin]

  '@msgpackr-extract/msgpackr-extract-linux-arm64@3.0.3':
    resolution: {integrity: sha512-YxQL+ax0XqBJDZiKimS2XQaf+2wDGVa1enVRGzEvLLVFeqa5kx2bWbtcSXgsxjQB7nRqqIGFIcLteF/sHeVtQg==}
    cpu: [arm64]
    os: [linux]

  '@msgpackr-extract/msgpackr-extract-linux-arm@3.0.3':
    resolution: {integrity: sha512-fg0uy/dG/nZEXfYilKoRe7yALaNmHoYeIoJuJ7KJ+YyU2bvY8vPv27f7UKhGRpY6euFYqEVhxCFZgAUNQBM3nw==}
    cpu: [arm]
    os: [linux]

  '@msgpackr-extract/msgpackr-extract-linux-x64@3.0.3':
    resolution: {integrity: sha512-cvwNfbP07pKUfq1uH+S6KJ7dT9K8WOE4ZiAcsrSes+UY55E/0jLYc+vq+DO7jlmqRb5zAggExKm0H7O/CBaesg==}
    cpu: [x64]
    os: [linux]

  '@msgpackr-extract/msgpackr-extract-win32-x64@3.0.3':
    resolution: {integrity: sha512-x0fWaQtYp4E6sktbsdAqnehxDgEc/VwM7uLsRCYWaiGu0ykYdZPiS8zCWdnjHwyiumousxfBm4SO31eXqwEZhQ==}
    cpu: [x64]
    os: [win32]

  '@multiformats/base-x@4.0.1':
    resolution: {integrity: sha512-eMk0b9ReBbV23xXU693TAIrLyeO5iTgBZGSJfpqriG8UkYvr/hC9u9pyMlAakDNHWmbhMZCDs6KQO0jzKD8OTw==}

  '@mysten/bcs@1.4.0':
    resolution: {integrity: sha512-YwDYspceLt8b7v6ohPvy8flQEi+smtfSG5d2A98CbUA48XBmOqTSPNmpw9wsZVVnrH2avr+BS5uVhDZT+EquYA==}

  '@mysten/bcs@1.5.0':
    resolution: {integrity: sha512-v39dm5oNfKYMAf2CVI+L0OaJiG9RVXsjqPM4BwTKcHNCZOvr35IIewGtXtWXsI67SQU2TRq8lhQzeibdiC/CNg==}

  '@mysten/bcs@1.6.4':
    resolution: {integrity: sha512-HBBrqMtnVp5vy12efJYhj/HnOYGu+x5SqRQpnOJEHEkxypGZ01WNFoCNw7USzDSyJvPauhqdzUXzR+lYM1D5/g==}

  '@mysten/sui@1.21.2':
    resolution: {integrity: sha512-8AesvczokAUv796XiOo8af2+1IYA9bRon11Ra+rwehvqhz+sMRT8A+Cw5sDnlSc9/aQwM51JQKUnvMczNbpfYA==}
    engines: {node: '>=18'}

  '@mysten/sui@1.25.0':
    resolution: {integrity: sha512-oyncm8WKJ6RZPltJTcCOgdQbOIg6+7XYekMMhU5NDVYNnIhstRXX0axaSwZTR+kON17T92qcXntCN4AszEpH8w==}
    engines: {node: '>=18'}

  '@mysten/sui@1.36.1':
    resolution: {integrity: sha512-3QmILnc2BpV8sdr5bfJpf6ipE4L6gnm8BDvE5Jk4W1WZPgWMAly39fYsOKCc4TYB013zwxRRStplHdBAGPwX8Q==}
    engines: {node: '>=18'}

  '@mysten/utils@0.1.1':
    resolution: {integrity: sha512-jvhJC6/2la1QHltukQXzfyTZ+VVHxe187JjPx+mEXRUWyAo6jCSdioOQJIfaGu4K4i+37KeiydXRwV/bq/7UJQ==}

  '@mysten/wallet-standard@0.14.0':
    resolution: {integrity: sha512-Wzrtzsklg0qSPTGxIT42NVyfjzcay96xYxSg4OFDr8J26uXXcVFDTalHkIGlz9XiIOdWn6/1I9eql1yjzSCnlg==}

  '@mysten/wallet-standard@0.16.6':
    resolution: {integrity: sha512-VZUB6WpoBMUxUnZ/uLjJOnYt8D4gDsPe7S5DY25jIKSHXyWXzDWhXGSwRahjzWqBpCF8yjyRU833zpCLcIfaWg==}

  '@nestjs/axios@3.1.3':
    resolution: {integrity: sha512-RZ/63c1tMxGLqyG3iOCVt7A72oy4x1eM6QEhd4KzCYpaVWW0igq0WSREeRoEZhIxRcZfDfIIkvsOMiM7yfVGZQ==}
    peerDependencies:
      '@nestjs/common': ^7.0.0 || ^8.0.0 || ^9.0.0 || ^10.0.0
      axios: ^1.3.1
      rxjs: ^6.0.0 || ^7.0.0

  '@nestjs/bull-shared@10.2.3':
    resolution: {integrity: sha512-XcgAjNOgq6b5DVCytxhR5BKiwWo7hsusVeyE7sfFnlXRHeEtIuC2hYWBr/ZAtvL/RH0/O0tqtq0rVl972nbhJw==}
    peerDependencies:
      '@nestjs/common': ^8.0.0 || ^9.0.0 || ^10.0.0
      '@nestjs/core': ^8.0.0 || ^9.0.0 || ^10.0.0

  '@nestjs/bullmq@10.2.3':
    resolution: {integrity: sha512-Lo4W5kWD61/246Y6H70RNgV73ybfRbZyKKS4CBRDaMELpxgt89O+EgYZUB4pdoNrWH16rKcaT0AoVsB/iDztKg==}
    peerDependencies:
      '@nestjs/common': ^8.0.0 || ^9.0.0 || ^10.0.0
      '@nestjs/core': ^8.0.0 || ^9.0.0 || ^10.0.0
      bullmq: ^3.0.0 || ^4.0.0 || ^5.0.0

  '@nestjs/cache-manager@3.0.1':
    resolution: {integrity: sha512-4UxTnR0fsmKL5YDalU2eLFVnL+OBebWUpX+hEduKGncrVKH4PPNoiRn1kXyOCjmzb0UvWgqubpssNouc8e0MCw==}
    peerDependencies:
      '@nestjs/common': ^9.0.0 || ^10.0.0 || ^11.0.0
      '@nestjs/core': ^9.0.0 || ^10.0.0 || ^11.0.0
      cache-manager: '>=6'
      keyv: '>=5'
      rxjs: ^7.8.1

  '@nestjs/cli@10.4.9':
    resolution: {integrity: sha512-s8qYd97bggqeK7Op3iD49X2MpFtW4LVNLAwXFkfbRxKME6IYT7X0muNTJ2+QfI8hpbNx9isWkrLWIp+g5FOhiA==}
    engines: {node: '>= 16.14'}
    hasBin: true
    peerDependencies:
      '@swc/cli': ^0.1.62 || ^0.3.0 || ^0.4.0 || ^0.5.0
      '@swc/core': ^1.3.62
    peerDependenciesMeta:
      '@swc/cli':
        optional: true
      '@swc/core':
        optional: true

  '@nestjs/common@10.4.20':
    resolution: {integrity: sha512-hxJxZF7jcKGuUzM9EYbuES80Z/36piJbiqmPy86mk8qOn5gglFebBTvcx7PWVbRNSb4gngASYnefBj/Y2HAzpQ==}
    peerDependencies:
      class-transformer: '*'
      class-validator: '*'
      reflect-metadata: ^0.1.12 || ^0.2.0
      rxjs: ^7.1.0
    peerDependenciesMeta:
      class-transformer:
        optional: true
      class-validator:
        optional: true

  '@nestjs/config@3.3.0':
    resolution: {integrity: sha512-pdGTp8m9d0ZCrjTpjkUbZx6gyf2IKf+7zlkrPNMsJzYZ4bFRRTpXrnj+556/5uiI6AfL5mMrJc2u7dB6bvM+VA==}
    peerDependencies:
      '@nestjs/common': ^8.0.0 || ^9.0.0 || ^10.0.0
      rxjs: ^7.1.0

  '@nestjs/core@10.4.20':
    resolution: {integrity: sha512-kRdtyKA3+Tu70N3RQ4JgmO1E3LzAMs/eppj7SfjabC7TgqNWoS4RLhWl4BqmsNVmjj6D5jgfPVtHtgYkU3AfpQ==}
    peerDependencies:
      '@nestjs/common': ^10.0.0
      '@nestjs/microservices': ^10.0.0
      '@nestjs/platform-express': ^10.0.0
      '@nestjs/websockets': ^10.0.0
      reflect-metadata: ^0.1.12 || ^0.2.0
      rxjs: ^7.1.0
    peerDependenciesMeta:
      '@nestjs/microservices':
        optional: true
      '@nestjs/platform-express':
        optional: true
      '@nestjs/websockets':
        optional: true

  '@nestjs/event-emitter@2.1.1':
    resolution: {integrity: sha512-6L6fBOZTyfFlL7Ih/JDdqlCzZeCW0RjCX28wnzGyg/ncv5F/EOeT1dfopQr1loBRQ3LTgu8OWM7n4zLN4xigsg==}
    peerDependencies:
      '@nestjs/common': ^8.0.0 || ^9.0.0 || ^10.0.0
      '@nestjs/core': ^8.0.0 || ^9.0.0 || ^10.0.0

  '@nestjs/mapped-types@2.1.0':
    resolution: {integrity: sha512-W+n+rM69XsFdwORF11UqJahn4J3xi4g/ZEOlJNL6KoW5ygWSmBB2p0S2BZ4FQeS/NDH72e6xIcu35SfJnE8bXw==}
    peerDependencies:
      '@nestjs/common': ^10.0.0 || ^11.0.0
      class-transformer: ^0.4.0 || ^0.5.0
      class-validator: ^0.13.0 || ^0.14.0
      reflect-metadata: ^0.1.12 || ^0.2.0
    peerDependenciesMeta:
      class-transformer:
        optional: true
      class-validator:
        optional: true

  '@nestjs/mongoose@11.0.3':
    resolution: {integrity: sha512-tg7bbKD4MnNMPaiDLXK/JUyTNQxIn3rNnI+oYU1HorLpNiR2E8vPraWVvfptpIj+zferpT6LkrHMvtqvuIKNPw==}
    peerDependencies:
      '@nestjs/common': ^10.0.0 || ^11.0.0
      '@nestjs/core': ^10.0.0 || ^11.0.0
      mongoose: ^7.0.0 || ^8.0.0
      rxjs: ^7.0.0

  '@nestjs/platform-express@11.1.5':
    resolution: {integrity: sha512-OsoiUBY9Shs5IG3uvDIt9/IDfY5OlvWBESuB/K4Eun8xILw1EK5d5qMfC3d2sIJ+kA3l+kBR1d/RuzH7VprLIg==}
    peerDependencies:
      '@nestjs/common': ^11.0.0
      '@nestjs/core': ^11.0.0

  '@nestjs/schematics@10.2.3':
    resolution: {integrity: sha512-4e8gxaCk7DhBxVUly2PjYL4xC2ifDFexCqq1/u4TtivLGXotVk0wHdYuPYe1tHTHuR1lsOkRbfOCpkdTnigLVg==}
    peerDependencies:
      typescript: '>=4.8.2'

  '@nestjs/swagger@11.2.0':
    resolution: {integrity: sha512-5wolt8GmpNcrQv34tIPUtPoV1EeFbCetm40Ij3+M0FNNnf2RJ3FyWfuQvI8SBlcJyfaounYVTKzKHreFXsUyOg==}
    peerDependencies:
      '@fastify/static': ^8.0.0
      '@nestjs/common': ^11.0.1
      '@nestjs/core': ^11.0.1
      class-transformer: '*'
      class-validator: '*'
      reflect-metadata: ^0.1.12 || ^0.2.0
    peerDependenciesMeta:
      '@fastify/static':
        optional: true
      class-transformer:
        optional: true
      class-validator:
        optional: true

  '@nestjs/terminus@10.3.0':
    resolution: {integrity: sha512-vOJGCwt1OgrFuuxWQwPoaHqy9m9CfIk2qMUX2mosZLK5dFVJSEjHXrklkh3/Fw9PiUnfzvYFfiAdJRzUaxx+5Q==}
    peerDependencies:
      '@grpc/grpc-js': '*'
      '@grpc/proto-loader': '*'
      '@mikro-orm/core': '*'
      '@mikro-orm/nestjs': '*'
      '@nestjs/axios': ^1.0.0 || ^2.0.0 || ^3.0.0
      '@nestjs/common': ^9.0.0 || ^10.0.0
      '@nestjs/core': ^9.0.0 || ^10.0.0
      '@nestjs/microservices': ^9.0.0 || ^10.0.0
      '@nestjs/mongoose': ^9.0.0 || ^10.0.0
      '@nestjs/sequelize': ^9.0.0 || ^10.0.0
      '@nestjs/typeorm': ^9.0.0 || ^10.0.0
      '@prisma/client': '*'
      mongoose: '*'
      reflect-metadata: 0.1.x || 0.2.x
      rxjs: 7.x
      sequelize: '*'
      typeorm: '*'
    peerDependenciesMeta:
      '@grpc/grpc-js':
        optional: true
      '@grpc/proto-loader':
        optional: true
      '@mikro-orm/core':
        optional: true
      '@mikro-orm/nestjs':
        optional: true
      '@nestjs/axios':
        optional: true
      '@nestjs/microservices':
        optional: true
      '@nestjs/mongoose':
        optional: true
      '@nestjs/sequelize':
        optional: true
      '@nestjs/typeorm':
        optional: true
      '@prisma/client':
        optional: true
      mongoose:
        optional: true
      sequelize:
        optional: true
      typeorm:
        optional: true

  '@nestjs/testing@10.4.20':
    resolution: {integrity: sha512-nMkRDukDKskdPruM6EsgMq7yJua+CPZM6I6FrLP8yXw8BiVSPv9Nm0CtcGGwt3kgZF9hfxKjGqLjsvVBsv6Vfw==}
    peerDependencies:
      '@nestjs/common': ^10.0.0
      '@nestjs/core': ^10.0.0
      '@nestjs/microservices': ^10.0.0
      '@nestjs/platform-express': ^10.0.0
    peerDependenciesMeta:
      '@nestjs/microservices':
        optional: true
      '@nestjs/platform-express':
        optional: true

  '@noble/ciphers@1.3.0':
    resolution: {integrity: sha512-2I0gnIVPtfnMw9ee9h1dJG7tp81+8Ob3OJb3Mv37rx5L40/b0i7djjCVvGOVqc9AEIQyvyu1i6ypKdFw8R8gQw==}
    engines: {node: ^14.21.3 || >=16}

  '@noble/curves@1.2.0':
    resolution: {integrity: sha512-oYclrNgRaM9SsBUBVbb8M6DTV7ZHRTKugureoYEncY5c65HOmRzvSiTE3y5CYaPYJA/GVkrhXEoF0M3Ya9PMnw==}

  '@noble/curves@1.4.2':
    resolution: {integrity: sha512-TavHr8qycMChk8UwMld0ZDRvatedkzWfH8IiaeGCfymOP5i0hSCozz9vHOL0nkwk7HRMlFnAiKpS2jrUmSybcw==}

  '@noble/curves@1.8.0':
    resolution: {integrity: sha512-j84kjAbzEnQHaSIhRPUmB3/eVXu2k3dKPl2LOrR8fSOIL+89U+7lV117EWHtq/GHM3ReGHM46iRBdZfpc4HRUQ==}
    engines: {node: ^14.21.3 || >=16}

  '@noble/curves@1.9.2':
    resolution: {integrity: sha512-HxngEd2XUcg9xi20JkwlLCtYwfoFw4JGkuZpT+WlsPD4gB/cxkvTD8fSsoAnphGZhFdZYKeQIPCuFlWPm1uE0g==}
    engines: {node: ^14.21.3 || >=16}

  '@noble/curves@1.9.4':
    resolution: {integrity: sha512-2bKONnuM53lINoDrSmK8qP8W271ms7pygDhZt4SiLOoLwBtoHqeCFi6RG42V8zd3mLHuJFhU/Bmaqo4nX0/kBw==}
    engines: {node: ^14.21.3 || >=16}

  '@noble/hashes@1.3.2':
    resolution: {integrity: sha512-MVC8EAQp7MvEcm30KWENFjgR+Mkmf+D189XJTkFIlwohU5hcBbn1ZkKq7KVTi2Hme3PMGF390DaL52beVrIihQ==}
    engines: {node: '>= 16'}

  '@noble/hashes@1.4.0':
    resolution: {integrity: sha512-V1JJ1WTRUqHHrOSh597hURcMqVKVGL/ea3kv0gSnEdsEZ0/+VyPghM1lMNGc00z7CIQorSvbKpuJkxvuHbvdbg==}
    engines: {node: '>= 16'}

  '@noble/hashes@1.7.0':
    resolution: {integrity: sha512-HXydb0DgzTpDPwbVeDGCG1gIu7X6+AuU6Zl6av/E/KG8LMsvPntvq+w17CHRpKBmN6Ybdrt1eP3k4cj8DJa78w==}
    engines: {node: ^14.21.3 || >=16}

  '@noble/hashes@1.8.0':
    resolution: {integrity: sha512-jCs9ldd7NwzpgXDIf6P3+NrHh9/sD6CQdxHyjQI+h/6rDNo88ypBxxz45UDuZHz9r3tNz7N/VInSVoVdtXEI4A==}
    engines: {node: ^14.21.3 || >=16}

  '@nodelib/fs.scandir@2.1.5':
    resolution: {integrity: sha512-vq24Bq3ym5HEQm2NKCr3yXDwjc7vTsEThRDnkp2DK9p1uqLR+DHurm/NOTo0KG7HYHU7eppKZj3MyqYuMBf62g==}
    engines: {node: '>= 8'}

  '@nodelib/fs.stat@2.0.5':
    resolution: {integrity: sha512-RkhPPp2zrqDAQA/2jNhnztcPAlv64XdhIp7a7454A5ovI7Bukxgt7MX7udwAu3zg1DcpPU0rz3VV1SeaqvY4+A==}
    engines: {node: '>= 8'}

  '@nodelib/fs.walk@1.2.8':
    resolution: {integrity: sha512-oGB+UxlgWcgQkgwo8GcEGwemoTFt3FIO9ababBmaGwXIoBKZ+GTy0pP185beGg7Llih/NSHSV2XAs1lnznocSg==}
    engines: {node: '>= 8'}

  '@nuxtjs/opencollective@0.3.2':
    resolution: {integrity: sha512-um0xL3fO7Mf4fDxcqx9KryrB7zgRM5JSlvGN5AGkP6JLM5XEKyjeAiPbNxdXVXQ16isuAhYpvP88NgL2BGd6aA==}
    engines: {node: '>=8.0.0', npm: '>=5.0.0'}
    hasBin: true

  '@openagenda/verror@3.1.4':
    resolution: {integrity: sha512-+V7QuD6v5sMWez7cu+5DXoXMim+iQssOcspoNgbWDW8sEyC54Mdo5VuIkcIjqhPmQYOzBWo5qlbzNGEpD6PzMA==}

  '@paralleldrive/cuid2@2.2.2':
    resolution: {integrity: sha512-ZOBkgDwEdoYVlSeRbYYXs0S9MejQofiVYoTbKzy/6GQa39/q5tQU2IX46+shYnUkpEl3wc+J6wRlar7r2EK2xA==}

  '@pkgjs/parseargs@0.11.0':
    resolution: {integrity: sha512-+1VkjdD0QBLPodGrJUeqarH8VAIvQODIbwh9XpP5Syisf7YoQgsJKPNFoqqLQlu+VQ/tVSshMR6loPMn8U+dPg==}
    engines: {node: '>=14'}

  '@pkgr/core@0.2.9':
    resolution: {integrity: sha512-QNqXyfVS2wm9hweSYD2O7F0G06uurj9kZ96TRQE5Y9hU7+tgdZwIkbAKc5Ocy1HxEY2kuDQa6cQ1WRs/O5LFKA==}
    engines: {node: ^12.20.0 || ^14.18.0 || >=16.0.0}

  '@project-serum/anchor@0.26.0':
    resolution: {integrity: sha512-Nq+COIjE1135T7qfnOHEn7E0q39bQTgXLFk837/rgFe6Hkew9WML7eHsS+lSYD2p3OJaTiUOHTAq1lHy36oIqQ==}
    engines: {node: '>=11'}

  '@protobufjs/aspromise@1.1.2':
    resolution: {integrity: sha512-j+gKExEuLmKwvz3OgROXtrJ2UG2x8Ch2YZUxahh+s1F2HZ+wAceUNLkvy6zKCPVRkU++ZWQrdxsUeQXmcg4uoQ==}

  '@protobufjs/base64@1.1.2':
    resolution: {integrity: sha512-AZkcAA5vnN/v4PDqKyMR5lx7hZttPDgClv83E//FMNhR2TMcLUhfRUBHCmSl0oi9zMgDDqRUJkSxO3wm85+XLg==}

  '@protobufjs/codegen@2.0.4':
    resolution: {integrity: sha512-YyFaikqM5sH0ziFZCN3xDC7zeGaB/d0IUb9CATugHWbd1FRFwWwt4ld4OYMPWu5a3Xe01mGAULCdqhMlPl29Jg==}

  '@protobufjs/eventemitter@1.1.0':
    resolution: {integrity: sha512-j9ednRT81vYJ9OfVuXG6ERSTdEL1xVsNgqpkxMsbIabzSo3goCjDIveeGv5d03om39ML71RdmrGNjG5SReBP/Q==}

  '@protobufjs/fetch@1.1.0':
    resolution: {integrity: sha512-lljVXpqXebpsijW71PZaCYeIcE5on1w5DlQy5WH6GLbFryLUrBD4932W/E2BSpfRJWseIL4v/KPgBFxDOIdKpQ==}

  '@protobufjs/float@1.0.2':
    resolution: {integrity: sha512-Ddb+kVXlXst9d+R9PfTIxh1EdNkgoRe5tOX6t01f1lYWOvJnSPDBlG241QLzcyPdoNTsblLUdujGSE4RzrTZGQ==}

  '@protobufjs/inquire@1.1.0':
    resolution: {integrity: sha512-kdSefcPdruJiFMVSbn801t4vFK7KB/5gd2fYvrxhuJYg8ILrmn9SKSX2tZdV6V+ksulWqS7aXjBcRXl3wHoD9Q==}

  '@protobufjs/path@1.1.2':
    resolution: {integrity: sha512-6JOcJ5Tm08dOHAbdR3GrvP+yUUfkjG5ePsHYczMFLq3ZmMkAD98cDgcT2iA1lJ9NVwFd4tH/iSSoe44YWkltEA==}

  '@protobufjs/pool@1.1.0':
    resolution: {integrity: sha512-0kELaGSIDBKvcgS4zkjz1PeddatrjYcmMWOlAuAPwAeccUrPHdUqo/J6LiymHHEiJT5NrF1UVwxY14f+fy4WQw==}

  '@protobufjs/utf8@1.1.0':
    resolution: {integrity: sha512-Vvn3zZrhQZkkBE8LSuW3em98c0FwgO4nxzv6OdSxPKJIEKY2bGbHn+mhGIPerzI4twdxaP8/0+06HBpwf345Lw==}

  '@reservoir0x/relay-sdk@2.3.0':
    resolution: {integrity: sha512-sfKPfVW5rtSrRnmEg1eIE0Cx1mkoQcFCdx6mLWHwrnPfrfwp0s7k6qci4pDJGYYjOCMmRvEopCkcs3QOCuB2Jg==}
    peerDependencies:
      viem: '>=2.26.0'

  '@rhinestone/module-sdk@0.2.10':
    resolution: {integrity: sha512-egf3L5ziIjP5DU4n8FB7na7r7x5HsisIwXFYd70PFR3l3Cs7fY7qlFyB42S7J9npw7OBsJ7RHVDgw0yA9gvWFQ==}
    peerDependencies:
      viem: ^2.0.0

  '@samchon/openapi@3.3.0':
    resolution: {integrity: sha512-f8HMS0PVAKTGR0TwgiBX4PKlZRPfdtH5fJbtpUth3fMUZmikjZ7CBey8gX7HZgY4n/aYHyNQKcf/W/E2267oYw==}

  '@scarf/scarf@1.4.0':
    resolution: {integrity: sha512-xxeapPiUXdZAE3che6f3xogoJPeZgig6omHEy1rIY5WVsB3H2BHNnZH+gHG6x91SCWyQCzWGsuL2Hh3ClO5/qQ==}

  '@scure/base@1.1.9':
    resolution: {integrity: sha512-8YKhl8GHiNI/pU2VMaofa2Tor7PJRAjwQLBBuilkJ9L5+13yVbC7JO/wS7piioAvPSwR3JKM1IJ/u4xQzbcXKg==}

  '@scure/base@1.2.6':
    resolution: {integrity: sha512-g/nm5FgUa//MCj1gV09zTJTaM6KBAHqLN907YVQqf7zC49+DcO4B1so4ZX07Ef10Twr6nuqYEH9GEggFXA4Fmg==}

  '@scure/bip32@1.4.0':
    resolution: {integrity: sha512-sVUpc0Vq3tXCkDGYVWGIZTRfnvu8LoTDaev7vbwh0omSvVORONr960MQWdKqJDCReIEmTj3PAr73O3aoxz7OPg==}

  '@scure/bip32@1.7.0':
    resolution: {integrity: sha512-E4FFX/N3f4B80AKWp5dP6ow+flD1LQZo/w8UnLGYZO674jS6YnYeepycOOksv+vLPSpgN35wgKgy+ybfTb2SMw==}

  '@scure/bip39@1.3.0':
    resolution: {integrity: sha512-disdg7gHuTDZtY+ZdkmLpPCk7fxZSu3gBiEGuoC1XYxv9cGx3Z6cpTggCgW6odSOOIXCiDjuGejW+aJKCY/pIQ==}

  '@scure/bip39@1.6.0':
    resolution: {integrity: sha512-+lF0BbLiJNwVlev4eKelw1WWLaiKXw7sSl8T6FvBlWkdX+94aGJ4o8XjUdlyhTCjd8c+B3KT3JfS8P0bLRNU6A==}

  '@shelf/jest-mongodb@5.2.2':
    resolution: {integrity: sha512-kQwMjswHVjxElsXhCwBxG1NncZK0GtHd8o+U/OQLx+noer4mc/mO5KD46NmmF3oRIjgfGtvf6WB2OyO1FTKAqA==}
    engines: {node: '>=22'}
    peerDependencies:
      jest-environment-node: 28.x || 29.x
      mongodb: 3.x.x || 4.x || 5.x || 6.x

  '@sinclair/typebox@0.27.8':
    resolution: {integrity: sha512-+Fj43pSMwJs4KRrH/938Uf+uAELIgVBmQzg/q1YG10djyfA3TnrU8N8XzqCh/okZdszqBQTZf96idMfE5lnwTA==}

  '@sinclair/typebox@0.34.38':
    resolution: {integrity: sha512-HpkxMmc2XmZKhvaKIZZThlHmx1L0I/V1hWK1NubtlFnr6ZqdiOpV72TKudZUNQjZNsyDBay72qFEhEvb+bcwcA==}

  '@sinonjs/commons@3.0.1':
    resolution: {integrity: sha512-K3mCHKQ9sVh8o1C9cxkwxaOmXoAMlDxC1mYyHrjqOWEcBjYr76t96zL2zlj5dUGZ3HSw240X1qgH3Mjf1yJWpQ==}

  '@sinonjs/fake-timers@10.3.0':
    resolution: {integrity: sha512-V4BG07kuYSUkTCSBHG8G8TNhM+F19jXFWnQtzj+we8DrkpSBCee9Z3Ms8yiGer/dlmhe35/Xdgyo3/0rQKg7YA==}

  '@sinonjs/fake-timers@13.0.5':
    resolution: {integrity: sha512-36/hTbH2uaWuGVERyC6da9YwGWnzUZXuPro/F2LfsdOsLnCojz/iSH8MxUt/FD2S5XBSVPhmArFUXcpCQ2Hkiw==}

  '@smithy/abort-controller@4.0.4':
    resolution: {integrity: sha512-gJnEjZMvigPDQWHrW3oPrFhQtkrgqBkyjj3pCIdF3A5M6vsZODG93KNlfJprv6bp4245bdT32fsHK4kkH3KYDA==}
    engines: {node: '>=18.0.0'}

  '@smithy/config-resolver@4.1.4':
    resolution: {integrity: sha512-prmU+rDddxHOH0oNcwemL+SwnzcG65sBF2yXRO7aeXIn/xTlq2pX7JLVbkBnVLowHLg4/OL4+jBmv9hVrVGS+w==}
    engines: {node: '>=18.0.0'}

  '@smithy/core@3.7.2':
    resolution: {integrity: sha512-JoLw59sT5Bm8SAjFCYZyuCGxK8y3vovmoVbZWLDPTH5XpPEIwpFd9m90jjVMwoypDuB/SdVgje5Y4T7w50lJaw==}
    engines: {node: '>=18.0.0'}

  '@smithy/credential-provider-imds@4.0.6':
    resolution: {integrity: sha512-hKMWcANhUiNbCJouYkZ9V3+/Qf9pteR1dnwgdyzR09R4ODEYx8BbUysHwRSyex4rZ9zapddZhLFTnT4ZijR4pw==}
    engines: {node: '>=18.0.0'}

  '@smithy/fetch-http-handler@5.1.0':
    resolution: {integrity: sha512-mADw7MS0bYe2OGKkHYMaqarOXuDwRbO6ArD91XhHcl2ynjGCFF+hvqf0LyQcYxkA1zaWjefSkU7Ne9mqgApSgQ==}
    engines: {node: '>=18.0.0'}

  '@smithy/hash-node@4.0.4':
    resolution: {integrity: sha512-qnbTPUhCVnCgBp4z4BUJUhOEkVwxiEi1cyFM+Zj6o+aY8OFGxUQleKWq8ltgp3dujuhXojIvJWdoqpm6dVO3lQ==}
    engines: {node: '>=18.0.0'}

  '@smithy/invalid-dependency@4.0.4':
    resolution: {integrity: sha512-bNYMi7WKTJHu0gn26wg8OscncTt1t2b8KcsZxvOv56XA6cyXtOAAAaNP7+m45xfppXfOatXF3Sb1MNsLUgVLTw==}
    engines: {node: '>=18.0.0'}

  '@smithy/is-array-buffer@2.2.0':
    resolution: {integrity: sha512-GGP3O9QFD24uGeAXYUjwSTXARoqpZykHadOmA8G5vfJPK0/DC67qa//0qvqrJzL1xc8WQWX7/yc7fwudjPHPhA==}
    engines: {node: '>=14.0.0'}

  '@smithy/is-array-buffer@4.0.0':
    resolution: {integrity: sha512-saYhF8ZZNoJDTvJBEWgeBccCg+yvp1CX+ed12yORU3NilJScfc6gfch2oVb4QgxZrGUx3/ZJlb+c/dJbyupxlw==}
    engines: {node: '>=18.0.0'}

  '@smithy/middleware-content-length@4.0.4':
    resolution: {integrity: sha512-F7gDyfI2BB1Kc+4M6rpuOLne5LOcEknH1n6UQB69qv+HucXBR1rkzXBnQTB2q46sFy1PM/zuSJOB532yc8bg3w==}
    engines: {node: '>=18.0.0'}

  '@smithy/middleware-endpoint@4.1.17':
    resolution: {integrity: sha512-S3hSGLKmHG1m35p/MObQCBCdRsrpbPU8B129BVzRqRfDvQqPMQ14iO4LyRw+7LNizYc605COYAcjqgawqi+6jA==}
    engines: {node: '>=18.0.0'}

  '@smithy/middleware-retry@4.1.18':
    resolution: {integrity: sha512-bYLZ4DkoxSsPxpdmeapvAKy7rM5+25gR7PGxq2iMiecmbrRGBHj9s75N74Ylg+aBiw9i5jIowC/cLU2NR0qH8w==}
    engines: {node: '>=18.0.0'}

  '@smithy/middleware-serde@4.0.8':
    resolution: {integrity: sha512-iSSl7HJoJaGyMIoNn2B7czghOVwJ9nD7TMvLhMWeSB5vt0TnEYyRRqPJu/TqW76WScaNvYYB8nRoiBHR9S1Ddw==}
    engines: {node: '>=18.0.0'}

  '@smithy/middleware-stack@4.0.4':
    resolution: {integrity: sha512-kagK5ggDrBUCCzI93ft6DjteNSfY8Ulr83UtySog/h09lTIOAJ/xUSObutanlPT0nhoHAkpmW9V5K8oPyLh+QA==}
    engines: {node: '>=18.0.0'}

  '@smithy/node-config-provider@4.1.3':
    resolution: {integrity: sha512-HGHQr2s59qaU1lrVH6MbLlmOBxadtzTsoO4c+bF5asdgVik3I8o7JIOzoeqWc5MjVa+vD36/LWE0iXKpNqooRw==}
    engines: {node: '>=18.0.0'}

  '@smithy/node-http-handler@4.1.0':
    resolution: {integrity: sha512-vqfSiHz2v8b3TTTrdXi03vNz1KLYYS3bhHCDv36FYDqxT7jvTll1mMnCrkD+gOvgwybuunh/2VmvOMqwBegxEg==}
    engines: {node: '>=18.0.0'}

  '@smithy/property-provider@4.0.4':
    resolution: {integrity: sha512-qHJ2sSgu4FqF4U/5UUp4DhXNmdTrgmoAai6oQiM+c5RZ/sbDwJ12qxB1M6FnP+Tn/ggkPZf9ccn4jqKSINaquw==}
    engines: {node: '>=18.0.0'}

  '@smithy/protocol-http@5.1.2':
    resolution: {integrity: sha512-rOG5cNLBXovxIrICSBm95dLqzfvxjEmuZx4KK3hWwPFHGdW3lxY0fZNXfv2zebfRO7sJZ5pKJYHScsqopeIWtQ==}
    engines: {node: '>=18.0.0'}

  '@smithy/querystring-builder@4.0.4':
    resolution: {integrity: sha512-SwREZcDnEYoh9tLNgMbpop+UTGq44Hl9tdj3rf+yeLcfH7+J8OXEBaMc2kDxtyRHu8BhSg9ADEx0gFHvpJgU8w==}
    engines: {node: '>=18.0.0'}

  '@smithy/querystring-parser@4.0.4':
    resolution: {integrity: sha512-6yZf53i/qB8gRHH/l2ZwUG5xgkPgQF15/KxH0DdXMDHjesA9MeZje/853ifkSY0x4m5S+dfDZ+c4x439PF0M2w==}
    engines: {node: '>=18.0.0'}

  '@smithy/service-error-classification@4.0.6':
    resolution: {integrity: sha512-RRoTDL//7xi4tn5FrN2NzH17jbgmnKidUqd4KvquT0954/i6CXXkh1884jBiunq24g9cGtPBEXlU40W6EpNOOg==}
    engines: {node: '>=18.0.0'}

  '@smithy/shared-ini-file-loader@4.0.4':
    resolution: {integrity: sha512-63X0260LoFBjrHifPDs+nM9tV0VMkOTl4JRMYNuKh/f5PauSjowTfvF3LogfkWdcPoxsA9UjqEOgjeYIbhb7Nw==}
    engines: {node: '>=18.0.0'}

  '@smithy/signature-v4@5.1.2':
    resolution: {integrity: sha512-d3+U/VpX7a60seHziWnVZOHuEgJlclufjkS6zhXvxcJgkJq4UWdH5eOBLzHRMx6gXjsdT9h6lfpmLzbrdupHgQ==}
    engines: {node: '>=18.0.0'}

  '@smithy/smithy-client@4.4.9':
    resolution: {integrity: sha512-mbMg8mIUAWwMmb74LoYiArP04zWElPzDoA1jVOp3or0cjlDMgoS6WTC3QXK0Vxoc9I4zdrX0tq6qsOmaIoTWEQ==}
    engines: {node: '>=18.0.0'}

  '@smithy/types@4.3.1':
    resolution: {integrity: sha512-UqKOQBL2x6+HWl3P+3QqFD4ncKq0I8Nuz9QItGv5WuKuMHuuwlhvqcZCoXGfc+P1QmfJE7VieykoYYmrOoFJxA==}
    engines: {node: '>=18.0.0'}

  '@smithy/url-parser@4.0.4':
    resolution: {integrity: sha512-eMkc144MuN7B0TDA4U2fKs+BqczVbk3W+qIvcoCY6D1JY3hnAdCuhCZODC+GAeaxj0p6Jroz4+XMUn3PCxQQeQ==}
    engines: {node: '>=18.0.0'}

  '@smithy/util-base64@4.0.0':
    resolution: {integrity: sha512-CvHfCmO2mchox9kjrtzoHkWHxjHZzaFojLc8quxXY7WAAMAg43nuxwv95tATVgQFNDwd4M9S1qFzj40Ul41Kmg==}
    engines: {node: '>=18.0.0'}

  '@smithy/util-body-length-browser@4.0.0':
    resolution: {integrity: sha512-sNi3DL0/k64/LO3A256M+m3CDdG6V7WKWHdAiBBMUN8S3hK3aMPhwnPik2A/a2ONN+9doY9UxaLfgqsIRg69QA==}
    engines: {node: '>=18.0.0'}

  '@smithy/util-body-length-node@4.0.0':
    resolution: {integrity: sha512-q0iDP3VsZzqJyje8xJWEJCNIu3lktUGVoSy1KB0UWym2CL1siV3artm+u1DFYTLejpsrdGyCSWBdGNjJzfDPjg==}
    engines: {node: '>=18.0.0'}

  '@smithy/util-buffer-from@2.2.0':
    resolution: {integrity: sha512-IJdWBbTcMQ6DA0gdNhh/BwrLkDR+ADW5Kr1aZmd4k3DIF6ezMV4R2NIAmT08wQJ3yUK82thHWmC/TnK/wpMMIA==}
    engines: {node: '>=14.0.0'}

  '@smithy/util-buffer-from@4.0.0':
    resolution: {integrity: sha512-9TOQ7781sZvddgO8nxueKi3+yGvkY35kotA0Y6BWRajAv8jjmigQ1sBwz0UX47pQMYXJPahSKEKYFgt+rXdcug==}
    engines: {node: '>=18.0.0'}

  '@smithy/util-config-provider@4.0.0':
    resolution: {integrity: sha512-L1RBVzLyfE8OXH+1hsJ8p+acNUSirQnWQ6/EgpchV88G6zGBTDPdXiiExei6Z1wR2RxYvxY/XLw6AMNCCt8H3w==}
    engines: {node: '>=18.0.0'}

  '@smithy/util-defaults-mode-browser@4.0.25':
    resolution: {integrity: sha512-pxEWsxIsOPLfKNXvpgFHBGFC3pKYKUFhrud1kyooO9CJai6aaKDHfT10Mi5iiipPXN/JhKAu3qX9o75+X85OdQ==}
    engines: {node: '>=18.0.0'}

  '@smithy/util-defaults-mode-node@4.0.25':
    resolution: {integrity: sha512-+w4n4hKFayeCyELZLfsSQG5mCC3TwSkmRHv4+el5CzFU8ToQpYGhpV7mrRzqlwKkntlPilT1HJy1TVeEvEjWOQ==}
    engines: {node: '>=18.0.0'}

  '@smithy/util-endpoints@3.0.6':
    resolution: {integrity: sha512-YARl3tFL3WgPuLzljRUnrS2ngLiUtkwhQtj8PAL13XZSyUiNLQxwG3fBBq3QXFqGFUXepIN73pINp3y8c2nBmA==}
    engines: {node: '>=18.0.0'}

  '@smithy/util-hex-encoding@4.0.0':
    resolution: {integrity: sha512-Yk5mLhHtfIgW2W2WQZWSg5kuMZCVbvhFmC7rV4IO2QqnZdbEFPmQnCcGMAX2z/8Qj3B9hYYNjZOhWym+RwhePw==}
    engines: {node: '>=18.0.0'}

  '@smithy/util-middleware@4.0.4':
    resolution: {integrity: sha512-9MLKmkBmf4PRb0ONJikCbCwORACcil6gUWojwARCClT7RmLzF04hUR4WdRprIXal7XVyrddadYNfp2eF3nrvtQ==}
    engines: {node: '>=18.0.0'}

  '@smithy/util-retry@4.0.6':
    resolution: {integrity: sha512-+YekoF2CaSMv6zKrA6iI/N9yva3Gzn4L6n35Luydweu5MMPYpiGZlWqehPHDHyNbnyaYlz/WJyYAZnC+loBDZg==}
    engines: {node: '>=18.0.0'}

  '@smithy/util-stream@4.2.3':
    resolution: {integrity: sha512-cQn412DWHHFNKrQfbHY8vSFI3nTROY1aIKji9N0tpp8gUABRilr7wdf8fqBbSlXresobM+tQFNk6I+0LXK/YZg==}
    engines: {node: '>=18.0.0'}

  '@smithy/util-uri-escape@4.0.0':
    resolution: {integrity: sha512-77yfbCbQMtgtTylO9itEAdpPXSog3ZxMe09AEhm0dU0NLTalV70ghDZFR+Nfi1C60jnJoh/Re4090/DuZh2Omg==}
    engines: {node: '>=18.0.0'}

  '@smithy/util-utf8@2.3.0':
    resolution: {integrity: sha512-R8Rdn8Hy72KKcebgLiv8jQcQkXoLMOGGv5uI1/k0l+snqkOzQ1R0ChUBCxWMlBsFMekWjq0wRudIweFs7sKT5A==}
    engines: {node: '>=14.0.0'}

  '@smithy/util-utf8@4.0.0':
    resolution: {integrity: sha512-b+zebfKCfRdgNJDknHCob3O7FpeYQN6ZG6YLExMcasDHsCXlsXCEuiPZeLnJLpwa5dvPetGlnGCiMHuLwGvFow==}
    engines: {node: '>=18.0.0'}

  '@solana/buffer-layout@4.0.1':
    resolution: {integrity: sha512-E1ImOIAD1tBZFRdjeM4/pzTiTApC0AOBGwyAMS4fwIodCWArzJ3DWdoh8cKxeFM2fElkxBh2Aqts1BPC373rHA==}
    engines: {node: '>=5.10'}

  '@solana/codecs-core@2.3.0':
    resolution: {integrity: sha512-oG+VZzN6YhBHIoSKgS5ESM9VIGzhWjEHEGNPSibiDTxFhsFWxNaz8LbMDPjBUE69r9wmdGLkrQ+wVPbnJcZPvw==}
    engines: {node: '>=20.18.0'}
    peerDependencies:
      typescript: '>=5.3.3'

  '@solana/codecs-numbers@2.3.0':
    resolution: {integrity: sha512-jFvvwKJKffvG7Iz9dmN51OGB7JBcy2CJ6Xf3NqD/VP90xak66m/Lg48T01u5IQ/hc15mChVHiBm+HHuOFDUrQg==}
    engines: {node: '>=20.18.0'}
    peerDependencies:
      typescript: '>=5.3.3'

  '@solana/errors@2.3.0':
    resolution: {integrity: sha512-66RI9MAbwYV0UtP7kGcTBVLxJgUxoZGm8Fbc0ah+lGiAw17Gugco6+9GrJCV83VyF2mDWyYnYM9qdI3yjgpnaQ==}
    engines: {node: '>=20.18.0'}
    hasBin: true
    peerDependencies:
      typescript: '>=5.3.3'

  '@solana/wallet-adapter-base@0.9.27':
    resolution: {integrity: sha512-kXjeNfNFVs/NE9GPmysBRKQ/nf+foSaq3kfVSeMcO/iVgigyRmB551OjU3WyAolLG/1jeEfKLqF9fKwMCRkUqg==}
    engines: {node: '>=20'}
    peerDependencies:
      '@solana/web3.js': ^1.98.0

  '@solana/wallet-standard-features@1.3.0':
    resolution: {integrity: sha512-ZhpZtD+4VArf6RPitsVExvgkF+nGghd1rzPjd97GmBximpnt1rsUxMOEyoIEuH3XBxPyNB6Us7ha7RHWQR+abg==}
    engines: {node: '>=16'}

  '@solana/web3.js@1.98.2':
    resolution: {integrity: sha512-BqVwEG+TaG2yCkBMbD3C4hdpustR4FpuUFRPUmqRZYYlPI9Hg4XMWxHWOWRzHE9Lkc9NDjzXFX7lDXSgzC7R1A==}

  '@spruceid/siwe-parser@2.1.2':
    resolution: {integrity: sha512-d/r3S1LwJyMaRAKQ0awmo9whfXeE88Qt00vRj91q5uv5ATtWIQEGJ67Yr5eSZw5zp1/fZCXZYuEckt8lSkereQ==}

  '@stablelib/aead@1.0.1':
    resolution: {integrity: sha512-q39ik6sxGHewqtO0nP4BuSe3db5G1fEJE8ukvngS2gLkBXyy6E7pLubhbYgnkDFv6V8cWaxcE4Xn0t6LWcJkyg==}

  '@stablelib/binary@1.0.1':
    resolution: {integrity: sha512-ClJWvmL6UBM/wjkvv/7m5VP3GMr9t0osr4yVgLZsLCOz4hGN9gIAFEqnJ0TsSMAN+n840nf2cHZnA5/KFqHC7Q==}

  '@stablelib/bytes@1.0.1':
    resolution: {integrity: sha512-Kre4Y4kdwuqL8BR2E9hV/R5sOrUj6NanZaZis0V6lX5yzqC3hBuVSDXUIBqQv/sCpmuWRiHLwqiT1pqqjuBXoQ==}

  '@stablelib/chacha20poly1305@1.0.1':
    resolution: {integrity: sha512-MmViqnqHd1ymwjOQfghRKw2R/jMIGT3wySN7cthjXCBdO+qErNPUBnRzqNpnvIwg7JBCg3LdeCZZO4de/yEhVA==}

  '@stablelib/chacha@1.0.1':
    resolution: {integrity: sha512-Pmlrswzr0pBzDofdFuVe1q7KdsHKhhU24e8gkEwnTGOmlC7PADzLVxGdn2PoNVBBabdg0l/IfLKg6sHAbTQugg==}

  '@stablelib/constant-time@1.0.1':
    resolution: {integrity: sha512-tNOs3uD0vSJcK6z1fvef4Y+buN7DXhzHDPqRLSXUel1UfqMB1PWNsnnAezrKfEwTLpN0cGH2p9NNjs6IqeD0eg==}

  '@stablelib/hash@1.0.1':
    resolution: {integrity: sha512-eTPJc/stDkdtOcrNMZ6mcMK1e6yBbqRBaNW55XA1jU8w/7QdnCF0CmMmOD1m7VSkBR44PWrMHU2l6r8YEQHMgg==}

  '@stablelib/hkdf@1.0.1':
    resolution: {integrity: sha512-SBEHYE16ZXlHuaW5RcGk533YlBj4grMeg5TooN80W3NpcHRtLZLLXvKyX0qcRFxf+BGDobJLnwkvgEwHIDBR6g==}

  '@stablelib/hmac@1.0.1':
    resolution: {integrity: sha512-V2APD9NSnhVpV/QMYgCVMIYKiYG6LSqw1S65wxVoirhU/51ACio6D4yDVSwMzuTJXWZoVHbDdINioBwKy5kVmA==}

  '@stablelib/int@1.0.1':
    resolution: {integrity: sha512-byr69X/sDtDiIjIV6m4roLVWnNNlRGzsvxw+agj8CIEazqWGOQp2dTYgQhtyVXV9wpO6WyXRQUzLV/JRNumT2w==}

  '@stablelib/keyagreement@1.0.1':
    resolution: {integrity: sha512-VKL6xBwgJnI6l1jKrBAfn265cspaWBPAPEc62VBQrWHLqVgNRE09gQ/AnOEyKUWrrqfD+xSQ3u42gJjLDdMDQg==}

  '@stablelib/poly1305@1.0.1':
    resolution: {integrity: sha512-1HlG3oTSuQDOhSnLwJRKeTRSAdFNVB/1djy2ZbS35rBSJ/PFqx9cf9qatinWghC2UbfOYD8AcrtbUQl8WoxabA==}

  '@stablelib/random@1.0.2':
    resolution: {integrity: sha512-rIsE83Xpb7clHPVRlBj8qNe5L8ISQOzjghYQm/dZ7VaM2KHYwMW5adjQjrzTZCchFnNCNhkwtnOBa9HTMJCI8w==}

  '@stablelib/sha256@1.0.1':
    resolution: {integrity: sha512-GIIH3e6KH+91FqGV42Kcj71Uefd/QEe7Dy42sBTeqppXV95ggCcxLTk39bEr+lZfJmp+ghsR07J++ORkRELsBQ==}

  '@stablelib/wipe@1.0.1':
    resolution: {integrity: sha512-WfqfX/eXGiAd3RJe4VU2snh/ZPwtSjLG4ynQ/vYzvghTh7dHFcI1wl+nrkWG6lGhukOxOsUHfv8dUXr58D0ayg==}

  '@stablelib/x25519@1.0.3':
    resolution: {integrity: sha512-KnTbKmUhPhHavzobclVJQG5kuivH+qDLpe84iRqX3CLrKp881cF160JvXJ+hjn1aMyCwYOKeIZefIH/P5cJoRw==}

  '@suchipi/femver@1.0.0':
    resolution: {integrity: sha512-bprE8+K5V+DPX7q2e2K57ImqNBdfGHDIWaGI5xHxZoxbKOuQZn4wzPiUxOAHnsUr3w3xHrWXwN7gnG/iIuEMIg==}

  '@swc/helpers@0.5.17':
    resolution: {integrity: sha512-5IKx/Y13RsYd+sauPb2x+U/xZikHjolzfuDgTAl/Tdf3Q8rslRvC19NKDLgAJQ6wsqADk10ntlv08nPFw/gO/A==}

  '@tokenizer/inflate@0.2.7':
    resolution: {integrity: sha512-MADQgmZT1eKjp06jpI2yozxaU9uVs4GzzgSL+uEq7bVcJ9V1ZXQkeGNql1fsSI0gMy1vhvNTNbUqrx+pZfJVmg==}
    engines: {node: '>=18'}

  '@tokenizer/token@0.3.0':
    resolution: {integrity: sha512-OvjF+z51L3ov0OyAU0duzsYuvO01PH7x4t6DJx+guahgTnBHkhJdG7soQeTSFLWN3efnHyibZ4Z8l2EuWwJN3A==}

  '@tsconfig/node10@1.0.11':
    resolution: {integrity: sha512-DcRjDCujK/kCk/cUe8Xz8ZSpm8mS3mNNpta+jGCA6USEDfktlNvm1+IuZ9eTcDbNk41BHwpHHeW+N1lKCz4zOw==}

  '@tsconfig/node12@1.0.11':
    resolution: {integrity: sha512-cqefuRsh12pWyGsIoBKJA9luFu3mRxCA+ORZvA4ktLSzIuCUtWVxGIuXigEwO5/ywWFMZ2QEGKWvkZG1zDMTag==}

  '@tsconfig/node14@1.0.3':
    resolution: {integrity: sha512-ysT8mhdixWK6Hw3i1V2AeRqZ5WfXg1G43mqoYlM2nc6388Fq5jcXyr5mRsqViLx/GJYdoL0bfXD8nmF+Zn/Iow==}

  '@tsconfig/node16@1.0.4':
    resolution: {integrity: sha512-vxhUy4J8lyeyinH7Azl1pdd43GJhZH/tP2weN8TntQblOY+A0XbT8DJk1/oCPuOOyg/Ja757rG0CgHcWC8OfMA==}

  '@types/babel__core@7.20.5':
    resolution: {integrity: sha512-qoQprZvz5wQFJwMDqeseRXWv3rqMvhgpbXFfVyWhbx9X47POIA6i/+dXefEmZKoAgOaTdaIgNSMqMIU61yRyzA==}

  '@types/babel__generator@7.27.0':
    resolution: {integrity: sha512-ufFd2Xi92OAVPYsy+P4n7/U7e68fex0+Ee8gSG9KX7eo084CWiQ4sdxktvdl0bOPupXtVJPY19zk6EwWqUQ8lg==}

  '@types/babel__template@7.4.4':
    resolution: {integrity: sha512-h/NUaSyG5EyxBIp8YRxo4RMe2/qQgvyowRwVMzhYhBCONbW8PUsg4lkFMrhgZhUe5z3L3MiLDuvyJ/CaPa2A8A==}

  '@types/babel__traverse@7.20.7':
    resolution: {integrity: sha512-dkO5fhS7+/oos4ciWxyEyjWe48zmG6wbCheo/G2ZnHx4fs3EU6YC6UM8rk56gAjNJ9P3MTH2jo5jb92/K6wbng==}

  '@types/body-parser@1.19.6':
    resolution: {integrity: sha512-HLFeCYgz89uk22N5Qg3dvGvsv46B8GLvKKo1zKG4NybA8U2DiEO3w9lqGg29t/tfLRJpJ6iQxnVw4OnB7MoM9g==}

  '@types/config@3.3.5':
    resolution: {integrity: sha512-itq2HtXQBrNUKwMNZnb9mBRE3T99VYCdl1gjST9rq+9kFaB1iMMGuDeZnP88qid73DnpAMKH9ZolqDpS1Lz7+w==}

  '@types/connect@3.4.38':
    resolution: {integrity: sha512-K6uROf1LD88uDQqJCktA4yzL1YYAK6NgfsI0v/mTgyPKWsX1CnJ0XPSDhViejru1GcRkLWb8RlzFYJRqGUbaug==}

  '@types/cookiejar@2.1.5':
    resolution: {integrity: sha512-he+DHOWReW0nghN24E1WUqM0efK4kI9oTqDm6XmK8ZPe2djZ90BSNdGnIyCLzCPw7/pogPlGbzI2wHGGmi4O/Q==}

  '@types/docker-modem@3.0.6':
    resolution: {integrity: sha512-yKpAGEuKRSS8wwx0joknWxsmLha78wNMe9R2S3UNsVOkZded8UqOrV8KoeDXoXsjndxwyF3eIhyClGbO1SEhEg==}

  '@types/dockerode@3.3.42':
    resolution: {integrity: sha512-U1jqHMShibMEWHdxYhj3rCMNCiLx5f35i4e3CEUuW+JSSszc/tVqc6WCAPdhwBymG5R/vgbcceagK0St7Cq6Eg==}

  '@types/eslint-scope@3.7.7':
    resolution: {integrity: sha512-MzMFlSLBqNF2gcHWO0G1vP/YQyfvrxZ0bF+u7mzUdZ1/xK4A4sru+nraZz5i3iEIk1l1uyicaDVTB4QbbEkAYg==}

  '@types/eslint@9.6.1':
    resolution: {integrity: sha512-FXx2pKgId/WyYo2jXw63kk7/+TY7u7AziEJxJAnSFzHlqTAS3Ync6SvgYAN/k4/PQpnnVuzoMuVnByKK2qp0ag==}

  '@types/estree@1.0.8':
    resolution: {integrity: sha512-dWHzHa2WqEXI/O1E9OjrocMTKJl2mSrEolh1Iomrv6U+JuNwaHXsXx9bLu5gG7BUWFIN0skIQJQ/L1rIex4X6w==}

  '@types/express-serve-static-core@4.19.6':
    resolution: {integrity: sha512-N4LZ2xG7DatVqhCZzOGb1Yi5lMbXSZcmdLDe9EzSndPV2HpWYWzRbaerl2n27irrm94EPpprqa8KpskPT085+A==}

  '@types/express@4.17.23':
    resolution: {integrity: sha512-Crp6WY9aTYP3qPi2wGDo9iUe/rceX01UMhnF1jmwDcKCFM6cx7YhGP/Mpr3y9AASpfHixIG0E6azCcL5OcDHsQ==}

  '@types/graceful-fs@4.1.9':
    resolution: {integrity: sha512-olP3sd1qOEe5dXTSaFvQG+02VdRXcdytWLAZsAq1PecU8uqQAhkrnbli7DagjtXKW/Bl7YJbUsa8MPcuc8LHEQ==}

  '@types/http-errors@2.0.5':
    resolution: {integrity: sha512-r8Tayk8HJnX0FztbZN7oVqGccWgw98T/0neJphO91KkmOzug1KkofZURD4UaD5uH8AqcFLfdPErnBod0u71/qg==}

  '@types/inquirer@8.2.11':
    resolution: {integrity: sha512-15UboTvxb9SOaPG7CcXZ9dkv8lNqfiAwuh/5WxJDLjmElBt9tbx1/FDsEnJddUBKvN4mlPKvr8FyO1rAmBanzg==}

  '@types/istanbul-lib-coverage@2.0.6':
    resolution: {integrity: sha512-2QF/t/auWm0lsy8XtKVPG19v3sSOQlJe/YHZgfjb/KBBHOGSV+J2q/S671rcq9uTBrLAXmZpqJiaQbMT+zNU1w==}

  '@types/istanbul-lib-report@3.0.3':
    resolution: {integrity: sha512-NQn7AHQnk/RSLOxrBbGyJM/aVQ+pjj5HCgasFxc0K/KhoATfQ/47AyUl15I2yBUpihjmas+a+VJBOqecrFH+uA==}

  '@types/istanbul-reports@3.0.4':
    resolution: {integrity: sha512-pk2B1NWalF9toCRu6gjBzR69syFjP4Od8WRAX+0mmf9lAjCRicLOWc+ZrxZHx/0XRjotgkF9t6iaMJ+aXcOdZQ==}

  '@types/jest@29.5.14':
    resolution: {integrity: sha512-ZN+4sdnLUbo8EVvVc2ao0GFW6oVrQRPn4K2lglySj7APvSrgzxHiNNK99us4WDMi57xxA2yggblIAMNhXOotLQ==}

  '@types/json-schema@7.0.15':
    resolution: {integrity: sha512-5+fP8P8MFNC+AyZCDxrB2pkZFPGzqQWUzpSeuuVLvm8VMcorNYavBqoFcxK8bQz4Qsbn4oUEEem4wDLfcysGHA==}

  '@types/lodash@4.17.20':
    resolution: {integrity: sha512-H3MHACvFUEiujabxhaI/ImO6gUrd8oOurg7LQtS7mbwIXA/cUqWrvBsaeJ23aZEPk1TAYkurjfMbSELfoCXlGA==}

  '@types/long@4.0.2':
    resolution: {integrity: sha512-MqTGEo5bj5t157U6fA/BiDynNkn0YknVdh48CMPkTSpFTVmvao5UQmm7uEF6xBEo7qIMAlY/JSleYaE6VOdpaA==}

  '@types/methods@1.1.4':
    resolution: {integrity: sha512-ymXWVrDiCxTBE3+RIrrP533E70eA+9qu7zdWoHuOmGujkYtzf4HQF96b8nwHLqhuf4ykX61IGRIB38CC6/sImQ==}

  '@types/mime@1.3.5':
    resolution: {integrity: sha512-/pyBZWSLD2n0dcHE3hq8s8ZvcETHtEuF+3E7XVt0Ig2nvsVQXdghHVcEkIWjy9A0wKfTn97a/PSDYohKIlnP/w==}

  '@types/minimist@1.2.5':
    resolution: {integrity: sha512-hov8bUuiLiyFPGyFPE1lwWhmzYbirOXQNNo40+y3zow8aFVTeyn3VWL0VFFfdNddA8S4Vf0Tc062rzyNr7Paag==}

  '@types/node@12.20.55':
    resolution: {integrity: sha512-J8xLz7q2OFulZ2cyGTLE1TbbZcjpno7FaN6zdJNrgAdrJ+DZzh/uFR6YrTb4C+nXakvud8Q4+rbhoIWlYQbUFQ==}

  '@types/node@18.19.121':
    resolution: {integrity: sha512-bHOrbyztmyYIi4f1R0s17QsPs1uyyYnGcXeZoGEd227oZjry0q6XQBQxd82X1I57zEfwO8h9Xo+Kl5gX1d9MwQ==}

  '@types/node@20.19.8':
    resolution: {integrity: sha512-HzbgCY53T6bfu4tT7Aq3TvViJyHjLjPNaAS3HOuMc9pw97KHsUtXNX4L+wu59g1WnjsZSko35MbEqnO58rihhw==}

  '@types/node@20.19.9':
    resolution: {integrity: sha512-cuVNgarYWZqxRJDQHEB58GEONhOK79QVR/qYx4S7kcUObQvUwvFnYxJuuHUKm2aieN9X3yZB4LZsuYNU1Qphsw==}

  '@types/node@22.7.5':
    resolution: {integrity: sha512-jML7s2NAzMWc//QSJ1a3prpk78cOPchGvXJsC3C6R6PSMoooztvRVQEz89gmBTBY1SPMaqo5teB4uNHPdetShQ==}

  '@types/normalize-package-data@2.4.4':
    resolution: {integrity: sha512-37i+OaWTh9qeK4LSHPsyRC7NahnGotNuZvjLSgcPzblpHB3rrCJxAOgI5gCdKm7coonsaX1Of0ILiTcnZjbfxA==}

  '@types/qs@6.14.0':
    resolution: {integrity: sha512-eOunJqu0K1923aExK6y8p6fsihYEn/BYuQ4g0CxAAgFc4b/ZLN4CrsRZ55srTdqoiLzU2B2evC+apEIxprEzkQ==}

  '@types/range-parser@1.2.7':
    resolution: {integrity: sha512-hKormJbkJqzQGhziax5PItDUTMAM9uE2XXQmM37dyd4hVM+5aVl7oVxMVUiVQn2oCQFN/LKCZdvSM0pFRqbSmQ==}

  '@types/semver@7.7.0':
    resolution: {integrity: sha512-k107IF4+Xr7UHjwDc7Cfd6PRQfbdkiRabXGRjo07b4WyPahFBZCZ1sE+BNxYIJPPg73UkfOsVOLwqVc/6ETrIA==}

  '@types/send@0.17.5':
    resolution: {integrity: sha512-z6F2D3cOStZvuk2SaP6YrwkNO65iTZcwA2ZkSABegdkAh/lf+Aa/YQndZVfmEXT5vgAp6zv06VQ3ejSVjAny4w==}

  '@types/serve-static@1.15.8':
    resolution: {integrity: sha512-roei0UY3LhpOJvjbIP6ZZFngyLKl5dskOtDhxY5THRSpO+ZI+nzJ+m5yUMzGrp89YRa7lvknKkMYjqQFGwA7Sg==}

  '@types/ssh2-streams@0.1.12':
    resolution: {integrity: sha512-Sy8tpEmCce4Tq0oSOYdfqaBpA3hDM8SoxoFh5vzFsu2oL+znzGz8oVWW7xb4K920yYMUY+PIG31qZnFMfPWNCg==}

  '@types/ssh2@0.5.52':
    resolution: {integrity: sha512-lbLLlXxdCZOSJMCInKH2+9V/77ET2J6NPQHpFI0kda61Dd1KglJs+fPQBchizmzYSOJBgdTajhPqBO1xxLywvg==}

  '@types/ssh2@1.15.5':
    resolution: {integrity: sha512-N1ASjp/nXH3ovBHddRJpli4ozpk6UdDYIX4RJWFa9L1YKnzdhTlVmiGHm4DZnj/jLbqZpes4aeR30EFGQtvhQQ==}

  '@types/stack-utils@2.0.3':
    resolution: {integrity: sha512-9aEbYZ3TbYMznPdcdr3SmIrLXwC/AKZXQeCf9Pgao5CKb8CyHuEX5jzWPTkvregvhRJHcpRO6BFoGW9ycaOkYw==}

  '@types/superagent@8.1.9':
    resolution: {integrity: sha512-pTVjI73witn+9ILmoJdajHGW2jkSaOzhiFYF1Rd3EQ94kymLqB9PjD9ISg7WaALC7+dCHT0FGe9T2LktLq/3GQ==}

  '@types/supertest@6.0.3':
    resolution: {integrity: sha512-8WzXq62EXFhJ7QsH3Ocb/iKQ/Ty9ZVWnVzoTKc9tyyFRRF3a74Tk2+TLFgaFFw364Ere+npzHKEJ6ga2LzIL7w==}

  '@types/through@0.0.33':
    resolution: {integrity: sha512-HsJ+z3QuETzP3cswwtzt2vEIiHBk/dCcHGhbmG5X3ecnwFD/lPrMpliGXxSCg03L9AhrdwA4Oz/qfspkDW+xGQ==}

  '@types/uuid@8.3.4':
    resolution: {integrity: sha512-c/I8ZRb51j+pYGAu5CrFMRxqZ2ke4y2grEBO5AUjgSkSk+qT2Ea+OdWElz/OiMf5MNpn2b17kuVBwZLQJXzihw==}

  '@types/uuid@9.0.8':
    resolution: {integrity: sha512-jg+97EGIcY9AGHJJRaaPVgetKDsrTgbRjQ5Msgjh/DQKEFl0DtyRr/VCOyD1T2R1MNeWPK/u7JoGhlDZnKBAfA==}

  '@types/validator@13.15.2':
    resolution: {integrity: sha512-y7pa/oEJJ4iGYBxOpfAKn5b9+xuihvzDVnC/OSvlVnGxVg0pOqmjiMafiJ1KVNQEaPZf9HsEp5icEwGg8uIe5Q==}

  '@types/webidl-conversions@7.0.3':
    resolution: {integrity: sha512-CiJJvcRtIgzadHCYXw7dqEnMNRjhGZlYK05Mj9OyktqV8uVT8fD2BFOB7S1uwBE3Kj2Z+4UyPmFw/Ixgw/LAlA==}

  '@types/whatwg-url@11.0.5':
    resolution: {integrity: sha512-coYR071JRaHa+xoEvvYqvnIHaVqaYrLPbsufM9BF63HkwI5Lgmy2QR8Q5K/lYDYo5AK82wOvSOS0UsLTpTG7uQ==}

  '@types/ws@7.4.7':
    resolution: {integrity: sha512-JQbbmxZTZehdc2iszGKs5oC3NFnjeay7mtAWrdt7qNtAVK0g19muApzAy4bm9byz79xa2ZnO/BOBC2R8RC5Lww==}

  '@types/ws@8.18.1':
    resolution: {integrity: sha512-ThVF6DCVhA8kUGy+aazFQ4kXQ7E1Ty7A3ypFOe0IcJV8O/M511G99AW24irKrW56Wt44yG9+ij8FaqoBGkuBXg==}

  '@types/yargs-parser@21.0.3':
    resolution: {integrity: sha512-I4q9QU9MQv4oEOz4tAHJtNz1cwuLxn2F3xcc2iV5WdqLPpUnj30aUuxt1mAxYTG+oe8CZMV/+6rU4S4gRDzqtQ==}

  '@types/yargs@17.0.33':
    resolution: {integrity: sha512-WpxBCKWPLr4xSsHgz511rFJAM+wS28w2zEO1QDNY5zM/S8ok70NNfztH0xwhqKyaK0OHCbN98LDAZuy1ctxDkA==}

  '@typescript-eslint/eslint-plugin@6.21.0':
    resolution: {integrity: sha512-oy9+hTPCUFpngkEZUSzbf9MxI65wbKFoQYsgPdILTfbUldp5ovUuphZVe4i30emU9M/kP+T64Di0mxl7dSw3MA==}
    engines: {node: ^16.0.0 || >=18.0.0}
    peerDependencies:
      '@typescript-eslint/parser': ^6.0.0 || ^6.0.0-alpha
      eslint: ^7.0.0 || ^8.0.0
      typescript: '*'
    peerDependenciesMeta:
      typescript:
        optional: true

  '@typescript-eslint/parser@6.21.0':
    resolution: {integrity: sha512-tbsV1jPne5CkFQCgPBcDOt30ItF7aJoZL997JSF7MhGQqOeT3svWRYxiqlfA5RUdlHN6Fi+EI9bxqbdyAUZjYQ==}
    engines: {node: ^16.0.0 || >=18.0.0}
    peerDependencies:
      eslint: ^7.0.0 || ^8.0.0
      typescript: '*'
    peerDependenciesMeta:
      typescript:
        optional: true

  '@typescript-eslint/scope-manager@6.21.0':
    resolution: {integrity: sha512-OwLUIWZJry80O99zvqXVEioyniJMa+d2GrqpUTqi5/v5D5rOrppJVBPa0yKCblcigC0/aYAzxxqQ1B+DS2RYsg==}
    engines: {node: ^16.0.0 || >=18.0.0}

  '@typescript-eslint/type-utils@6.21.0':
    resolution: {integrity: sha512-rZQI7wHfao8qMX3Rd3xqeYSMCL3SoiSQLBATSiVKARdFGCYSRvmViieZjqc58jKgs8Y8i9YvVVhRbHSTA4VBag==}
    engines: {node: ^16.0.0 || >=18.0.0}
    peerDependencies:
      eslint: ^7.0.0 || ^8.0.0
      typescript: '*'
    peerDependenciesMeta:
      typescript:
        optional: true

  '@typescript-eslint/types@6.21.0':
    resolution: {integrity: sha512-1kFmZ1rOm5epu9NZEZm1kckCDGj5UJEf7P1kliH4LKu/RkwpsfqqGmY2OOcUs18lSlQBKLDYBOGxRVtrMN5lpg==}
    engines: {node: ^16.0.0 || >=18.0.0}

  '@typescript-eslint/typescript-estree@6.21.0':
    resolution: {integrity: sha512-6npJTkZcO+y2/kr+z0hc4HwNfrrP4kNYh57ek7yCNlrBjWQ1Y0OS7jiZTkgumrvkX5HkEKXFZkkdFNkaW2wmUQ==}
    engines: {node: ^16.0.0 || >=18.0.0}
    peerDependencies:
      typescript: '*'
    peerDependenciesMeta:
      typescript:
        optional: true

  '@typescript-eslint/utils@6.21.0':
    resolution: {integrity: sha512-NfWVaC8HP9T8cbKQxHcsJBY5YE1O33+jpMwN45qzWWaPDZgLIbo12toGMWnmhvCpd3sIxkpDw3Wv1B3dYrbDQQ==}
    engines: {node: ^16.0.0 || >=18.0.0}
    peerDependencies:
      eslint: ^7.0.0 || ^8.0.0

  '@typescript-eslint/visitor-keys@6.21.0':
    resolution: {integrity: sha512-JJtkDduxLi9bivAB+cYOVMtbkqdPOhZ+ZI5LC47MIRrDV4Yn2o+ZnW10Nkmr28xRpSpdJ6Sm42Hjf2+REYXm0A==}
    engines: {node: ^16.0.0 || >=18.0.0}

  '@ungap/structured-clone@1.3.0':
    resolution: {integrity: sha512-WmoN8qaIAo7WTYWbAZuG8PYEhn5fkz7dZrqTBZ7dtt//lL2Gwms1IcnQ5yHqjDfX8Ft5j4YzDM23f87zBfDe9g==}

  '@wallet-standard/app@1.1.0':
    resolution: {integrity: sha512-3CijvrO9utx598kjr45hTbbeeykQrQfKmSnxeWOgU25TOEpvcipD/bYDQWIqUv1Oc6KK4YStokSMu/FBNecGUQ==}
    engines: {node: '>=16'}

  '@wallet-standard/base@1.1.0':
    resolution: {integrity: sha512-DJDQhjKmSNVLKWItoKThJS+CsJQjR9AOBOirBVT1F9YpRyC9oYHE+ZnSf8y8bxUphtKqdQMPVQ2mHohYdRvDVQ==}
    engines: {node: '>=16'}

  '@wallet-standard/core@1.1.0':
    resolution: {integrity: sha512-v2W5q/NlX1qkn2q/JOXQT//pOAdrhz7+nOcO2uiH9+a0uvreL+sdWWqkhFmMcX+HEBjaibdOQMUoIfDhOGX4XA==}
    engines: {node: '>=16'}

  '@wallet-standard/core@1.1.1':
    resolution: {integrity: sha512-5Xmjc6+Oe0hcPfVc5n8F77NVLwx1JVAoCVgQpLyv/43/bhtIif+Gx3WUrDlaSDoM8i2kA2xd6YoFbHCxs+e0zA==}
    engines: {node: '>=16'}

  '@wallet-standard/errors@0.1.1':
    resolution: {integrity: sha512-V8Ju1Wvol8i/VDyQOHhjhxmMVwmKiwyxUZBnHhtiPZJTWY0U/Shb2iEWyGngYEbAkp2sGTmEeNX1tVyGR7PqNw==}
    engines: {node: '>=16'}
    hasBin: true

  '@wallet-standard/features@1.1.0':
    resolution: {integrity: sha512-hiEivWNztx73s+7iLxsuD1sOJ28xtRix58W7Xnz4XzzA/pF0+aicnWgjOdA10doVDEDZdUuZCIIqG96SFNlDUg==}
    engines: {node: '>=16'}

  '@wallet-standard/wallet@1.1.0':
    resolution: {integrity: sha512-Gt8TnSlDZpAl+RWOOAB/kuvC7RpcdWAlFbHNoi4gsXsfaWa1QCT6LBcfIYTPdOZC9OVZUDwqGuGAcqZejDmHjg==}
    engines: {node: '>=16'}

  '@walletconnect/core@2.9.2':
    resolution: {integrity: sha512-VARMPAx8sIgodeyngDHbealP3B621PQqjqKsByFUTOep8ZI1/R/20zU+cmq6j9RCrL+kLKZcrZqeVzs8Z7OlqQ==}

  '@walletconnect/environment@1.0.1':
    resolution: {integrity: sha512-T426LLZtHj8e8rYnKfzsw1aG6+M0BT1ZxayMdv/p8yM0MU+eJDISqNY3/bccxRr4LrF9csq02Rhqt08Ibl0VRg==}

  '@walletconnect/ethereum-provider@2.9.2':
    resolution: {integrity: sha512-eO1dkhZffV1g7vpG19XUJTw09M/bwGUwwhy1mJ3AOPbOSbMPvwiCuRz2Kbtm1g9B0Jv15Dl+TvJ9vTgYF8zoZg==}
    deprecated: 'Reliability and performance improvements. See: https://github.com/WalletConnect/walletconnect-monorepo/releases'
    peerDependencies:
      '@walletconnect/modal': '>=2'
    peerDependenciesMeta:
      '@walletconnect/modal':
        optional: true

  '@walletconnect/events@1.0.1':
    resolution: {integrity: sha512-NPTqaoi0oPBVNuLv7qPaJazmGHs5JGyO8eEAk5VGKmJzDR7AHzD4k6ilox5kxk1iwiOnFopBOOMLs86Oa76HpQ==}

  '@walletconnect/heartbeat@1.2.1':
    resolution: {integrity: sha512-yVzws616xsDLJxuG/28FqtZ5rzrTA4gUjdEMTbWB5Y8V1XHRmqq4efAxCw5ie7WjbXFSUyBHaWlMR+2/CpQC5Q==}

  '@walletconnect/jsonrpc-http-connection@1.0.8':
    resolution: {integrity: sha512-+B7cRuaxijLeFDJUq5hAzNyef3e3tBDIxyaCNmFtjwnod5AGis3RToNqzFU33vpVcxFhofkpE7Cx+5MYejbMGw==}

  '@walletconnect/jsonrpc-provider@1.0.13':
    resolution: {integrity: sha512-K73EpThqHnSR26gOyNEL+acEex3P7VWZe6KE12ZwKzAt2H4e5gldZHbjsu2QR9cLeJ8AXuO7kEMOIcRv1QEc7g==}

  '@walletconnect/jsonrpc-provider@1.0.14':
    resolution: {integrity: sha512-rtsNY1XqHvWj0EtITNeuf8PHMvlCLiS3EjQL+WOkxEOA4KPxsohFnBDeyPYiNm4ZvkQdLnece36opYidmtbmow==}

  '@walletconnect/jsonrpc-types@1.0.3':
    resolution: {integrity: sha512-iIQ8hboBl3o5ufmJ8cuduGad0CQm3ZlsHtujv9Eu16xq89q+BG7Nh5VLxxUgmtpnrePgFkTwXirCTkwJH1v+Yw==}

  '@walletconnect/jsonrpc-types@1.0.4':
    resolution: {integrity: sha512-P6679fG/M+wuWg9TY8mh6xFSdYnFyFjwFelxyISxMDrlbXokorEVXYOxiqEbrU3x1BmBoCAJJ+vtEaEoMlpCBQ==}

  '@walletconnect/jsonrpc-utils@1.0.8':
    resolution: {integrity: sha512-vdeb03bD8VzJUL6ZtzRYsFMq1eZQcM3EAzT0a3st59dyLfJ0wq+tKMpmGH7HlB7waD858UWgfIcudbPFsbzVdw==}

  '@walletconnect/jsonrpc-ws-connection@1.0.13':
    resolution: {integrity: sha512-mfOM7uFH4lGtQxG+XklYuFBj6dwVvseTt5/ahOkkmpcAEgz2umuzu7fTR+h5EmjQBdrmYyEBOWADbeaFNxdySg==}

  '@walletconnect/keyvaluestorage@1.1.1':
    resolution: {integrity: sha512-V7ZQq2+mSxAq7MrRqDxanTzu2RcElfK1PfNYiaVnJgJ7Q7G7hTVwF8voIBx92qsRyGHZihrwNPHuZd1aKkd0rA==}
    peerDependencies:
      '@react-native-async-storage/async-storage': 1.x
    peerDependenciesMeta:
      '@react-native-async-storage/async-storage':
        optional: true

  '@walletconnect/logger@2.1.2':
    resolution: {integrity: sha512-aAb28I3S6pYXZHQm5ESB+V6rDqIYfsnHaQyzFbwUUBFY4H0OXx/YtTl8lvhUNhMMfb9UxbwEBS253TlXUYJWSw==}

  '@walletconnect/relay-api@1.0.11':
    resolution: {integrity: sha512-tLPErkze/HmC9aCmdZOhtVmYZq1wKfWTJtygQHoWtgg722Jd4homo54Cs4ak2RUFUZIGO2RsOpIcWipaua5D5Q==}

  '@walletconnect/relay-auth@1.1.0':
    resolution: {integrity: sha512-qFw+a9uRz26jRCDgL7Q5TA9qYIgcNY8jpJzI1zAWNZ8i7mQjaijRnWFKsCHAU9CyGjvt6RKrRXyFtFOpWTVmCQ==}

  '@walletconnect/safe-json@1.0.2':
    resolution: {integrity: sha512-Ogb7I27kZ3LPC3ibn8ldyUr5544t3/STow9+lzz7Sfo808YD7SBWk7SAsdBFlYgP2zDRy2hS3sKRcuSRM0OTmA==}

  '@walletconnect/sign-client@2.9.2':
    resolution: {integrity: sha512-anRwnXKlR08lYllFMEarS01hp1gr6Q9XUgvacr749hoaC/AwGVlxYFdM8+MyYr3ozlA+2i599kjbK/mAebqdXg==}
    deprecated: 'Reliability and performance improvements. See: https://github.com/WalletConnect/walletconnect-monorepo/releases'

  '@walletconnect/time@1.0.2':
    resolution: {integrity: sha512-uzdd9woDcJ1AaBZRhqy5rNC9laqWGErfc4dxA9a87mPdKOgWMD85mcFo9dIYIts/Jwocfwn07EC6EzclKubk/g==}

  '@walletconnect/types@2.9.2':
    resolution: {integrity: sha512-7Rdn30amnJEEal4hk83cdwHUuxI1SWQ+K7fFFHBMqkuHLGi3tpMY6kpyfDxnUScYEZXqgRps4Jo5qQgnRqVM7A==}

  '@walletconnect/universal-provider@2.9.2':
    resolution: {integrity: sha512-JmaolkO8D31UdRaQCHwlr8uIFUI5BYhBzqYFt54Mc6gbIa1tijGOmdyr6YhhFO70LPmS6gHIjljwOuEllmlrxw==}

  '@walletconnect/utils@2.9.2':
    resolution: {integrity: sha512-D44hwXET/8JhhIjqljY6qxSu7xXnlPrf63UN/Qfl98vDjWlYVcDl2+JIQRxD9GPastw0S8XZXdRq59XDXLuZBg==}

  '@walletconnect/window-getters@1.0.1':
    resolution: {integrity: sha512-vHp+HqzGxORPAN8gY03qnbTMnhqIwjeRJNOMOAzePRg4xVEEE2WvYsI9G2NMjOknA8hnuYbU3/hwLcKbjhc8+Q==}

  '@walletconnect/window-metadata@1.0.1':
    resolution: {integrity: sha512-9koTqyGrM2cqFRW517BPY/iEtUDx2r1+Pwwu5m7sJ7ka79wi3EyqhqcICk/yDmv6jAS1rjKgTKXlEhanYjijcA==}

  '@webassemblyjs/ast@1.14.1':
    resolution: {integrity: sha512-nuBEDgQfm1ccRp/8bCQrx1frohyufl4JlbMMZ4P1wpeOfDhF6FQkxZJ1b/e+PLwr6X1Nhw6OLme5usuBWYBvuQ==}

  '@webassemblyjs/floating-point-hex-parser@1.13.2':
    resolution: {integrity: sha512-6oXyTOzbKxGH4steLbLNOu71Oj+C8Lg34n6CqRvqfS2O71BxY6ByfMDRhBytzknj9yGUPVJ1qIKhRlAwO1AovA==}

  '@webassemblyjs/helper-api-error@1.13.2':
    resolution: {integrity: sha512-U56GMYxy4ZQCbDZd6JuvvNV/WFildOjsaWD3Tzzvmw/mas3cXzRJPMjP83JqEsgSbyrmaGjBfDtV7KDXV9UzFQ==}

  '@webassemblyjs/helper-buffer@1.14.1':
    resolution: {integrity: sha512-jyH7wtcHiKssDtFPRB+iQdxlDf96m0E39yb0k5uJVhFGleZFoNw1c4aeIcVUPPbXUVJ94wwnMOAqUHyzoEPVMA==}

  '@webassemblyjs/helper-numbers@1.13.2':
    resolution: {integrity: sha512-FE8aCmS5Q6eQYcV3gI35O4J789wlQA+7JrqTTpJqn5emA4U2hvwJmvFRC0HODS+3Ye6WioDklgd6scJ3+PLnEA==}

  '@webassemblyjs/helper-wasm-bytecode@1.13.2':
    resolution: {integrity: sha512-3QbLKy93F0EAIXLh0ogEVR6rOubA9AoZ+WRYhNbFyuB70j3dRdwH9g+qXhLAO0kiYGlg3TxDV+I4rQTr/YNXkA==}

  '@webassemblyjs/helper-wasm-section@1.14.1':
    resolution: {integrity: sha512-ds5mXEqTJ6oxRoqjhWDU83OgzAYjwsCV8Lo/N+oRsNDmx/ZDpqalmrtgOMkHwxsG0iI//3BwWAErYRHtgn0dZw==}

  '@webassemblyjs/ieee754@1.13.2':
    resolution: {integrity: sha512-4LtOzh58S/5lX4ITKxnAK2USuNEvpdVV9AlgGQb8rJDHaLeHciwG4zlGr0j/SNWlr7x3vO1lDEsuePvtcDNCkw==}

  '@webassemblyjs/leb128@1.13.2':
    resolution: {integrity: sha512-Lde1oNoIdzVzdkNEAWZ1dZ5orIbff80YPdHx20mrHwHrVNNTjNr8E3xz9BdpcGqRQbAEa+fkrCb+fRFTl/6sQw==}

  '@webassemblyjs/utf8@1.13.2':
    resolution: {integrity: sha512-3NQWGjKTASY1xV5m7Hr0iPeXD9+RDobLll3T9d2AO+g3my8xy5peVyjSag4I50mR1bBSN/Ct12lo+R9tJk0NZQ==}

  '@webassemblyjs/wasm-edit@1.14.1':
    resolution: {integrity: sha512-RNJUIQH/J8iA/1NzlE4N7KtyZNHi3w7at7hDjvRNm5rcUXa00z1vRz3glZoULfJ5mpvYhLybmVcwcjGrC1pRrQ==}

  '@webassemblyjs/wasm-gen@1.14.1':
    resolution: {integrity: sha512-AmomSIjP8ZbfGQhumkNvgC33AY7qtMCXnN6bL2u2Js4gVCg8fp735aEiMSBbDR7UQIj90n4wKAFUSEd0QN2Ukg==}

  '@webassemblyjs/wasm-opt@1.14.1':
    resolution: {integrity: sha512-PTcKLUNvBqnY2U6E5bdOQcSM+oVP/PmrDY9NzowJjislEjwP/C4an2303MCVS2Mg9d3AJpIGdUFIQQWbPds0Sw==}

  '@webassemblyjs/wasm-parser@1.14.1':
    resolution: {integrity: sha512-JLBl+KZ0R5qB7mCnud/yyX08jWFw5MsoalJ1pQ4EdFlgj9VdXKGuENGsiCIjegI1W7p91rUlcB/LB5yRJKNTcQ==}

  '@webassemblyjs/wast-printer@1.14.1':
    resolution: {integrity: sha512-kPSSXE6De1XOR820C90RIo2ogvZG+c3KiHzqUoO/F34Y2shGzesfqv7o57xrxovZJH/MetF5UjroJ/R/3isoiw==}

  '@xtuc/ieee754@1.2.0':
    resolution: {integrity: sha512-DX8nKgqcGwsc0eJSqYt5lwP4DH5FlHnmuWWBRy7X0NcaGR0ZtuyeESgMwTYVEtxmsNGY+qit4QYT/MIYTOTPeA==}

  '@xtuc/long@4.2.2':
    resolution: {integrity: sha512-NuHqBY1PB/D8xU6s/thBgOAiAP7HOYDQ32+BFZILJ8ivkUkAHQnWfn6WhL79Owj1qmUnoN/YPhktdIoucipkAQ==}

  '@zerodev/ecdsa-validator@5.4.9':
    resolution: {integrity: sha512-9NVE8/sQIKRo42UOoYKkNdmmHJY8VlT4t+2MHD2ipLg21cpbY9fS17TGZh61+Bl3qlqc8pP23I6f89z9im7kuA==}
    peerDependencies:
      '@zerodev/sdk': ^5.4.13
      viem: ^2.28.0

  '@zerodev/sdk@5.4.41':
    resolution: {integrity: sha512-YNXLYq4PXdC8u6NVzKNDnN42MKnXignehs0eAgyTb1Er57C4ueClR3ShR64QQ0oCL20NRtzMt/dJ+Yi+sVXndA==}
    peerDependencies:
      viem: ^2.28.0

  abitype@1.0.8:
    resolution: {integrity: sha512-ZeiI6h3GnW06uYDLx0etQtX/p8E24UaHHBj57RSjK7YBFe7iuVn07EDpOeP451D06sF27VOz9JJPlIKJmXgkEg==}
    peerDependencies:
      typescript: '>=5.0.4'
      zod: ^3 >=3.22.0
    peerDependenciesMeta:
      typescript:
        optional: true
      zod:
        optional: true

  abort-controller@3.0.0:
    resolution: {integrity: sha512-h8lQ8tacZYnR3vNQTgibj+tODHI5/+l06Au2Pcriv/Gmet0eaj4TwWH41sO9wnHDiQsEj19q0drzdWdeAHtweg==}
    engines: {node: '>=6.5'}

  accepts@2.0.0:
    resolution: {integrity: sha512-5cvg6CtKwfgdmVqY1WIiXKc3Q1bkRqGLi+2W/6ao+6Y7gu/RCwRuAhGEzh5B4KlszSuTLgZYuqFqo5bImjNKng==}
    engines: {node: '>= 0.6'}

  acorn-jsx@5.3.2:
    resolution: {integrity: sha512-rq9s+JNhf0IChjtDXxllJ7g41oZk5SlXtp0LHwyA5cejwn7vKmKp4pPri6YEePv2PU65sAsegbXtIinmDFDXgQ==}
    peerDependencies:
      acorn: ^6.0.0 || ^7.0.0 || ^8.0.0

  acorn-walk@8.3.4:
    resolution: {integrity: sha512-ueEepnujpqee2o5aIYnvHU6C0A42MNdsIDeqy5BydrkuC5R1ZuUFnm27EeFJGoEHJQgn3uleRvmTXaJgfXbt4g==}
    engines: {node: '>=0.4.0'}

  acorn@8.15.0:
    resolution: {integrity: sha512-NZyJarBfL7nWwIq+FDL6Zp/yHEhePMNnnJ0y3qfieCrmNvYct8uvtiV41UvlSe6apAfk0fY1FbWx+NwfmpvtTg==}
    engines: {node: '>=0.4.0'}
    hasBin: true

  aes-js@3.0.0:
    resolution: {integrity: sha512-H7wUZRn8WpTq9jocdxQ2c8x2sKo9ZVmzfRE13GiNJXfp7NcKYEdvl3vspKjXox6RIG2VtaRe4JFvxG4rqp2Zuw==}

  aes-js@4.0.0-beta.5:
    resolution: {integrity: sha512-G965FqalsNyrPqgEGON7nIx1e/OVENSgiEIzyC63haUMuvNnwIgIjMs52hlTCKhkBny7A2ORNlfY9Zu+jmGk1Q==}

  agent-base@7.1.4:
    resolution: {integrity: sha512-MnA+YT8fwfJPgBx3m60MNqakm30XOkyIoH1y6huTQvC0PwZG7ki8NacLBcrPbNoo8vEZy7Jpuk7+jMO+CUovTQ==}
    engines: {node: '>= 14'}

  agentkeepalive@4.6.0:
    resolution: {integrity: sha512-kja8j7PjmncONqaTsB8fQ+wE2mSU2DJ9D4XKoJ5PFWIdRMa6SLSN1ff4mOr4jCbfRSsxR4keIiySJU0N9T5hIQ==}
    engines: {node: '>= 8.0.0'}

  ajv-formats@2.1.1:
    resolution: {integrity: sha512-Wx0Kx52hxE7C18hkMEggYlEifqWZtYaRgouJor+WMdPnQyEK13vgEWyVNup7SoeeoLMsr4kf5h6dOW11I15MUA==}
    peerDependencies:
      ajv: ^8.0.0
    peerDependenciesMeta:
      ajv:
        optional: true

  ajv-keywords@3.5.2:
    resolution: {integrity: sha512-5p6WTN0DdTGVQk6VjcEju19IgaHudalcfabD7yhDGeA6bcQnmL+CpveLJq/3hvfwd1aof6L386Ougkx6RfyMIQ==}
    peerDependencies:
      ajv: ^6.9.1

  ajv-keywords@5.1.0:
    resolution: {integrity: sha512-YCS/JNFAUyr5vAuhk1DWm1CBxRHW9LbJ2ozWeemrIqpbsqKjHVxYPyi5GC0rjZIT5JxJ3virVTS8wk4i/Z+krw==}
    peerDependencies:
      ajv: ^8.8.2

  ajv@6.12.6:
    resolution: {integrity: sha512-j3fVLgvTo527anyYyJOGTYJbG+vnnQYvE0m5mmkc1TK+nxAppkCLMIL0aZ4dblVCNoGShhm+kzE4ZUykBoMg4g==}

  ajv@8.12.0:
    resolution: {integrity: sha512-sRu1kpcO9yLtYxBKvqfTeh9KzZEwO3STyX1HT+4CaDzC6HpTGYhIhPIzj9XuKU7KYDwnaeh5hcOwjy1QuJzBPA==}

  ajv@8.17.1:
    resolution: {integrity: sha512-B/gBuNg5SiMTrPkC+A2+cW0RszwxYmn6VYxB/inlBStS5nx6xHIt/ehKRhIMhqusl7a8LjQoZnjCs5vhwxOQ1g==}

  ansi-align@3.0.1:
    resolution: {integrity: sha512-IOfwwBF5iczOjp/WeY4YxyjqAFMQoZufdQWDd19SEExbVLNXqvpzSJ/M7Za4/sCPmQ0+GRquoA7bGcINcxew6w==}

  ansi-colors@4.1.3:
    resolution: {integrity: sha512-/6w/C21Pm1A7aZitlI5Ni/2J6FFQN8i1Cvz3kHABAAbw93v/NlvKdVOqz7CCWz/3iv/JplRSEEZ83XION15ovw==}
    engines: {node: '>=6'}

  ansi-escapes@4.3.2:
    resolution: {integrity: sha512-gKXj5ALrKWQLsYG9jlTRmR/xKluxHV+Z9QEwNIgCfM1/uwPMCuzVVnh5mwTd+OuBZcwSIMbqssNWRm1lE51QaQ==}
    engines: {node: '>=8'}

  ansi-regex@5.0.1:
    resolution: {integrity: sha512-quJQXlTSUGL2LH9SUXo8VwsY4soanhgo6LNSm84E1LBcE8s3O0wpdiRzyR9z/ZZJMlMWv37qOOb9pdJlMUEKFQ==}
    engines: {node: '>=8'}

  ansi-regex@6.1.0:
    resolution: {integrity: sha512-7HSX4QQb4CspciLpVFwyRe79O3xsIZDDLER21kERQ71oaPodF8jL725AgJMFAYbooIqolJoRLuM81SpeUkpkvA==}
    engines: {node: '>=12'}

  ansi-styles@4.3.0:
    resolution: {integrity: sha512-zbB9rCJAT1rbjiVDb2hqKFHNYLxgtk8NURxZ3IZwD3F6NtxbXZQCnnSi1Lkx+IDohdPlFp222wVALIheZJQSEg==}
    engines: {node: '>=8'}

  ansi-styles@5.2.0:
    resolution: {integrity: sha512-Cxwpt2SfTzTtXcfOlzGEee8O+c+MmUgGrNiBcXnuWxuFJHe6a5Hz7qwhwe5OgaSYI0IJvkLqWX1ASG+cJOkEiA==}
    engines: {node: '>=10'}

  ansi-styles@6.2.1:
    resolution: {integrity: sha512-bN798gFfQX+viw3R7yrGWRqnrN2oRkEkUjjl4JNn4E8GxxbjtG3FbrEIIY3l8/hrwUwIeCZvi4QuOTP4MErVug==}
    engines: {node: '>=12'}

  anymatch@3.1.3:
    resolution: {integrity: sha512-KMReFUr0B4t+D+OBkjR3KYqvocp2XaSzO55UcB6mgQMd3KbcE+mWTyvVV7D/zsdEbNnV6acZUutkiHQXvTr1Rw==}
    engines: {node: '>= 8'}

  apg-js@4.4.0:
    resolution: {integrity: sha512-fefmXFknJmtgtNEXfPwZKYkMFX4Fyeyz+fNF6JWp87biGOPslJbCBVU158zvKRZfHBKnJDy8CMM40oLFGkXT8Q==}

  append-field@1.0.0:
    resolution: {integrity: sha512-klpgFSWLW1ZEs8svjfb7g4qWY0YS5imI82dTg+QahUvJ8YqAY0P10Uk8tTyh9ZGuYEZEMaeJYCF5BFuX552hsw==}

  archiver-utils@5.0.2:
    resolution: {integrity: sha512-wuLJMmIBQYCsGZgYLTy5FIB2pF6Lfb6cXMSF8Qywwk3t20zWnAi7zLcQFdKQmIB8wyZpY5ER38x08GbwtR2cLA==}
    engines: {node: '>= 14'}

  archiver@7.0.1:
    resolution: {integrity: sha512-ZcbTaIqJOfCc03QwD468Unz/5Ir8ATtvAHsK+FdXbDIbGfihqh9mrvdcYunQzqn4HrvWWaFyaxJhGZagaJJpPQ==}
    engines: {node: '>= 14'}

  arg@4.1.3:
    resolution: {integrity: sha512-58S9QDqG0Xx27YwPSt9fJxivjYl432YCwfDMfZ+71RAqUrZef7LrKQZ3LHLOwCS4FLNBplP533Zx895SeOCHvA==}

  argparse@1.0.10:
    resolution: {integrity: sha512-o5Roy6tNG4SL/FOkCAN6RzjiakZS25RLYFrcMttJqbdd8BWrnA+fGz57iN5Pb06pvBGvl5gQ0B48dJlslXvoTg==}

  argparse@2.0.1:
    resolution: {integrity: sha512-8+9WqebbFzpX9OR+Wa6O29asIogeRMzcGtAINdpMHHyAg10f05aSFVBbcEqGf/PXw1EjAZ+q2/bEBg3DvurK3Q==}

  array-timsort@1.0.3:
    resolution: {integrity: sha512-/+3GRL7dDAGEfM6TseQk/U+mi18TU2Ms9I3UlLdUMhz2hbvGNTKdj9xniwXfUqgYhHxRx0+8UnKkvlNwVU+cWQ==}

  array-union@2.1.0:
    resolution: {integrity: sha512-HGyxoOTYUyCM6stUe6EJgnd4EoewAI7zMdfqO+kGjnlZmBDz/cR5pf8r/cR4Wq60sL/p0IkcjUEEPwS3GFrIyw==}
    engines: {node: '>=8'}

  arrify@1.0.1:
    resolution: {integrity: sha512-3CYzex9M9FGQjCGMGyi6/31c8GJbgb0qGyrx5HWxPd0aCwh4cB2YjMb2Xf9UuoogrMrlO9cTqnB5rI5GHZTcUA==}
    engines: {node: '>=0.10.0'}

  asap@2.0.6:
    resolution: {integrity: sha512-BSHWgDSAiKs50o2Re8ppvp3seVHXSRM44cdSsT9FfNEUUZLOGWVCsiWaRPWM1Znn+mqZ1OfVZ3z3DWEzSp7hRA==}

  asn1@0.2.6:
    resolution: {integrity: sha512-ix/FxPn0MDjeyJ7i/yoHGFt/EX6LyNbxSEhPPXODPL+KB0VPk86UYfL0lMdy+KCnv+fmvIzySwaK5COwqVbWTQ==}

  asn1js@3.0.6:
    resolution: {integrity: sha512-UOCGPYbl0tv8+006qks/dTgV9ajs97X2p0FAbyS2iyCRrmLSRolDaHdp+v/CLgnzHc3fVB+CwYiUmei7ndFcgA==}
    engines: {node: '>=12.0.0'}

  assertion-error@1.1.0:
    resolution: {integrity: sha512-jgsaNduz+ndvGyFt3uSuWqvy4lCnIJiovtouQN5JZHOKCS2QuhEdbcQHFhVksz2N2U9hXJo8odG7ETyWlEeuDw==}

  astral-regex@2.0.0:
    resolution: {integrity: sha512-Z7tMw1ytTXt5jqMcOP+OQteU1VuNK9Y02uuJtKQ1Sv69jXQKKg5cibLwGJow8yzZP+eAc18EmLGPal0bp36rvQ==}
    engines: {node: '>=8'}

<<<<<<< HEAD
  async-mutex@0.5.0:
    resolution: {integrity: sha512-1A94B18jkJ3DYq284ohPxoXbfTA5HsQ7/Mf4DEhcyLx3Bz27Rh59iScbB6EPiP+B+joue6YCxcMXSbFC1tZKwA==}
=======
  async-lock@1.4.1:
    resolution: {integrity: sha512-Az2ZTpuytrtqENulXwO3GGv1Bztugx6TT37NIo7imr/Qo0gsYiGtSdBa2B6fsXhTpVZDNfu1Qn3pk531e3q+nQ==}

  async-mutex@0.4.1:
    resolution: {integrity: sha512-WfoBo4E/TbCX1G95XTjbWTE3X2XLG0m1Xbv2cwOtuPdyH9CZvnaA5nCt1ucjaKEgW2A5IF71hxrRhr83Je5xjA==}
>>>>>>> e7aab186

  async@3.2.6:
    resolution: {integrity: sha512-htCUDlxyyCLMgaM3xXg0C0LW2xqfuQ6p05pCEIsXuyQ+a1koYKTuBMzRNwmybfLgvJDMd0r1LTn4+E0Ti6C2AA==}

  asynckit@0.4.0:
    resolution: {integrity: sha512-Oei9OH4tRh0YqU3GxhX79dM/mwVgvbZJaSNaRk+bshkj0S5cfHcgYakreBjrHwatXKbz+IoIdYLxrKim2MjW0Q==}

  atomic-sleep@1.0.0:
    resolution: {integrity: sha512-kNOjDqAh7px0XWNI+4QbzoiR/nTkHAWNud2uvnJquD1/x5a7EQZMJT0AczqK0Qn67oY/TTQ1LbUKajZpp3I9tQ==}
    engines: {node: '>=8.0.0'}

  available-typed-arrays@1.0.7:
    resolution: {integrity: sha512-wvUjBtSGN7+7SjNpq/9M2Tg350UZD3q62IFZLbRAR1bSMlCo1ZaeW+BJ+D090e4hIIZLBcTDWe4Mh4jvUDajzQ==}
    engines: {node: '>= 0.4'}

  axios@0.21.4:
    resolution: {integrity: sha512-ut5vewkiu8jjGBdqpM44XxjuCjq9LAKeHVmoVfHVzy8eHgxxq8SbAVQNovDA8mVi05kP0Ea/n/UzcSHcTJQfNg==}

  axios@1.10.0:
    resolution: {integrity: sha512-/1xYAC4MP/HEG+3duIhFr4ZQXR4sQXOIe+o6sdqzeykGLx6Upp/1p8MHqhINOvGeP7xyNHe7tsiJByc4SSVUxw==}

  axios@1.11.0:
    resolution: {integrity: sha512-1Lx3WLFQWm3ooKDYZD1eXmoGO9fxYQjrycfHFC8P0sCfQVXyROp0p9PFWBehewBOdCwHc+f/b8I0fMto5eSfwA==}

  b4a@1.6.7:
    resolution: {integrity: sha512-OnAYlL5b7LEkALw87fUVafQw5rVR9RjwGd4KUwNQ6DrrNmaVaUCgLipfVlzrPQ4tWOR9P0IXGNOx50jYCCdSJg==}

  babel-jest@29.7.0:
    resolution: {integrity: sha512-BrvGY3xZSwEcCzKvKsCi2GgHqDqsYkOP4/by5xCgIwGXQxIEh+8ew3gmrE1y7XRR6LHZIj6yLYnUi/mm2KXKBg==}
    engines: {node: ^14.15.0 || ^16.10.0 || >=18.0.0}
    peerDependencies:
      '@babel/core': ^7.8.0

  babel-plugin-istanbul@6.1.1:
    resolution: {integrity: sha512-Y1IQok9821cC9onCx5otgFfRm7Lm+I+wwxOx738M/WLPZ9Q42m4IG5W0FNX8WLL2gYMZo3JkuXIH2DOpWM+qwA==}
    engines: {node: '>=8'}

  babel-plugin-istanbul@7.0.0:
    resolution: {integrity: sha512-C5OzENSx/A+gt7t4VH1I2XsflxyPUmXRFPKBxt33xncdOmq7oROVM3bZv9Ysjjkv8OJYDMa+tKuKMvqU/H3xdw==}
    engines: {node: '>=12'}

  babel-plugin-jest-hoist@29.6.3:
    resolution: {integrity: sha512-ESAc/RJvGTFEzRwOTT4+lNDk/GNHMkKbNzsvT0qKRfDyyYTskxB5rnU2njIDYVxXCBHHEI1c0YwHob3WaYujOg==}
    engines: {node: ^14.15.0 || ^16.10.0 || >=18.0.0}

  babel-preset-current-node-syntax@1.1.0:
    resolution: {integrity: sha512-ldYss8SbBlWva1bs28q78Ju5Zq1F+8BrqBZZ0VFhLBvhh6lCpC2o3gDJi/5DRLs9FgYZCnmPYIVFU4lRXCkyUw==}
    peerDependencies:
      '@babel/core': ^7.0.0

  babel-preset-jest@29.6.3:
    resolution: {integrity: sha512-0B3bhxR6snWXJZtR/RliHTDPRgn1sNHOR0yVtq/IiQFyuOVjFS+wuio/R4gSNkyYmKmJB4wGZv2NZanmKmTnNA==}
    engines: {node: ^14.15.0 || ^16.10.0 || >=18.0.0}
    peerDependencies:
      '@babel/core': ^7.0.0

  balanced-match@1.0.2:
    resolution: {integrity: sha512-3oSeUO0TMV67hN1AmbXsK4yaqU7tjiHlbxRDZOpH0KW9+CeX4bRAaX0Anxt0tx2MrpRpWwQaPwIlISEJhYU5Pw==}

  bare-events@2.6.0:
    resolution: {integrity: sha512-EKZ5BTXYExaNqi3I3f9RtEsaI/xBSGjE0XZCZilPzFAV/goswFHuPd9jEZlPIZ/iNZJwDSao9qRiScySz7MbQg==}

  bare-fs@4.1.6:
    resolution: {integrity: sha512-25RsLF33BqooOEFNdMcEhMpJy8EoR88zSMrnOQOaM3USnOK2VmaJ1uaQEwPA6AQjrv1lXChScosN6CzbwbO9OQ==}
    engines: {bare: '>=1.16.0'}
    peerDependencies:
      bare-buffer: '*'
    peerDependenciesMeta:
      bare-buffer:
        optional: true

  bare-os@3.6.1:
    resolution: {integrity: sha512-uaIjxokhFidJP+bmmvKSgiMzj2sV5GPHaZVAIktcxcpCyBFFWO+YlikVAdhmUo2vYFvFhOXIAlldqV29L8126g==}
    engines: {bare: '>=1.14.0'}

  bare-path@3.0.0:
    resolution: {integrity: sha512-tyfW2cQcB5NN8Saijrhqn0Zh7AnFNsnczRcuWODH0eYAXBsJ5gVxAUuNr7tsHSC6IZ77cA0SitzT+s47kot8Mw==}

  bare-stream@2.6.5:
    resolution: {integrity: sha512-jSmxKJNJmHySi6hC42zlZnq00rga4jjxcgNZjY9N5WlOe/iOoGRtdwGsHzQv2RlH2KOYMwGUXhf2zXd32BA9RA==}
    peerDependencies:
      bare-buffer: '*'
      bare-events: '*'
    peerDependenciesMeta:
      bare-buffer:
        optional: true
      bare-events:
        optional: true

  base-x@3.0.11:
    resolution: {integrity: sha512-xz7wQ8xDhdyP7tQxwdteLYeFfS68tSMNCZ/Y37WJ4bhGfKPpqEIlmIyueQHqOyoPhE6xNUqjzRr8ra0eF9VRvA==}

  base-x@5.0.1:
    resolution: {integrity: sha512-M7uio8Zt++eg3jPj+rHMfCC+IuygQHHCOU+IYsVtik6FWjuYpVt/+MRKcgsAMHh8mMFAwnB+Bs+mTrFiXjMzKg==}

  base64-js@1.5.1:
    resolution: {integrity: sha512-AKpaYlHn8t4SVbOHCy+b5+KKgvR4vrsD8vbvrbiQJps7fKDTkjkDry6ji0rUJjC0kzbNePLwzxq8iypo41qeWA==}

  bcrypt-pbkdf@1.0.2:
    resolution: {integrity: sha512-qeFIXtP4MSoi6NLqO12WfqARWWuCKi2Rn/9hJLEmtB5yTNr9DqFWkJRCf2qShWzPeAMRnOgCrq0sg/KLv5ES9w==}

  bech32@1.1.4:
    resolution: {integrity: sha512-s0IrSOzLlbvX7yp4WBfPITzpAU8sqQcpsmwXDiKwrG4r491vwCO/XpejasRNl0piBMe/DvP4Tz0mIS/X1DPJBQ==}

  bech32@2.0.0:
    resolution: {integrity: sha512-LcknSilhIGatDAsY1ak2I8VtGaHNhgMSYVxFrGLXv+xLHytaKZKcaUJJUE7qmBr7h33o5YQwP55pMI0xmkpJwg==}

  binary-extensions@2.3.0:
    resolution: {integrity: sha512-Ceh+7ox5qe7LJuLHoY0feh3pHuUDHAcRUeyL2VYghZwfpkNIy/+8Ocg0a3UuSoYzavmylwuLWQOf3hl0jjMMIw==}
    engines: {node: '>=8'}

  bip174@3.0.0-rc.1:
    resolution: {integrity: sha512-+8P3BpSairVNF2Nee6Ksdc1etIjWjBOi/MH0MwKtq9YaYp+S2Hk2uvup0e8hCT4IKlS58nXJyyQVmW92zPoD4Q==}
    engines: {node: '>=18.0.0'}

  bitcoinjs-lib@7.0.0-rc.0:
    resolution: {integrity: sha512-7CQgOIbREemKR/NT2uc3uO/fkEy+6CM0sLxboVVY6bv6DbZmPt3gg5Y/hhWgQFeZu5lfTbtVAv32MIxf7lMh4g==}
    engines: {node: '>=18.0.0'}

  bl@4.1.0:
    resolution: {integrity: sha512-1W07cM9gS6DcLperZfFSj+bWLtaPGSOHWhPiGzXmvVJbRLdG82sH/Kn8EtW1VqWVA54AKf2h5k5BbnIbwF3h6w==}

  bl@5.1.0:
    resolution: {integrity: sha512-tv1ZJHLfTDnXE6tMHv73YgSJaWR2AFuPwMntBe7XL/GBFHnT0CLnsHMogfk5+GzCDC5ZWarSCYaIGATZt9dNsQ==}

  blakejs@1.2.1:
    resolution: {integrity: sha512-QXUSXI3QVc/gJME0dBpXrag1kbzOqCjCX8/b54ntNyW6sjtoqxqRk3LTmXzaJoh71zMsDCjM+47jS7XiwN/+fQ==}

  bn.js@4.12.2:
    resolution: {integrity: sha512-n4DSx829VRTRByMRGdjQ9iqsN0Bh4OolPsFnaZBLcbi8iXcB+kJ9s7EnRt4wILZNV3kPLHkRVfOc/HvhC3ovDw==}

  bn.js@5.2.2:
    resolution: {integrity: sha512-v2YAxEmKaBLahNwE1mjp4WON6huMNeuDvagFZW+ASCuA/ku0bXR9hSMw0XpiqMoA3+rmnyck/tPRSFQkoC9Cuw==}

  body-parser@2.2.0:
    resolution: {integrity: sha512-02qvAaxv8tp7fBa/mw1ga98OGm+eCbqzJOKoRt70sLmfEEi+jyBYVTDGfCL/k06/4EMk/z01gCe7HoCH/f2LTg==}
    engines: {node: '>=18'}

  borsh@0.7.0:
    resolution: {integrity: sha512-CLCsZGIBCFnPtkNnieW/a8wmreDmfUtjU2m9yHrzPXIlNbqVs0AQrSatSG6vdNYUqdc83tkQi2eHfF98ubzQLA==}

  bowser@2.11.0:
    resolution: {integrity: sha512-AlcaJBi/pqqJBIQ8U9Mcpc9i8Aqxn88Skv5d+xBX006BY5u8N3mGLHa5Lgppa7L/HfwgwLgZ6NYs+Ag6uUmJRA==}

  boxen@5.1.2:
    resolution: {integrity: sha512-9gYgQKXx+1nP8mP7CzFyaUARhg7D3n1dF/FnErWmu9l6JvGpNUN278h0aSb+QjoiKSWG+iZ3uHrcqk0qrY9RQQ==}
    engines: {node: '>=10'}

  brace-expansion@1.1.12:
    resolution: {integrity: sha512-9T9UjW3r0UW5c1Q7GTwllptXwhvYmEzFhzMfZ9H7FQWt+uZePjZPjBP/W1ZEyZ1twGWom5/56TF4lPcqjnDHcg==}

  brace-expansion@2.0.2:
    resolution: {integrity: sha512-Jt0vHyM+jmUBqojB7E1NIYadt0vI0Qxjxd2TErW94wDz+E2LAm5vKMXXwg6ZZBTHPuUlDgQHKXvjGBdfcF1ZDQ==}

  braces@3.0.3:
    resolution: {integrity: sha512-yQbXgO/OSZVD2IsiLlro+7Hf6Q18EJrKSEsdoMzKePKXct3gvD8oLcOQdIzGupr5Fj+EDe8gO/lxc1BzfMpxvA==}
    engines: {node: '>=8'}

  brorand@1.1.0:
    resolution: {integrity: sha512-cKV8tMCEpQs4hK/ik71d6LrPOnpkpGBR0wzxqr68g2m/LB2GxVYQroAjMJZRVM1Y4BCjCKc3vAamxSzOY2RP+w==}

  browserslist@4.25.1:
    resolution: {integrity: sha512-KGj0KoOMXLpSNkkEI6Z6mShmQy0bc1I+T7K9N81k4WWMrfz+6fQ6es80B/YLAeRoKvjYE1YSHHOW1qe9xIVzHw==}
    engines: {node: ^6 || ^7 || ^8 || ^9 || ^10 || ^11 || ^12 || >=13.7}
    hasBin: true

  bs-logger@0.2.6:
    resolution: {integrity: sha512-pd8DCoxmbgc7hyPKOvxtqNcjYoOsABPQdcCUjGp3d42VR2CX1ORhk2A87oqqu5R1kk+76nsxZupkmyd+MVtCog==}
    engines: {node: '>= 6'}

  bs58@4.0.1:
    resolution: {integrity: sha512-Ok3Wdf5vOIlBrgCvTq96gBkJw+JUEzdBgyaza5HLtPm7yTHkjRy8+JzNyHF7BHa0bNWOQIp3m5YF0nnFcOIKLw==}

  bs58@6.0.0:
    resolution: {integrity: sha512-PD0wEnEYg6ijszw/u8s+iI3H17cTymlrwkKhDhPZq+Sokl3AU4htyBFTjAeNAlCCmg0f53g6ih3jATyCKftTfw==}

  bs58check@4.0.0:
    resolution: {integrity: sha512-FsGDOnFg9aVI9erdriULkd/JjEWONV/lQE5aYziB5PoBsXRind56lh8doIZIc9X4HoxT5x4bLjMWN1/NB8Zp5g==}

  bser@2.1.1:
    resolution: {integrity: sha512-gQxTNE/GAfIIrmHLUE3oJyp5FO6HRBfhjnw4/wMmA63ZGDJnWBmgY/lyQBpnDUkGmAhbSe39tx2d/iTOAfglwQ==}

  bson@6.10.4:
    resolution: {integrity: sha512-WIsKqkSC0ABoBJuT1LEX+2HEvNmNKKgnTAyd0fL8qzK4SH2i9NXg+t08YtdZp/V9IZ33cxe3iV4yM0qg8lMQng==}
    engines: {node: '>=16.20.1'}

  buffer-crc32@0.2.13:
    resolution: {integrity: sha512-VO9Ht/+p3SN7SKWqcrgEzjGbRSJYTx+Q1pTQC0wrWqHx0vpJraQ6GtHx8tvcg1rlK1byhU5gccxgOgj7B0TDkQ==}

  buffer-crc32@1.0.0:
    resolution: {integrity: sha512-Db1SbgBS/fg/392AblrMJk97KggmvYhr4pB5ZIMTWtaivCPMWLkmb7m21cJvpvgK+J3nsU2CmmixNBZx4vFj/w==}
    engines: {node: '>=8.0.0'}

  buffer-from@1.1.2:
    resolution: {integrity: sha512-E+XQCRwSbaaiChtv6k6Dwgc+bx+Bs6vuKJHHl5kox/BaKbhiXzqQOwK4cO22yElGp2OCmjwVhT3HmxgyPGnJfQ==}

  buffer-layout@1.2.2:
    resolution: {integrity: sha512-kWSuLN694+KTk8SrYvCqwP2WcgQjoRCiF5b4QDvkkz8EmgD+aWAIceGFKMIAdmF/pH+vpgNV3d3kAKorcdAmWA==}
    engines: {node: '>=4.5'}

  buffer@5.7.1:
    resolution: {integrity: sha512-EHcyIPBQ4BSGlvjB16k5KgAJ27CIsHY/2JBmCRReo48y9rQ3MaUzWX3KVlBa4U7MyX02HdVj0K7C3WaB3ju7FQ==}

  buffer@6.0.3:
    resolution: {integrity: sha512-FTiCpNxtwiZZHEZbcbTIcZjERVICn9yq/pDFkTl95/AxzD1naBctN7YO68riM/gLSDY7sdrMby8hofADYuuqOA==}

  bufferutil@4.0.9:
    resolution: {integrity: sha512-WDtdLmJvAuNNPzByAYpRo2rF1Mmradw6gvWsQKf63476DDXmomT9zUiGypLcG4ibIM67vhAj8jJRdbmEws2Aqw==}
    engines: {node: '>=6.14.2'}

  buildcheck@0.0.6:
    resolution: {integrity: sha512-8f9ZJCUXyT1M35Jx7MkBgmBMo3oHTTBIPLiY9xyL0pl3T5RwcPEY8cUHr5LBNfu/fk6c2T4DJZuVM/8ZZT2D2A==}
    engines: {node: '>=10.0.0'}

  bullmq@5.56.5:
    resolution: {integrity: sha512-nhcVxoE9Y0YUuNYtvaD+N0Bk2kqcU+rXzJwdQIr8i8qC/fxoghwUYb9a+CidTv24pi1eqstLnBoa8xkR/P7Mdw==}

  busboy@1.6.0:
    resolution: {integrity: sha512-8SFQbg/0hQ9xy3UNTB0YEnsNBbWfhf7RtnzpL7TkBiTBRfrQ9Fxcnz7VJsleJpyp6rVLvXiuORqjlHi5q+PYuA==}
    engines: {node: '>=10.16.0'}

  byline@5.0.0:
    resolution: {integrity: sha512-s6webAy+R4SR8XVuJWt2V2rGvhnrhxN+9S15GNuTK3wKPOXFF6RNc+8ug2XhH+2s4f+uudG4kUVYmYOQWL2g0Q==}
    engines: {node: '>=0.10.0'}

  bytes@3.1.2:
    resolution: {integrity: sha512-/Nf7TyzTx6S3yRJObOAV7956r8cr2+Oj8AC5dt8wSP3BQAoeX58NoHyCU8P8zGkNXStjTSi6fzO6F0pBdcYbEg==}
    engines: {node: '>= 0.8'}

  cache-manager@6.4.3:
    resolution: {integrity: sha512-VV5eq/QQ5rIVix7/aICO4JyvSeEv9eIQuKL5iFwgM2BrcYoE0A/D1mNsAHJAsB0WEbNdBlKkn6Tjz6fKzh/cKQ==}

  call-bind-apply-helpers@1.0.2:
    resolution: {integrity: sha512-Sp1ablJ0ivDkSzjcaJdxEunN5/XvksFJ2sMBFfq6x0ryhQV/2b/KwFe21cMpmHtPOSij8K99/wSfoEuTObmuMQ==}
    engines: {node: '>= 0.4'}

  call-bind@1.0.8:
    resolution: {integrity: sha512-oKlSFMcMwpUg2ednkhQ454wfWiU/ul3CkJe/PEHcTKuiX6RpbehUiFMXu13HalGZxfUwCQzZG747YXBn1im9ww==}
    engines: {node: '>= 0.4'}

  call-bound@1.0.4:
    resolution: {integrity: sha512-+ys997U96po4Kx/ABpBCqhA9EuxJaQWDQg7295H4hBphv3IZg0boBKuwYpt4YXp6MZ5AmZQnU/tyMTlRpaSejg==}
    engines: {node: '>= 0.4'}

  callsites@3.1.0:
    resolution: {integrity: sha512-P8BjAsXvZS+VIDUI11hHCQEv74YT67YUi5JJFNWIqL235sBmjX4+qx9Muvls5ivyNENctx46xQLQ3aTuE7ssaQ==}
    engines: {node: '>=6'}

  camelcase-keys@6.2.2:
    resolution: {integrity: sha512-YrwaA0vEKazPBkn0ipTiMpSajYDSe+KjQfrjhcBMxJt/znbvlHd8Pw/Vamaz5EB4Wfhs3SUR3Z9mwRu/P3s3Yg==}
    engines: {node: '>=8'}

  camelcase@5.3.1:
    resolution: {integrity: sha512-L28STB170nwWS63UjtlEOE3dldQApaJXZkOI1uMFfzf3rRuPegHaHesyee+YxQ+W6SvRDQV6UrdOdRiR153wJg==}
    engines: {node: '>=6'}

  camelcase@6.3.0:
    resolution: {integrity: sha512-Gmy6FhYlCY7uOElZUSbxo2UCDH8owEk996gkbrpsgGtrJLM3J7jGxl9Ic7Qwwj4ivOE5AWZWRMecDdF7hqGjFA==}
    engines: {node: '>=10'}

  caniuse-lite@1.0.30001727:
    resolution: {integrity: sha512-pB68nIHmbN6L/4C6MH1DokyR3bYqFwjaSs/sWDHGj4CTcFtQUQMuJftVwWkXq7mNWOybD3KhUv3oWHoGxgP14Q==}

  canonicalize@2.1.0:
    resolution: {integrity: sha512-F705O3xrsUtgt98j7leetNhTWPe+5S72rlL5O4jA1pKqBVQ/dT1O1D6PFxmSXvc0SUOinWS57DKx0I3CHrXJHQ==}
    hasBin: true

  chalk@4.1.2:
    resolution: {integrity: sha512-oKnbhFyRIXpUuez8iBMmyEa4nbj4IOQyuhc/wy9kY7/WVPcwIO9VA668Pu8RkO7+0G76SLROeyw9CpQ061i4mA==}
    engines: {node: '>=10'}

  chalk@5.4.1:
    resolution: {integrity: sha512-zgVZuo2WcZgfUEmsn6eO3kINexW8RAE4maiQ8QNs8CtpPCSyMiYsULR3HQYkm3w8FIA3SberyMJMSldGsW+U3w==}
    engines: {node: ^12.17.0 || ^14.13 || >=16.0.0}

  char-regex@1.0.2:
    resolution: {integrity: sha512-kWWXztvZ5SBQV+eRgKFeh8q5sLuZY2+8WUIzlxWVTg+oGwY14qylx1KbKzHd8P6ZYkAg0xyIDU9JMHhyJMZ1jw==}
    engines: {node: '>=10'}

  chardet@0.7.0:
    resolution: {integrity: sha512-mT8iDcrh03qDGRRmoA2hmBJnxpllMR+0/0qlzjqZES6NdiWDcZkCNAk4rPFZ9Q85r27unkiNNg8ZOiwZXBHwcA==}

  check-disk-space@3.4.0:
    resolution: {integrity: sha512-drVkSqfwA+TvuEhFipiR1OC9boEGZL5RrWvVsOthdcvQNXyCCuKkEiTOTXZ7qxSf/GLwq4GvzfrQD/Wz325hgw==}
    engines: {node: '>=16'}

  chokidar@3.6.0:
    resolution: {integrity: sha512-7VT13fmjotKpGipCW9JEQAusEPE+Ei8nl6/g4FBAmIm0GOOLMua9NDDo/DWp0ZAxCr3cPq5ZpBqmPAQgDda2Pw==}
    engines: {node: '>= 8.10.0'}

  chokidar@4.0.3:
    resolution: {integrity: sha512-Qgzu8kfBvo+cA4962jnP1KkS6Dop5NS6g7R5LFYJr4b8Ub94PPQXUksCw9PvXoeXPRRddRNC5C1JQUR2SMGtnA==}
    engines: {node: '>= 14.16.0'}

  chownr@1.1.4:
    resolution: {integrity: sha512-jJ0bqzaylmJtVnNgzTeSOs8DPavpbYgEr/b0YL8/2GO3xJEhInFmhKMUnEJQjZumK7KXGFhUy89PrsJWlakBVg==}

  chrome-trace-event@1.0.4:
    resolution: {integrity: sha512-rNjApaLzuwaOTjCiT8lSDdGN1APCiqkChLMJxJPWLunPAt5fy8xgU9/jNOchV84wfIxrA0lRQB7oCT8jrn/wrQ==}
    engines: {node: '>=6.0'}

  ci-info@3.9.0:
    resolution: {integrity: sha512-NIxF55hv4nSqQswkAeiOi1r83xy8JldOFDTWiug55KBu9Jnblncd2U6ViHmYgHf01TPZS77NJBhBMKdWj9HQMQ==}
    engines: {node: '>=8'}

  ci-info@4.3.0:
    resolution: {integrity: sha512-l+2bNRMiQgcfILUi33labAZYIWlH1kWDp+ecNo5iisRKrbm0xcRyCww71/YU0Fkw0mAFpz9bJayXPjey6vkmaQ==}
    engines: {node: '>=8'}

  cids@1.1.9:
    resolution: {integrity: sha512-l11hWRfugIcbGuTZwAM5PwpjPPjyb6UZOGwlHSnOBV5o07XhQ4gNpBN67FbODvpjyHtd+0Xs6KNvUcGBiDRsdg==}
    engines: {node: '>=4.0.0', npm: '>=3.0.0'}
    deprecated: This module has been superseded by the multiformats module

  cjs-module-lexer@1.4.3:
    resolution: {integrity: sha512-9z8TZaGM1pfswYeXrUpzPrkx8UnWYdhJclsiYMm6x/w5+nN+8Tf/LnAgfLGQCm59qAOxU8WwHEq2vNwF6i4j+Q==}

  class-transformer@0.5.1:
    resolution: {integrity: sha512-SQa1Ws6hUbfC98vKGxZH3KFY0Y1lm5Zm0SY8XX9zbK7FJCyVEac3ATW0RIpwzW+oOfmHE5PMPufDG9hCfoEOMw==}

  class-validator@0.14.2:
    resolution: {integrity: sha512-3kMVRF2io8N8pY1IFIXlho9r8IPUUIfHe2hYVtiebvAzU2XeQFXTv+XI4WX+TnXmtwXMDcjngcpkiPM0O9PvLw==}

  cli-boxes@2.2.1:
    resolution: {integrity: sha512-y4coMcylgSCdVinjiDBuR8PCC2bLjyGTwEmPb9NHR/QaNU6EUOXcTY/s6VjGMD6ENSEaeQYHCY0GNGS5jfMwPw==}
    engines: {node: '>=6'}

  cli-cursor@3.1.0:
    resolution: {integrity: sha512-I/zHAwsKf9FqGoXM4WWRACob9+SNukZTd94DWF57E4toouRulbCxcUh6RKUEOQlYTHJnzkPMySvPNaaSLNfLZw==}
    engines: {node: '>=8'}

  cli-spinners@2.9.2:
    resolution: {integrity: sha512-ywqV+5MmyL4E7ybXgKys4DugZbX0FC6LnwrhjuykIjnK9k8OQacQ7axGKnjDXWNhns0xot3bZI5h55H8yo9cJg==}
    engines: {node: '>=6'}

  cli-table3@0.6.5:
    resolution: {integrity: sha512-+W/5efTR7y5HRD7gACw9yQjqMVvEMLBHmboM/kPWam+H+Hmyrgjh6YncVKK122YZkXrLudzTuAukUw9FnMf7IQ==}
    engines: {node: 10.* || >= 12.*}

  cli-width@3.0.0:
    resolution: {integrity: sha512-FxqpkPPwu1HjuN93Omfm4h8uIanXofW0RxVEW3k5RKx+mJJYSthzNhp32Kzxxy3YAEZ/Dc/EWN1vZRY0+kOhbw==}
    engines: {node: '>= 10'}

  cli-width@4.1.0:
    resolution: {integrity: sha512-ouuZd4/dm2Sw5Gmqy6bGyNNNe1qt9RpmxveLSO7KcgsTnU7RXfsw+/bukWGo1abgBiMAic068rclZsO4IWmmxQ==}
    engines: {node: '>= 12'}

  cliui@8.0.1:
    resolution: {integrity: sha512-BSeNnyus75C4//NQ9gQt1/csTXyo/8Sb+afLAkzAptFuMsod9HFokGNudZpi/oQV73hnVK+sR+5PVRMd+Dr7YQ==}
    engines: {node: '>=12'}

  clone@1.0.4:
    resolution: {integrity: sha512-JQHZ2QMW6l3aH/j6xCqQThY/9OH4D/9ls34cgkUBiEeocRTU04tHfKPBsUK1PqZCUQM7GiA0IIXJSuXHI64Kbg==}
    engines: {node: '>=0.8'}

  cluster-key-slot@1.1.2:
    resolution: {integrity: sha512-RMr0FhtfXemyinomL4hrWcYJxmX6deFdCxpJzhDttxgO1+bcCnkk+9drydLVDmAMG7NE6aN/fl4F7ucU/90gAA==}
    engines: {node: '>=0.10.0'}

  co@4.6.0:
    resolution: {integrity: sha512-QVb0dM5HvG+uaxitm8wONl7jltx8dqhfU33DcqtOZcLSVIKSDDLDi7+0LbAKiyI8hD9u42m2YxXSkMGWThaecQ==}
    engines: {iojs: '>= 1.0.0', node: '>= 0.12.0'}

  collect-v8-coverage@1.0.2:
    resolution: {integrity: sha512-lHl4d5/ONEbLlJvaJNtsF/Lz+WvB07u2ycqTYbdrq7UypDXailES4valYb2eWiJFxZlVmpGekfqoxQhzyFdT4Q==}

  color-convert@2.0.1:
    resolution: {integrity: sha512-RRECPsj7iu/xb5oKYcsFHSppFNnsj/52OVTRKb4zP5onXwVF3zVmmToNcOfGC+CRDpfK/U584fMg38ZHCaElKQ==}
    engines: {node: '>=7.0.0'}

  color-name@1.1.4:
    resolution: {integrity: sha512-dOy+3AuW3a2wNbZHIuMZpTcgjGuLU/uBL/ubcZF9OXbDo8ff4O8yVp5Bf0efS8uEoYo5q4Fx7dY9OgQGXgAsQA==}

  combined-stream@1.0.8:
    resolution: {integrity: sha512-FQN4MRfuJeHf7cBbBMJFXhKSDq+2kAArBlmRBvcvFE5BB1HZKXtSFASDhdlz9zOYwxh8lDdnvmMOe/+5cdoEdg==}
    engines: {node: '>= 0.8'}

  commander@10.0.1:
    resolution: {integrity: sha512-y4Mg2tXshplEbSGzx7amzPwKKOCGuoSRP/CjEdwwk0FOGlUbq6lKuoyDZTNZkmxHdJtp54hdfY/JUrdL7Xfdug==}
    engines: {node: '>=14'}

  commander@11.1.0:
    resolution: {integrity: sha512-yPVavfyCcRhmorC7rWlkHn15b4wDVgVmBA7kV4QVBsF7kv/9TKJAbAXVTxvTnwP8HHKjRCJDClKbciiYS7p0DQ==}
    engines: {node: '>=16'}

  commander@13.1.0:
    resolution: {integrity: sha512-/rFeCpNJQbhSZjGVwO9RFV3xPqbnERS8MmIQzCtD/zl6gpJuV/bMLuN92oG3F7d8oDEHHRrujSXNUr8fpjntKw==}
    engines: {node: '>=18'}

  commander@14.0.0:
    resolution: {integrity: sha512-2uM9rYjPvyq39NwLRqaiLtWHyDC1FvryJDa2ATTVims5YAS4PupsEQsDvP14FqhFr0P49CYDugi59xaxJlTXRA==}
    engines: {node: '>=20'}

  commander@2.20.3:
    resolution: {integrity: sha512-GpVkmM8vF2vQUkj2LvZmD35JxeJOLCwJ9cUkugyk2nuhbv3+mJvpLYYt+0+USMxE+oj+ey/lJEnhZw75x/OMcQ==}

  commander@4.1.1:
    resolution: {integrity: sha512-NOKm8xhkzAjzFx8B2v5OAHT+u5pRQc2UCa2Vq9jYL/31o2wi9mxBA7LIFs3sV5VSC49z6pEhfbMULvShKj26WA==}
    engines: {node: '>= 6'}

  comment-json@4.2.5:
    resolution: {integrity: sha512-bKw/r35jR3HGt5PEPm1ljsQQGyCrR8sFGNiN5L+ykDHdpO8Smxkrkla9Yi6NkQyUrb8V54PGhfMs6NrIwtxtdw==}
    engines: {node: '>= 6'}

  commondir@1.0.1:
    resolution: {integrity: sha512-W9pAhw0ja1Edb5GVdIF1mjZw/ASI0AlShXM83UUGe2DVr5TdAPEA1OA8m/g8zWp9x6On7gqufY+FatDbC3MDQg==}

  component-emitter@1.3.1:
    resolution: {integrity: sha512-T0+barUSQRTUQASh8bx02dl+DhF54GtIDY13Y3m9oWTklKbb3Wv974meRpeZ3lp1JpLVECWWNHC4vaG2XHXouQ==}

  compress-commons@6.0.2:
    resolution: {integrity: sha512-6FqVXeETqWPoGcfzrXb37E50NP0LXT8kAMu5ooZayhWWdgEY4lBEEcbQNXtkuKQsGduxiIcI4gOTsxTmuq/bSg==}
    engines: {node: '>= 14'}

  concat-map@0.0.1:
    resolution: {integrity: sha512-/Srv4dswyQNBfohGpz9o6Yb3Gz3SrUDqBH5rTuhGR7ahtlbYKnVxw2bCFMRljaA7EXHaXZ8wsHdodFvbkhKmqg==}

  concat-stream@2.0.0:
    resolution: {integrity: sha512-MWufYdFw53ccGjCA+Ol7XJYpAlW6/prSMzuPOTRnJGcGzuhLn4Scrz7qf6o8bROZ514ltazcIFJZevcfbo0x7A==}
    engines: {'0': node >= 6.0}

  config@3.3.12:
    resolution: {integrity: sha512-Vmx389R/QVM3foxqBzXO8t2tUikYZP64Q6vQxGrsMpREeJc/aWRnPRERXWsYzOHAumx/AOoILWe6nU3ZJL+6Sw==}
    engines: {node: '>= 10.0.0'}

  consola@2.15.3:
    resolution: {integrity: sha512-9vAdYbHj6x2fLKC4+oPH0kFzY/orMZyG2Aj+kNylHxKGJ/Ed4dpNyAQYwJOdqO4zdM7XpVHmyejQDcQHrnuXbw==}

  content-disposition@1.0.0:
    resolution: {integrity: sha512-Au9nRL8VNUut/XSzbQA38+M78dzP4D+eqg3gfJHMIHHYa3bg067xj1KxMUWj+VULbiZMowKngFFbKczUrNJ1mg==}
    engines: {node: '>= 0.6'}

  content-type@1.0.5:
    resolution: {integrity: sha512-nTjqfcBFEipKdXCv4YDQWCfmcLZKm81ldF0pAopTvyrFGVbcR6P/VAAd5G7N+0tTr8QqiU0tFadD6FK4NtJwOA==}
    engines: {node: '>= 0.6'}

  convert-source-map@2.0.0:
    resolution: {integrity: sha512-Kvp459HrV2FEJ1CAsi1Ku+MY3kasH19TFykTz2xWmMeq6bk2NU3XXvfJ+Q61m0xktWwt+1HSYf3JZsTms3aRJg==}

  cookie-es@1.2.2:
    resolution: {integrity: sha512-+W7VmiVINB+ywl1HGXJXmrqkOhpKrIiVZV6tQuV54ZyQC7MMuBt81Vc336GMLoHBq5hV/F9eXgt5Mnx0Rha5Fg==}

  cookie-signature@1.2.2:
    resolution: {integrity: sha512-D76uU73ulSXrD1UXF4KE2TMxVVwhsnCgfAyTg9k8P6KGZjlXKrOLe4dJQKI3Bxi5wjesZoFXJWElNWBjPZMbhg==}
    engines: {node: '>=6.6.0'}

  cookie@0.7.2:
    resolution: {integrity: sha512-yki5XnKuf750l50uGTllt6kKILY4nQ1eNIQatoXEByZ5dWgnKqbnqmTrBE5B4N7lrMJKQ2ytWMiTO2o0v6Ew/w==}
    engines: {node: '>= 0.6'}

  cookiejar@2.1.4:
    resolution: {integrity: sha512-LDx6oHrK+PhzLKJU9j5S7/Y3jM/mUHvD/DeI1WQmJn652iPC5Y4TBzC9l+5OMOXlyTTA+SmVUPm0HQUwpD5Jqw==}

  core-util-is@1.0.3:
    resolution: {integrity: sha512-ZQBvi1DcpJ4GDqanjucZ2Hj3wEO5pZDS89BWbkcrvdxksJorwUDDZamX9ldFkp9aw2lmBDLgkObEA4DWNJ9FYQ==}

  cors@2.8.5:
    resolution: {integrity: sha512-KIHbLJqu73RGr/hnbrO9uBeixNGuvSQjul/jdFvS/KFSIH1hWVd1ng7zOHx+YrEfInLG7q4n6GHQ9cDtxv/P6g==}
    engines: {node: '>= 0.10'}

  cosmiconfig@8.3.6:
    resolution: {integrity: sha512-kcZ6+W5QzcJ3P1Mt+83OUv/oHFqZHIx8DuxG6eZ5RGMERoLqp4BuGjhHLYGK+Kf5XVkQvqBSmAy/nGWN3qDgEA==}
    engines: {node: '>=14'}
    peerDependencies:
      typescript: '>=4.9.5'
    peerDependenciesMeta:
      typescript:
        optional: true

  cosmjs-types@0.9.0:
    resolution: {integrity: sha512-MN/yUe6mkJwHnCFfsNPeCfXVhyxHYW6c/xDUzrSbBycYzw++XvWDMJArXp2pLdgD6FQ8DW79vkPjeNKVrXaHeQ==}

  cpu-features@0.0.10:
    resolution: {integrity: sha512-9IkYqtX3YHPCzoVg1Py+o9057a3i0fp7S530UWokCSaFVTc7CwXPRiOjRjBQQ18ZCNafx78YfnG+HALxtVmOGA==}
    engines: {node: '>=10.0.0'}

  crc-32@1.2.2:
    resolution: {integrity: sha512-ROmzCKrTnOwybPcJApAA6WBWij23HVfGVNKqqrZpuyZOHqK2CwHSvpGuyt/UNNvaIjEd8X5IFGp4Mh+Ie1IHJQ==}
    engines: {node: '>=0.8'}
    hasBin: true

  crc32-stream@6.0.0:
    resolution: {integrity: sha512-piICUB6ei4IlTv1+653yq5+KoqfBYmj9bw6LqXoOneTMDXk5nM1qt12mFW1caG3LlJXEKW1Bp0WggEmIfQB34g==}
    engines: {node: '>= 14'}

  create-jest@29.7.0:
    resolution: {integrity: sha512-Adz2bdH0Vq3F53KEMJOoftQFutWCukm6J24wbPWRO4k1kMY7gS7ds/uoJkNuV8wDCtWWnuwGcJwpWcih+zEW1Q==}
    engines: {node: ^14.15.0 || ^16.10.0 || >=18.0.0}
    hasBin: true

  create-require@1.1.1:
    resolution: {integrity: sha512-dcKFX3jn0MpIaXjisoRvexIJVEKzaq7z2rZKxf+MSr9TkdmHmsU4m2lcLojrj/FHl8mk5VxMmYA+ftRkP/3oKQ==}

  cron-parser@4.9.0:
    resolution: {integrity: sha512-p0SaNjrHOnQeR8/VnfGbmg9te2kfyYSQ7Sc/j/6DtPL3JQvKxmjO9TSjNFpujqV3vEYYBvNNvXSxzyksBWAx1Q==}
    engines: {node: '>=12.0.0'}

  cross-fetch@3.1.8:
    resolution: {integrity: sha512-cvA+JwZoU0Xq+h6WkMvAUqPEYy92Obet6UdKLfW60qn99ftItKjB5T+BkyWOFWe2pUyfQ+IJHmpOTznqk1M6Kg==}

  cross-fetch@3.2.0:
    resolution: {integrity: sha512-Q+xVJLoGOeIMXZmbUK4HYk+69cQH6LudR0Vu/pRm2YlU/hDV9CiS0gKUMaWY5f2NeUH9C1nV3bsTlCo0FsTV1Q==}

  cross-spawn@7.0.6:
    resolution: {integrity: sha512-uV2QOWP2nWzsy2aMp8aRibhi9dlzF5Hgh5SHaB9OiTGEyDTiJJyx0uy51QXdyWbtAHNua4XJzUKca3OzKUd3vA==}
    engines: {node: '>= 8'}

  crossws@0.3.5:
    resolution: {integrity: sha512-ojKiDvcmByhwa8YYqbQI/hg7MEU0NC03+pSdEq4ZUnZR9xXpwk7E43SMNGkn+JxJGPFtNvQ48+vV2p+P1ml5PA==}

  crypto-hash@1.3.0:
    resolution: {integrity: sha512-lyAZ0EMyjDkVvz8WOeVnuCPvKVBXcMv1l5SVqO1yC7PzTwrD/pPje/BIRbWhMoPe436U+Y2nD7f5bFx0kt+Sbg==}
    engines: {node: '>=8'}

  date-and-time@2.4.3:
    resolution: {integrity: sha512-xkS/imTmsyEdpp9ie5oV5UWolg3XkYWNySbT2W4ESWr6v4V8YrsHbhpk9fIeQcr0NFTnYbQJLXlgU1zrLItysA==}

  date-fns@3.6.0:
    resolution: {integrity: sha512-fRHTG8g/Gif+kSh50gaGEdToemgfj74aRX3swtiouboip5JDLAyDE9F11nHMIcvOaXeOC6D7SpNhi7uFyB7Uww==}

  dayjs@1.11.13:
    resolution: {integrity: sha512-oaMBel6gjolK862uaPQOVTA7q3TZhuSvuMQAAglQDOWYO9A91IrAOUJEyKVlqJlHE0vq5p5UXxzdPfMH/x6xNg==}

  debug@4.4.1:
    resolution: {integrity: sha512-KcKCqiftBJcZr++7ykoDIEwSa3XWowTfNPo92BYxjXiyYEVrUQh2aLyhxBCwww+heortUFxEJYcRzosstTEBYQ==}
    engines: {node: '>=6.0'}
    peerDependencies:
      supports-color: '*'
    peerDependenciesMeta:
      supports-color:
        optional: true

  decamelize-keys@1.1.1:
    resolution: {integrity: sha512-WiPxgEirIV0/eIOMcnFBA3/IJZAZqKnwAwWyvvdi4lsr1WCN22nhdf/3db3DoZcUjTV2SqfzIwNyp6y2xs3nmg==}
    engines: {node: '>=0.10.0'}

  decamelize@1.2.0:
    resolution: {integrity: sha512-z2S+W9X73hAUUki+N+9Za2lBlun89zigOyGrsax+KUQ6wKW4ZoWpEYBkGhQjwAjjDCkWxhY0VKEhk8wzY7F5cA==}
    engines: {node: '>=0.10.0'}

  decode-uri-component@0.2.2:
    resolution: {integrity: sha512-FqUYQ+8o158GyGTrMFJms9qh3CqTKvAqgqsTnkLI8sKu0028orqBhxNMFkFen0zGyg6epACD32pjVk58ngIErQ==}
    engines: {node: '>=0.10'}

  dedent@1.6.0:
    resolution: {integrity: sha512-F1Z+5UCFpmQUzJa11agbyPVMbpgT/qA3/SKyJ1jyBgm7dUcUEa8v9JwDkerSQXfakBwFljIxhOJqGkjUwZ9FSA==}
    peerDependencies:
      babel-plugin-macros: ^3.1.0
    peerDependenciesMeta:
      babel-plugin-macros:
        optional: true

  deep-is@0.1.4:
    resolution: {integrity: sha512-oIPzksmTg4/MriiaYGO+okXDT7ztn/w3Eptv/+gSIdMdKsJo0u4CfYNFJPy+4SKMuCqGw2wxnA+URMg3t8a/bQ==}

  deepmerge@4.3.1:
    resolution: {integrity: sha512-3sUqbMEc77XqpdNO7FRyRog+eW3ph+GYCbj+rK+uYyRMuwsVy0rMiVtPn+QJlKFvWP/1PYpapqYn0Me2knFn+A==}
    engines: {node: '>=0.10.0'}

  defaults@1.0.4:
    resolution: {integrity: sha512-eFuaLoy/Rxalv2kr+lqMlUnrDWV+3j4pljOIJgLIhI058IQfWJ7vXhyEIHu+HtC738klGALYxOKDO0bQP3tg8A==}

  define-data-property@1.1.4:
    resolution: {integrity: sha512-rBMvIzlpA8v6E+SJZoo++HAYqsLrkg7MSfIinMPFhmkorw7X+dOXVJQs+QT69zGkzMyfDnIMN2Wid1+NbL3T+A==}
    engines: {node: '>= 0.4'}

  define-properties@1.2.1:
    resolution: {integrity: sha512-8QmQKqEASLd5nx0U1B1okLElbUuuttJ/AnYmRXbbbGDWh6uS208EjD4Xqq/I9wK7u0v6O08XhTWnt5XtEbR6Dg==}
    engines: {node: '>= 0.4'}

  defu@6.1.4:
    resolution: {integrity: sha512-mEQCMmwJu317oSz8CwdIOdwf3xMif1ttiM8LTufzc3g6kR+9Pe236twL8j3IYT1F7GfRgGcW6MWxzZjLIkuHIg==}

  delay@5.0.0:
    resolution: {integrity: sha512-ReEBKkIfe4ya47wlPYf/gu5ib6yUG0/Aez0JQZQz94kiWtRQvZIQbTiehsnwHvLSWJnQdhVeqYue7Id1dKr0qw==}
    engines: {node: '>=10'}

  delayed-stream@1.0.0:
    resolution: {integrity: sha512-ZySD7Nf91aLB0RxL4KGrKHBXl7Eds1DAmEdcoVawXnLD7SDhpNgtuII2aAkg7a7QS41jxPSZ17p4VdGnMHk3MQ==}
    engines: {node: '>=0.4.0'}

  denque@2.1.0:
    resolution: {integrity: sha512-HVQE3AAb/pxF8fQAoiqpvg9i3evqug3hoiwakOyZAwJm+6vZehbkYXZ0l4JxS+I3QxM97v5aaRNhj8v5oBhekw==}
    engines: {node: '>=0.10'}

  depd@2.0.0:
    resolution: {integrity: sha512-g7nH6P6dyDioJogAAGprGpCtVImJhpPk/roCzdb3fIh61/s/nPsfR6onyMwkCAR/OlC3yBC0lESvUoQEAssIrw==}
    engines: {node: '>= 0.8'}

  destr@2.0.5:
    resolution: {integrity: sha512-ugFTXCtDZunbzasqBxrK93Ik/DRYsO6S/fedkWEMKqt04xZ4csmnmwGDBAb07QWNaGMAmnTIemsYZCksjATwsA==}

  detect-browser@5.3.0:
    resolution: {integrity: sha512-53rsFbGdwMwlF7qvCt0ypLM5V5/Mbl0szB7GPN8y9NCcbknYOeVVXdrXEq+90IwAfrrzt6Hd+u2E2ntakICU8w==}

  detect-libc@2.0.4:
    resolution: {integrity: sha512-3UDv+G9CsCKO1WKMGw9fwq/SWJYbI0c5Y7LU1AXYoDdbhE2AHQ6N6Nb34sG8Fj7T5APy8qXDCKuuIHd1BR0tVA==}
    engines: {node: '>=8'}

  detect-newline@3.1.0:
    resolution: {integrity: sha512-TLz+x/vEXm/Y7P7wn1EJFNLxYpUD4TgMosxY6fAVJUnJMbupHBOncxyWUG9OpTaH9EBD7uFI5LfEgmMOc54DsA==}
    engines: {node: '>=8'}

  dezalgo@1.0.4:
    resolution: {integrity: sha512-rXSP0bf+5n0Qonsb+SVVfNfIsimO4HEtmnIpPHY8Q1UCzKlQrDMfdobr8nJOOsRgWCyMRqeSBQzmWUMq7zvVig==}

  diff-sequences@29.6.3:
    resolution: {integrity: sha512-EjePK1srD3P08o2j4f0ExnylqRs5B9tJjcp9t1krH2qRi8CCdsYfwe9JgSLurFBWwq4uOlipzfk5fHNvwFKr8Q==}
    engines: {node: ^14.15.0 || ^16.10.0 || >=18.0.0}

  diff@4.0.2:
    resolution: {integrity: sha512-58lmxKSA4BNyLz+HHMUzlOEpg09FV+ev6ZMe3vJihgdxzgcwZ8VoEEPmALCZG9LmqfVoNMMKpttIYTVG6uDY7A==}
    engines: {node: '>=0.3.1'}

  dir-glob@3.0.1:
    resolution: {integrity: sha512-WkrWp9GR4KXfKGYzOLmTuGVi1UWFfws377n9cc55/tb6DuqyF6pcQ5AbiHEshaDpY9v6oaSr2XCDidGmMwdzIA==}
    engines: {node: '>=8'}

  docker-compose@1.2.0:
    resolution: {integrity: sha512-wIU1eHk3Op7dFgELRdmOYlPYS4gP8HhH1ZmZa13QZF59y0fblzFDFmKPhyc05phCy2hze9OEvNZAsoljrs+72w==}
    engines: {node: '>= 6.0.0'}

  docker-modem@5.0.6:
    resolution: {integrity: sha512-ens7BiayssQz/uAxGzH8zGXCtiV24rRWXdjNha5V4zSOcxmAZsfGVm/PPFbwQdqEkDnhG+SyR9E3zSHUbOKXBQ==}
    engines: {node: '>= 8.0'}

  dockerode@4.0.7:
    resolution: {integrity: sha512-R+rgrSRTRdU5mH14PZTCPZtW/zw3HDWNTS/1ZAQpL/5Upe/ye5K9WQkIysu4wBoiMwKynsz0a8qWuGsHgEvSAA==}
    engines: {node: '>= 8.0'}

  doctrine@3.0.0:
    resolution: {integrity: sha512-yS+Q5i3hBf7GBkd4KG8a7eBNNWNGLTaEwwYWUijIYM7zrlYDM0BFXHjjPWlWZ1Rg7UaddZeIDmi9jF3HmqiQ2w==}
    engines: {node: '>=6.0.0'}

  dot-case@3.0.4:
    resolution: {integrity: sha512-Kv5nKlh6yRrdrGvxeJ2e5y2eRUpkUosIW4A2AS38zwSz27zu7ufDwQPi5Jhs3XAlGNetl3bmnGhQsMtkKJnj3w==}

  dotenv-expand@10.0.0:
    resolution: {integrity: sha512-GopVGCpVS1UKH75VKHGuQFqS1Gusej0z4FyQkPdwjil2gNIv+LNsqBlboOzpJFZKVT95GkCyWJbBSdFEFUWI2A==}
    engines: {node: '>=12'}

  dotenv@16.4.5:
    resolution: {integrity: sha512-ZmdL2rui+eB2YwhsWzjInR8LldtZHGDoQ1ugH85ppHKwpUHL7j7rN0Ti9NCnGiQbhaZ11FpR+7ao1dNsmduNUg==}
    engines: {node: '>=12'}

  drange@1.1.1:
    resolution: {integrity: sha512-pYxfDYpued//QpnLIm4Avk7rsNtAtQkUES2cwAYSvD/wd2pKD71gN2Ebj3e7klzXwjocvE8c5vx/1fxwpqmSxA==}
    engines: {node: '>=4'}

  dunder-proto@1.0.1:
    resolution: {integrity: sha512-KIN/nDJBQRcXw0MLVhZE9iQHmG68qAVIBg9CqmUYjmQIhgij9U5MFvrqkUL5FbtyyzZuOeOt0zdeRe4UY7ct+A==}
    engines: {node: '>= 0.4'}

  duplexify@4.1.3:
    resolution: {integrity: sha512-M3BmBhwJRZsSx38lZyhE53Csddgzl5R7xGJNk7CVddZD6CcmwMCH8J+7AprIrQKH7TonKxaCjcv27Qmf+sQ+oA==}

  eastasianwidth@0.2.0:
    resolution: {integrity: sha512-I88TYZWc9XiYHRQ4/3c5rjjfgkjhLyW2luGIheGERbNQ6OY7yTybanSpDXZa8y7VUP9YmDcYa+eyq4ca7iLqWA==}

  ee-first@1.1.1:
    resolution: {integrity: sha512-WMwm9LhRUo+WUaRN+vRuETqG89IgZphVSNkdFgeb6sS/E4OrDIN7t48CAewSHXc6C8lefD8KKfr5vY61brQlow==}

  ejs@3.1.10:
    resolution: {integrity: sha512-UeJmFfOrAQS8OJWPZ4qtgHyWExa088/MtK5UEyoJGFH67cDEXkZSviOiKRCZ4Xij0zxI3JECgYs3oKx+AizQBA==}
    engines: {node: '>=0.10.0'}
    hasBin: true

  electron-to-chromium@1.5.190:
    resolution: {integrity: sha512-k4McmnB2091YIsdCgkS0fMVMPOJgxl93ltFzaryXqwip1AaxeDqKCGLxkXODDA5Ab/D+tV5EL5+aTx76RvLRxw==}

  elliptic@6.6.1:
    resolution: {integrity: sha512-RaddvvMatK2LJHqFJ+YA4WysVN5Ita9E35botqIYspQ4TkRAlCicdzKOjlyv/1Za5RyTNn7di//eEV0uTAfe3g==}

  emittery@0.13.1:
    resolution: {integrity: sha512-DeWwawk6r5yR9jFgnDKYt4sLS0LmHJJi3ZOnb5/JdbYwj3nW+FxQnHIjhBKz8YLC7oRNPVM9NQ47I3CVx34eqQ==}
    engines: {node: '>=12'}

  emoji-regex@8.0.0:
    resolution: {integrity: sha512-MSjYzcWNOA0ewAHpz0MxpYFvwg6yjy1NG3xteoqz644VCo/RPgnr1/GGt+ic3iJTzQ8Eu3TdM14SawnVUmGE6A==}

  emoji-regex@9.2.2:
    resolution: {integrity: sha512-L18DaJsXSUk2+42pv8mLs5jJT2hqFkFE4j21wOmgbUqsZ2hL72NsUU785g9RXgo3s0ZNgVl42TiHp3ZtOv/Vyg==}

  encodeurl@2.0.0:
    resolution: {integrity: sha512-Q0n9HRi4m6JuGIV1eFlmvJB7ZEVxu93IrMyiMsGC0lrMJMWzRgx6WGquyfQgZVb31vhGgXnfmPNNXmxnOkRBrg==}
    engines: {node: '>= 0.8'}

  end-of-stream@1.4.5:
    resolution: {integrity: sha512-ooEGc6HP26xXq/N+GCGOT0JKCLDGrq2bQUZrQ7gyrJiZANJ/8YDTxTpQBXGMn+WbIQXNVpyWymm7KYVICQnyOg==}

  enhanced-resolve@5.18.2:
    resolution: {integrity: sha512-6Jw4sE1maoRJo3q8MsSIn2onJFbLTOjY9hlx4DZXmOKvLRd1Ok2kXmAGXaafL2+ijsJZ1ClYbl/pmqr9+k4iUQ==}
    engines: {node: '>=10.13.0'}

  enumify@2.0.0:
    resolution: {integrity: sha512-hpyRdixXrBdr1sZOWH/WKBleMtHWVbM+DyVa0OqKQnKEw6x0TuUNYjcWKlp5/+tdiOsbgYiaZ/pYUeMake4k8A==}

  env-cmd@10.1.0:
    resolution: {integrity: sha512-mMdWTT9XKN7yNth/6N6g2GuKuJTsKMDHlQFUDacb/heQRRWOTIZ42t1rMHnQu4jYxU1ajdTeJM+9eEETlqToMA==}
    engines: {node: '>=8.0.0'}
    hasBin: true

  err-code@3.0.1:
    resolution: {integrity: sha512-GiaH0KJUewYok+eeY05IIgjtAe4Yltygk9Wqp1V5yVWLdhf0hYZchRjNIT9bb0mSwRcIusT3cx7PJUf3zEIfUA==}

  error-ex@1.3.2:
    resolution: {integrity: sha512-7dFHNmqeFSEt2ZBsCriorKnn3Z2pj+fd9kmI6QoWw4//DL+icEBfc0U7qJCisqrTsKTjw4fNFy2pW9OqStD84g==}

  es-define-property@1.0.1:
    resolution: {integrity: sha512-e3nRfgfUZ4rNGL232gUgX06QNyyez04KdjFrF+LTRoOXmrOgFKDg4BCdsjW8EnT69eqdYGmRpJwiPVYNrCaW3g==}
    engines: {node: '>= 0.4'}

  es-errors@1.3.0:
    resolution: {integrity: sha512-Zf5H2Kxt2xjTvbJvP2ZWLEICxA6j+hAmMzIlypy4xcBg1vKVnx89Wy0GbS+kf5cwCVFFzdCFh2XSCFNULS6csw==}
    engines: {node: '>= 0.4'}

  es-module-lexer@1.7.0:
    resolution: {integrity: sha512-jEQoCwk8hyb2AZziIOLhDqpm5+2ww5uIE6lkO/6jcOCusfk6LhMHpXXfBLXTZ7Ydyt0j4VoUQv6uGNYbdW+kBA==}

  es-object-atoms@1.1.1:
    resolution: {integrity: sha512-FGgH2h8zKNim9ljj7dankFPcICIK9Cp5bm+c2gQSYePhpaG5+esrLODihIorn+Pe6FGJzWhXQotPv73jTaldXA==}
    engines: {node: '>= 0.4'}

  es-set-tostringtag@2.1.0:
    resolution: {integrity: sha512-j6vWzfrGVfyXxge+O0x5sh6cvxAog0a/4Rdd2K36zCMV5eJ+/+tOAngRO8cODMNWbVRdVlmGZQL2YS3yR8bIUA==}
    engines: {node: '>= 0.4'}

  es6-promise@4.2.8:
    resolution: {integrity: sha512-HJDGx5daxeIvxdBxvG2cb9g4tEvwIk3i8+nhX0yGrYmZUzbkdg8QbDevheDB8gd0//uPj4c1EQua8Q+MViT0/w==}

  es6-promisify@5.0.0:
    resolution: {integrity: sha512-C+d6UdsYDk0lMebHNR4S2NybQMMngAOnOwYBQjTOiv0MkoJMP0Myw2mgpDLBcpfCmRLxyFqYhS/CfOENq4SJhQ==}

  escalade@3.2.0:
    resolution: {integrity: sha512-WUj2qlxaQtO4g6Pq5c29GTcWGDyd8itL8zTlipgECz3JesAiiOKotd8JU6otB3PACgG6xkJUyVhboMS+bje/jA==}
    engines: {node: '>=6'}

  escape-html@1.0.3:
    resolution: {integrity: sha512-NiSupZ4OeuGwr68lGIeym/ksIZMJodUGOSCZ/FSnTxcrekbvqrgdUxlJOMpijaKZVjAJrWrGs/6Jy8OMuyj9ow==}

  escape-string-regexp@1.0.5:
    resolution: {integrity: sha512-vbRorB5FUQWvla16U8R/qgaFIya2qGzwDrNmCZuYKrbdSUMG6I1ZCGQRefkRVhuOkIGVne7BQ35DSfo1qvJqFg==}
    engines: {node: '>=0.8.0'}

  escape-string-regexp@2.0.0:
    resolution: {integrity: sha512-UpzcLCXolUWcNu5HtVMHYdXJjArjsF9C0aNnquZYY4uW/Vu0miy5YoWvbV345HauVvcAUnpRuhMMcqTcGOY2+w==}
    engines: {node: '>=8'}

  escape-string-regexp@4.0.0:
    resolution: {integrity: sha512-TtpcNJ3XAzx3Gq8sWRzJaVajRs0uVxA2YAkdb1jm2YkPz4G6egUFAyA3n5vtEIZefPk5Wa4UXbKuS5fKkJWdgA==}
    engines: {node: '>=10'}

  eslint-config-prettier@9.1.2:
    resolution: {integrity: sha512-iI1f+D2ViGn+uvv5HuHVUamg8ll4tN+JRHGc6IJi4TP9Kl976C57fzPXgseXNs8v0iA8aSJpHsTWjDb9QJamGQ==}
    hasBin: true
    peerDependencies:
      eslint: '>=7.0.0'

  eslint-plugin-prettier@5.5.3:
    resolution: {integrity: sha512-NAdMYww51ehKfDyDhv59/eIItUVzU0Io9H2E8nHNGKEeeqlnci+1gCvrHib6EmZdf6GxF+LCV5K7UC65Ezvw7w==}
    engines: {node: ^14.18.0 || >=16.0.0}
    peerDependencies:
      '@types/eslint': '>=8.0.0'
      eslint: '>=8.0.0'
      eslint-config-prettier: '>= 7.0.0 <10.0.0 || >=10.1.0'
      prettier: '>=3.0.0'
    peerDependenciesMeta:
      '@types/eslint':
        optional: true
      eslint-config-prettier:
        optional: true

  eslint-scope@5.1.1:
    resolution: {integrity: sha512-2NxwbF/hZ0KpepYN0cNbo+FN6XoK7GaHlQhgx/hIZl6Va0bF45RQOOwhLIy8lQDbuCiadSLCBnH2CFYquit5bw==}
    engines: {node: '>=8.0.0'}

  eslint-scope@7.2.2:
    resolution: {integrity: sha512-dOt21O7lTMhDM+X9mB4GX+DZrZtCUJPL/wlcTqxyrx5IvO0IYtILdtrQGQp+8n5S0gwSVmOf9NQrjMOgfQZlIg==}
    engines: {node: ^12.22.0 || ^14.17.0 || >=16.0.0}

  eslint-visitor-keys@3.4.3:
    resolution: {integrity: sha512-wpc+LXeiyiisxPlEkUzU6svyS1frIO3Mgxj1fdy7Pm8Ygzguax2N3Fa/D/ag1WqbOprdI+uY6wMUl8/a2G+iag==}
    engines: {node: ^12.22.0 || ^14.17.0 || >=16.0.0}

  eslint@8.57.1:
    resolution: {integrity: sha512-ypowyDxpVSYpkXr9WPv2PAZCtNip1Mv5KTW0SCurXv/9iOpcrH9PaqUElksqEB6pChqHGDRCFTyrZlGhnLNGiA==}
    engines: {node: ^12.22.0 || ^14.17.0 || >=16.0.0}
    deprecated: This version is no longer supported. Please see https://eslint.org/version-support for other options.
    hasBin: true

  espree@9.6.1:
    resolution: {integrity: sha512-oruZaFkjorTpF32kDSI5/75ViwGeZginGGy2NoOSg3Q9bnwlnmDm4HLnkl0RE3n+njDXR037aY1+x58Z/zFdwQ==}
    engines: {node: ^12.22.0 || ^14.17.0 || >=16.0.0}

  esprima@4.0.1:
    resolution: {integrity: sha512-eGuFFw7Upda+g4p+QHvnW0RyTX/SVeJBDM/gCtMARO0cLuT2HcEKnTPvhjV6aGeqrCB/sbNop0Kszm0jsaWU4A==}
    engines: {node: '>=4'}
    hasBin: true

  esquery@1.6.0:
    resolution: {integrity: sha512-ca9pw9fomFcKPvFLXhBKUK90ZvGibiGOvRJNbjljY7s7uq/5YO4BOzcYtJqExdx99rF6aAcnRxHmcUHcz6sQsg==}
    engines: {node: '>=0.10'}

  esrecurse@4.3.0:
    resolution: {integrity: sha512-KmfKL3b6G+RXvP8N1vr3Tq1kL/oCFgn2NYXEtqP8/L3pKapUA4G8cFVaoF3SU323CD4XypR/ffioHmkti6/Tag==}
    engines: {node: '>=4.0'}

  estraverse@4.3.0:
    resolution: {integrity: sha512-39nnKffWz8xN1BU/2c79n9nB9HDzo0niYUqx6xyqUnyoAnQyyWpOTdZEeiCch8BBu515t4wp9ZmgVfVhn9EBpw==}
    engines: {node: '>=4.0'}

  estraverse@5.3.0:
    resolution: {integrity: sha512-MMdARuVEQziNTeJD8DgMqmhwR11BRQ/cBP+pLtYdSTnf3MIO8fFeiINEbX36ZdNlfU/7A9f3gUw49B3oQsvwBA==}
    engines: {node: '>=4.0'}

  esutils@2.0.3:
    resolution: {integrity: sha512-kVscqXk4OCp68SZ0dkgEKVi6/8ij300KBWTJq32P/dYeWTSwK41WyTxalN1eRmA5Z9UU/LX9D7FWSmV9SAYx6g==}
    engines: {node: '>=0.10.0'}

  etag@1.8.1:
    resolution: {integrity: sha512-aIL5Fx7mawVa300al2BnEE4iNvo1qETxLrPI/o05L7z6go7fCw1J6EQmbK4FmJ2AS7kgVF/KEZWufBfdClMcPg==}
    engines: {node: '>= 0.6'}

  ethereum-cryptography@2.2.1:
    resolution: {integrity: sha512-r/W8lkHSiTLxUxW8Rf3u4HGB0xQweG2RyETjywylKZSzLWoWAijRz8WCuOtJ6wah+avllXBqZuk29HCCvhEIRg==}

  ethers-multicall-provider@5.0.0:
    resolution: {integrity: sha512-dsfIwBSbr8yG+F0o87uoMFje1k5w988883MMJvK7R66mYT6NApQhQ7sMH/cxKGXTRf3at+nGt/4QIYHbYhe/8A==}
    engines: {node: '>=12.0'}
    peerDependencies:
      lodash: ^4.17.0

  ethers@5.8.0:
    resolution: {integrity: sha512-DUq+7fHrCg1aPDFCHx6UIPb3nmt2XMpM7Y/g2gLhsl3lIBqeAfOJIl1qEvRf2uq3BiKxmh6Fh5pfp2ieyek7Kg==}

  ethers@6.13.5:
    resolution: {integrity: sha512-+knKNieu5EKRThQJWwqaJ10a6HE9sSehGeqWN65//wE7j47ZpFhKAnHB/JJFibwwg61I/koxaPsXbXpD/skNOQ==}
    engines: {node: '>=14.0.0'}

  ethers@6.15.0:
    resolution: {integrity: sha512-Kf/3ZW54L4UT0pZtsY/rf+EkBU7Qi5nnhonjUb8yTXcxH3cdcWrV2cRyk0Xk/4jK6OoHhxxZHriyhje20If2hQ==}
    engines: {node: '>=14.0.0'}

  event-target-shim@5.0.1:
    resolution: {integrity: sha512-i/2XbnSz/uxRCU6+NdVJgKWDTM427+MqYbkQzD321DuCQJUqOuJKIA0IM2+W2xtYHdKOmZ4dR6fExsd4SXL+WQ==}
    engines: {node: '>=6'}

  eventemitter2@6.4.9:
    resolution: {integrity: sha512-JEPTiaOt9f04oa6NOkc4aH+nVp5I3wEjpHbIPqfgCdD5v5bUzy7xQqwcVO2aDQgOWhI28da57HksMrzK9HlRxg==}

  eventemitter3@4.0.7:
    resolution: {integrity: sha512-8guHBZCwKnFhYdHr2ysuRWErTwhoN2X8XELRlrRwpmfeY2jjuUN4taQMsULKUVo1K4DvZl+0pgfyoysHxvmvEw==}

  eventemitter3@5.0.1:
    resolution: {integrity: sha512-GWkBvjiSZK87ELrYOSESUYeVIc9mvLLf/nXalMOS5dYrgZq9o5OVkbZAVM06CVxYsCwH9BDZFPlQTlPA1j4ahA==}

  events@3.3.0:
    resolution: {integrity: sha512-mQw+2fkQbALzQ7V0MY0IqdnXNOeTtP4r0lN9z7AAawCXgqea7bDii20AYrIBrFd/Hx0M2Ocz6S111CaFkUcb0Q==}
    engines: {node: '>=0.8.x'}

  execa@5.1.1:
    resolution: {integrity: sha512-8uSpZZocAZRBAPIEINJj3Lo9HyGitllczc27Eh5YYojjMFMn8yHMDMaUHE2Jqfq05D/wucwI4JGURyXt1vchyg==}
    engines: {node: '>=10'}

  exit@0.1.2:
    resolution: {integrity: sha512-Zk/eNKV2zbjpKzrsQ+n1G6poVbErQxJ0LBOJXaKZ1EViLzH+hrLu9cdXI4zw9dBQJslwBEpbQ2P1oS7nDxs6jQ==}
    engines: {node: '>= 0.8.0'}

  expect@29.7.0:
    resolution: {integrity: sha512-2Zks0hf1VLFYI1kbh0I5jP3KHHyCHpkfyHBzsSXRFgl/Bg9mWYfMW8oD+PdMPlEwy5HNsR9JutYy6pMeOh61nw==}
    engines: {node: ^14.15.0 || ^16.10.0 || >=18.0.0}

  expect@30.0.5:
    resolution: {integrity: sha512-P0te2pt+hHI5qLJkIR+iMvS+lYUZml8rKKsohVHAGY+uClp9XVbdyYNJOIjSRpHVp8s8YqxJCiHUkSYZGr8rtQ==}
    engines: {node: ^18.14.0 || ^20.0.0 || ^22.0.0 || >=24.0.0}

  express@5.1.0:
    resolution: {integrity: sha512-DT9ck5YIRU+8GYzzU5kT3eHGA5iL+1Zd0EutOmTE9Dtk+Tvuzd23VBU+ec7HPNSTxXYO55gPV/hq4pSBJDjFpA==}
    engines: {node: '>= 18'}

  external-editor@3.1.0:
    resolution: {integrity: sha512-hMQ4CX1p1izmuLYyZqLMO/qGNw10wSv9QDCPfzXfyFrOaCSSoRfqE1Kf1s5an66J5JZC62NewG+mK49jOCtQew==}
    engines: {node: '>=4'}

  eyes@0.1.8:
    resolution: {integrity: sha512-GipyPsXO1anza0AOZdy69Im7hGFCNB7Y/NGjDlZGJ3GJJLtwNSb2vrzYrTYJRrRloVx7pl+bhUaTB8yiccPvFQ==}
    engines: {node: '> 0.1.90'}

  fast-deep-equal@3.1.3:
    resolution: {integrity: sha512-f3qQ9oQy9j2AhBe/H9VC91wLmKBCCU/gDOnKNAYG5hswO7BLKj09Hc5HYNz9cGI++xlpDCIgDaitVs03ATR84Q==}

  fast-diff@1.3.0:
    resolution: {integrity: sha512-VxPP4NqbUjj6MaAOafWeUn2cXWLcCtljklUtZf0Ind4XQ+QPtmA0b18zZy0jIQx+ExRVCR/ZQpBmik5lXshNsw==}

  fast-fifo@1.3.2:
    resolution: {integrity: sha512-/d9sfos4yxzpwkDkuN7k2SqFKtYNmCTzgfEpz82x34IM9/zc8KGxQoXg1liNC/izpRM/MBdt44Nmx41ZWqk+FQ==}

  fast-glob@3.3.3:
    resolution: {integrity: sha512-7MptL8U0cqcFdzIzwOTHoilX9x5BrNqye7Z/LuC7kCMRio1EMSyqRK3BEAUD7sXRq4iT4AzTVuZdhgQ2TCvYLg==}
    engines: {node: '>=8.6.0'}

  fast-json-stable-stringify@2.1.0:
    resolution: {integrity: sha512-lhd/wF+Lk98HZoTCtlVraHtfh5XYijIjalXck7saUtuanSDyLMxnHhSXEDJqHxD7msR8D0uCmqlkwjCV8xvwHw==}

  fast-levenshtein@2.0.6:
    resolution: {integrity: sha512-DCXu6Ifhqcks7TZKY3Hxp3y6qphY5SJZmrWMDrKcERSOXWQdMhU9Ig/PYrzyw/ul9jOIyh0N4M0tbC5hodg8dw==}

  fast-redact@3.5.0:
    resolution: {integrity: sha512-dwsoQlS7h9hMeYUq1W++23NDcBLV4KqONnITDV9DjfS3q1SgDGVrBdvvTLUotWtPSD7asWDV9/CmsZPy8Hf70A==}
    engines: {node: '>=6'}

  fast-safe-stringify@2.1.1:
    resolution: {integrity: sha512-W+KJc2dmILlPplD/H4K9l9LcAHAfPtP6BY84uVLXQ6Evcz9Lcg33Y2z1IVblT6xdY54PXYVHEv+0Wpq8Io6zkA==}

  fast-stable-stringify@1.0.0:
    resolution: {integrity: sha512-wpYMUmFu5f00Sm0cj2pfivpmawLZ0NKdviQ4w9zJeR8JVtOpOxHmLaJuj0vxvGqMJQWyP/COUkF75/57OKyRag==}

  fast-uri@3.0.6:
    resolution: {integrity: sha512-Atfo14OibSv5wAp4VWNsFYE1AchQRTv9cBGWET4pZWHzYshFSS9NQI6I57rdKn9croWVMbYFbLhJ+yJvmZIIHw==}

  fast-xml-parser@5.2.5:
    resolution: {integrity: sha512-pfX9uG9Ki0yekDHx2SiuRIyFdyAr1kMIMitPvb0YBo8SUfKvia7w7FIyd/l6av85pFYRhZscS75MwMnbvY+hcQ==}
    hasBin: true

  fastq@1.19.1:
    resolution: {integrity: sha512-GwLTyxkCXjXbxqIhTsMI2Nui8huMPtnxg7krajPJAjnEG/iiOS7i+zCtWGZR9G0NBKbXKh6X9m9UIsYX/N6vvQ==}

  fb-watchman@2.0.2:
    resolution: {integrity: sha512-p5161BqbuCaSnB8jIbzQHOlpgsPmK5rJVDfDKO91Axs5NC1uu3HRQm6wt9cd9/+GtQQIO53JdGXXoyDpTAsgYA==}

  fflate@0.8.2:
    resolution: {integrity: sha512-cPJU47OaAoCbg0pBvzsgpTPhmhqI5eJjh/JIu8tPj5q+T7iLvW/JAYUqmE7KOB4R1ZyEhzBaIQpQpardBF5z8A==}

  figures@3.2.0:
    resolution: {integrity: sha512-yaduQFRKLXYOGgEn6AZau90j3ggSOyiqXU0F9JZfeXYhNa+Jk4X+s45A2zg5jns87GAFa34BBm2kXw4XpNcbdg==}
    engines: {node: '>=8'}

  file-entry-cache@6.0.1:
    resolution: {integrity: sha512-7Gps/XWymbLk2QLYK4NzpMOrYjMhdIxXuIvy2QBsLE6ljuodKvdkWs/cpyJJ3CVIVpH0Oi1Hvg1ovbMzLdFBBg==}
    engines: {node: ^10.12.0 || >=12.0.0}

  file-type@20.4.1:
    resolution: {integrity: sha512-hw9gNZXUfZ02Jo0uafWLaFVPter5/k2rfcrjFJJHX/77xtSDOfJuEFb6oKlFV86FLP1SuyHMW1PSk0U9M5tKkQ==}
    engines: {node: '>=18'}

  filelist@1.0.4:
    resolution: {integrity: sha512-w1cEuf3S+DrLCQL7ET6kz+gmlJdbq9J7yXCSjK/OZCPA+qEN1WyF4ZAf0YYJa4/shHJra2t/d/r8SV4Ji+x+8Q==}

  fill-range@7.1.1:
    resolution: {integrity: sha512-YsGpe3WHLK8ZYi4tWDg2Jy3ebRz2rXowDxnld4bkQB00cc/1Zw9AWnC0i9ztDJitivtQvaI9KaLyKrc+hBW0yg==}
    engines: {node: '>=8'}

  filter-obj@1.1.0:
    resolution: {integrity: sha512-8rXg1ZnX7xzy2NGDVkBVaAy+lSlPNwad13BtgSlLuxfIslyt5Vg64U7tFcCt4WS1R0hvtnQybT/IyCkGZ3DpXQ==}
    engines: {node: '>=0.10.0'}

  finalhandler@2.1.0:
    resolution: {integrity: sha512-/t88Ty3d5JWQbWYgaOGCCYfXRwV1+be02WqYYlL6h0lEiUAMPM8o8qKGO01YIkOHzka2up08wvgYD0mDiI+q3Q==}
    engines: {node: '>= 0.8'}

  find-cache-dir@3.3.2:
    resolution: {integrity: sha512-wXZV5emFEjrridIgED11OoUKLxiYjAcqot/NJdAkOhlJ+vGzwhOAfcG5OX1jP+S0PcjEn8bdMJv+g2jwQ3Onig==}
    engines: {node: '>=8'}

  find-up@4.1.0:
    resolution: {integrity: sha512-PpOwAdQ/YlXQ2vj8a3h8IipDuYRi3wceVQQGYWxNINccq40Anw7BlsEXCMbt1Zt+OLA6Fq9suIpIWD0OsnISlw==}
    engines: {node: '>=8'}

  find-up@5.0.0:
    resolution: {integrity: sha512-78/PXT1wlLLDgTzDs7sjq9hzz0vXD+zn+7wypEe4fXQxCmdmqfGsEPQxmiCSQI3ajFV91bVSsvNtrJRiW6nGng==}
    engines: {node: '>=10'}

  flat-cache@3.2.0:
    resolution: {integrity: sha512-CYcENa+FtcUKLmhhqyctpclsq7QF38pKjZHsGNiSQF5r4FtoKDWabFDl3hzaEQMvT1LHEysw5twgLvpYYb4vbw==}
    engines: {node: ^10.12.0 || >=12.0.0}

  flatted@3.3.3:
    resolution: {integrity: sha512-GX+ysw4PBCz0PzosHDepZGANEuFCMLrnRTiEy9McGjmkCQYwRq4A/X786G/fjM/+OjsWSU1ZrY5qyARZmO/uwg==}

  follow-redirects@1.15.9:
    resolution: {integrity: sha512-gew4GsXizNgdoRyqmyfMHyAmXsZDk6mHkSxZFCzW9gwlbtOW44CDtYavM+y+72qD/Vq2l550kMF52DT8fOLJqQ==}
    engines: {node: '>=4.0'}
    peerDependencies:
      debug: '*'
    peerDependenciesMeta:
      debug:
        optional: true

  for-each@0.3.5:
    resolution: {integrity: sha512-dKx12eRCVIzqCxFGplyFKJMPvLEWgmNtUrpTiJIR5u97zEhRG8ySrtboPHZXx7daLxQVrl643cTzbab2tkQjxg==}
    engines: {node: '>= 0.4'}

  foreground-child@3.3.1:
    resolution: {integrity: sha512-gIXjKqtFuWEgzFRJA9WCQeSJLZDjgJUOMCMzxtvFq/37KojM1BFGufqsCy0r4qSQmYLsZYMeyRqzIWOMup03sw==}
    engines: {node: '>=14'}

  fork-ts-checker-webpack-plugin@9.0.2:
    resolution: {integrity: sha512-Uochze2R8peoN1XqlSi/rGUkDQpRogtLFocP9+PGu68zk1BDAKXfdeCdyVZpgTk8V8WFVQXdEz426VKjXLO1Gg==}
    engines: {node: '>=12.13.0', yarn: '>=1.0.0'}
    peerDependencies:
      typescript: '>3.6.0'
      webpack: ^5.11.0

  form-data@4.0.4:
    resolution: {integrity: sha512-KrGhL9Q4zjj0kiUt5OO4Mr/A/jlI2jDYs5eHBpYHPcBEVSiipAvn2Ko2HnPe20rmcuuvMHNdZFp+4IlGTMF0Ow==}
    engines: {node: '>= 6'}

  formidable@2.1.5:
    resolution: {integrity: sha512-Oz5Hwvwak/DCaXVVUtPn4oLMLLy1CdclLKO1LFgU7XzDpVMUU5UjlSLpGMocyQNNk8F6IJW9M/YdooSn2MRI+Q==}

  forwarded@0.2.0:
    resolution: {integrity: sha512-buRG0fpBtRHSTCOASe6hD258tEubFoRLb4ZNA6NxMVHNw2gOcwHo9wyablzMzOA5z9xA9L1KNjk/Nt6MT9aYow==}
    engines: {node: '>= 0.6'}

  fresh@2.0.0:
    resolution: {integrity: sha512-Rx/WycZ60HOaqLKAi6cHRKKI7zxWbJ31MhntmtwMoaTeF7XFH9hhBp8vITaMidfljRQ6eYWCKkaTK+ykVJHP2A==}
    engines: {node: '>= 0.8'}

  fs-constants@1.0.0:
    resolution: {integrity: sha512-y6OAwoSIf7FyjMIv94u+b5rdheZEjzR63GTyZJm5qh4Bi+2YgwLCcI/fPFZkL5PSixOt6ZNKm+w+Hfp/Bciwow==}

  fs-extra@10.1.0:
    resolution: {integrity: sha512-oRXApq54ETRj4eMiFzGnHWGy+zo5raudjuxN0b8H7s/RU2oW0Wvsx9O0ACRN/kRq9E8Vu/ReskGB5o3ji+FzHQ==}
    engines: {node: '>=12'}

  fs-monkey@1.1.0:
    resolution: {integrity: sha512-QMUezzXWII9EV5aTFXW1UBVUO77wYPpjqIF8/AviUCThNeSYZykpoTixUeaNNBwmCev0AMDWMAni+f8Hxb1IFw==}

  fs.realpath@1.0.0:
    resolution: {integrity: sha512-OO0pH2lK6a0hZnAdau5ItzHPI6pUlvI7jMVnxUQRtw4owF2wk8lOSabtGDCTP4Ggrg2MbGnWO9X8K1t4+fGMDw==}

  fsevents@2.3.3:
    resolution: {integrity: sha512-5xoDfX+fL7faATnagmWPpbFtwh/R77WmMMqqHGS65C3vvB0YHrgF+B1YmZ3441tMj5n63k0212XNoJwzlhffQw==}
    engines: {node: ^8.16.0 || ^10.6.0 || >=11.0.0}
    os: [darwin]

  function-bind@1.1.2:
    resolution: {integrity: sha512-7XHNxH7qX9xG5mIwxkhumTox/MIRNcOgDrxWsMt2pAr23WHp6MrRlN7FBSFpCpr+oVO0F744iUgR82nJMfG2SA==}

  gensync@1.0.0-beta.2:
    resolution: {integrity: sha512-3hN7NaskYvMDLQY55gnW3NQ+mesEAepTqlg+VEbj7zzqEMBVNhzcGYYeqFo/TlYz6eQiFcp1HcsCZO+nGgS8zg==}
    engines: {node: '>=6.9.0'}

  get-caller-file@2.0.5:
    resolution: {integrity: sha512-DyFP3BM/3YHTQOCUL/w0OZHR0lpKeGrxotcHWcqNEdnltqFwXVfhEBQ94eIo34AfQpo0rGki4cyIiftY06h2Fg==}
    engines: {node: 6.* || 8.* || >= 10.*}

  get-intrinsic@1.3.0:
    resolution: {integrity: sha512-9fSjSaos/fRIVIp+xSJlE6lfwhES7LNtKaCBIamHsjr2na1BiABJPo0mOjjz8GJDURarmCPGqaiVg5mfjb98CQ==}
    engines: {node: '>= 0.4'}

  get-package-type@0.1.0:
    resolution: {integrity: sha512-pjzuKtY64GYfWizNAJ0fr9VqttZkNiK2iS430LtIHzjBEr6bX8Am2zm4sW4Ro5wjWW5cAlRL1qAMTcXbjNAO2Q==}
    engines: {node: '>=8.0.0'}

  get-port@7.1.0:
    resolution: {integrity: sha512-QB9NKEeDg3xxVwCCwJQ9+xycaz6pBB6iQ76wiWMl1927n0Kir6alPiP+yuiICLLU4jpMe08dXfpebuQppFA2zw==}
    engines: {node: '>=16'}

  get-proto@1.0.1:
    resolution: {integrity: sha512-sTSfBjoXBp89JvIKIefqw7U2CCebsc74kiY6awiGogKtoSGbgjYE/G/+l9sF3MWFPNc9IcoOC4ODfKHfxFmp0g==}
    engines: {node: '>= 0.4'}

  get-stream@6.0.1:
    resolution: {integrity: sha512-ts6Wi+2j3jQjqi70w5AlN8DFnkSwC+MqmxEzdEALB2qXZYV3X/b1CTfgPLGJNMeAWxdPfU8FO1ms3NUfaHCPYg==}
    engines: {node: '>=10'}

  glob-parent@5.1.2:
    resolution: {integrity: sha512-AOIgSQCepiJYwP3ARnGx+5VnTu2HBYdzbGP45eLw1vr3zB3vZLeyed1sC9hnbcOc9/SrMyM5RPQrkGz4aS9Zow==}
    engines: {node: '>= 6'}

  glob-parent@6.0.2:
    resolution: {integrity: sha512-XxwI8EOhVQgWp6iDL+3b0r86f4d6AX6zSU55HfB4ydCEuXLXc5FcYeOu+nnGftS4TEju/11rt4KJPTMgbfmv4A==}
    engines: {node: '>=10.13.0'}

  glob-to-regexp@0.4.1:
    resolution: {integrity: sha512-lkX1HJXwyMcprw/5YUZc2s7DrpAiHB21/V+E1rHUrVNokkvB6bqMzT0VfV6/86ZNabt1k14YOIaT7nDvOX3Iiw==}

  glob@10.4.5:
    resolution: {integrity: sha512-7Bv8RF0k6xjo7d4A/PxYLbUCfb6c+Vpd2/mB2yRDlew7Jb5hEXiCD9ibfO7wpk8i4sevK6DFny9h7EYbM3/sHg==}
    hasBin: true

  glob@7.2.3:
    resolution: {integrity: sha512-nFR0zLpU2YCaRxwoCJvL6UvCH2JFyFVIvwTLsIf21AuHlMskA1hhTdk+LlYJtOlYt9v6dvszD2BGRqBL+iQK9Q==}
    deprecated: Glob versions prior to v9 are no longer supported

  globals@13.24.0:
    resolution: {integrity: sha512-AhO5QUcj8llrbG09iWhPU2B204J1xnPeL8kQmVorSsy+Sjj1sk8gIyh6cUocGmH4L0UuhAJy+hJMRA4mgA4mFQ==}
    engines: {node: '>=8'}

  globalthis@1.0.4:
    resolution: {integrity: sha512-DpLKbNU4WylpxJykQujfCcwYWiV/Jhm50Goo0wrVILAv5jOr9d+H+UR3PhSCD2rCCEIg0uc+G+muBTwD54JhDQ==}
    engines: {node: '>= 0.4'}

  globby@11.1.0:
    resolution: {integrity: sha512-jhIXaOzy1sb8IyocaruWSn1TjmnBVs8Ayhcy83rmxNJ8q2uWKCAj3CnJY+KpGSXCueAPc0i05kVvVKtP1t9S3g==}
    engines: {node: '>=10'}

  gopd@1.2.0:
    resolution: {integrity: sha512-ZUKRh6/kUFoAiTAtTYPZJ3hw9wNxx+BIBOijnlG9PnrJsCcSjs1wyyD6vJpaYtgnzDrKYRSqf3OO6Rfa93xsRg==}
    engines: {node: '>= 0.4'}

  gql.tada@1.8.12:
    resolution: {integrity: sha512-VuHbhYyhPN7XDc06Gl3jYWxMlqa1MLX5xbrmbBbzelX/+M5khxDsNBE7FvTEvAmx0RyLyDkEtRPWRfIdMCTKTw==}
    hasBin: true
    peerDependencies:
      typescript: ^5.0.0

  graceful-fs@4.2.11:
    resolution: {integrity: sha512-RbJ5/jmFcNNCcDV5o9eTnBLJ/HszWV0P73bc+Ff4nS/rJj+YaS6IGyiOL0VoBYX+l1Wrl3k63h/KrH+nhJ0XvQ==}

  graphemer@1.4.0:
    resolution: {integrity: sha512-EtKwoO6kxCL9WO5xipiHTZlSzBm7WLT627TqC/uVRd0HKmq8NXyebnNYxDoBi7wt8eTWrUrKXCOVaFq9x1kgag==}

  graphql@16.11.0:
    resolution: {integrity: sha512-mS1lbMsxgQj6hge1XZ6p7GPhbrtFwUFYi3wRzXAC/FmYnyXMTvvI3td3rjmQ2u8ewXueaSvRPWaEcgVVOT9Jnw==}
    engines: {node: ^12.22.0 || ^14.16.0 || ^16.0.0 || >=17.0.0}

  h3@1.15.3:
    resolution: {integrity: sha512-z6GknHqyX0h9aQaTx22VZDf6QyZn+0Nh+Ym8O/u0SGSkyF5cuTJYKlc8MkzW3Nzf9LE1ivcpmYC3FUGpywhuUQ==}

  hamt-sharding@2.0.1:
    resolution: {integrity: sha512-vnjrmdXG9dDs1m/H4iJ6z0JFI2NtgsW5keRkTcM85NGak69Mkf5PHUqBz+Xs0T4sg0ppvj9O5EGAJo40FTxmmA==}
    engines: {node: '>=10.0.0', npm: '>=6.0.0'}

  hard-rejection@2.1.0:
    resolution: {integrity: sha512-VIZB+ibDhx7ObhAe7OVtoEbuP4h/MuOTHJ+J8h/eBXotJYl0fBgR72xDFCKgIh22OJZIOVNxBMWuhAr10r8HdA==}
    engines: {node: '>=6'}

  has-flag@4.0.0:
    resolution: {integrity: sha512-EykJT/Q1KjTWctppgIAgfSO0tKVuZUjhgMr17kqTumMl6Afv3EISleU7qZUzoXDFTAHTDC4NOoG/ZxU3EvlMPQ==}
    engines: {node: '>=8'}

  has-own-prop@2.0.0:
    resolution: {integrity: sha512-Pq0h+hvsVm6dDEa8x82GnLSYHOzNDt7f0ddFa3FqcQlgzEiptPqL+XrOJNavjOzSYiYWIrgeVYYgGlLmnxwilQ==}
    engines: {node: '>=8'}

  has-property-descriptors@1.0.2:
    resolution: {integrity: sha512-55JNKuIW+vq4Ke1BjOTjM2YctQIvCT7GFzHwmfZPGo5wnrgkid0YQtnAleFSqumZm4az3n2BS+erby5ipJdgrg==}

  has-symbols@1.1.0:
    resolution: {integrity: sha512-1cDNdwJ2Jaohmb3sg4OmKaMBwuC48sYni5HUw2DvsC8LjGTLK9h+eb1X6RyuOHe4hT0ULCW68iomhjUoKUqlPQ==}
    engines: {node: '>= 0.4'}

  has-tostringtag@1.0.2:
    resolution: {integrity: sha512-NqADB8VjPFLM2V0VvHUewwwsw0ZWBaIdgo+ieHtK3hasLz4qeCRjYcqfB6AQrBggRKppKF8L52/VqdVsO47Dlw==}
    engines: {node: '>= 0.4'}

  hash.js@1.1.7:
    resolution: {integrity: sha512-taOaskGt4z4SOANNseOviYDvjEJinIkRgmp7LbKP2YTTmVxWBl87s/uzK9r+44BclBSp2X7K1hqeNfz9JbBeXA==}

  hasown@2.0.2:
    resolution: {integrity: sha512-0hJU9SCPvmMzIBdZFqNPXWa6dqh7WdH0cII9y+CyS8rG3nL48Bclra9HmKhVVUHyPWNH5Y7xDwAB7bfgSjkUMQ==}
    engines: {node: '>= 0.4'}

  hmac-drbg@1.0.1:
    resolution: {integrity: sha512-Tti3gMqLdZfhOQY1Mzf/AanLiqh1WTiJgEj26ZuYQ9fbkLomzGchCws4FyrSd4VkpBfiNhaE1On+lOz894jvXg==}

  hosted-git-info@2.8.9:
    resolution: {integrity: sha512-mxIDAb9Lsm6DoOJ7xH+5+X4y1LU/4Hi50L9C5sIswK3JzULS4bwk1FvjdBgvYR4bzT4tuUQiC15FE2f5HbLvYw==}

  hosted-git-info@4.1.0:
    resolution: {integrity: sha512-kyCuEOWjJqZuDbRHzL8V93NzQhwIB71oFWSyzVo+KPZI+pnQPPxucdkrOZvkLRnrf5URsQM+IJ09Dw29cRALIA==}
    engines: {node: '>=10'}

  html-escaper@2.0.2:
    resolution: {integrity: sha512-H2iMtd0I4Mt5eYiapRdIDjp+XzelXQ0tFE4JS7YFwFevXXMmOp9myNrUvCg0D6ws8iqkRPBfKHgbwig1SmlLfg==}

  http-errors@2.0.0:
    resolution: {integrity: sha512-FtwrG/euBzaEjYeRqOgly7G0qviiXoJWnvEH2Z1plBdXgbyjv34pHTSb9zoeHMyDy33+DWy5Wt9Wo+TURtOYSQ==}
    engines: {node: '>= 0.8'}

  https-proxy-agent@7.0.6:
    resolution: {integrity: sha512-vK9P5/iUfdl95AI+JVyUuIcVtd4ofvtrOr3HNtM2yxC9bnMbEdp3x01OhQNnjb8IJYi38VlTE3mBXwcfvywuSw==}
    engines: {node: '>= 14'}

  human-signals@2.1.0:
    resolution: {integrity: sha512-B4FFZ6q/T2jhhksgkbEW3HBvWIfDW85snkQgawt07S7J5QXTk6BkNV+0yAeZrM5QpMAdYlocGoljn0sJ/WQkFw==}
    engines: {node: '>=10.17.0'}

  humanize-ms@1.2.1:
    resolution: {integrity: sha512-Fl70vYtsAFb/C06PTS9dZBo7ihau+Tu/DNCk/OyHhea07S+aeMWpFFkUaXRa8fI+ScZbEI8dfSxwY7gxZ9SAVQ==}

  iconv-lite@0.4.24:
    resolution: {integrity: sha512-v3MXnZAcvnywkTUEZomIActle7RXXeedOR31wwl7VlyoXO4Qi9arvSenNQWne1TcRwhCL1HwLI21bEqdpj8/rA==}
    engines: {node: '>=0.10.0'}

  iconv-lite@0.6.3:
    resolution: {integrity: sha512-4fCk79wshMdzMp2rH06qWrJE4iolqLhCUH+OiuIgU++RB0+94NlDL81atO7GX55uUKueo0txHNtvEyI6D7WdMw==}
    engines: {node: '>=0.10.0'}

  idb-keyval@6.2.2:
    resolution: {integrity: sha512-yjD9nARJ/jb1g+CvD0tlhUHOrJ9Sy0P8T9MF3YaLlHnSRpwPfpTX0XIvpmw3gAJUmEu3FiICLBDPXVwyEvrleg==}

  ieee754@1.2.1:
    resolution: {integrity: sha512-dcyqhDvX1C46lXZcVqCpK+FtMRQVdIMN6/Df5js2zouUsqG7I6sFxitIC+7KYK29KdXOLHdu9zL4sFnoVQnqaA==}

  ignore@5.3.2:
    resolution: {integrity: sha512-hsBTNUqQTDwkWtcdYI2i06Y/nUBEsNEDJKjWdigLvegy8kDuJAS8uRlpkkcQpyEXL0Z/pjDy5HBmMjRCJ2gq+g==}
    engines: {node: '>= 4'}

  import-fresh@3.3.1:
    resolution: {integrity: sha512-TR3KfrTZTYLPB6jUjfx6MF9WcWrHL9su5TObK4ZkYgBdWKPOFoSoQIdEuTuR82pmtxH2spWG9h6etwfr1pLBqQ==}
    engines: {node: '>=6'}

  import-local@3.2.0:
    resolution: {integrity: sha512-2SPlun1JUPWoM6t3F0dw0FkCF/jWY8kttcY4f599GLTSjh2OCuuhdTkJQsEcZzBqbXZGKMK2OqW1oZsjtf/gQA==}
    engines: {node: '>=8'}
    hasBin: true

  imurmurhash@0.1.4:
    resolution: {integrity: sha512-JmXMZ6wuvDmLiHEml9ykzqO6lwFbof0GG4IkcGaENdCRDDmMVnny7s5HsIgHCbaq0w2MyPhDqkhTUgS2LU2PHA==}
    engines: {node: '>=0.8.19'}

  indent-string@4.0.0:
    resolution: {integrity: sha512-EdDDZu4A2OyIK7Lr/2zG+w5jmbuk1DVBnEwREQvBzspBJkCEbRa8GxU1lghYcaGJCnRWibjDXlq779X1/y5xwg==}
    engines: {node: '>=8'}

  inflight@1.0.6:
    resolution: {integrity: sha512-k92I/b08q4wvFscXCLvqfsHCrjrF7yiXsQuIVvVE7N82W3+aqpzuUdBbfhWcy/FZR3/4IgflMgKLOsvPDrGCJA==}
    deprecated: This module is not supported, and leaks memory. Do not use it. Check out lru-cache if you want a good and tested way to coalesce async requests by a key value, which is much more comprehensive and powerful.

  inherits@2.0.4:
    resolution: {integrity: sha512-k/vGaX4/Yla3WzyMCvTQOXYeIHvqOKtnqBduzTHpzpQZzAskKMhZ2K+EnBiSM9zGSoIFeMpXKxa4dYeZIQqewQ==}

  inquirer@8.2.6:
    resolution: {integrity: sha512-M1WuAmb7pn9zdFRtQYk26ZBoY043Sse0wVDdk4Bppr+JOXyQYybdtvK+l9wUibhtjdjvtoiNy8tk+EgsYIUqKg==}
    engines: {node: '>=12.0.0'}

  inquirer@9.2.15:
    resolution: {integrity: sha512-vI2w4zl/mDluHt9YEQ/543VTCwPKWiHzKtm9dM2V0NdFcqEexDAjUHzO1oA60HRNaVifGXXM1tRRNluLVHa0Kg==}
    engines: {node: '>=18'}

  interface-ipld-format@1.0.1:
    resolution: {integrity: sha512-WV/ar+KQJVoQpqRDYdo7YPGYIUHJxCuOEhdvsRpzLqoOIVCqPKdMMYmsLL1nCRsF3yYNio+PAJbCKiv6drrEAg==}
    deprecated: This module has been superseded by the multiformats module

  ioredis@5.6.1:
    resolution: {integrity: sha512-UxC0Yv1Y4WRJiGQxQkP0hfdL0/5/6YvdfOOClRgJ0qppSarkhneSa6UvkMkms0AkdGimSH3Ikqm+6mkMmX7vGA==}
    engines: {node: '>=12.22.0'}

  ip-address@9.0.5:
    resolution: {integrity: sha512-zHtQzGojZXTwZTHQqra+ETKd4Sn3vgi7uBmlPoXVWZqYvuKmtI0l/VZTjqGmJY9x88GGOaZ9+G9ES8hC4T4X8g==}
    engines: {node: '>= 12'}

  ipaddr.js@1.9.1:
    resolution: {integrity: sha512-0KI/607xoxSToH7GjN1FfSbLoU0+btTicjsQSWQlh/hZykN8KpmMf7uYwPW3R+akZ6R/w18ZlXSHBYXiYUPO3g==}
    engines: {node: '>= 0.10'}

  ipfs-only-hash@4.0.0:
    resolution: {integrity: sha512-TE1DZCvfw8i3gcsTq3P4TFx3cKFJ3sluu/J3XINkJhIN9OwJgNMqKA+WnKx6ByCb1IoPXsTp1KM7tupElb6SyA==}
    hasBin: true

  ipfs-unixfs-importer@7.0.3:
    resolution: {integrity: sha512-qeFOlD3AQtGzr90sr5Tq1Bi8pT5Nr2tSI8z310m7R4JDYgZc6J1PEZO3XZQ8l1kuGoqlAppBZuOYmPEqaHcVQQ==}
    engines: {node: '>=14.0.0', npm: '>=7.0.0'}

  ipfs-unixfs@4.0.3:
    resolution: {integrity: sha512-hzJ3X4vlKT8FQ3Xc4M1szaFVjsc1ZydN+E4VQ91aXxfpjFn9G2wsMo1EFdAXNq/BUnN5dgqIOMP5zRYr3DTsAw==}
    engines: {node: '>=14.0.0', npm: '>=7.0.0'}

  ipld-dag-pb@0.22.3:
    resolution: {integrity: sha512-dfG5C5OVAR4FEP7Al2CrHWvAyIM7UhAQrjnOYOIxXGQz5NlEj6wGX0XQf6Ru6or1na6upvV3NQfstapQG8X2rg==}
    engines: {node: '>=6.0.0', npm: '>=3.0.0'}
    deprecated: This module has been superseded by @ipld/dag-pb and multiformats

  iron-webcrypto@1.2.1:
    resolution: {integrity: sha512-feOM6FaSr6rEABp/eDfVseKyTMDt+KGpeB35SkVn9Tyn0CqvVsY3EwI0v5i8nMHyJnzCIQf7nsy3p41TPkJZhg==}

  is-arguments@1.2.0:
    resolution: {integrity: sha512-7bVbi0huj/wrIAOzb8U1aszg9kdi3KN/CyU19CTI7tAoZYEZoL9yCDXpbXN+uPsuWnP02cyug1gleqq+TU+YCA==}
    engines: {node: '>= 0.4'}

  is-arrayish@0.2.1:
    resolution: {integrity: sha512-zz06S8t0ozoDXMG+ube26zeCTNXcKIPJZJi8hBrF4idCLms4CG9QtK7qBl1boi5ODzFpjswb5JPmHCbMpjaYzg==}

  is-binary-path@2.1.0:
    resolution: {integrity: sha512-ZMERYes6pDydyuGidse7OsHxtbI7WVeUEozgR/g7rd0xUimYNlvZRE/K2MgZTjWy725IfelLeVcEM97mmtRGXw==}
    engines: {node: '>=8'}

  is-callable@1.2.7:
    resolution: {integrity: sha512-1BC0BVFhS/p0qtw6enp8e+8OD0UrK0oFLztSjNzhcKA3WDuJxxAPXzPuPtKkjEY9UUoEWlX/8fgKeu2S8i9JTA==}
    engines: {node: '>= 0.4'}

  is-core-module@2.16.1:
    resolution: {integrity: sha512-UfoeMA6fIJ8wTYFEUjelnaGI67v6+N7qXJEvQuIGa99l4xsCruSYOVSQ0uPANn4dAzm8lkYPaKLrrijLq7x23w==}
    engines: {node: '>= 0.4'}

  is-extglob@2.1.1:
    resolution: {integrity: sha512-SbKbANkN603Vi4jEZv49LeVJMn4yGwsbzZworEoyEiutsN3nJYdbO36zfhGJ6QEDpOZIFkDtnq5JRxmvl3jsoQ==}
    engines: {node: '>=0.10.0'}

  is-fullwidth-code-point@3.0.0:
    resolution: {integrity: sha512-zymm5+u+sCsSWyD9qNaejV3DFvhCKclKdizYaJUuHA83RLjb7nSuGnddCHGv0hk+KY7BMAlsWeK4Ueg6EV6XQg==}
    engines: {node: '>=8'}

  is-generator-fn@2.1.0:
    resolution: {integrity: sha512-cTIB4yPYL/Grw0EaSzASzg6bBy9gqCofvWN8okThAYIxKJZC+udlRAmGbM0XLeniEJSs8uEgHPGuHSe1XsOLSQ==}
    engines: {node: '>=6'}

  is-generator-function@1.1.0:
    resolution: {integrity: sha512-nPUB5km40q9e8UfN/Zc24eLlzdSf9OfKByBw9CIdw4H1giPMeA0OIJvbchsCu4npfI2QcMVBsGEBHKZ7wLTWmQ==}
    engines: {node: '>= 0.4'}

  is-glob@4.0.3:
    resolution: {integrity: sha512-xelSayHH36ZgE7ZWhli7pW34hNbNl8Ojv5KVmkJD4hBdD3th8Tfk9vYasLM+mXWOZhFkgZfxhLSnrwRr4elSSg==}
    engines: {node: '>=0.10.0'}

  is-interactive@1.0.0:
    resolution: {integrity: sha512-2HvIEKRoqS62guEC+qBjpvRubdX910WCMuJTZ+I9yvqKU2/12eSL549HMwtabb4oupdj2sMP50k+XJfB/8JE6w==}
    engines: {node: '>=8'}

  is-number@7.0.0:
    resolution: {integrity: sha512-41Cifkg6e8TylSpdtTpeLVMqvSBEVzTttHvERD741+pnZ8ANv0004MRL43QKPDlK9cGvNp6NZWZUBlbGXYxxng==}
    engines: {node: '>=0.12.0'}

  is-path-inside@3.0.3:
    resolution: {integrity: sha512-Fd4gABb+ycGAmKou8eMftCupSir5lRxqf4aD/vd0cD2qc4HL07OjCeuHMr8Ro4CoMaeCKDB0/ECBOVWjTwUvPQ==}
    engines: {node: '>=8'}

  is-plain-obj@1.1.0:
    resolution: {integrity: sha512-yvkRyxmFKEOQ4pNXCmJG5AEQNlXJS5LaONXo5/cLdTZdWvsZ1ioJEonLGAosKlMWE8lwUy/bJzMjcw8az73+Fg==}
    engines: {node: '>=0.10.0'}

  is-plain-obj@2.1.0:
    resolution: {integrity: sha512-YWnfyRwxL/+SsrWYfOpUtz5b3YD+nyfkHvjbcanzk8zgyO4ASD67uVMRt8k5bM4lLMDnXfriRhOpemw+NfT1eA==}
    engines: {node: '>=8'}

  is-promise@4.0.0:
    resolution: {integrity: sha512-hvpoI6korhJMnej285dSg6nu1+e6uxs7zG3BYAm5byqDsgJNWwxzM6z6iZiAgQR4TJ30JmBTOwqZUw3WlyH3AQ==}

  is-regex@1.2.1:
    resolution: {integrity: sha512-MjYsKHO5O7mCsmRGxWcLWheFqN9DJ/2TmngvjKXihe6efViPqc274+Fx/4fYj/r03+ESvBdTXK0V6tA3rgez1g==}
    engines: {node: '>= 0.4'}

  is-stream@2.0.1:
    resolution: {integrity: sha512-hFoiJiTl63nn+kstHGBtewWSKnQLpyb155KHheA1l39uvtO9nWIop1p3udqPcUd/xbF1VLMO4n7OI6p7RbngDg==}
    engines: {node: '>=8'}

  is-typed-array@1.1.15:
    resolution: {integrity: sha512-p3EcsicXjit7SaskXHs1hA91QxgTw46Fv6EFKKGS5DRFLD8yKnohjF3hxoju94b/OcMZoQukzpPpBE9uLVKzgQ==}
    engines: {node: '>= 0.4'}

  is-unicode-supported@0.1.0:
    resolution: {integrity: sha512-knxG2q4UC3u8stRGyAVJCOdxFmv5DZiRcdlIaAQXAbSfJya+OhopNotLQrstBhququ4ZpuKbDc/8S6mgXgPFPw==}
    engines: {node: '>=10'}

  isarray@1.0.0:
    resolution: {integrity: sha512-VLghIWNM6ELQzo7zwmcg0NmTVyWKYjvIeM83yjp0wRDTmUnrM678fQbcKBo6n2CJEF0szoG//ytg+TKla89ALQ==}

  isexe@2.0.0:
    resolution: {integrity: sha512-RHxMLp9lnKHGHRng9QFhRCMbYAcVpn69smSGcq3f36xjgVVWThj4qqLbTLlq7Ssj8B+fIQ1EuCEGI2lKsyQeIw==}

  isomorphic-ws@4.0.1:
    resolution: {integrity: sha512-BhBvN2MBpWTaSHdWRb/bwdZJ1WaehQ2L1KngkCkfLUGF0mAWAT1sQUQacEmQ0jXkFw/czDXPNQSL5u2/Krsz1w==}
    peerDependencies:
      ws: '*'

  isows@1.0.7:
    resolution: {integrity: sha512-I1fSfDCZL5P0v33sVqeTDSpcstAg/N+wF5HS033mogOVIp4B+oHC7oOCsA3axAbBSGTJ8QubbNmnIRN/h8U7hg==}
    peerDependencies:
      ws: '*'

  istanbul-lib-coverage@3.2.2:
    resolution: {integrity: sha512-O8dpsF+r0WV/8MNRKfnmrtCWhuKjxrq2w+jpzBL5UZKTi2LeVWnWOmWRxFlesJONmc+wLAGvKQZEOanko0LFTg==}
    engines: {node: '>=8'}

  istanbul-lib-instrument@5.2.1:
    resolution: {integrity: sha512-pzqtp31nLv/XFOzXGuvhCb8qhjmTVo5vjVk19XE4CRlSWz0KoeJ3bw9XsA7nOp9YBf4qHjwBxkDzKcME/J29Yg==}
    engines: {node: '>=8'}

  istanbul-lib-instrument@6.0.3:
    resolution: {integrity: sha512-Vtgk7L/R2JHyyGW07spoFlB8/lpjiOLTjMdms6AFMraYt3BaJauod/NGrfnVG/y4Ix1JEuMRPDPEj2ua+zz1/Q==}
    engines: {node: '>=10'}

  istanbul-lib-report@3.0.1:
    resolution: {integrity: sha512-GCfE1mtsHGOELCU8e/Z7YWzpmybrx/+dSTfLrvY8qRmaY6zXTKWn6WQIjaAFw069icm6GVMNkgu0NzI4iPZUNw==}
    engines: {node: '>=10'}

  istanbul-lib-source-maps@4.0.1:
    resolution: {integrity: sha512-n3s8EwkdFIJCG3BPKBYvskgXGoy88ARzvegkitk60NxRdwltLOTaH7CUiMRXvwYorl0Q712iEjcWB+fK/MrWVw==}
    engines: {node: '>=10'}

  istanbul-reports@3.1.7:
    resolution: {integrity: sha512-BewmUXImeuRk2YY0PVbxgKAysvhRPUQE0h5QRM++nVWyubKGV0l8qQ5op8+B2DOmwSe63Jivj0BjkPQVf8fP5g==}
    engines: {node: '>=8'}

  it-all@1.0.6:
    resolution: {integrity: sha512-3cmCc6Heqe3uWi3CVM/k51fa/XbMFpQVzFoDsV0IZNHSQDyAXl3c4MjHkFX5kF3922OGj7Myv1nSEUgRtcuM1A==}

  it-batch@1.0.9:
    resolution: {integrity: sha512-7Q7HXewMhNFltTsAMdSz6luNhyhkhEtGGbYek/8Xb/GiqYMtwUmopE1ocPSiJKKp3rM4Dt045sNFoUu+KZGNyA==}

  it-first@1.0.7:
    resolution: {integrity: sha512-nvJKZoBpZD/6Rtde6FXqwDqDZGF1sCADmr2Zoc0hZsIvnE449gRFnGctxDf09Bzc/FWnHXAdaHVIetY6lrE0/g==}

  it-parallel-batch@1.0.11:
    resolution: {integrity: sha512-UWsWHv/kqBpMRmyZJzlmZeoAMA0F3SZr08FBdbhtbe+MtoEBgr/ZUAKrnenhXCBrsopy76QjRH2K/V8kNdupbQ==}

  iterare@1.2.1:
    resolution: {integrity: sha512-RKYVTCjAnRthyJes037NX/IiqeidgN1xc3j1RjFfECFp28A1GVwK9nA+i0rJPaHqSZwygLzRnFlzUuHFoWWy+Q==}
    engines: {node: '>=6'}

  jackspeak@3.4.3:
    resolution: {integrity: sha512-OGlZQpz2yfahA/Rd1Y8Cd9SIEsqvXkLVoSw/cgwhnhFMDbsQFeZYoJJ7bIZBS9BcamUW96asq/npPWugM+RQBw==}

  jake@10.9.2:
    resolution: {integrity: sha512-2P4SQ0HrLQ+fw6llpLnOaGAvN2Zu6778SJMrCUwns4fOoG9ayrTiZk3VV8sCPkVZF8ab0zksVpS8FDY5pRCNBA==}
    engines: {node: '>=10'}
    hasBin: true

  jayson@4.2.0:
    resolution: {integrity: sha512-VfJ9t1YLwacIubLhONk0KFeosUBwstRWQ0IRT1KDjEjnVnSOVHC3uwugyV7L0c7R9lpVyrUGT2XWiBA1UTtpyg==}
    engines: {node: '>=8'}
    hasBin: true

  jest-changed-files@29.7.0:
    resolution: {integrity: sha512-fEArFiwf1BpQ+4bXSprcDc3/x4HSzL4al2tozwVpDFpsxALjLYdyiIK4e5Vz66GQJIbXJ82+35PtysofptNX2w==}
    engines: {node: ^14.15.0 || ^16.10.0 || >=18.0.0}

  jest-circus@29.7.0:
    resolution: {integrity: sha512-3E1nCMgipcTkCocFwM90XXQab9bS+GMsjdpmPrlelaxwD93Ad8iVEjX/vvHPdLPnFf+L40u+5+iutRdA1N9myw==}
    engines: {node: ^14.15.0 || ^16.10.0 || >=18.0.0}

  jest-cli@29.7.0:
    resolution: {integrity: sha512-OVVobw2IubN/GSYsxETi+gOe7Ka59EFMR/twOU3Jb2GnKKeMGJB5SGUUrEz3SFVmJASUdZUzy83sLNNQ2gZslg==}
    engines: {node: ^14.15.0 || ^16.10.0 || >=18.0.0}
    hasBin: true
    peerDependencies:
      node-notifier: ^8.0.1 || ^9.0.0 || ^10.0.0
    peerDependenciesMeta:
      node-notifier:
        optional: true

  jest-config@29.7.0:
    resolution: {integrity: sha512-uXbpfeQ7R6TZBqI3/TxCU4q4ttk3u0PJeC+E0zbfSoSjq6bJ7buBPxzQPL0ifrkY4DNu4JUdk0ImlBUYi840eQ==}
    engines: {node: ^14.15.0 || ^16.10.0 || >=18.0.0}
    peerDependencies:
      '@types/node': '*'
      ts-node: '>=9.0.0'
    peerDependenciesMeta:
      '@types/node':
        optional: true
      ts-node:
        optional: true

  jest-diff@29.7.0:
    resolution: {integrity: sha512-LMIgiIrhigmPrs03JHpxUh2yISK3vLFPkAodPeo0+BuF7wA2FoQbkEg1u8gBYBThncu7e1oEDUfIXVuTqLRUjw==}
    engines: {node: ^14.15.0 || ^16.10.0 || >=18.0.0}

  jest-diff@30.0.5:
    resolution: {integrity: sha512-1UIqE9PoEKaHcIKvq2vbibrCog4Y8G0zmOxgQUVEiTqwR5hJVMCoDsN1vFvI5JvwD37hjueZ1C4l2FyGnfpE0A==}
    engines: {node: ^18.14.0 || ^20.0.0 || ^22.0.0 || >=24.0.0}

  jest-docblock@29.7.0:
    resolution: {integrity: sha512-q617Auw3A612guyaFgsbFeYpNP5t2aoUNLwBUbc/0kD1R4t9ixDbyFTHd1nok4epoVFpr7PmeWHrhvuV3XaJ4g==}
    engines: {node: ^14.15.0 || ^16.10.0 || >=18.0.0}

  jest-each@29.7.0:
    resolution: {integrity: sha512-gns+Er14+ZrEoC5fhOfYCY1LOHHr0TI+rQUHZS8Ttw2l7gl+80eHc/gFf2Ktkw0+SIACDTeWvpFcv3B04VembQ==}
    engines: {node: ^14.15.0 || ^16.10.0 || >=18.0.0}

  jest-environment-node@29.7.0:
    resolution: {integrity: sha512-DOSwCRqXirTOyheM+4d5YZOrWcdu0LNZ87ewUoywbcb2XR4wKgqiG8vNeYwhjFMbEkfju7wx2GYH0P2gevGvFw==}
    engines: {node: ^14.15.0 || ^16.10.0 || >=18.0.0}

  jest-get-type@29.6.3:
    resolution: {integrity: sha512-zrteXnqYxfQh7l5FHyL38jL39di8H8rHoecLH3JNxH3BwOrBsNeabdap5e0I23lD4HHI8W5VFBZqG4Eaq5LNcw==}
    engines: {node: ^14.15.0 || ^16.10.0 || >=18.0.0}

  jest-haste-map@29.7.0:
    resolution: {integrity: sha512-fP8u2pyfqx0K1rGn1R9pyE0/KTn+G7PxktWidOBTqFPLYX0b9ksaMFkhK5vrS3DVun09pckLdlx90QthlW7AmA==}
    engines: {node: ^14.15.0 || ^16.10.0 || >=18.0.0}

  jest-haste-map@30.0.5:
    resolution: {integrity: sha512-dkmlWNlsTSR0nH3nRfW5BKbqHefLZv0/6LCccG0xFCTWcJu8TuEwG+5Cm75iBfjVoockmO6J35o5gxtFSn5xeg==}
    engines: {node: ^18.14.0 || ^20.0.0 || ^22.0.0 || >=24.0.0}

  jest-leak-detector@29.7.0:
    resolution: {integrity: sha512-kYA8IJcSYtST2BY9I+SMC32nDpBT3J2NvWJx8+JCuCdl/CR1I4EKUJROiP8XtCcxqgTTBGJNdbB1A8XRKbTetw==}
    engines: {node: ^14.15.0 || ^16.10.0 || >=18.0.0}

  jest-matcher-utils@29.7.0:
    resolution: {integrity: sha512-sBkD+Xi9DtcChsI3L3u0+N0opgPYnCRPtGcQYrgXmR+hmt/fYfWAL0xRXYU8eWOdfuLgBe0YCW3AFtnRLagq/g==}
    engines: {node: ^14.15.0 || ^16.10.0 || >=18.0.0}

  jest-matcher-utils@30.0.5:
    resolution: {integrity: sha512-uQgGWt7GOrRLP1P7IwNWwK1WAQbq+m//ZY0yXygyfWp0rJlksMSLQAA4wYQC3b6wl3zfnchyTx+k3HZ5aPtCbQ==}
    engines: {node: ^18.14.0 || ^20.0.0 || ^22.0.0 || >=24.0.0}

  jest-message-util@29.7.0:
    resolution: {integrity: sha512-GBEV4GRADeP+qtB2+6u61stea8mGcOT4mCtrYISZwfu9/ISHFJ/5zOMXYbpBE9RsS5+Gb63DW4FgmnKJ79Kf6w==}
    engines: {node: ^14.15.0 || ^16.10.0 || >=18.0.0}

  jest-message-util@30.0.5:
    resolution: {integrity: sha512-NAiDOhsK3V7RU0Aa/HnrQo+E4JlbarbmI3q6Pi4KcxicdtjV82gcIUrejOtczChtVQR4kddu1E1EJlW6EN9IyA==}
    engines: {node: ^18.14.0 || ^20.0.0 || ^22.0.0 || >=24.0.0}

  jest-mock@29.7.0:
    resolution: {integrity: sha512-ITOMZn+UkYS4ZFh83xYAOzWStloNzJFO2s8DWrE4lhtGD+AorgnbkiKERe4wQVBydIGPx059g6riW5Btp6Llnw==}
    engines: {node: ^14.15.0 || ^16.10.0 || >=18.0.0}

  jest-mock@30.0.5:
    resolution: {integrity: sha512-Od7TyasAAQX/6S+QCbN6vZoWOMwlTtzzGuxJku1GhGanAjz9y+QsQkpScDmETvdc9aSXyJ/Op4rhpMYBWW91wQ==}
    engines: {node: ^18.14.0 || ^20.0.0 || ^22.0.0 || >=24.0.0}

  jest-pnp-resolver@1.2.3:
    resolution: {integrity: sha512-+3NpwQEnRoIBtx4fyhblQDPgJI0H1IEIkX7ShLUjPGA7TtUTvI1oiKi3SR4oBR0hQhQR80l4WAe5RrXBwWMA8w==}
    engines: {node: '>=6'}
    peerDependencies:
      jest-resolve: '*'
    peerDependenciesMeta:
      jest-resolve:
        optional: true

  jest-regex-util@29.6.3:
    resolution: {integrity: sha512-KJJBsRCyyLNWCNBOvZyRDnAIfUiRJ8v+hOBQYGn8gDyF3UegwiP4gwRR3/SDa42g1YbVycTidUF3rKjyLFDWbg==}
    engines: {node: ^14.15.0 || ^16.10.0 || >=18.0.0}

  jest-regex-util@30.0.1:
    resolution: {integrity: sha512-jHEQgBXAgc+Gh4g0p3bCevgRCVRkB4VB70zhoAE48gxeSr1hfUOsM/C2WoJgVL7Eyg//hudYENbm3Ne+/dRVVA==}
    engines: {node: ^18.14.0 || ^20.0.0 || ^22.0.0 || >=24.0.0}

  jest-resolve-dependencies@29.7.0:
    resolution: {integrity: sha512-un0zD/6qxJ+S0et7WxeI3H5XSe9lTBBR7bOHCHXkKR6luG5mwDDlIzVQ0V5cZCuoTgEdcdwzTghYkTWfubi+nA==}
    engines: {node: ^14.15.0 || ^16.10.0 || >=18.0.0}

  jest-resolve@29.7.0:
    resolution: {integrity: sha512-IOVhZSrg+UvVAshDSDtHyFCCBUl/Q3AAJv8iZ6ZjnZ74xzvwuzLXid9IIIPgTnY62SJjfuupMKZsZQRsCvxEgA==}
    engines: {node: ^14.15.0 || ^16.10.0 || >=18.0.0}

  jest-runner@29.7.0:
    resolution: {integrity: sha512-fsc4N6cPCAahybGBfTRcq5wFR6fpLznMg47sY5aDpsoejOcVYFb07AHuSnR0liMcPTgBsA3ZJL6kFOjPdoNipQ==}
    engines: {node: ^14.15.0 || ^16.10.0 || >=18.0.0}

  jest-runtime@29.7.0:
    resolution: {integrity: sha512-gUnLjgwdGqW7B4LvOIkbKs9WGbn+QLqRQQ9juC6HndeDiezIwhDP+mhMwHWCEcfQ5RUXa6OPnFF8BJh5xegwwQ==}
    engines: {node: ^14.15.0 || ^16.10.0 || >=18.0.0}

  jest-snapshot@29.7.0:
    resolution: {integrity: sha512-Rm0BMWtxBcioHr1/OX5YCP8Uov4riHvKPknOGs804Zg9JGZgmIBkbtlxJC/7Z4msKYVbIJtfU+tKb8xlYNfdkw==}
    engines: {node: ^14.15.0 || ^16.10.0 || >=18.0.0}

  jest-snapshot@30.0.5:
    resolution: {integrity: sha512-T00dWU/Ek3LqTp4+DcW6PraVxjk28WY5Ua/s+3zUKSERZSNyxTqhDXCWKG5p2HAJ+crVQ3WJ2P9YVHpj1tkW+g==}
    engines: {node: ^18.14.0 || ^20.0.0 || ^22.0.0 || >=24.0.0}

  jest-util@29.7.0:
    resolution: {integrity: sha512-z6EbKajIpqGKU56y5KBUgy1dt1ihhQJgWzUlZHArA/+X2ad7Cb5iF+AK1EWVL/Bo7Rz9uurpqw6SiBCefUbCGA==}
    engines: {node: ^14.15.0 || ^16.10.0 || >=18.0.0}

  jest-util@30.0.5:
    resolution: {integrity: sha512-pvyPWssDZR0FlfMxCBoc0tvM8iUEskaRFALUtGQYzVEAqisAztmy+R8LnU14KT4XA0H/a5HMVTXat1jLne010g==}
    engines: {node: ^18.14.0 || ^20.0.0 || ^22.0.0 || >=24.0.0}

  jest-validate@29.7.0:
    resolution: {integrity: sha512-ZB7wHqaRGVw/9hST/OuFUReG7M8vKeq0/J2egIGLdvjHCmYqGARhzXmtgi+gVeZ5uXFF219aOc3Ls2yLg27tkw==}
    engines: {node: ^14.15.0 || ^16.10.0 || >=18.0.0}

  jest-watcher@29.7.0:
    resolution: {integrity: sha512-49Fg7WXkU3Vl2h6LbLtMQ/HyB6rXSIX7SqvBLQmssRBGN9I0PNvPmAmCWSOY6SOvrjhI/F7/bGAv9RtnsPA03g==}
    engines: {node: ^14.15.0 || ^16.10.0 || >=18.0.0}

  jest-worker@27.5.1:
    resolution: {integrity: sha512-7vuh85V5cdDofPyxn58nrPjBktZo0u9x1g8WtjQol+jZDaE+fhN+cIvTj11GndBnMnyfrUOG1sZQxCdjKh+DKg==}
    engines: {node: '>= 10.13.0'}

  jest-worker@29.7.0:
    resolution: {integrity: sha512-eIz2msL/EzL9UFTFFx7jBTkeZfku0yUAyZZZmJ93H2TYEiroIx2PQjEXcwYtYl8zXCxb+PAmA2hLIt/6ZEkPHw==}
    engines: {node: ^14.15.0 || ^16.10.0 || >=18.0.0}

  jest-worker@30.0.5:
    resolution: {integrity: sha512-ojRXsWzEP16NdUuBw/4H/zkZdHOa7MMYCk4E430l+8fELeLg/mqmMlRhjL7UNZvQrDmnovWZV4DxX03fZF48fQ==}
    engines: {node: ^18.14.0 || ^20.0.0 || ^22.0.0 || >=24.0.0}

  jest@29.7.0:
    resolution: {integrity: sha512-NIy3oAFp9shda19hy4HK0HRTWKtPJmGdnvywu01nOqNC2vZg+Z+fvJDxpMQA88eb2I9EcafcdjYgsDthnYTvGw==}
    engines: {node: ^14.15.0 || ^16.10.0 || >=18.0.0}
    hasBin: true
    peerDependencies:
      node-notifier: ^8.0.1 || ^9.0.0 || ^10.0.0
    peerDependenciesMeta:
      node-notifier:
        optional: true

  jose@4.15.9:
    resolution: {integrity: sha512-1vUQX+IdDMVPj4k8kOxgUqlcK518yluMuGZwqlr44FS1ppZB/5GWh4rZG89erpOBOJjU/OBsnCVFfapsRz6nEA==}

  jose@5.10.0:
    resolution: {integrity: sha512-s+3Al/p9g32Iq+oqXxkW//7jk2Vig6FF1CFqzVXoTUXt2qz89YWbL+OwS17NFYEvxC35n0FKeGO2LGYSxeM2Gg==}

  js-sha256@0.9.0:
    resolution: {integrity: sha512-sga3MHh9sgQN2+pJ9VYZ+1LPwXOxuBJBA5nrR5/ofPfuiJBE2hnjsaN8se8JznOmGLN2p49Pe5U/ttafcs/apA==}

  js-sha3@0.8.0:
    resolution: {integrity: sha512-gF1cRrHhIzNfToc802P800N8PpXS+evLLXfsVpowqmAFR9uwbi89WvXg2QspOmXL8QL86J4T1EpFu+yUkwJY3Q==}

  js-tokens@4.0.0:
    resolution: {integrity: sha512-RdJUflcE3cUzKiMqQgsCu06FPu9UdIJO0beYbPhHN4k6apgJtifcoCtT9bcxOpYBtpD2kCM6Sbzg4CausW/PKQ==}

  js-yaml@3.14.1:
    resolution: {integrity: sha512-okMH7OXXJ7YrN9Ok3/SXrnu4iX9yOk+25nqX4imS2npuvTYDmo/QEZoqwZkYaIDk3jVvBOTOIEgEhaLOynBS9g==}
    hasBin: true

  js-yaml@4.1.0:
    resolution: {integrity: sha512-wpxZs9NoxZaJESJGIZTyDEaYpl0FKSA+FB9aJiyemKhMwkxQg63h4T1KJgUGHpTqPDNRcmmYLugrRjJlBtWvRA==}
    hasBin: true

  jsbn@1.1.0:
    resolution: {integrity: sha512-4bYVV3aAMtDTTu4+xsDYa6sy9GyJ69/amsu9sYF2zqjiEoZA5xJi3BrfX3uY+/IekIu7MwdObdbDWpoZdBv3/A==}

  jsesc@3.1.0:
    resolution: {integrity: sha512-/sM3dO2FOzXjKQhJuo0Q173wf2KOo8t4I8vHy6lF9poUp7bKT0/NHE8fPX23PwfhnykfqnC2xRxOnVw5XuGIaA==}
    engines: {node: '>=6'}
    hasBin: true

  json-buffer@3.0.1:
    resolution: {integrity: sha512-4bV5BfR2mqfQTJm+V5tPPdf+ZpuhiIvTuAB5g8kcrXOZpTT/QwwVRWBywX1ozr6lEuPdbHxwaJlm9G6mI2sfSQ==}

  json-parse-even-better-errors@2.3.1:
    resolution: {integrity: sha512-xyFwyhro/JEof6Ghe2iz2NcXoj2sloNsWr/XsERDK/oiPCfaNhl5ONfp+jQdAZRQQ0IJWNzH9zIZF7li91kh2w==}

  json-schema-traverse@0.4.1:
    resolution: {integrity: sha512-xbbCH5dCYU5T8LcEhhuh7HJ88HXuW3qsI3Y0zOZFKfZEHcpWiHU/Jxzk629Brsab/mMiHQti9wMP+845RPe3Vg==}

  json-schema-traverse@1.0.0:
    resolution: {integrity: sha512-NM8/P9n3XjXhIZn1lLhkFaACTOURQXjWhV4BA/RnOv8xvgqtqpAX9IO4mRQxSx1Rlo4tqzeqb0sOlruaOy3dug==}

  json-stable-stringify-without-jsonify@1.0.1:
    resolution: {integrity: sha512-Bdboy+l7tA3OGW6FjyFHWkP5LuByj1Tk33Ljyq0axyzdk9//JSi2u3fP1QSmd1KNwq6VOKYGlAu87CisVir6Pw==}

  json-stringify-safe@5.0.1:
    resolution: {integrity: sha512-ZClg6AaYvamvYEE82d3Iyd3vSSIjQ+odgjaTzRuO3s7toCdFKczob2i0zCh7JE8kWn17yvAWhUVxvqGwUalsRA==}

  json5@2.2.3:
    resolution: {integrity: sha512-XmOWe7eyHYH14cLdVPoyg+GOH3rYX++KpzrylJwSW98t3Nk+U8XOl8FWKOgwtzdb8lXGf6zYwDUzeHMWfxasyg==}
    engines: {node: '>=6'}
    hasBin: true

  jsonc-parser@3.2.1:
    resolution: {integrity: sha512-AilxAyFOAcK5wA1+LeaySVBrHsGQvUFCDWXKpZjzaL0PqW+xfBOttn8GNtWKFWqneyMZj41MWF9Kl6iPWLwgOA==}

  jsonc-parser@3.3.1:
    resolution: {integrity: sha512-HUgH65KyejrUFPvHFPbqOY0rsFip3Bo5wb4ngvdi1EpCYWUQDC5V+Y7mZws+DLkr4M//zQJoanu1SP+87Dv1oQ==}

  jsonfile@6.1.0:
    resolution: {integrity: sha512-5dgndWOriYSm5cnYaJNhalLNDKOqFwyDB/rr1E9ZsGciGvKPs8R2xYGCacuf3z6K1YKDz182fd+fY3cn3pMqXQ==}

  kareem@2.6.3:
    resolution: {integrity: sha512-C3iHfuGUXK2u8/ipq9LfjFfXFxAZMQJJq7vLS45r3D9Y2xQ/m4S8zaR4zMLFWh9AsNPXmcFfUDhTEO8UIC/V6Q==}
    engines: {node: '>=12.0.0'}

  keyv@4.5.4:
    resolution: {integrity: sha512-oxVHkHR/EJf2CNXnWxRLW6mg7JyCCUcG0DtEGmL2ctUo1PNTin1PUil+r/+4r5MpVgC/fn1kjsx7mjSujKqIpw==}

  keyv@5.4.0:
    resolution: {integrity: sha512-TMckyVjEoacG5IteUpUrOBsFORtheqziVyyY2dLUwg1jwTb8u48LX4TgmtogkNl9Y9unaEJ1luj10fGyjMGFOQ==}

  keyvaluestorage-interface@1.0.0:
    resolution: {integrity: sha512-8t6Q3TclQ4uZynJY9IGr2+SsIGwK9JHcO6ootkHCGA0CrQCRy+VkouYNO2xicET6b9al7QKzpebNow+gkpCL8g==}

  kind-of@6.0.3:
    resolution: {integrity: sha512-dcS1ul+9tmeD95T+x28/ehLgd9mENa3LsvDTtzm3vyBEO7RPptvAD+t44WVXaUjTBRcrpFeFlC8WCruUR456hw==}
    engines: {node: '>=0.10.0'}

  kleur@3.0.3:
    resolution: {integrity: sha512-eTIzlVOSUR+JxdDFepEYcBMtZ9Qqdef+rnzWdRZuMbOywu5tO2w2N7rqjoANZ5k9vywhL6Br1VRjUIgTQx4E8w==}
    engines: {node: '>=6'}

  launchdarkly-eventsource@2.2.0:
    resolution: {integrity: sha512-u38fYlLSq/m6oFz0MS1/76Sj2xzlYhTKZ+sf/vju6PA86PMc6fPlY5k8CdU79edLXjNwsvIQTDvDNy3llDqB8A==}
    engines: {node: '>=0.12.0'}

  lazystream@1.0.1:
    resolution: {integrity: sha512-b94GiNHQNy6JNTrt5w6zNyffMrNkXZb3KTkCZJb2V1xaEGCk093vkZ2jk3tpaeP33/OiXC+WvK9AxUebnf5nbw==}
    engines: {node: '>= 0.6.3'}

  leven@3.1.0:
    resolution: {integrity: sha512-qsda+H8jTaUaN/x5vzW2rzc+8Rw4TAQ/4KjB46IwK5VH+IlVeeeje/EoZRpiXvIqjFgK84QffqPztGI3VBLG1A==}
    engines: {node: '>=6'}

  levn@0.4.1:
    resolution: {integrity: sha512-+bT2uH4E5LGE7h/n3evcS/sQlJXCpIp6ym8OWJ5eV6+67Dsql/LaaT7qJBAt2rzfoa/5QBGBhxDix1dMt2kQKQ==}
    engines: {node: '>= 0.8.0'}

  libphonenumber-js@1.12.10:
    resolution: {integrity: sha512-E91vHJD61jekHHR/RF/E83T/CMoaLXT7cwYA75T4gim4FZjnM6hbJjVIGg7chqlSqRsSvQ3izGmOjHy1SQzcGQ==}

  libsodium-sumo@0.7.15:
    resolution: {integrity: sha512-5tPmqPmq8T8Nikpm1Nqj0hBHvsLFCXvdhBFV7SGOitQPZAA6jso8XoL0r4L7vmfKXr486fiQInvErHtEvizFMw==}

  libsodium-wrappers-sumo@0.7.15:
    resolution: {integrity: sha512-aSWY8wKDZh5TC7rMvEdTHoyppVq/1dTSAeAR7H6pzd6QRT3vQWcT5pGwCotLcpPEOLXX6VvqihSPkpEhYAjANA==}

  lines-and-columns@1.2.4:
    resolution: {integrity: sha512-7ylylesZQ/PV29jhEDl3Ufjo6ZX7gCqJr5F7PKrqc93v7fzSymt1BpwEU8nAUXs8qzzvqhbjhK5QZg6Mt/HkBg==}

  loader-runner@4.3.0:
    resolution: {integrity: sha512-3R/1M+yS3j5ou80Me59j7F9IMs4PXs3VqRrm0TU3AbKPxlmpoY1TNscJV/oGJXo8qCatFGTfDbY6W6ipGOYXfg==}
    engines: {node: '>=6.11.5'}

  locate-path@5.0.0:
    resolution: {integrity: sha512-t7hw9pI+WvuwNJXwk5zVHpyhIqzg2qTlklJOf0mVxGSbe3Fp2VieZcduNYjaLDoy6p9uGpQEGWG87WpMKlNq8g==}
    engines: {node: '>=8'}

  locate-path@6.0.0:
    resolution: {integrity: sha512-iPZK6eYjbxRu3uB4/WZ3EsEIMJFMqAoopl3R+zuq0UjcAm/MO6KCweDgPfP3elTztoKP3KtnVHxTn2NHBSDVUw==}
    engines: {node: '>=10'}

  lodash.camelcase@4.3.0:
    resolution: {integrity: sha512-TwuEnCnxbc3rAvhf/LbG7tJUDzhqXyFnv3dtzLOPgCG/hODL7WFnsbwktkD7yUV0RrreP/l1PALq/YSg6VvjlA==}

  lodash.defaults@4.2.0:
    resolution: {integrity: sha512-qjxPLHd3r5DnsdGacqOMU6pb/avJzdh9tFX2ymgoZE27BmjXrNy/y4LoaiTeAb+O3gL8AfpJGtqfX/ae2leYYQ==}

  lodash.isarguments@3.1.0:
    resolution: {integrity: sha512-chi4NHZlZqZD18a0imDHnZPrDeBbTtVN7GXMwuGdRH9qotxAjYs3aVLKc7zNOG9eddR5Ksd8rvFEBc9SsggPpg==}

  lodash.isequal@4.5.0:
    resolution: {integrity: sha512-pDo3lu8Jhfjqls6GkMgpahsF9kCyayhgykjyLMNFTKWrpVdAQtYyB4muAMWozBB4ig/dtWAmsMxLEI8wuz+DYQ==}
    deprecated: This package is deprecated. Use require('node:util').isDeepStrictEqual instead.

  lodash.memoize@4.1.2:
    resolution: {integrity: sha512-t7j+NzmgnQzTAYXcsHYLgimltOV1MXHtlOWf6GjL9Kj8GK5FInw5JotxvbOs+IvV1/Dzo04/fCGfLVs7aXb4Ag==}

  lodash.merge@4.6.2:
    resolution: {integrity: sha512-0KpjqXRVvrYyCsX1swR/XTK0va6VQkQM6MNo7PqW77ByjAhoARA8EfrP1N4+KlKj8YS0ZUCtRT/YUuhyYDujIQ==}

  lodash.truncate@4.4.2:
    resolution: {integrity: sha512-jttmRe7bRse52OsWIMDLaXxWqRAmtIUccAQ3garviCqJjafXOfNMO0yMfNpdD6zbGaTU0P5Nz7e7gAT6cKmJRw==}

  lodash@4.17.21:
    resolution: {integrity: sha512-v2kDEe57lecTulaDIuNTPy3Ry4gLGJ6Z1O3vE1krgXZNrsQ+LFTGHVxVjcXPs17LhbZVGedAJv8XZ1tvj5FvSg==}

  log-symbols@4.1.0:
    resolution: {integrity: sha512-8XPvpAA8uyhfteu8pIvQxpJZ7SYYdpUivZpGy6sFsBuKRY/7rQGavedeB8aK+Zkyq6upMFVL/9AW6vOYzfRyLg==}
    engines: {node: '>=10'}

  long@4.0.0:
    resolution: {integrity: sha512-XsP+KhQif4bjX1kbuSiySJFNAehNxgLb6hPRGJ9QsUr8ajHkuXGdrHmFUTUUXhDwVX2R5bY4JNZEwbUiMhV+MA==}

  long@5.3.2:
    resolution: {integrity: sha512-mNAgZ1GmyNhD7AuqnTG3/VQ26o760+ZYBPKjPvugO8+nLbYfX6TVpJPseBvopbdY+qpZ/lKUnmEc1LeZYS3QAA==}

  lower-case@2.0.2:
    resolution: {integrity: sha512-7fm3l3NAF9WfN6W3JOmf5drwpVqX78JtoGJ3A6W0a6ZnldM41w2fV5D490psKFTpMds8TJse/eHLFFsNHHjHgg==}

  lru-cache@10.4.3:
    resolution: {integrity: sha512-JNAzZcXrCt42VGLuYz0zfAzDfAvJWW6AfYlDBQyDV5DClI2m5sAmK+OIO7s59XfsRsWHp02jAJrRadPRGTt6SQ==}

  lru-cache@5.1.1:
    resolution: {integrity: sha512-KpNARQA3Iwv+jTA0utUVVbrh+Jlrr1Fv0e56GGzAFOXN7dk/FviaDW8LHmK52DlcH4WP2n6gI8vN1aesBFgo9w==}

  lru-cache@6.0.0:
    resolution: {integrity: sha512-Jo6dJ04CmSjuznwJSS3pUeWmd/H0ffTlkXXgwZi+eq1UCmqQwCh+eLsYOYCwY991i2Fah4h1BEMCx4qThGbsiA==}
    engines: {node: '>=10'}

  luxon@3.7.1:
    resolution: {integrity: sha512-RkRWjA926cTvz5rAb1BqyWkKbbjzCGchDUIKMCUvNi17j6f6j8uHGDV82Aqcqtzd+icoYpELmG3ksgGiFNNcNg==}
    engines: {node: '>=12'}

  magic-string@0.30.8:
    resolution: {integrity: sha512-ISQTe55T2ao7XtlAStud6qwYPZjE4GK1S/BeVPus4jrq6JuOnQ00YKQC581RWhR122W7msZV263KzVeLoqidyQ==}
    engines: {node: '>=12'}

  make-dir@3.1.0:
    resolution: {integrity: sha512-g3FeP20LNwhALb/6Cz6Dd4F2ngze0jz7tbzrD2wAV+o9FeNHe4rL+yK2md0J/fiSf1sa1ADhXqi5+oVwOM/eGw==}
    engines: {node: '>=8'}

  make-dir@4.0.0:
    resolution: {integrity: sha512-hXdUTZYIVOt1Ex//jAQi+wTZZpUpwBj/0QsOzqegb3rGMMeJiSEu5xLHnYfBrRV4RH2+OCSOO95Is/7x1WJ4bw==}
    engines: {node: '>=10'}

  make-error@1.3.6:
    resolution: {integrity: sha512-s8UhlNe7vPKomQhC1qFelMokr/Sc3AgNbso3n74mVPA5LTZwkB9NlXf4XPamLxJE8h0gh73rM94xvwRT2CVInw==}

  makeerror@1.0.12:
    resolution: {integrity: sha512-JmqCvUhmt43madlpFzG4BQzG2Z3m6tvQDNKdClZnO3VbIudJYmxsT0FNJMeiB2+JTSlTQTSbU8QdesVmwJcmLg==}

  map-obj@1.0.1:
    resolution: {integrity: sha512-7N/q3lyZ+LVCp7PzuxrJr4KMbBE2hW7BT7YNia330OFxIf4d3r5zVpicP2650l7CPN6RM9zOJRl3NGpqSiw3Eg==}
    engines: {node: '>=0.10.0'}

  map-obj@4.3.0:
    resolution: {integrity: sha512-hdN1wVrZbb29eBGiGjJbeP8JbKjq1urkHJ/LIP/NY48MZ1QVXUsQBV1G1zvYFHn1XE06cwjBsOI2K3Ulnj1YXQ==}
    engines: {node: '>=8'}

  math-intrinsics@1.1.0:
    resolution: {integrity: sha512-/IXtbwEk5HTPyEwyKX6hGkYXxM9nbj64B+ilVJnC/R6B0pH5G4V3b0pVbL7DBj4tkhBAppbQUlf6F6Xl9LHu1g==}
    engines: {node: '>= 0.4'}

  media-typer@0.3.0:
    resolution: {integrity: sha512-dq+qelQ9akHpcOl/gUVRTxVIOkAJ1wR3QAvb4RsVjS8oVoFjDGTc679wJYmUmknUF5HwMLOgb5O+a3KxfWapPQ==}
    engines: {node: '>= 0.6'}

  media-typer@1.1.0:
    resolution: {integrity: sha512-aisnrDP4GNe06UcKFnV5bfMNPBUw4jsLGaWwWfnH3v02GnBuXX2MCVn5RbrWo0j3pczUilYblq7fQ7Nw2t5XKw==}
    engines: {node: '>= 0.8'}

  memfs@3.5.3:
    resolution: {integrity: sha512-UERzLsxzllchadvbPs5aolHh65ISpKpM+ccLbOJ8/vvpBKmAWf+la7dXFy7Mr0ySHbdHrFv5kGFCUHHe6GFEmw==}
    engines: {node: '>= 4.0.0'}

  memory-pager@1.5.0:
    resolution: {integrity: sha512-ZS4Bp4r/Zoeq6+NLJpP+0Zzm0pR8whtGPf1XExKLJBAczGMnSi3It14OiNCStjQjM6NU1okjQGSxgEZN8eBYKg==}

  meow@9.0.0:
    resolution: {integrity: sha512-+obSblOQmRhcyBt62furQqRAQpNyWXo8BuQ5bN7dG8wmwQ+vwHKp/rCFD4CrTP8CsDQD1sjoZ94K417XEUk8IQ==}
    engines: {node: '>=10'}

  merge-descriptors@2.0.0:
    resolution: {integrity: sha512-Snk314V5ayFLhp3fkUREub6WtjBfPdCPY1Ln8/8munuLuiYhsABgBVWsozAG+MWMbVEvcdcpbi9R7ww22l9Q3g==}
    engines: {node: '>=18'}

  merge-options@3.0.4:
    resolution: {integrity: sha512-2Sug1+knBjkaMsMgf1ctR1Ujx+Ayku4EdJN4Z+C2+JzoeF7A3OZ9KM2GY0CpQS51NR61LTurMJrRKPhSs3ZRTQ==}
    engines: {node: '>=10'}

  merge-stream@2.0.0:
    resolution: {integrity: sha512-abv/qOcuPfk3URPfDzmZU1LKmuw8kT+0nIHvKrKgFrwifol/doWcdA4ZqsWQ8ENrFKkd67Mfpo/LovbIUsbt3w==}

  merge2@1.4.1:
    resolution: {integrity: sha512-8q7VEgMJW4J8tcfVPy8g09NcQwZdbwFEqhe/WZkoIzjn/3TGDwtOCYtXGxA3O8tPzpczCCDgv+P2P5y00ZJOOg==}
    engines: {node: '>= 8'}

  methods@1.1.2:
    resolution: {integrity: sha512-iclAHeNqNm68zFtnZ0e+1L2yUIdvzNoauKU4WBA3VvH/vPFieF7qfRlwUZU+DA9P9bPXIS90ulxoUoCH23sV2w==}
    engines: {node: '>= 0.6'}

  micromatch@4.0.8:
    resolution: {integrity: sha512-PXwfBhYu0hBCPw8Dn0E+WDYb7af3dSLVWKi3HGv84IdF4TyFoC0ysxFd0Goxw7nSv4T/PzEJQxsYsEiFCKo2BA==}
    engines: {node: '>=8.6'}

  mime-db@1.52.0:
    resolution: {integrity: sha512-sPU4uV7dYlvtWJxwwxHD0PuihVNiE7TyAbQ5SWxDCB9mUYvOgroQOwYQQOKPJ8CIbE+1ETVlOoK1UC2nU3gYvg==}
    engines: {node: '>= 0.6'}

  mime-db@1.54.0:
    resolution: {integrity: sha512-aU5EJuIN2WDemCcAp2vFBfp/m4EAhWJnUNSSw0ixs7/kXbd6Pg64EmwJkNdFhB8aWt1sH2CTXrLxo/iAGV3oPQ==}
    engines: {node: '>= 0.6'}

  mime-types@2.1.35:
    resolution: {integrity: sha512-ZDY+bPm5zTTF+YpCrAU9nK0UgICYPT0QtT1NZWFv4s++TNkcgVaT0g6+4R2uI4MjQjzysHB1zxuWL50hzaeXiw==}
    engines: {node: '>= 0.6'}

  mime-types@3.0.1:
    resolution: {integrity: sha512-xRc4oEhT6eaBpU1XF7AjpOFD+xQmXNB5OVKwp4tqCuBpHLS/ZbBDrc07mYTDqVMg6PfxUjjNp85O6Cd2Z/5HWA==}
    engines: {node: '>= 0.6'}

  mime@2.6.0:
    resolution: {integrity: sha512-USPkMeET31rOMiarsBNIHZKLGgvKc/LrjofAnBlOttf5ajRvqiRA8QsenbcooctK6d6Ts6aqZXBA+XbkKthiQg==}
    engines: {node: '>=4.0.0'}
    hasBin: true

  mimic-fn@2.1.0:
    resolution: {integrity: sha512-OqbOk5oEQeAZ8WXWydlu9HJjz9WVdEIvamMCcXmuqUYjTknH/sqsWvhQ3vgwKFRR1HpjvNBKQ37nbJgYzGqGcg==}
    engines: {node: '>=6'}

  min-indent@1.0.1:
    resolution: {integrity: sha512-I9jwMn07Sy/IwOj3zVkVik2JTvgpaykDZEigL6Rx6N9LbMywwUSMtxET+7lVoDLLd3O3IXwJwvuuns8UB/HeAg==}
    engines: {node: '>=4'}

  minimalistic-assert@1.0.1:
    resolution: {integrity: sha512-UtJcAD4yEaGtjPezWuO9wC4nwUnVH/8/Im3yEHQP4b67cXlD/Qr9hdITCU1xDbSEXg2XKNaP8jsReV7vQd00/A==}

  minimalistic-crypto-utils@1.0.1:
    resolution: {integrity: sha512-JIYlbt6g8i5jKfJ3xz7rF0LXmv2TkDxBLUkiBeZ7bAx4GnnNMr8xFpGnOxn6GhTEHx3SjRrZEoU+j04prX1ktg==}

  minimatch@3.1.2:
    resolution: {integrity: sha512-J7p63hRiAjw1NDEww1W7i37+ByIrOWO5XQQAzZ3VOcL0PNybwpfmV/N05zFAzwQ9USyEcX6t3UO+K5aqBQOIHw==}

  minimatch@5.1.6:
    resolution: {integrity: sha512-lKwV/1brpG6mBUFHtb7NUmtABCb2WZZmm2wNiOA5hAb8VdCS4B3dtMWyvcoViccwAW/COERjXLt0zP1zXUN26g==}
    engines: {node: '>=10'}

  minimatch@9.0.3:
    resolution: {integrity: sha512-RHiac9mvaRw0x3AYRgDC1CxAP7HTcNrrECeA8YYJeWnpo+2Q5CegtZjaotWTWxDG3UeGA1coE05iH1mPjT/2mg==}
    engines: {node: '>=16 || 14 >=14.17'}

  minimatch@9.0.5:
    resolution: {integrity: sha512-G6T0ZX48xgozx7587koeX9Ys2NYy6Gmv//P89sEte9V9whIapMNF4idKxnW2QtCcLiTWlb/wfCabAtAFWhhBow==}
    engines: {node: '>=16 || 14 >=14.17'}

  minimist-options@4.1.0:
    resolution: {integrity: sha512-Q4r8ghd80yhO/0j1O3B2BjweX3fiHg9cdOwjJd2J76Q135c+NDxGCqdYKQ1SKBuFfgWbAUzBfvYjPUEeNgqN1A==}
    engines: {node: '>= 6'}

  minimist@1.2.8:
    resolution: {integrity: sha512-2yyAR8qBkN3YuheJanUpWC5U3bb5osDywNB8RzDVlDwDHbocAJveqqj1u8+SVD7jkWT4yvsHCpWqqWqAxb0zCA==}

  minipass@7.1.2:
    resolution: {integrity: sha512-qOOzS1cBTWYF4BH8fVePDBOO9iptMnGUEZwNc/cMWnTV2nVLZ7VoNWEPHkYczZA0pdoA7dl6e7FL659nX9S2aw==}
    engines: {node: '>=16 || 14 >=14.17'}

  mkdirp-classic@0.5.3:
    resolution: {integrity: sha512-gKLcREMhtuZRwRAfqP3RFW+TK4JqApVBtOIftVgjuABpAtpxhPGaDcfvbhNvD0B8iD1oUr/txX35NjcaY6Ns/A==}

  mkdirp@0.5.6:
    resolution: {integrity: sha512-FP+p8RB8OWpF3YZBCrP5gtADmtXApB5AMLn+vdyA+PyxCjrCs00mjyUozssO33cwDeT3wNGdLxJ5M//YqtHAJw==}
    hasBin: true

<<<<<<< HEAD
=======
  mkdirp@1.0.4:
    resolution: {integrity: sha512-vVqVZQyf3WLx2Shd0qJ9xuvqgAyKPLAiqITEtqW0oIUjzo3PePDd6fW9iFz30ef7Ysp/oiWqbhszeGWW2T6Gzw==}
    engines: {node: '>=10'}
    hasBin: true

  mongodb-connection-string-url@2.6.0:
    resolution: {integrity: sha512-WvTZlI9ab0QYtTYnuMLgobULWhokRjtC7db9LtcVfJ+Hsnyr5eo6ZtNAt3Ly24XZScGMelOcGtm7lSn0332tPQ==}

>>>>>>> e7aab186
  mongodb-connection-string-url@3.0.2:
    resolution: {integrity: sha512-rMO7CGo/9BFwyZABcKAWL8UJwH/Kc2x0g72uhDWzG48URRax5TCIcJ7Rc3RZqffZzO/Gwff/jyKwCU9TN8gehA==}

  mongodb-memory-server-core@10.1.4:
    resolution: {integrity: sha512-o8fgY7ZalEd8pGps43fFPr/hkQu1L8i6HFEGbsTfA2zDOW0TopgpswaBCqDr0qD7ptibyPfB5DmC+UlIxbThzA==}
    engines: {node: '>=16.20.1'}

  mongodb-memory-server@10.1.4:
    resolution: {integrity: sha512-+oKQ/kc3CX+816oPFRtaF0CN4vNcGKNjpOQe4bHo/21A3pMD+lC7Xz1EX5HP7siCX4iCpVchDMmCOFXVQSGkUg==}
    engines: {node: '>=16.20.1'}

  mongodb@6.17.0:
    resolution: {integrity: sha512-neerUzg/8U26cgruLysKEjJvoNSXhyID3RvzvdcpsIi2COYM3FS3o9nlH7fxFtefTb942dX3W9i37oPfCVj4wA==}
    engines: {node: '>=16.20.1'}
    peerDependencies:
      '@aws-sdk/credential-providers': ^3.188.0
      '@mongodb-js/zstd': ^1.1.0 || ^2.0.0
      gcp-metadata: ^5.2.0
      kerberos: ^2.0.1
      mongodb-client-encryption: '>=6.0.0 <7'
      snappy: ^7.2.2
      socks: ^2.7.1
    peerDependenciesMeta:
      '@aws-sdk/credential-providers':
        optional: true
      '@mongodb-js/zstd':
        optional: true
      gcp-metadata:
        optional: true
      kerberos:
        optional: true
      mongodb-client-encryption:
        optional: true
      snappy:
        optional: true
      socks:
        optional: true

  mongoose@8.16.4:
    resolution: {integrity: sha512-jslgdQ8pY2vcNSKPv3Dbi5ogo/NT8zcvf6kPDyD8Sdsjsa1at3AFAF0F5PT+jySPGSPbvlNaQ49nT9h+Kx2UDA==}
    engines: {node: '>=16.20.1'}

  mpath@0.9.0:
    resolution: {integrity: sha512-ikJRQTk8hw5DEoFVxHG1Gn9T/xcjtdnOKIU1JTmGjZZlg9LST2mBLmcX3/ICIbgJydT2GOc15RnNy5mHmzfSew==}
    engines: {node: '>=4.0.0'}

  mquery@5.0.0:
    resolution: {integrity: sha512-iQMncpmEK8R8ncT8HJGsGc9Dsp8xcgYMVSbs5jgnm1lFHTZqMJTUWTDx1LBO8+mK3tPNZWFLBghQEIOULSTHZg==}
    engines: {node: '>=14.0.0'}

  ms@2.1.3:
    resolution: {integrity: sha512-6FlzubTLZG3J2a/NVCAleEhjzq5oxgHyaCU9yYXvcLsvoVaHJq/s5xXI6/XXP6tz7R9xAOtHnSO/tXtF3WRTlA==}

  msgpackr-extract@3.0.3:
    resolution: {integrity: sha512-P0efT1C9jIdVRefqjzOQ9Xml57zpOXnIuS+csaB4MdZbTdmGDLo8XhzBG1N7aO11gKDDkJvBLULeFTo46wwreA==}
    hasBin: true

  msgpackr@1.11.5:
    resolution: {integrity: sha512-UjkUHN0yqp9RWKy0Lplhh+wlpdt9oQBYgULZOiFhV3VclSF1JnSQWZ5r9gORQlNYaUKQoR8itv7g7z1xDDuACA==}

  multer@2.0.2:
    resolution: {integrity: sha512-u7f2xaZ/UG8oLXHvtF/oWTRvT44p9ecwBBqTwgJVq0+4BW1g8OW01TyMEGWBHbyMOYVHXslaut7qEQ1meATXgw==}
    engines: {node: '>= 10.16.0'}

  multibase@4.0.6:
    resolution: {integrity: sha512-x23pDe5+svdLz/k5JPGCVdfn7Q5mZVMBETiC+ORfO+sor9Sgs0smJzAjfTbM5tckeCqnaUuMYoz+k3RXMmJClQ==}
    engines: {node: '>=12.0.0', npm: '>=6.0.0'}
    deprecated: This module has been superseded by the multiformats module

  multicodec@3.2.1:
    resolution: {integrity: sha512-+expTPftro8VAW8kfvcuNNNBgb9gPeNYV9dn+z1kJRWF2vih+/S79f2RVeIwmrJBUJ6NT9IUPWnZDQvegEh5pw==}
    deprecated: This module has been superseded by the multiformats module

  multiformats@11.0.2:
    resolution: {integrity: sha512-b5mYMkOkARIuVZCpvijFj9a6m5wMVLC7cf/jIPd5D/ARDOfLC5+IFkbgDXQgcU2goIsTD/O9NY4DI/Mt4OGvlg==}
    engines: {node: '>=16.0.0', npm: '>=7.0.0'}

  multiformats@9.9.0:
    resolution: {integrity: sha512-HoMUjhH9T8DDBNT+6xzkrd9ga/XiBI4xLr58LJACwK6G3HTOPeMz4nB4KJs33L2BelrIJa7P0VuNaVF3hMYfjg==}

  multihashes@4.0.3:
    resolution: {integrity: sha512-0AhMH7Iu95XjDLxIeuCOOE4t9+vQZsACyKZ9Fxw2pcsRmlX4iCn1mby0hS0bb+nQOVpdQYWPpnyusw4da5RPhA==}
    engines: {node: '>=12.0.0', npm: '>=6.0.0'}

  multihashing-async@2.1.4:
    resolution: {integrity: sha512-sB1MiQXPSBTNRVSJc2zM157PXgDtud2nMFUEIvBrsq5Wv96sUclMRK/ecjoP1T/W61UJBqt4tCTwMkUpt2Gbzg==}
    engines: {node: '>=12.0.0', npm: '>=6.0.0'}

  murmurhash3js-revisited@3.0.0:
    resolution: {integrity: sha512-/sF3ee6zvScXMb1XFJ8gDsSnY+X8PbOyjIuBhtgis10W2Jx4ZjIhikUCIF9c4gpJxVnQIsPAFrSwTCuAjicP6g==}
    engines: {node: '>=8.0.0'}

  mute-stream@0.0.8:
    resolution: {integrity: sha512-nnbWWOkoWyUsTjKrhgD0dcz22mdkSnpYqbEjIm2nhwhuxlSkpywJmBo8h0ZqJdkp73mb90SssHkN4rsRaBAfAA==}

  mute-stream@1.0.0:
    resolution: {integrity: sha512-avsJQhyd+680gKXyG/sQc0nXaC6rBkPOfyHYcFb9+hdkqQkR9bdnkJ0AMZhke0oesPqIO+mFFJ+IdBc7mst4IA==}
    engines: {node: ^14.17.0 || ^16.13.0 || >=18.0.0}

  nan@2.23.0:
    resolution: {integrity: sha512-1UxuyYGdoQHcGg87Lkqm3FzefucTa0NAiOcuRsDmysep3c1LVCRK2krrUDafMWtjSG04htvAmvg96+SDknOmgQ==}

  natural-compare@1.4.0:
    resolution: {integrity: sha512-OWND8ei3VtNC9h7V60qff3SVobHr996CTwgxubgyQYEpg290h9J0buyECNNJexkFm5sOajh5G116RYA1c8ZMSw==}

  negotiator@1.0.0:
    resolution: {integrity: sha512-8Ofs/AUQh8MaEcrlq5xOX0CQ9ypTF5dl78mjlMNfOK08fzpgTHQRQPBxcPlEtIw0yRpws+Zo/3r+5WRby7u3Gg==}
    engines: {node: '>= 0.6'}

  neo-async@2.6.2:
    resolution: {integrity: sha512-Yd3UES5mWCSqR+qNT93S3UoYUkqAZ9lLg8a7g9rimsWmYGK8cVToA4/sF3RrshdyV3sAGMXVUmpMYOw+dLpOuw==}

  nest-commander@3.18.0:
    resolution: {integrity: sha512-NWtodOl2aStnApWp9oajCoJW71lqN0CCjf9ygOWxpXnG3o4nQ8ZO5CgrExfVw2+0CVC877hr0rFR7FSu2rypGg==}
    peerDependencies:
      '@nestjs/common': ^8.0.0 || ^9.0.0 || ^10.0.0 || ^11.0.0
      '@nestjs/core': ^8.0.0 || ^9.0.0 || ^10.0.0 || ^11.0.0
      '@types/inquirer': ^8.1.3

  nestjs-pino@4.4.0:
    resolution: {integrity: sha512-+GMNlcNWDRrMtlQftfcxN+5pV2C25A4wsYIY7cfRJTMW4b8IFKYReDrG1lUp5LGql9fXemmnVJ2Ww10iIkCZPQ==}
    engines: {node: '>= 14'}
    peerDependencies:
      '@nestjs/common': ^8.0.0 || ^9.0.0 || ^10.0.0 || ^11.0.0
      pino: ^7.5.0 || ^8.0.0 || ^9.0.0
      pino-http: ^6.4.0 || ^7.0.0 || ^8.0.0 || ^9.0.0 || ^10.0.0
      rxjs: ^7.1.0

  new-find-package-json@2.0.0:
    resolution: {integrity: sha512-lDcBsjBSMlj3LXH2v/FW3txlh2pYTjmbOXPYJD93HI5EwuLzI11tdHSIpUMmfq/IOsldj4Ps8M8flhm+pCK4Ew==}
    engines: {node: '>=12.22.0'}

  no-case@3.0.4:
    resolution: {integrity: sha512-fgAN3jGAh+RoxUGZHTSOLJIqUc2wmoBwGR4tbpNAKmmovFoWq0OdRkb0VkldReO2a2iBT/OEulG9XSUc10r3zg==}

  node-abort-controller@3.1.1:
    resolution: {integrity: sha512-AGK2yQKIjRuqnc6VkX2Xj5d+QW8xZ87pa1UK6yA6ouUyuxfHuMP6umE5QK7UmTeOAymo+Zx1Fxiuw9rVx8taHQ==}

  node-emoji@1.11.0:
    resolution: {integrity: sha512-wo2DpQkQp7Sjm2A0cq+sN7EHKO6Sl0ctXeBdFZrL9T9+UywORbufTcTZxom8YqpLQt/FqNMUkOpkZrJVYSKD3A==}

  node-fetch-native@1.6.6:
    resolution: {integrity: sha512-8Mc2HhqPdlIfedsuZoc3yioPuzp6b+L5jRCRY1QzuWZh2EGJVQrGppC6V6cF0bLdbW0+O2YpqCA25aF/1lvipQ==}

  node-fetch@2.7.0:
    resolution: {integrity: sha512-c4FRfUm/dbcWZ7U+1Wq0AwCyFL+3nt2bEw05wfxSz+DWpWsitgmSgYmy2dQdWyKC1694ELPqMs/YzUSNozLt8A==}
    engines: {node: 4.x || >=6.0.0}
    peerDependencies:
      encoding: ^0.1.0
    peerDependenciesMeta:
      encoding:
        optional: true

  node-gyp-build-optional-packages@5.2.2:
    resolution: {integrity: sha512-s+w+rBWnpTMwSFbaE0UXsRlg7hU4FjekKU4eyAih5T8nJuNZT1nNsskXpxmeqSK9UzkBl6UgRlnKc8hz8IEqOw==}
    hasBin: true

  node-gyp-build@4.8.4:
    resolution: {integrity: sha512-LA4ZjwlnUblHVgq0oBF3Jl/6h/Nvs5fzBLwdEF4nuxnFdsfajde4WfxtJr3CaiH+F6ewcIB/q4jQ4UzPyid+CQ==}
    hasBin: true

  node-int64@0.4.0:
    resolution: {integrity: sha512-O5lz91xSOeoXP6DulyHfllpq+Eg00MWitZIbtPfoSEvqIHdl5gfcY6hYzDWnj0qD5tz52PI08u9qUvSVeUBeHw==}

  node-mock-http@1.0.1:
    resolution: {integrity: sha512-0gJJgENizp4ghds/Ywu2FCmcRsgBTmRQzYPZm61wy+Em2sBarSka0OhQS5huLBg6od1zkNpnWMCZloQDFVvOMQ==}

  node-releases@2.0.19:
    resolution: {integrity: sha512-xxOWJsBKtzAq7DY0J+DTzuz58K8e7sJbdgwkbMWQe8UYB6ekmsQ45q0M/tJDsGaZmbC+l7n57UV8Hl5tHxO9uw==}

  normalize-package-data@2.5.0:
    resolution: {integrity: sha512-/5CMN3T0R4XTj4DcGaexo+roZSdSFW/0AOOTROrjxzCG1wrWXEsGbRKevjlIL+ZDE4sZlJr5ED4YW0yqmkK+eA==}

  normalize-package-data@3.0.3:
    resolution: {integrity: sha512-p2W1sgqij3zMMyRC067Dg16bfzVH+w7hyegmpIvZ4JNjqtGOVAIvLmjBx3yP7YTe9vKJgkoNOPjwQGogDoMXFA==}
    engines: {node: '>=10'}

  normalize-path@3.0.0:
    resolution: {integrity: sha512-6eZs5Ls3WtCisHWp9S2GUy8dqkpGi4BVSz3GaqiE6ezub0512ESztXUwUB6C6IKbQkY2Pnb/mD4WYojCRwcwLA==}
    engines: {node: '>=0.10.0'}

  npm-run-path@4.0.1:
    resolution: {integrity: sha512-S48WzZW777zhNIrn7gxOlISNAqi9ZC/uQFnRdbeIHhZhCA6UqpkOT8T1G7BvfdgP4Er8gF4sUbaS0i7QvIfCWw==}
    engines: {node: '>=8'}

  object-assign@4.1.1:
    resolution: {integrity: sha512-rJgTQnkUnH1sFw8yT6VSU3zD3sWmu6sZhIseY8VX+GRu3P6F7Fu+JNDoXfklElbLJSnc3FUQHVe4cU5hj+BcUg==}
    engines: {node: '>=0.10.0'}

  object-inspect@1.13.4:
    resolution: {integrity: sha512-W67iLl4J2EXEGTbfeHCffrjDfitvLANg0UlX3wFUUSTx92KXRFegMHUVgSqE+wvhAbi4WqjGg9czysTV2Epbew==}
    engines: {node: '>= 0.4'}

  object-keys@1.1.1:
    resolution: {integrity: sha512-NuAESUOUMrlIXOfHKzD6bpPu3tYt3xvjNdRIQ+FeT0lNb4K8WR70CaDxhuNguS2XG+GjkyMwOzsN5ZktImfhLA==}
    engines: {node: '>= 0.4'}

  ofetch@1.4.1:
    resolution: {integrity: sha512-QZj2DfGplQAr2oj9KzceK9Hwz6Whxazmn85yYeVuS3u9XTMOGMRx0kO95MQ+vLsj/S/NwBDMMLU5hpxvI6Tklw==}

  on-exit-leak-free@0.2.0:
    resolution: {integrity: sha512-dqaz3u44QbRXQooZLTUKU41ZrzYrcvLISVgbrzbyCMxpmSLJvZ3ZamIJIZ29P6OhZIkNIQKosdeM6t1LYbA9hg==}

  on-exit-leak-free@2.1.2:
    resolution: {integrity: sha512-0eJJY6hXLGf1udHwfNftBqH+g73EU4B504nZeKpz1sYRKafAghwxEJunB2O7rDZkL4PGfsMVnTXZ2EjibbqcsA==}
    engines: {node: '>=14.0.0'}

  on-finished@2.4.1:
    resolution: {integrity: sha512-oVlzkg3ENAhCk2zdv7IJwd/QUD4z2RxRwpkcGY8psCVcCYZNq4wYnVWALHM+brtuJjePWiYF/ClmuDr8Ch5+kg==}
    engines: {node: '>= 0.8'}

  once@1.4.0:
    resolution: {integrity: sha512-lNaJgI+2Q5URQBkccEKHTQOPaXdUxnZZElQTZY0MFUAuaEqe1E+Nyvgdz/aIyNi6Z9MzO5dv1H8n58/GELp3+w==}

  onetime@5.1.2:
    resolution: {integrity: sha512-kbpaSSGJTWdAY5KPVeMOKXSrPtr8C8C7wodJbcsd51jRnmD+GZu8Y0VoU6Dm5Z4vWr0Ig/1NKuWRKf7j5aaYSg==}
    engines: {node: '>=6'}

  optionator@0.9.4:
    resolution: {integrity: sha512-6IpQ7mKUxRcZNLIObR0hz7lxsapSSIYNZJwXPGeF0mTVqGKFIXj1DQcMoT22S3ROcLyY/rz0PWaWZ9ayWmad9g==}
    engines: {node: '>= 0.8.0'}

  ora@5.4.1:
    resolution: {integrity: sha512-5b6Y85tPxZZ7QytO+BQzysW31HJku27cRIlkbAXaNx+BdcVi+LlRFmVXzeF6a7JCwJpyw5c4b+YSVImQIrBpuQ==}
    engines: {node: '>=10'}

  os-tmpdir@1.0.2:
    resolution: {integrity: sha512-D2FR03Vir7FIu45XBY20mTb+/ZSWB00sjU9jdQXt83gDrI4Ztz5Fs7/yy74g2N5SVQY4xY1qDr4rNddwYRVX0g==}
    engines: {node: '>=0.10.0'}

  ox@0.8.1:
    resolution: {integrity: sha512-e+z5epnzV+Zuz91YYujecW8cF01mzmrUtWotJ0oEPym/G82uccs7q0WDHTYL3eiONbTUEvcZrptAKLgTBD3u2A==}
    peerDependencies:
      typescript: '>=5.4.0'
    peerDependenciesMeta:
      typescript:
        optional: true

  p-limit@2.3.0:
    resolution: {integrity: sha512-//88mFWSJx8lxCzwdAABTJL2MyWB12+eIY7MDL2SqLmAkeKU9qxRvWuSyTjm3FUmpBEMuFfckAIqEaVGUDxb6w==}
    engines: {node: '>=6'}

  p-limit@3.1.0:
    resolution: {integrity: sha512-TYOanM3wGwNGsZN2cVTYPArw454xnXj5qmWF1bEoAc4+cU/ol7GVh7odevjp1FNHduHc3KZMcFduxU5Xc6uJRQ==}
    engines: {node: '>=10'}

  p-locate@4.1.0:
    resolution: {integrity: sha512-R79ZZ/0wAxKGu3oYMlz8jy/kbhsNrS7SKZ7PxEHBgJ5+F2mtFW2fK2cOtBh1cHYkQsbzFV7I+EoRKe6Yt0oK7A==}
    engines: {node: '>=8'}

  p-locate@5.0.0:
    resolution: {integrity: sha512-LaNjtRWUBY++zB5nE/NwcaoMylSPk+S+ZHNB1TzdbMJMny6dynpAGt7X/tl/QYq3TIeE6nxHppbo2LGymrG5Pw==}
    engines: {node: '>=10'}

  p-try@2.2.0:
    resolution: {integrity: sha512-R4nPAVTAU0B9D35/Gk3uJf/7XYbQcyohSKdvAxIRSNghFl4e71hVoGnBNQz9cWaXxO2I10KTC+3jMdvvoKw6dQ==}
    engines: {node: '>=6'}

  package-json-from-dist@1.0.1:
    resolution: {integrity: sha512-UEZIS3/by4OC8vL3P2dTXRETpebLI2NiI5vIrjaD/5UtrkFX/tNbwjTSRAGC/+7CAo2pIcBaRgWmcBBHcsaCIw==}

  package-manager-detector@0.2.11:
    resolution: {integrity: sha512-BEnLolu+yuz22S56CU1SUKq3XC3PkwD5wv4ikR4MfGvnRVcmzXR9DwSlW2fEamyTPyXHomBJRzgapeuBvRNzJQ==}

  pako@2.1.0:
    resolution: {integrity: sha512-w+eufiZ1WuJYgPXbV/PO3NCMEc3xqylkKHzp8bxp1uW4qaSNQUkwmLLEc3kKsfz8lpV1F8Ht3U1Cm+9Srog2ug==}

  parent-module@1.0.1:
    resolution: {integrity: sha512-GQ2EWRpQV8/o+Aw8YqtfZZPfNRWZYkbidE9k5rpl/hC3vtHHBfGm2Ifi6qWV+coDGkrUKZAxE3Lot5kcsRlh+g==}
    engines: {node: '>=6'}

  parse-json@5.2.0:
    resolution: {integrity: sha512-ayCKvm/phCGxOkYRSCM82iDwct8/EonSEgCSxWxD7ve6jHggsFl4fZVQBPRNgQoKiuV/odhFrGzQXZwbifC8Rg==}
    engines: {node: '>=8'}

  parseurl@1.3.3:
    resolution: {integrity: sha512-CiyeOxFT/JZyN5m0z9PfXw4SCBJ6Sygz1Dpl0wqjlhDEGGBP1GnsUVEL0p63hoG1fcj3fHynXi9NYO4nWOL+qQ==}
    engines: {node: '>= 0.8'}

  path-exists@4.0.0:
    resolution: {integrity: sha512-ak9Qy5Q7jYb2Wwcey5Fpvg2KoAc/ZIhLSLOSBmRmygPsGwkVVt0fZa0qrtMz+m6tJTAHfZQ8FnmB4MG4LWy7/w==}
    engines: {node: '>=8'}

  path-is-absolute@1.0.1:
    resolution: {integrity: sha512-AVbw3UJ2e9bq64vSaS9Am0fje1Pa8pbGqTTsmXfaIiMpnr5DlDhfJOuLj9Sf95ZPVDAUerDfEk88MPmPe7UCQg==}
    engines: {node: '>=0.10.0'}

  path-key@3.1.1:
    resolution: {integrity: sha512-ojmeN0qd+y0jszEtoY48r0Peq5dwMEkIlCOu6Q5f41lfkswXuKtYrhgoTpLnyIcHm24Uhqx+5Tqm2InSwLhE6Q==}
    engines: {node: '>=8'}

  path-parse@1.0.7:
    resolution: {integrity: sha512-LDJzPVEEEPR+y48z93A0Ed0yXb8pAByGWo/k5YYdYgpY2/2EsOsksJrq7lOHxryrVOn1ejG6oAp8ahvOIQD8sw==}

  path-scurry@1.11.1:
    resolution: {integrity: sha512-Xa4Nw17FS9ApQFJ9umLiJS4orGjm7ZzwUrwamcGQuHSzDyth9boKDaycYdDcZDuqYATXw4HFXgaqWTctW/v1HA==}
    engines: {node: '>=16 || 14 >=14.18'}

  path-to-regexp@3.3.0:
    resolution: {integrity: sha512-qyCH421YQPS2WFDxDjftfc1ZR5WKQzVzqsp4n9M2kQhVOo/ByahFoUNJfl58kOcEGfQ//7weFTDhm+ss8Ecxgw==}

  path-to-regexp@8.2.0:
    resolution: {integrity: sha512-TdrF7fW9Rphjq4RjrW0Kp2AW0Ahwu9sRGTkS6bvDi0SCwZlEZYmcfDbEsTz8RVk0EHIS/Vd1bv3JhG+1xZuAyQ==}
    engines: {node: '>=16'}

  path-type@4.0.0:
    resolution: {integrity: sha512-gDKb8aZMDeD/tZWs9P6+q0J9Mwkdl6xMV8TjnGP3qJVJ06bdMgkbBlLU8IdfOsIsFz2BW1rNVT3XuNEl8zPAvw==}
    engines: {node: '>=8'}

  pend@1.2.0:
    resolution: {integrity: sha512-F3asv42UuXchdzt+xXqfW1OGlVBe+mxa2mqI0pg5yAHZPvFmY3Y6drSf/GQ1A86WgWEN9Kzh/WrgKa6iGcHXLg==}

  permissionless@0.2.52:
    resolution: {integrity: sha512-Al6isaG4Q4rWfn8wjDRQqO1BxmG1gNtfnJe6ftOgpp5hkIxbQZLdH+Ez0ONM2GyGvSIQZH3Wxoo50JuOusqV6g==}
    peerDependencies:
      ox: ^0.6.7
      viem: ^2.28.1
    peerDependenciesMeta:
      ox:
        optional: true

  picocolors@1.1.1:
    resolution: {integrity: sha512-xceH2snhtb5M9liqDsmEw56le376mTZkEX/jEb/RxNFyegNul7eNslCXP9FDj/Lcu0X8KEyMceP2ntpaHrDEVA==}

  picomatch@2.3.1:
    resolution: {integrity: sha512-JU3teHTNjmE2VCGFzuY8EXzCDVwEqB2a8fsIvwaStHhAWJEeVd1o1QD80CU6+ZdEXXSLbSsuLwJjkCBWqRQUVA==}
    engines: {node: '>=8.6'}

  picomatch@4.0.1:
    resolution: {integrity: sha512-xUXwsxNjwTQ8K3GnT4pCJm+xq3RUPQbmkYJTP5aFIfNIvbcc/4MUxgBaaRSZJ6yGJZiGSyYlM6MzwTsRk8SYCg==}
    engines: {node: '>=12'}

  picomatch@4.0.3:
    resolution: {integrity: sha512-5gTmgEY/sqK6gFXLIsQNH19lWb4ebPDLA4SdLP7dsWkIXHWlG66oPuVvXSGFPppYZz8ZDZq0dYYrbHfBCVUb1Q==}
    engines: {node: '>=12'}

  pino-abstract-transport@0.5.0:
    resolution: {integrity: sha512-+KAgmVeqXYbTtU2FScx1XS3kNyfZ5TrXY07V96QnUSFqo2gAqlvmaxH67Lj7SWazqsMabf+58ctdTcBgnOLUOQ==}

  pino-abstract-transport@2.0.0:
    resolution: {integrity: sha512-F63x5tizV6WCh4R6RHyi2Ml+M70DNRXt/+HANowMflpgGFMAym/VKm6G7ZOQRjqN7XbGxK1Lg9t6ZrtzOaivMw==}

  pino-http@10.5.0:
    resolution: {integrity: sha512-hD91XjgaKkSsdn8P7LaebrNzhGTdB086W3pyPihX0EzGPjq5uBJBXo4N5guqNaK6mUjg9aubMF7wDViYek9dRA==}

  pino-std-serializers@4.0.0:
    resolution: {integrity: sha512-cK0pekc1Kjy5w9V2/n+8MkZwusa6EyyxfeQCB799CQRhRt/CqYKiWs5adeu8Shve2ZNffvfC/7J64A2PJo1W/Q==}

  pino-std-serializers@7.0.0:
    resolution: {integrity: sha512-e906FRY0+tV27iq4juKzSYPbUj2do2X2JX4EzSca1631EB2QJQUqGbDuERal7LCtOpxl6x3+nvo9NPZcmjkiFA==}

  pino@7.11.0:
    resolution: {integrity: sha512-dMACeu63HtRLmCG8VKdy4cShCPKaYDR4youZqoSWLxl5Gu99HUw8bw75thbPv9Nip+H+QYX8o3ZJbTdVZZ2TVg==}
    hasBin: true

  pino@9.7.0:
    resolution: {integrity: sha512-vnMCM6xZTb1WDmLvtG2lE/2p+t9hDEIvTWJsu6FejkE62vB7gDhvzrpFR4Cw2to+9JNQxVnkAKVPA1KPB98vWg==}
    hasBin: true

  pirates@4.0.7:
    resolution: {integrity: sha512-TfySrs/5nm8fQJDcBDuUng3VOUKsd7S+zqvbOTiGXHfxX4wK31ard+hoNuvkicM/2YFzlpDgABOevKSsB4G/FA==}
    engines: {node: '>= 6'}

  pkg-dir@4.2.0:
    resolution: {integrity: sha512-HRDzbaKjC+AOWVXxAU/x54COGeIv9eb+6CkDSQoNTt4XyWoIJvuPsXizxu/Fr23EiekbtZwmh1IcIG/l/a10GQ==}
    engines: {node: '>=8'}

  pluralize@8.0.0:
    resolution: {integrity: sha512-Nc3IT5yHzflTfbjgqWcCPpo7DaKy4FnpB0l/zCAW0Tc7jxAiuqSxHasntB3D7887LSrA93kDJ9IXovxJYxyLCA==}
    engines: {node: '>=4'}

  poseidon-lite@0.2.1:
    resolution: {integrity: sha512-xIr+G6HeYfOhCuswdqcFpSX47SPhm0EpisWJ6h7fHlWwaVIvH3dLnejpatrtw6Xc6HaLrpq05y7VRfvDmDGIog==}

  possible-typed-array-names@1.1.0:
    resolution: {integrity: sha512-/+5VFTchJDoVj3bhoqi6UeymcD00DAwb1nJwamzPvHEszJ4FpF6SNNbUbOS8yI56qHzdV8eK0qEfOSiodkTdxg==}
    engines: {node: '>= 0.4'}

  posthog-node@5.5.1:
    resolution: {integrity: sha512-y2TBl6H27vEbXk7sqG8QISmYaUN/UcPOYYDAK0wtnXRG3ySb93mG//vri1zS2hZvYHbBv0Tz8sLpZRCq4/v99A==}
    engines: {node: '>=20'}

  prelude-ls@1.2.1:
    resolution: {integrity: sha512-vkcDPrRZo1QZLbn5RLGPpg/WmIQ65qoWWhcGKf/b5eplkkarX0m9z8ppCat4mlOqUsWpyNuYgO3VRyrYHSzX5g==}
    engines: {node: '>= 0.8.0'}

  prettier-linter-helpers@1.0.0:
    resolution: {integrity: sha512-GbK2cP9nraSSUF9N2XwUwqfzlAFlMNYYl+ShE/V+H8a9uNl/oUqB1w2EL54Jh0OlyRSd8RfWYJ3coVS4TROP2w==}
    engines: {node: '>=6.0.0'}

  prettier@3.6.2:
    resolution: {integrity: sha512-I7AIg5boAr5R0FFtJ6rCfD+LFsWHp81dolrFD8S79U9tb8Az2nGrJncnMSnys+bpQJfRUzqs9hnA81OAA3hCuQ==}
    engines: {node: '>=14'}
    hasBin: true

  pretty-format@29.7.0:
    resolution: {integrity: sha512-Pdlw/oPxN+aXdmM9R00JVC9WVFoCLTKJvDVLgmJ+qAffBMxsV85l/Lu7sNx4zSzPyoL2euImuEwHhOXdEgNFZQ==}
    engines: {node: ^14.15.0 || ^16.10.0 || >=18.0.0}

  pretty-format@30.0.5:
    resolution: {integrity: sha512-D1tKtYvByrBkFLe2wHJl2bwMJIiT8rW+XA+TiataH79/FszLQMrpGEvzUVkzPau7OCO0Qnrhpe87PqtOAIB8Yw==}
    engines: {node: ^18.14.0 || ^20.0.0 || ^22.0.0 || >=24.0.0}

  process-nextick-args@2.0.1:
    resolution: {integrity: sha512-3ouUOpQhtgrbOa17J7+uxOTpITYWaGP7/AhoR3+A+/1e9skrzelGi/dXzEYyvbxubEF6Wn2ypscTKiKJFFn1ag==}

  process-warning@1.0.0:
    resolution: {integrity: sha512-du4wfLyj4yCZq1VupnVSZmRsPJsNuxoDQFdCFHLaYiEbFBD7QE0a+I4D7hOxrVnh78QE/YipFAj9lXHiXocV+Q==}

  process-warning@5.0.0:
    resolution: {integrity: sha512-a39t9ApHNx2L4+HBnQKqxxHNs1r7KF+Intd8Q/g1bUh6q0WIp9voPXJ/x0j+ZL45KF1pJd9+q2jLIRMfvEshkA==}

  process@0.11.10:
    resolution: {integrity: sha512-cdGef/drWFoydD1JsMzuFf8100nZl+GT+yacc2bEced5f9Rjk4z+WtFUTBu9PhOi9j/jfmBPu0mMEY4wIdAF8A==}
    engines: {node: '>= 0.6.0'}

  prompts@2.4.2:
    resolution: {integrity: sha512-NxNv/kLguCA7p3jE8oL2aEBsrJWgAakBpgmgK6lpPWV+WuOmY6r2/zbAVnP+T8bQlA0nzHXSJSJW0Hq7ylaD2Q==}
    engines: {node: '>= 6'}

  proper-lockfile@4.1.2:
    resolution: {integrity: sha512-TjNPblN4BwAWMXU8s9AEz4JmQxnD1NNL7bNOY/AKUzyamc379FWASUhc/K1pL2noVb+XmZKLL68cjzLsiOAMaA==}

  properties-reader@2.3.0:
    resolution: {integrity: sha512-z597WicA7nDZxK12kZqHr2TcvwNU1GCfA5UwfDY/HDp3hXPoPlb5rlEx9bwGTiJnc0OqbBTkU975jDToth8Gxw==}
    engines: {node: '>=14'}

  protobufjs@6.11.4:
    resolution: {integrity: sha512-5kQWPaJHi1WoCpjTGszzQ32PG2F4+wRY6BmAT4Vfw56Q2FZ4YZzK20xUYQH4YkfehY1e6QSICrJquM6xXZNcrw==}
    hasBin: true

  protobufjs@7.5.3:
    resolution: {integrity: sha512-sildjKwVqOI2kmFDiXQ6aEB0fjYTafpEvIBs8tOR8qI4spuL9OPROLVu2qZqi/xgCfsHIwVqlaF8JBjWFHnKbw==}
    engines: {node: '>=12.0.0'}

  proxy-addr@2.0.7:
    resolution: {integrity: sha512-llQsMLSUDUPT44jdrU/O37qlnifitDP+ZwrmmZcoSKyLKvtZxpyV0n2/bD/N4tBAAZ/gJEdZU7KMraoK1+XYAg==}
    engines: {node: '>= 0.10'}

  proxy-from-env@1.1.0:
    resolution: {integrity: sha512-D+zkORCbA9f1tdWRK0RaCR3GPv50cMxcrz4X8k5LTSUD1Dkw47mKJEZQNunItRTkWwgtaUSo1RVFRIG9ZXiFYg==}

  pump@3.0.3:
    resolution: {integrity: sha512-todwxLMY7/heScKmntwQG8CXVkWUOdYxIvY2s0VWAAMh/nd8SoYiRaKjlr7+iCs984f2P8zvrfWcDDYVb73NfA==}

  punycode@2.3.1:
    resolution: {integrity: sha512-vYt7UD1U9Wg6138shLtLOvdAu+8DsC/ilFtEVHcH+wydcSpNE20AfSOduf6MkRFahL5FY7X1oU7nKVZFtfq8Fg==}
    engines: {node: '>=6'}

  pure-rand@6.1.0:
    resolution: {integrity: sha512-bVWawvoZoBYpp6yIoQtQXHZjmz35RSVHnUOTefl8Vcjr8snTPY1wnpSPMWekcFwbxI6gtmT7rSYPFvz71ldiOA==}

  pvtsutils@1.3.6:
    resolution: {integrity: sha512-PLgQXQ6H2FWCaeRak8vvk1GW462lMxB5s3Jm673N82zI4vqtVUPuZdffdZbPDFRoU8kAhItWFtPCWiPpp4/EDg==}

  pvutils@1.1.3:
    resolution: {integrity: sha512-pMpnA0qRdFp32b1sJl1wOJNxZLQ2cbQx+k6tjNtZ8CpvVhNqEPRgivZ2WOUev2YMajecdH7ctUPDvEe87nariQ==}
    engines: {node: '>=6.0.0'}

  qs@6.14.0:
    resolution: {integrity: sha512-YWWTjgABSKcvs/nWBi9PycY/JiPJqOD4JA6o9Sej2AtvSGarXxKC3OQSk4pAarbdQlKAh5D4FCQkJNkW+GAn3w==}
    engines: {node: '>=0.6'}

  quansync@0.2.10:
    resolution: {integrity: sha512-t41VRkMYbkHyCYmOvx/6URnN80H7k4X0lLdBMGsz+maAwrJQYB1djpV6vHrQIBE0WBSGqhtEHrK9U3DWWH8v7A==}

  query-string@7.1.3:
    resolution: {integrity: sha512-hh2WYhq4fi8+b+/2Kg9CEge4fDPvHS534aOOvOZeQ3+Vf2mCFsaFBYj0i+iXcAq6I9Vzp5fjMFBlONvayDC1qg==}
    engines: {node: '>=6'}

  queue-microtask@1.2.3:
    resolution: {integrity: sha512-NuaNSa6flKT5JaSYQzJok04JzTL1CA6aGhv5rfLW3PgqA+M2ChpZQnAC8h8i4ZFkBS8X5RqkDBHA7r4hej3K9A==}

  quick-format-unescaped@4.0.4:
    resolution: {integrity: sha512-tYC1Q1hgyRuHgloV/YXs2w15unPVh8qfu/qCTfhTYamaw7fyhumKa2yGpdSo87vY32rIclj+4fWYQXUMs9EHvg==}

  quick-lru@4.0.1:
    resolution: {integrity: sha512-ARhCpm70fzdcvNQfPoy49IaanKkTlRWF2JMzqhcJbhSFRZv7nPTvZJdcY7301IPmvW+/p0RgIWnQDLJxifsQ7g==}
    engines: {node: '>=8'}

  rabin-wasm@0.1.5:
    resolution: {integrity: sha512-uWgQTo7pim1Rnj5TuWcCewRDTf0PEFTSlaUjWP4eY9EbLV9em08v89oCz/WO+wRxpYuO36XEHp4wgYQnAgOHzA==}
    hasBin: true

  radix3@1.1.2:
    resolution: {integrity: sha512-b484I/7b8rDEdSDKckSSBA8knMpcdsXudlE/LNL639wFoHKwLbEkQFZHWEYwDC0wa0FKUcCY+GAF73Z7wxNVFA==}

  randexp@0.5.3:
    resolution: {integrity: sha512-U+5l2KrcMNOUPYvazA3h5ekF80FHTUG+87SEAmHZmolh1M+i/WyTCxVzmi+tidIa1tM4BSe8g2Y/D3loWDjj+w==}
    engines: {node: '>=4'}

  randombytes@2.1.0:
    resolution: {integrity: sha512-vYl3iOX+4CKUWuxGi9Ukhie6fsqXqS9FE2Zaic4tNFD2N2QQaXOMFbuKK4QmDHC0JO6B1Zp41J0LpT0oR68amQ==}

  range-parser@1.2.1:
    resolution: {integrity: sha512-Hrgsx+orqoygnmhFbKaHE6c296J+HTAQXoxEF6gNupROmmGJRoyzfG3ccAveqCBrwr/2yxQ5BVd/GTl5agOwSg==}
    engines: {node: '>= 0.6'}

  raw-body@3.0.0:
    resolution: {integrity: sha512-RmkhL8CAyCRPXCE28MMH0z2PNWQBNk2Q09ZdxM9IOOXwxwZbN+qbWaatPkdkWIKL2ZVDImrN/pK5HTRz2PcS4g==}
    engines: {node: '>= 0.8'}

  react-is@18.3.1:
    resolution: {integrity: sha512-/LLMVyas0ljjAtoYiPqYiL8VWXzUUdThrmU5+n20DZv+a+ClRoevUzw5JxU+Ieh5/c87ytoTBV9G1FiKfNJdmg==}

  read-pkg-up@7.0.1:
    resolution: {integrity: sha512-zK0TB7Xd6JpCLmlLmufqykGE+/TlOePD6qKClNW7hHDKFh/J7/7gCWGR7joEQEW1bKq3a3yUZSObOoWLFQ4ohg==}
    engines: {node: '>=8'}

  read-pkg@5.2.0:
    resolution: {integrity: sha512-Ug69mNOpfvKDAc2Q8DRpMjjzdtrnv9HcSMX+4VsZxD1aZ6ZzrIE7rlzXBtWTyhULSMKg076AW6WR5iZpD0JiOg==}
    engines: {node: '>=8'}

  readable-stream@2.3.8:
    resolution: {integrity: sha512-8p0AUk4XODgIewSi0l8Epjs+EVnWiK7NoDIEGU0HhE7+ZyY8D1IMY7odu5lRrFXGg71L15KG8QrPmum45RTtdA==}

  readable-stream@3.6.2:
    resolution: {integrity: sha512-9u/sniCrY3D5WdsERHzHE4G2YCXqoG5FTHUiCC4SIbr6XcLZBY05ya9EKjYek9O5xOAwjGq+1JdGBAS7Q9ScoA==}
    engines: {node: '>= 6'}

  readable-stream@4.7.0:
    resolution: {integrity: sha512-oIGGmcpTLwPga8Bn6/Z75SVaH1z5dUut2ibSyAMVhmUggWpmDn2dapB0n7f8nwaSiRtepAsfJyfXIO5DCVAODg==}
    engines: {node: ^12.22.0 || ^14.17.0 || >=16.0.0}

  readdir-glob@1.1.3:
    resolution: {integrity: sha512-v05I2k7xN8zXvPD9N+z/uhXPaj0sUFCe2rcWZIpBsqxfP7xXFQ0tipAd/wjj1YxWyWtUS5IDJpOG82JKt2EAVA==}

  readdirp@3.6.0:
    resolution: {integrity: sha512-hOS089on8RduqdbhvQ5Z37A0ESjsqz6qnRcffsMU3495FuTdqSm+7bhJ29JvIOsBDEEnan5DPu9t3To9VRlMzA==}
    engines: {node: '>=8.10.0'}

  readdirp@4.1.2:
    resolution: {integrity: sha512-GDhwkLfywWL2s6vEjyhri+eXmfH6j1L7JE27WhqLeYzoh/A3DBaYGEj2H/HFZCn/kMfim73FXxEJTw06WtxQwg==}
    engines: {node: '>= 14.18.0'}

  readonly-date@1.0.0:
    resolution: {integrity: sha512-tMKIV7hlk0h4mO3JTmmVuIlJVXjKk3Sep9Bf5OH0O+758ruuVkUy2J9SttDLm91IEX/WHlXPSpxMGjPj4beMIQ==}

  real-require@0.1.0:
    resolution: {integrity: sha512-r/H9MzAWtrv8aSVjPCMFpDMl5q66GqtmmRkRjpHTsp4zBAa+snZyiQNlMONiUmEJcsnaw0wCauJ2GWODr/aFkg==}
    engines: {node: '>= 12.13.0'}

  real-require@0.2.0:
    resolution: {integrity: sha512-57frrGM/OCTLqLOAh0mhVA9VBMHd+9U7Zb2THMGdBUoZVOtGbJzjxsYGDJ3A9AYYCP4hn6y1TVbaOfzWtm5GFg==}
    engines: {node: '>= 12.13.0'}

  redent@3.0.0:
    resolution: {integrity: sha512-6tDA8g98We0zd0GvVeMT9arEOnTw9qM03L9cJXaCjrip1OO764RDBLBfrB4cwzNGDj5OA5ioymC9GkizgWJDUg==}
    engines: {node: '>=8'}

  redis-errors@1.2.0:
    resolution: {integrity: sha512-1qny3OExCf0UvUV/5wpYKf2YwPcOqXzkwKKSmKHiE6ZMQs5heeE/c8eXK+PNllPvmjgAbfnsbpkGZWy8cBpn9w==}
    engines: {node: '>=4'}

  redis-parser@3.0.0:
    resolution: {integrity: sha512-DJnGAeenTdpMEH6uAJRK/uiyEIH9WVsUmoLwzudwGJUwZPp80PDBWPHXSAGNPwNvIXAbe7MSUB1zQFugFml66A==}
    engines: {node: '>=4'}

  redlock@5.0.0-beta.2:
    resolution: {integrity: sha512-2RDWXg5jgRptDrB1w9O/JgSZC0j7y4SlaXnor93H/UJm/QyDiFgBKNtrh0TI6oCXqYSaSoXxFh6Sd3VtYfhRXw==}
    engines: {node: '>=12'}

  reflect-metadata@0.2.2:
    resolution: {integrity: sha512-urBwgfrvVP/eAyXx4hluJivBKzuEbSQs9rKWCrCkbSxNv8mxPcUZKeuoF3Uy4mJl3Lwprp6yy5/39VWigZ4K6Q==}

  repeat-string@1.6.1:
    resolution: {integrity: sha512-PV0dzCYDNfRi1jCDbJzpW7jNNDRuCOG/jI5ctQcGKt/clZD+YcPS3yIlWuTJMmESC8aevCFmWJy5wjAFgNqN6w==}
    engines: {node: '>=0.10'}

  require-directory@2.1.1:
    resolution: {integrity: sha512-fGxEI7+wsG9xrvdjsrlmL22OMTTiHRwAMroiEeMgq8gzoLC/PQr7RsRDSTLUg/bZAZtF+TVIkHc6/4RIKrui+Q==}
    engines: {node: '>=0.10.0'}

  require-from-string@2.0.2:
    resolution: {integrity: sha512-Xf0nWe6RseziFMu+Ap9biiUbmplq6S9/p+7w7YXP/JBHhrUDDUhwa+vANyubuqfZWTveU//DYVGsDG7RKL/vEw==}
    engines: {node: '>=0.10.0'}

  resolve-cwd@3.0.0:
    resolution: {integrity: sha512-OrZaX2Mb+rJCpH/6CpSqt9xFVpN++x01XnN2ie9g6P5/3xelLAkXWVADpdz1IHD/KFfEXyE6V0U01OQ3UO2rEg==}
    engines: {node: '>=8'}

  resolve-from@4.0.0:
    resolution: {integrity: sha512-pb/MYmXstAkysRFx8piNI1tGFNQIFA3vkE3Gq4EuA1dF6gHp/+vgZqsCGJapvy8N3Q+4o7FwvquPJcnZ7RYy4g==}
    engines: {node: '>=4'}

  resolve-from@5.0.0:
    resolution: {integrity: sha512-qYg9KP24dD5qka9J47d0aVky0N+b4fTU89LN9iDnjB5waksiC49rvMB0PrUJQGoTmH50XPiqOvAjDfaijGxYZw==}
    engines: {node: '>=8'}

  resolve.exports@2.0.3:
    resolution: {integrity: sha512-OcXjMsGdhL4XnbShKpAcSqPMzQoYkYyhbEaeSko47MjRP9NfEQMhZkXL1DoFlt9LWQn4YttrdnV6X2OiyzBi+A==}
    engines: {node: '>=10'}

  resolve@1.22.10:
    resolution: {integrity: sha512-NPRy+/ncIMeDlTAsuqwKIiferiawhefFJtkNSW0qZJEqMEb+qBt/77B/jGeeek+F0uOeN05CDa6HXbbIgtVX4w==}
    engines: {node: '>= 0.4'}
    hasBin: true

  restore-cursor@3.1.0:
    resolution: {integrity: sha512-l+sSefzHpj5qimhFSE5a8nufZYAM3sBSVMAPtYkmC+4EH2anSGaEMXSD0izRQbu9nfyQ9y5JrVmp7E8oZrUjvA==}
    engines: {node: '>=8'}

  ret@0.2.2:
    resolution: {integrity: sha512-M0b3YWQs7R3Z917WRQy1HHA7Ba7D8hvZg6UE5mLykJxQVE2ju0IXbGlaHPPlkY+WN7wFP+wUMXmBFA0aV6vYGQ==}
    engines: {node: '>=4'}

  retry@0.12.0:
    resolution: {integrity: sha512-9LkiTwjUh6rT555DtE9rTX+BKByPfrMzEAtnlEtdEwr3Nkffwiihqe2bWADg+OQRjt9gl6ICdmB/ZFDCGAtSow==}
    engines: {node: '>= 4'}

  reusify@1.1.0:
    resolution: {integrity: sha512-g6QUff04oZpHs0eG5p83rFLhHeV00ug/Yf9nZM6fLeUrPguBTkTQOdpAWWspMh55TZfVQDPaN3NQJfbVRAxdIw==}
    engines: {iojs: '>=1.0.0', node: '>=0.10.0'}

  rimraf@3.0.2:
    resolution: {integrity: sha512-JZkJMZkAGFFPP2YqXZXPbMlMBgsxzE8ILs4lMIX/2o0L9UBw9O/Y3o6wFw/i9YLapcUJWwqbi3kdxIPdC62TIA==}
    deprecated: Rimraf versions prior to v4 are no longer supported
    hasBin: true

  router@2.2.0:
    resolution: {integrity: sha512-nLTrUKm2UyiL7rlhapu/Zl45FwNgkZGaCpZbIHajDYgwlJCOzLSk+cIPAnsEqV955GjILJnKbdQC1nVPz+gAYQ==}
    engines: {node: '>= 18'}

  rpc-websockets@9.1.2:
    resolution: {integrity: sha512-fvA0JfSqWmJsq0FqLnl51DPRMqPer7hcIqqLwuhgAUOWrLVuJhmNeL+Y4Ds5PdoX/NyUhUWoflL6A7bT93Xfkg==}

  run-async@2.4.1:
    resolution: {integrity: sha512-tvVnVv01b8c1RrA6Ep7JkStj85Guv/YrMcwqYQnwjsAS2cTmmPGBBjAjpCW7RrSodNSoE2/qg9O4bceNvUuDgQ==}
    engines: {node: '>=0.12.0'}

  run-async@3.0.0:
    resolution: {integrity: sha512-540WwVDOMxA6dN6We19EcT9sc3hkXPw5mzRNGM3FkdN/vtE9NFvj5lFAPNwUDmJjXidm3v7TC1cTE7t17Ulm1Q==}
    engines: {node: '>=0.12.0'}

  run-parallel@1.2.0:
    resolution: {integrity: sha512-5l4VyZR86LZ/lDxZTR6jqL8AFE2S0IFLMP26AbjsLVADxHdhB/c0GUsH+y39UfCi3dzz8OlQuPmnaJOMoDHQBA==}

  rxjs@7.8.1:
    resolution: {integrity: sha512-AA3TVj+0A2iuIoQkWEK/tqFjBq2j+6PO6Y0zJcvzLAFhEFIO3HL0vls9hWLncZbAAbK0mar7oZ4V079I/qPMxg==}

  rxjs@7.8.2:
    resolution: {integrity: sha512-dhKf903U/PQZY6boNNtAGdWbG85WAbjT/1xYoZIC7FAY0yWapOBQVsVrDl58W86//e1VpMNBtRV4MaXfdMySFA==}

  safe-buffer@5.1.2:
    resolution: {integrity: sha512-Gd2UZBJDkXlY7GbJxfsE8/nvKkUEU1G38c1siN6QP6a9PT9MmHB8GnpscSmMJSoF8LOIrt8ud/wPtojys4G6+g==}

  safe-buffer@5.2.1:
    resolution: {integrity: sha512-rp3So07KcdmmKbGvgaNxQSJr7bGVSVk5S9Eq1F+ppbRo70+YeaDxkw5Dd8NPN+GD6bjnYm2VuPuCXmpuYvmCXQ==}

  safe-regex-test@1.1.0:
    resolution: {integrity: sha512-x/+Cz4YrimQxQccJf5mKEbIa1NzeCRNI5Ecl/ekmlYaampdNLPalVyIcCZNNH3MvmqBugV5TMYZXv0ljslUlaw==}
    engines: {node: '>= 0.4'}

  safe-stable-stringify@2.5.0:
    resolution: {integrity: sha512-b3rppTKm9T+PsVCBEOUR46GWI7fdOs00VKZ1+9c1EWDaDMvjQc6tUwuFyIprgGgTcWoVHSKrU8H31ZHA2e0RHA==}
    engines: {node: '>=10'}

  safer-buffer@2.1.2:
    resolution: {integrity: sha512-YZo3K82SD7Riyi0E1EQPojLz7kpepnSQI9IyPbHHg1XXXevb5dJI7tpyN2ADxGcQbHG7vcyRHk0cbwqcQriUtg==}

  schema-utils@3.3.0:
    resolution: {integrity: sha512-pN/yOAvcC+5rQ5nERGuwrjLlYvLTbCibnZ1I7B1LaiAz9BRBlE9GMgE/eqV30P7aJQUf7Ddimy/RsbYO/GrVGg==}
    engines: {node: '>= 10.13.0'}

  schema-utils@4.3.2:
    resolution: {integrity: sha512-Gn/JaSk/Mt9gYubxTtSn/QCV4em9mpAPiR1rqy/Ocu19u/G9J5WWdNoUT4SiV6mFC3y6cxyFcFwdzPM3FgxGAQ==}
    engines: {node: '>= 10.13.0'}

  scrypt-js@3.0.1:
    resolution: {integrity: sha512-cdwTTnqPu0Hyvf5in5asVdZocVDTNRmR7XEcJuIzMjJeSHybHl7vpB66AzwTaIg6CLSbtjcxc8fqcySfnTkccA==}

  semver@5.7.2:
    resolution: {integrity: sha512-cBznnQ9KjJqU67B52RMC65CMarK2600WFnbkcaiwWq3xy/5haFJlshgnpjovMVJ+Hff49d8GEn0b87C5pDQ10g==}
    hasBin: true

  semver@6.3.1:
    resolution: {integrity: sha512-BR7VvDCVHO+q2xBEWskxS6DJE1qRnb7DxzUrogb71CWoSficBxYsiAGd+Kl0mmq/MprG9yArRkyrQxTO6XjMzA==}
    hasBin: true

  semver@7.5.4:
    resolution: {integrity: sha512-1bCSESV6Pv+i21Hvpxp3Dx+pSD8lIPt8uVjRrxAUt/nbswYc+tK6Y2btiULjd4+fnq15PX+nqQDC7Oft7WkwcA==}
    engines: {node: '>=10'}
    hasBin: true

  semver@7.7.2:
    resolution: {integrity: sha512-RF0Fw+rO5AMf9MAyaRXI4AV0Ulj5lMHqVxxdSgiVbixSCXoEmmX/jk0CuJw4+3SqroYO9VoUh+HcuJivvtJemA==}
    engines: {node: '>=10'}
    hasBin: true

  send@1.2.0:
    resolution: {integrity: sha512-uaW0WwXKpL9blXE2o0bRhoL2EGXIrZxQ2ZQ4mgcfoBxdFmQold+qWsD2jLrfZ0trjKL6vOw0j//eAwcALFjKSw==}
    engines: {node: '>= 18'}

  serialize-javascript@6.0.2:
    resolution: {integrity: sha512-Saa1xPByTTq2gdeFZYLLo+RFE35NHZkAbqZeWNd3BpzppeVisAqpDjcp8dyf6uIvEqJRd46jemmyA4iFIeVk8g==}

  serve-static@2.2.0:
    resolution: {integrity: sha512-61g9pCh0Vnh7IutZjtLGGpTA355+OPn2TyDv/6ivP2h/AdAVX9azsoxmg2/M6nZeQZNYBEwIcsne1mJd9oQItQ==}
    engines: {node: '>= 18'}

  set-function-length@1.2.2:
    resolution: {integrity: sha512-pgRc4hJ4/sNjWCSS9AmnS40x3bNMDTknHgL5UaMBTMyJnU90EgWh1Rz+MC9eFu4BuN/UwZjKQuY/1v3rM7HMfg==}
    engines: {node: '>= 0.4'}

  setprototypeof@1.2.0:
    resolution: {integrity: sha512-E5LDX7Wrp85Kil5bhZv46j8jOeboKq5JMmYM3gVGdGH8xFpPWXUMsNrlODCrkoxMEeNi/XZIwuRvY4XNwYMJpw==}

  shebang-command@2.0.0:
    resolution: {integrity: sha512-kHxr2zZpYtdmrN1qDjrrX/Z1rR1kG8Dx+gkpK1G4eXmvXswmcE1hTWBWYUzlraYw1/yZp6YuDY77YtvbN0dmDA==}
    engines: {node: '>=8'}

  shebang-regex@3.0.0:
    resolution: {integrity: sha512-7++dFhtcx3353uBaq8DDR4NuxBetBzC7ZQOhmTQInHEd6bSrXdiEyzCvG07Z44UYdLShWUyXt5M/yhz8ekcb1A==}
    engines: {node: '>=8'}

  side-channel-list@1.0.0:
    resolution: {integrity: sha512-FCLHtRD/gnpCiCHEiJLOwdmFP+wzCmDEkc9y7NsYxeF4u7Btsn1ZuwgwJGxImImHicJArLP4R0yX4c2KCrMrTA==}
    engines: {node: '>= 0.4'}

  side-channel-map@1.0.1:
    resolution: {integrity: sha512-VCjCNfgMsby3tTdo02nbjtM/ewra6jPHmpThenkTYh8pG9ucZ/1P8So4u4FGBek/BjpOVsDCMoLA/iuBKIFXRA==}
    engines: {node: '>= 0.4'}

  side-channel-weakmap@1.0.2:
    resolution: {integrity: sha512-WPS/HvHQTYnHisLo9McqBHOJk2FkHO/tlpvldyrnem4aeQp4hai3gythswg6p01oSoTl58rcpiFAjF2br2Ak2A==}
    engines: {node: '>= 0.4'}

  side-channel@1.1.0:
    resolution: {integrity: sha512-ZX99e6tRweoUXqR+VBrslhda51Nh5MTQwou5tnUDgbtyM0dBgmhEDtWGP/xbKn6hqfPRHujUNwz5fy/wbbhnpw==}
    engines: {node: '>= 0.4'}

  sift@17.1.3:
    resolution: {integrity: sha512-Rtlj66/b0ICeFzYTuNvX/EF1igRbbnGSvEyT79McoZa/DeGhMyC5pWKOEsZKnpkqtSeovd5FL/bjHWC3CIIvCQ==}

  signal-exit@3.0.7:
    resolution: {integrity: sha512-wnD2ZE+l+SPC/uoS0vXeE9L1+0wuaMqKlfz9AMUo38JsyLSBWSFcHR1Rri62LZc12vLr1gb3jl7iwQhgwpAbGQ==}

  signal-exit@4.1.0:
    resolution: {integrity: sha512-bzyZ1e88w9O1iNJbKnOlvYTrWPDl46O1bG0D3XInv+9tkPrxrN8jUUTiFlDkkmKWgn1M6CfIA13SuGqOa9Korw==}
    engines: {node: '>=14'}

  sisteransi@1.0.5:
    resolution: {integrity: sha512-bLGGlR1QxBcynn2d5YmDX4MGjlZvy2MRBDRNHLJ8VI6l6+9FUiyTFNJ0IveOSP0bcXgVDPRcfGqA0pjaqUpfVg==}

  siwe-recap@0.0.2-alpha.0:
    resolution: {integrity: sha512-xqFUnvrACWW/Q4s5HQ02avg8IyH2RcgkUzfvN4scYaaHErotLVtTGDZkSS0sn/oNK4MXRt83lTqredsvXgt8iA==}
    peerDependencies:
      ethers: ^5.5.1

  siwe@2.3.2:
    resolution: {integrity: sha512-aSf+6+Latyttbj5nMu6GF3doMfv2UYj83hhwZgUF20ky6fTS83uVhkQABdIVnEuS8y1bBdk7p6ltb9SmlhTTlA==}
    peerDependencies:
      ethers: ^5.6.8 || ^6.0.8

  slash@3.0.0:
    resolution: {integrity: sha512-g9Q1haeby36OSStwb4ntCGGGaKsaVSjQ68fBxoQcutl5fS1vuY18H3wSt3jFyFtrkx+Kz0V1G85A4MyAdDMi2Q==}
    engines: {node: '>=8'}

  slice-ansi@4.0.0:
    resolution: {integrity: sha512-qMCMfhY040cVHT43K9BFygqYbUPFZKHOg7K73mtTWJRb8pyP3fzf4Ixd5SzdEJQ6MRUg/WBnOLxghZtKKurENQ==}
    engines: {node: '>=10'}

  smart-buffer@4.2.0:
    resolution: {integrity: sha512-94hK0Hh8rPqQl2xXc3HsaBoOXKV20MToPkcXvwbISWLEs+64sBq5kFgn2kJDHb1Pry9yrP0dxrCI9RRci7RXKg==}
    engines: {node: '>= 6.0.0', npm: '>= 3.0.0'}

  snake-case@3.0.4:
    resolution: {integrity: sha512-LAOh4z89bGQvl9pFfNF8V146i7o7/CqFPbqzYgP+yYzDIDeS9HaNFtXABamRW+AQzEVODcvE79ljJ+8a9YSdMg==}

  socks@2.8.6:
    resolution: {integrity: sha512-pe4Y2yzru68lXCb38aAqRf5gvN8YdjP1lok5o0J7BOHljkyCGKVz7H3vpVIXKD27rj2giOJ7DwVyk/GWrPHDWA==}
    engines: {node: '>= 10.0.0', npm: '>= 3.0.0'}

  solady@0.0.235:
    resolution: {integrity: sha512-JUEXLDG7ag3HmqUnrDG7ilhafH6R9bFPpwV63O2kH4UbnS2+gRGEOqqy4k01O7tHjo3MWkDD0cpG+UY9pjy/fQ==}

  sonic-boom@2.8.0:
    resolution: {integrity: sha512-kuonw1YOYYNOve5iHdSahXPOK49GqwA+LZhI6Wz/l0rP57iKyXXIHaRagOBHAPmGwJC6od2Z9zgvZ5loSgMlVg==}

  sonic-boom@4.2.0:
    resolution: {integrity: sha512-INb7TM37/mAcsGmc9hyyI6+QR3rR1zVRu36B0NeGXKnOOLiZOfER5SA+N7X7k3yUYRzLWafduTDvJAfDswwEww==}

  source-map-support@0.5.13:
    resolution: {integrity: sha512-SHSKFHadjVA5oR4PPqhtAVdcBWwRYVd6g6cAXnIbRiIwc2EhPrTuKUBdSLvlEKyIP3GCf89fltvcZiP9MMFA1w==}

  source-map-support@0.5.21:
    resolution: {integrity: sha512-uBHU3L3czsIyYXKX88fdrGovxdSCoTGDRZ6SYXtSRxLZUzHg5P/66Ht6uoUlHu9EZod+inXhKo3qQgwXUT/y1w==}

  source-map@0.6.1:
    resolution: {integrity: sha512-UjgapumWlbMhkBgzT7Ykc5YXUT46F0iKu8SGXq0bcwP5dz/h0Plj6enJqjz1Zbq2l5WaqYnrVbwWOWMyF3F47g==}
    engines: {node: '>=0.10.0'}

  source-map@0.7.4:
    resolution: {integrity: sha512-l3BikUxvPOcn5E74dZiq5BGsTb5yEwhaTSzccU6t4sDOH8NWJCstKO5QT2CvtFoK6F0saL7p9xHAqHOlCPJygA==}
    engines: {node: '>= 8'}

  sparse-array@1.3.2:
    resolution: {integrity: sha512-ZT711fePGn3+kQyLuv1fpd3rNSkNF8vd5Kv2D+qnOANeyKs3fx6bUMGWRPvgTTcYV64QMqZKZwcuaQSP3AZ0tg==}

  sparse-bitfield@3.0.3:
    resolution: {integrity: sha512-kvzhi7vqKTfkh0PZU+2D2PIllw2ymqJKujUcyPMd9Y75Nv4nPbGJZXNhxsgdQab2BmlDct1YnfQCguEvHr7VsQ==}

  spdx-correct@3.2.0:
    resolution: {integrity: sha512-kN9dJbvnySHULIluDHy32WHRUu3Og7B9sbY7tsFLctQkIqnMh3hErYgdMjTYuqmcXX+lK5T1lnUt3G7zNswmZA==}

  spdx-exceptions@2.5.0:
    resolution: {integrity: sha512-PiU42r+xO4UbUS1buo3LPJkjlO7430Xn5SVAhdpzzsPHsjbYVflnnFdATgabnLude+Cqu25p6N+g2lw/PFsa4w==}

  spdx-expression-parse@3.0.1:
    resolution: {integrity: sha512-cbqHunsQWnJNE6KhVSMsMeH5H/L9EpymbzqTQ3uLwNCLZ1Q481oWaofqH7nO6V07xlXwY6PhQdQ2IedWx/ZK4Q==}

  spdx-license-ids@3.0.21:
    resolution: {integrity: sha512-Bvg/8F5XephndSK3JffaRqdT+gyhfqIPwDHpX80tJrF8QQRYMo8sNMeaZ2Dp5+jhwKnUmIOyFFQfHRkjJm5nXg==}

  split-ca@1.0.1:
    resolution: {integrity: sha512-Q5thBSxp5t8WPTTJQS59LrGqOZqOsrhDGDVm8azCqIBjSBd7nd9o2PM+mDulQQkh8h//4U6hFZnc/mul8t5pWQ==}

  split-on-first@1.1.0:
    resolution: {integrity: sha512-43ZssAJaMusuKWL8sKUBQXHWOpq8d6CfN/u1p4gUzfJkM05C8rxTmYrkIPTXapZpORA6LkkzcUulJ8FqA7Uudw==}
    engines: {node: '>=6'}

  split2@4.2.0:
    resolution: {integrity: sha512-UcjcJOWknrNkF6PLX83qcHM6KHgVKNkV62Y8a5uYDVv9ydGQVwAHMKqHdJje1VTWpljG0WYpCDhrCdAOYH4TWg==}
    engines: {node: '>= 10.x'}

  sprintf-js@1.0.3:
    resolution: {integrity: sha512-D9cPgkvLlV3t3IzL0D0YLvGA9Ahk4PcvVwUbN0dSGr1aP0Nrt4AEnTUbuGvquEC0mA64Gqt1fzirlRs5ibXx8g==}

  sprintf-js@1.1.3:
    resolution: {integrity: sha512-Oo+0REFV59/rz3gfJNKQiBlwfHaSESl1pcGyABQsnnIfWOFt6JNj5gCog2U6MLZ//IGYD+nA8nI+mTShREReaA==}

  ssh-remote-port-forward@1.0.4:
    resolution: {integrity: sha512-x0LV1eVDwjf1gmG7TTnfqIzf+3VPRz7vrNIjX6oYLbeCrf/PeVY6hkT68Mg+q02qXxQhrLjB0jfgvhevoCRmLQ==}

  ssh2@1.16.0:
    resolution: {integrity: sha512-r1X4KsBGedJqo7h8F5c4Ybpcr5RjyP+aWIG007uBPRjmdQWfEiVLzSK71Zji1B9sKxwaCvD8y8cwSkYrlLiRRg==}
    engines: {node: '>=10.16.0'}

  stable@0.1.8:
    resolution: {integrity: sha512-ji9qxRnOVfcuLDySj9qzhGSEFVobyt1kIOSkj1qZzYLzq7Tos/oUUWvotUPQLlrsidqsK6tBH89Bc9kL5zHA6w==}
    deprecated: 'Modern JS already guarantees Array#sort() is a stable sort, so this library is deprecated. See the compatibility table on MDN: https://developer.mozilla.org/en-US/docs/Web/JavaScript/Reference/Global_Objects/Array/sort#browser_compatibility'

  stack-utils@2.0.6:
    resolution: {integrity: sha512-XlkWvfIm6RmsWtNJx+uqtKLS8eqFbxUg0ZzLXqY0caEy9l7hruX8IpiDnjsLavoBgqCCR71TqWO8MaXYheJ3RQ==}
    engines: {node: '>=10'}

  standard-as-callback@2.1.0:
    resolution: {integrity: sha512-qoRRSyROncaz1z0mvYqIE4lCd9p2R90i6GxW3uZv5ucSu8tU7B5HXUP1gG8pVZsYNVaXjk8ClXHPttLyxAL48A==}

  statuses@2.0.1:
    resolution: {integrity: sha512-RwNA9Z/7PrK06rYLIzFMlaF+l73iwpzsqRIFgbMLbTcLD6cOao82TaWefPXQvB2fOC4AjuYSEndS7N/mTCbkdQ==}
    engines: {node: '>= 0.8'}

  statuses@2.0.2:
    resolution: {integrity: sha512-DvEy55V3DB7uknRo+4iOGT5fP1slR8wQohVdknigZPMpMstaKJQWhwiYBACJE3Ul2pTnATihhBYnRhZQHGBiRw==}
    engines: {node: '>= 0.8'}

  stream-chain@2.2.5:
    resolution: {integrity: sha512-1TJmBx6aSWqZ4tx7aTpBDXK0/e2hhcNSTV8+CbFJtDjbb+I1mZ8lHit0Grw9GRT+6JbIrrDd8esncgBi8aBXGA==}

  stream-json@1.9.1:
    resolution: {integrity: sha512-uWkjJ+2Nt/LO9Z/JyKZbMusL8Dkh97uUBTv3AJQ74y07lVahLY4eEFsPsE97pxYBwr8nnjMAIch5eqI0gPShyw==}

  stream-shift@1.0.3:
    resolution: {integrity: sha512-76ORR0DO1o1hlKwTbi/DM3EXWGf3ZJYO8cXX5RJwnul2DEg2oyoZyjLNoQM8WsvZiFKCRfC1O0J7iCvie3RZmQ==}

  streamsearch@1.1.0:
    resolution: {integrity: sha512-Mcc5wHehp9aXz1ax6bZUyY5afg9u2rv5cqQI3mRrYkGC8rW2hM02jWuwjtL++LS5qinSyhj2QfLyNsuc+VsExg==}
    engines: {node: '>=10.0.0'}

  streamx@2.22.1:
    resolution: {integrity: sha512-znKXEBxfatz2GBNK02kRnCXjV+AA4kjZIUxeWSr3UGirZMJfTE9uiwKHobnbgxWyL/JWro8tTq+vOqAK1/qbSA==}

  strict-uri-encode@2.0.0:
    resolution: {integrity: sha512-QwiXZgpRcKkhTj2Scnn++4PKtWsH0kpzZ62L2R6c/LUVYv7hVnZqcg2+sMuT6R7Jusu1vviK/MFsu6kNJfWlEQ==}
    engines: {node: '>=4'}

  string-length@4.0.2:
    resolution: {integrity: sha512-+l6rNN5fYHNhZZy41RXsYptCjA2Igmq4EG7kZAYFQI1E1VTXarr6ZPXBg6eq7Y6eK4FEhY6AJlyuFIb/v/S0VQ==}
    engines: {node: '>=10'}

  string-width@4.2.3:
    resolution: {integrity: sha512-wKyQRQpjJ0sIp62ErSZdGsjMJWsap5oRNihHhu6G7JVO/9jIB6UyevL+tXuOqrng8j/cxKTWyWUwvSTriiZz/g==}
    engines: {node: '>=8'}

  string-width@5.1.2:
    resolution: {integrity: sha512-HnLOCR3vjcY8beoNLtcjZ5/nxn2afmME6lhrDrebokqMap+XbeW8n9TXpPDOqdGK5qcI3oT0GKTW6wC7EMiVqA==}
    engines: {node: '>=12'}

  string_decoder@1.1.1:
    resolution: {integrity: sha512-n/ShnvDi6FHbbVfviro+WojiFzv+s8MPMHBczVePfUpDJLwoLT0ht1l4YwBCbi8pJAveEEdnkHyPyTP/mzRfwg==}

  string_decoder@1.3.0:
    resolution: {integrity: sha512-hkRX8U1WjJFd8LsDJ2yQ/wWWxaopEsABU1XfkM8A+j0+85JAGppt16cr1Whg6KIbb4okU6Mql6BOj+uup/wKeA==}

  strip-ansi@6.0.1:
    resolution: {integrity: sha512-Y38VPSHcqkFrCpFnQ9vuSXmquuv5oXOKpGeT6aGrr3o3Gc9AlVa6JBfUSOCnbxGGZF+/0ooI7KrPuUSztUdU5A==}
    engines: {node: '>=8'}

  strip-ansi@7.1.0:
    resolution: {integrity: sha512-iq6eVVI64nQQTRYq2KtEg2d2uU7LElhTJwsH4YzIHZshxlgZms/wIc4VoDQTlG/IvVIrBKG06CrZnp0qv7hkcQ==}
    engines: {node: '>=12'}

  strip-bom@3.0.0:
    resolution: {integrity: sha512-vavAMRXOgBVNF6nyEEmL3DBK19iRpDcoIwW+swQ+CbGiu7lju6t+JklA1MHweoWtadgt4ISVUsXLyDq34ddcwA==}
    engines: {node: '>=4'}

  strip-bom@4.0.0:
    resolution: {integrity: sha512-3xurFv5tEgii33Zi8Jtp55wEIILR9eh34FAW00PZf+JnSsTmV/ioewSgQl97JHvgjoRGwPShsWm+IdrxB35d0w==}
    engines: {node: '>=8'}

  strip-final-newline@2.0.0:
    resolution: {integrity: sha512-BrpvfNAE3dcvq7ll3xVumzjKjZQ5tI1sEUIKr3Uoks0XUl45St3FlatVqef9prk4jRDzhW6WZg+3bk93y6pLjA==}
    engines: {node: '>=6'}

  strip-indent@3.0.0:
    resolution: {integrity: sha512-laJTa3Jb+VQpaC6DseHhF7dXVqHTfJPCRDaEbid/drOhgitgYku/letMUqOXFoWV0zIIUbjpdH2t+tYj4bQMRQ==}
    engines: {node: '>=8'}

  strip-json-comments@3.1.1:
    resolution: {integrity: sha512-6fPc+R4ihwqP6N/aIv2f1gMH8lOVtWQHoqC4yK6oSDVVocumAsfCqjkXnqiYMhmMwS/mEHLp7Vehlt3ql6lEig==}
    engines: {node: '>=8'}

  strnum@2.1.1:
    resolution: {integrity: sha512-7ZvoFTiCnGxBtDqJ//Cu6fWtZtc7Y3x+QOirG15wztbdngGSkht27o2pyGWrVy0b4WAy3jbKmnoK6g5VlVNUUw==}

  strtok3@10.3.2:
    resolution: {integrity: sha512-or9w505RhhY66+uoe5YOC5QO/bRuATaoim3XTh+pGKx5VMWi/HDhMKuCjDLsLJouU2zg9Hf1nLPcNW7IHv80kQ==}
    engines: {node: '>=18'}

  superagent@8.1.2:
    resolution: {integrity: sha512-6WTxW1EB6yCxV5VFOIPQruWGHqc3yI7hEmZK6h+pyk69Lk/Ut7rLUY6W/ONF2MjBuGjvmMiIpsrVJ2vjrHlslA==}
    engines: {node: '>=6.4.0 <13 || >=14'}
    deprecated: Please upgrade to superagent v10.2.2+, see release notes at https://github.com/forwardemail/superagent/releases/tag/v10.2.2 - maintenance is supported by Forward Email @ https://forwardemail.net

  superstruct@0.15.5:
    resolution: {integrity: sha512-4AOeU+P5UuE/4nOUkmcQdW5y7i9ndt1cQd/3iUe+LTz3RxESf/W/5lg4B74HbDMMv8PHnPnGCQFH45kBcrQYoQ==}

  superstruct@2.0.2:
    resolution: {integrity: sha512-uV+TFRZdXsqXTL2pRvujROjdZQ4RAlBUS5BTh9IGm+jTqQntYThciG/qu57Gs69yjnVUSqdxF9YLmSnpupBW9A==}
    engines: {node: '>=14.0.0'}

  supertest@6.3.4:
    resolution: {integrity: sha512-erY3HFDG0dPnhw4U+udPfrzXa4xhSG+n4rxfRuZWCUvjFWwKl+OxWf/7zk50s84/fAAs7vf5QAb9uRa0cCykxw==}
    engines: {node: '>=6.4.0'}
    deprecated: Please upgrade to supertest v7.1.3+, see release notes at https://github.com/forwardemail/supertest/releases/tag/v7.1.3 - maintenance is supported by Forward Email @ https://forwardemail.net

  supports-color@7.2.0:
    resolution: {integrity: sha512-qpCAvRl9stuOHveKsn7HncJRvv501qIacKzQlO/+Lwxc9+0q2wLyv4Dfvt80/DPn2pqOBsJdDiogXGR9+OvwRw==}
    engines: {node: '>=8'}

  supports-color@8.1.1:
    resolution: {integrity: sha512-MpUEN2OodtUzxvKQl72cUF7RQ5EiHsGvSsVG0ia9c5RbWGL2CI4C7EpPS8UTBIplnlzZiNuV56w+FuNxy3ty2Q==}
    engines: {node: '>=10'}

  supports-preserve-symlinks-flag@1.0.0:
    resolution: {integrity: sha512-ot0WnXS9fgdkgIcePe6RHNk1WA8+muPa6cSjeR3V8K27q9BB1rTE3R1p7Hv0z1ZyAc8s6Vvv8DIyWf681MAt0w==}
    engines: {node: '>= 0.4'}

  swagger-ui-dist@5.21.0:
    resolution: {integrity: sha512-E0K3AB6HvQd8yQNSMR7eE5bk+323AUxjtCz/4ZNKiahOlPhPJxqn3UPIGs00cyY/dhrTDJ61L7C/a8u6zhGrZg==}

  symbol-observable@2.0.3:
    resolution: {integrity: sha512-sQV7phh2WCYAn81oAkakC5qjq2Ml0g8ozqz03wOGnx9dDlG1de6yrF+0RAzSJD8fPUow3PTSMf2SAbOGxb93BA==}
    engines: {node: '>=0.10'}

  symbol-observable@4.0.0:
    resolution: {integrity: sha512-b19dMThMV4HVFynSAM1++gBHAbk2Tc/osgLIBZMKsyqh34jb2e8Os7T6ZW/Bt3pJFdBTd2JwAnAAEQV7rSNvcQ==}
    engines: {node: '>=0.10'}

  synckit@0.11.11:
    resolution: {integrity: sha512-MeQTA1r0litLUf0Rp/iisCaL8761lKAZHaimlbGK4j0HysC4PLfqygQj9srcs0m2RdtDYnF8UuYyKpbjHYp7Jw==}
    engines: {node: ^14.18.0 || >=16.0.0}

  table@6.9.0:
    resolution: {integrity: sha512-9kY+CygyYM6j02t5YFHbNz2FN5QmYGv9zAjVp4lCDjlCw7amdckXlEt/bjMhUIfj4ThGRE4gCUH5+yGnNuPo5A==}
    engines: {node: '>=10.0.0'}

  tapable@2.2.2:
    resolution: {integrity: sha512-Re10+NauLTMCudc7T5WLFLAwDhQ0JWdrMK+9B2M8zR5hRExKmsRDCBA7/aV/pNJFltmBFO5BAMlQFi/vq3nKOg==}
    engines: {node: '>=6'}

  tar-fs@2.1.3:
    resolution: {integrity: sha512-090nwYJDmlhwFwEW3QQl+vaNnxsO2yVsd45eTKRBzSzu+hlb1w2K9inVq5b0ngXuLVqQ4ApvsUHHnu/zQNkWAg==}

  tar-fs@3.1.0:
    resolution: {integrity: sha512-5Mty5y/sOF1YWj1J6GiBodjlDc05CUR8PKXrsnFAiSG0xA+GHeWLovaZPYUDXkH/1iKRf2+M5+OrRgzC7O9b7w==}

  tar-stream@2.2.0:
    resolution: {integrity: sha512-ujeqbceABgwMZxEJnk2HDY2DlnUZ+9oEcb1KzTVfYHio0UE6dG71n60d8D2I4qNvleWrrXpmjpt7vZeF1LnMZQ==}
    engines: {node: '>=6'}

  tar-stream@3.1.7:
    resolution: {integrity: sha512-qJj60CXt7IU1Ffyc3NJMjh6EkuCFej46zUqJ4J7pqYlThyd9bO0XBTmcOIhSzZJVWfsLks0+nle/j538YAW9RQ==}

  terser-webpack-plugin@5.3.14:
    resolution: {integrity: sha512-vkZjpUjb6OMS7dhV+tILUW6BhpDR7P2L/aQSAv+Uwk+m8KATX9EccViHTJR2qDtACKPIYndLGCyl3FMo+r2LMw==}
    engines: {node: '>= 10.13.0'}
    peerDependencies:
      '@swc/core': '*'
      esbuild: '*'
      uglify-js: '*'
      webpack: ^5.1.0
    peerDependenciesMeta:
      '@swc/core':
        optional: true
      esbuild:
        optional: true
      uglify-js:
        optional: true

  terser@5.43.1:
    resolution: {integrity: sha512-+6erLbBm0+LROX2sPXlUYx/ux5PyE9K/a92Wrt6oA+WDAoFTdpHE5tCYCI5PNzq2y8df4rA+QgHLJuR4jNymsg==}
    engines: {node: '>=10'}
    hasBin: true

  test-exclude@6.0.0:
    resolution: {integrity: sha512-cAGWPIyOHU6zlmg88jwm7VRyXnMN7iV68OGAbYDk/Mh/xC/pzVPlQtY6ngoIH/5/tciuhGfvESU8GrHrcxD56w==}
    engines: {node: '>=8'}

  testcontainers@11.5.0:
    resolution: {integrity: sha512-RPhuRqJ7OZR5e/uw9UEGbxuKjHGXruLlorRRcJvx429xzVapYammBNxmO2PNUW4M5lM/l6NryOY/AVECXaunSw==}

  text-decoder@1.2.3:
    resolution: {integrity: sha512-3/o9z3X0X0fTupwsYvR03pJ/DjWuqqrfwBgTQzdWDiQSm9KitAyz/9WqsT2JQW7KV2m+bC2ol/zqpW37NHxLaA==}

  text-encoding-utf-8@1.0.2:
    resolution: {integrity: sha512-8bw4MY9WjdsD2aMtO0OzOCY3pXGYNx2d2FfHRVUKkiCPDWjKuOlhLVASS+pD7VkLTVjW268LYJHwsnPFlBpbAg==}

  text-table@0.2.0:
    resolution: {integrity: sha512-N+8UisAXDGk8PFXP4HAzVR9nbfmVJ3zYLAWiTIoqC5v5isinhr+r5uaO8+7r3BMfuNIufIsA7RdpVgacC2cSpw==}

  thread-stream@0.15.2:
    resolution: {integrity: sha512-UkEhKIg2pD+fjkHQKyJO3yoIvAP3N6RlNFt2dUhcS1FGvCD1cQa1M/PGknCLFIyZdtJOWQjejp7bdNqmN7zwdA==}

  thread-stream@3.1.0:
    resolution: {integrity: sha512-OqyPZ9u96VohAyMfJykzmivOrY2wfMSf3C5TtFJVgN+Hm6aj+voFhlK+kZEIv2FBh1X6Xp3DlnCOfEQ3B2J86A==}

  through@2.3.8:
    resolution: {integrity: sha512-w89qg7PI8wAdvX60bMDP+bFoD5Dvhm9oLheFp5O4a2QF0cSBGsBX4qZmadPMvVqlLJBBci+WqGGOAPvcDeNSVg==}

  tmp@0.0.33:
    resolution: {integrity: sha512-jRCJlojKnZ3addtTOjdIqoRuPEKBvNXcGYqzO6zWZX8KfKEpnGY5jfggJQ3EjKuu8D4bJRr0y+cYJFmYbImXGw==}
    engines: {node: '>=0.6.0'}

  tmp@0.2.3:
    resolution: {integrity: sha512-nZD7m9iCPC5g0pYmcaxogYKggSfLsdxl8of3Q/oIbqCqLLIO9IAF0GWjX1z9NZRHPiXv8Wex4yDCaZsgEw0Y8w==}
    engines: {node: '>=14.14'}

  tmpl@1.0.5:
    resolution: {integrity: sha512-3f0uOEAQwIqGuWW2MVzYg8fV/QNnc/IpuJNG837rLuczAaLVHslWHZQj4IGiEl5Hs3kkbhwL9Ab7Hrsmuj+Smw==}

  to-regex-range@5.0.1:
    resolution: {integrity: sha512-65P7iz6X5yEr1cwcgvQxbbIw7Uk3gOy5dIdtZ4rDveLqhrdJP+Li/Hx6tyK0NEb+2GCyneCMJiGqrADCSNk8sQ==}
    engines: {node: '>=8.0'}

  toidentifier@1.0.1:
    resolution: {integrity: sha512-o5sSPKEkg/DIQNmH43V0/uerLrpzVedkUh8tGNvaeXpfpuwjKenlSox/2O/BTlZUtEe+JG7s5YhEz608PlAHRA==}
    engines: {node: '>=0.6'}

  token-types@6.0.3:
    resolution: {integrity: sha512-IKJ6EzuPPWtKtEIEPpIdXv9j5j2LGJEYk0CKY2efgKoYKLBiZdh6iQkLVBow/CB3phyWAWCyk+bZeaimJn6uRQ==}
    engines: {node: '>=14.16'}

  toml@3.0.0:
    resolution: {integrity: sha512-y/mWCZinnvxjTKYhJ+pYxwD0mRLVvOtdS2Awbgxln6iEnt4rk0yBxeSBHkGJcPucRiG0e55mwWp+g/05rsrd6w==}

  tr46@0.0.3:
    resolution: {integrity: sha512-N3WMsuqV66lT30CrXNbEjx4GEwlow3v6rr4mCcv6prnfwhS01rkgyFdjPNBYd9br7LpXV1+Emh01fHnq2Gdgrw==}

  tr46@5.1.1:
    resolution: {integrity: sha512-hdF5ZgjTqgAntKkklYw0R03MG2x/bSzTtkxmIRw/sTNV8YXsCJ1tfLAX23lhxhHJlEf3CRCOCGGWw3vI3GaSPw==}
    engines: {node: '>=18'}

  tree-kill@1.2.2:
    resolution: {integrity: sha512-L0Orpi8qGpRG//Nd+H90vFB+3iHnue1zSSGmNOOCh1GLJ7rUKVwV2HvijphGQS2UmhUZewS9VgvxYIdgr+fG1A==}
    hasBin: true

  trim-newlines@3.0.1:
    resolution: {integrity: sha512-c1PTsA3tYrIsLGkJkzHF+w9F2EyxfXGo4UyJc4pFL++FMjnq0HJS69T3M7d//gKrFKwy429bouPescbjecU+Zw==}
    engines: {node: '>=8'}

  ts-api-utils@1.4.3:
    resolution: {integrity: sha512-i3eMG77UTMD0hZhgRS562pv83RC6ukSAC2GMNWc+9dieh/+jDM5u5YG+NHX6VNDRHQcHwmsTHctP9LhbC3WxVw==}
    engines: {node: '>=16'}
    peerDependencies:
      typescript: '>=4.2.0'

  ts-jest@29.4.0:
    resolution: {integrity: sha512-d423TJMnJGu80/eSgfQ5w/R+0zFJvdtTxwtF9KzFFunOpSeD+79lHJQIiAhluJoyGRbvj9NZJsl9WjCUo0ND7Q==}
    engines: {node: ^14.15.0 || ^16.10.0 || ^18.0.0 || >=20.0.0}
    hasBin: true
    peerDependencies:
      '@babel/core': '>=7.0.0-beta.0 <8'
      '@jest/transform': ^29.0.0 || ^30.0.0
      '@jest/types': ^29.0.0 || ^30.0.0
      babel-jest: ^29.0.0 || ^30.0.0
      esbuild: '*'
      jest: ^29.0.0 || ^30.0.0
      jest-util: ^29.0.0 || ^30.0.0
      typescript: '>=4.3 <6'
    peerDependenciesMeta:
      '@babel/core':
        optional: true
      '@jest/transform':
        optional: true
      '@jest/types':
        optional: true
      babel-jest:
        optional: true
      esbuild:
        optional: true
      jest-util:
        optional: true

  ts-loader@9.5.2:
    resolution: {integrity: sha512-Qo4piXvOTWcMGIgRiuFa6nHNm+54HbYaZCKqc9eeZCLRy3XqafQgwX2F7mofrbJG3g7EEb+lkiR+z2Lic2s3Zw==}
    engines: {node: '>=12.0.0'}
    peerDependencies:
      typescript: '*'
      webpack: ^5.0.0

  ts-node@10.9.2:
    resolution: {integrity: sha512-f0FFpIdcHgn8zcPSbf1dRevwt047YMnaiJM3u2w2RewrB+fob/zePZcrOyQoLMMO7aBIddLcQIEK5dYjkLnGrQ==}
    hasBin: true
    peerDependencies:
      '@swc/core': '>=1.2.50'
      '@swc/wasm': '>=1.2.50'
      '@types/node': '*'
      typescript: '>=2.7'
    peerDependenciesMeta:
      '@swc/core':
        optional: true
      '@swc/wasm':
        optional: true

  tsconfig-paths-webpack-plugin@4.2.0:
    resolution: {integrity: sha512-zbem3rfRS8BgeNK50Zz5SIQgXzLafiHjOwUAvk/38/o1jHn/V5QAgVUcz884or7WYcPaH3N2CIfUc2u0ul7UcA==}
    engines: {node: '>=10.13.0'}

  tsconfig-paths@4.2.0:
    resolution: {integrity: sha512-NoZ4roiN7LnbKn9QqE1amc9DJfzvZXxF4xDavcOWt1BPkdx+m+0gJuPM+S0vCe7zTJMYUP0R8pO2XMr+Y8oLIg==}
    engines: {node: '>=6'}

  tslib@1.14.1:
    resolution: {integrity: sha512-Xni35NKzjgMrwevysHTCArtLDpPvye8zV/0E4EyYn43P7/7qvQwPh9BGkHewbMulVntbigmcT7rdX3BNo9wRJg==}

  tslib@2.4.1:
    resolution: {integrity: sha512-tGyy4dAjRIEwI7BzsB0lynWgOpfqjUdq91XXAlIWD2OwKBH7oCl/GZG/HT4BOHrTlPMOASlMQ7veyTqpmRcrNA==}

  tslib@2.7.0:
    resolution: {integrity: sha512-gLXCKdN1/j47AiHiOkJN69hJmcbGTHI0ImLmbYLHykhgeN0jVGola9yVjFgzCUklsZQMW55o+dW7IXv3RCXDzA==}

  tslib@2.8.1:
    resolution: {integrity: sha512-oJFu94HQb+KVduSUQL7wnpmqnfmLsOA/nAh6b6EH0wCEoK0/mPeXU6c3wKDV83MkOuHPRHtSXKKU99IBazS/2w==}

  tweetnacl-util@0.15.1:
    resolution: {integrity: sha512-RKJBIj8lySrShN4w6i/BonWp2Z/uxwC3h4y7xsRrpP59ZboCd0GpEVsOnMDYLMmKBpYhb5TgHzZXy7wTfYFBRw==}

  tweetnacl@0.14.5:
    resolution: {integrity: sha512-KXXFFdAbFXY4geFIwoyNK+f5Z1b7swfXABfL7HXCmoIWMKU3dmS26672A4EeQtDzLKy7SXmfBu51JolvEKwtGA==}

  tweetnacl@1.0.3:
    resolution: {integrity: sha512-6rt+RN7aOi1nGMyC4Xa5DdYiukl2UWCbcJft7YhxReBGQD7OAM8Pbxw6YMo4r2diNEA8FEmu32YOn9rhaiE5yw==}

  type-check@0.4.0:
    resolution: {integrity: sha512-XleUoc9uwGXqjWwXaUTZAmzMcFZ5858QA2vvx1Ur5xIcixXIP+8LnFDgRplU30us6teqdlskFfu+ae4K79Ooew==}
    engines: {node: '>= 0.8.0'}

  type-detect@4.0.8:
    resolution: {integrity: sha512-0fr/mIH1dlO+x7TlcMy+bIDqKPsw/70tVyeHW787goQjhmqaZe10uwLujubK9q9Lg6Fiho1KUKDYz0Z7k7g5/g==}
    engines: {node: '>=4'}

  type-fest@0.18.1:
    resolution: {integrity: sha512-OIAYXk8+ISY+qTOwkHtKqzAuxchoMiD9Udx+FSGQDuiRR+PJKJHc2NJAXlbhkGwTt/4/nKZxELY1w3ReWOL8mw==}
    engines: {node: '>=10'}

  type-fest@0.20.2:
    resolution: {integrity: sha512-Ne+eE4r0/iWnpAxD852z3A+N0Bt5RN//NjJwRd2VFHEmrywxf5vsZlh4R6lixl6B+wz/8d+maTSAkN1FIkI3LQ==}
    engines: {node: '>=10'}

  type-fest@0.21.3:
    resolution: {integrity: sha512-t0rzBq87m3fVcduHDUFhKmyyX+9eo6WQjZvf51Ea/M0Q7+T374Jp1aUiyUl0GKxp8M/OETVHSDvmkyPgvX+X2w==}
    engines: {node: '>=10'}

  type-fest@0.6.0:
    resolution: {integrity: sha512-q+MB8nYR1KDLrgr4G5yemftpMC7/QLqVndBmEEdqzmNj5dcFOO4Oo8qlwZE3ULT3+Zim1F8Kq4cBnikNhlCMlg==}
    engines: {node: '>=8'}

  type-fest@0.8.1:
    resolution: {integrity: sha512-4dbzIzqvjtgiM5rw1k5rEHtBANKmdudhGyBEajN01fEyhaAIhsoKNy6y7+IN93IfpFtwY9iqi7kD+xwKhQsNJA==}
    engines: {node: '>=8'}

  type-fest@4.41.0:
    resolution: {integrity: sha512-TeTSQ6H5YHvpqVwBRcnLDCBnDOHWYu7IvGbHT6N8AOymcr9PJGjc1GTtiWZTYg0NCgYwvnYWEkVChQAr9bjfwA==}
    engines: {node: '>=16'}

  type-is@1.6.18:
    resolution: {integrity: sha512-TkRKr9sUTxEH8MdfuCSP7VizJyzRNMjj2J2do2Jr3Kym598JVdEksuzPQCnlFPW4ky9Q+iA+ma9BGm06XQBy8g==}
    engines: {node: '>= 0.6'}

  type-is@2.0.1:
    resolution: {integrity: sha512-OZs6gsjF4vMp32qrCbiVSkrFmXtG/AZhY3t0iAMrMBiAZyV9oALtXO8hsrHbMXF9x6L3grlFuwW2oAz7cav+Gw==}
    engines: {node: '>= 0.6'}

  typedarray@0.0.6:
    resolution: {integrity: sha512-/aCDEGatGvZ2BIk+HmLf4ifCJFwvKFNb9/JeZPMulfgFracn9QFcAf5GO8B/mweUjSoblS5In0cWhqpfs/5PQA==}

  typescript@5.7.2:
    resolution: {integrity: sha512-i5t66RHxDvVN40HfDd1PsEThGNnlMCMT3jMUuoh9/0TaqWevNontacunWyN02LA9/fIbEWlcHZcgTKb9QoaLfg==}
    engines: {node: '>=14.17'}
    hasBin: true

  typescript@5.8.3:
    resolution: {integrity: sha512-p1diW6TqL9L07nNxvRMM7hMMw4c5XOo/1ibL4aAIGmSAt9slTE1Xgw5KWuof2uTOvCg9BY7ZRi+GaF+7sfgPeQ==}
    engines: {node: '>=14.17'}
    hasBin: true

  typestub-ipfs-only-hash@4.0.0:
    resolution: {integrity: sha512-HKLePX0XiPiyqoueSfvCLL9SIzvKBXjASaRoR0yk/gUbbK7cqejU6/tjhihwmzBCvWbx5aMQ2LYsYIpMK7Ikpg==}

  typia@8.2.0:
    resolution: {integrity: sha512-DAQl9CLItDwMd4k4HnaExxv6wjBFLW04WqGBQEnOpylq2YmZsM6HTj4Bfxxp3wtgAsMXZTugAdQRPsFOxMiRrQ==}
    hasBin: true
    peerDependencies:
      '@samchon/openapi': '>=3.3.0 <4.0.0'
      typescript: '>=4.8.0 <5.9.0'

  ufo@1.6.1:
    resolution: {integrity: sha512-9a4/uxlTWJ4+a5i0ooc1rU7C7YOw3wT+UGqdeNNHWnOF9qcMBgLRS+4IYUqbczewFx4mLEig6gawh7X6mFlEkA==}

  uid@2.0.2:
    resolution: {integrity: sha512-u3xV3X7uzvi5b1MncmZo3i2Aw222Zk1keqLA1YkHldREkAhAqi65wuPfe7lHx8H/Wzy+8CE7S7uS3jekIM5s8g==}
    engines: {node: '>=8'}

  uint8array-extras@1.4.0:
    resolution: {integrity: sha512-ZPtzy0hu4cZjv3z5NW9gfKnNLjoz4y6uv4HlelAjDK7sY/xOkKZv9xK/WQpcsBB3jEybChz9DPC2U/+cusjJVQ==}
    engines: {node: '>=18'}

  uint8array-tools@0.0.8:
    resolution: {integrity: sha512-xS6+s8e0Xbx++5/0L+yyexukU7pz//Yg6IHg3BKhXotg1JcYtgxVcUctQ0HxLByiJzpAkNFawz1Nz5Xadzo82g==}
    engines: {node: '>=14.0.0'}

  uint8array-tools@0.0.9:
    resolution: {integrity: sha512-9vqDWmoSXOoi+K14zNaf6LBV51Q8MayF0/IiQs3GlygIKUYtog603e6virExkjjFosfJUBI4LhbQK1iq8IG11A==}
    engines: {node: '>=14.0.0'}

  uint8arrays@2.1.10:
    resolution: {integrity: sha512-Q9/hhJa2836nQfEJSZTmr+pg9+cDJS9XEAp7N2Vg5MzL3bK/mkMVfjscRGYruP9jNda6MAdf4QD/y78gSzkp6A==}

  uint8arrays@3.1.1:
    resolution: {integrity: sha512-+QJa8QRnbdXVpHYjLoTpJIdCTiw9Ir62nocClWuXIq2JIh4Uta0cQsTSpFL678p2CN8B+XSApwcU+pQEqVpKWg==}

  uncrypto@0.1.3:
    resolution: {integrity: sha512-Ql87qFHB3s/De2ClA9e0gsnS6zXG27SkTiSJwjCc9MebbfapQfuPzumMIUMi38ezPZVNFcHI9sUIepeQfw8J8Q==}

  undici-types@5.26.5:
    resolution: {integrity: sha512-JlCMO+ehdEIKqlFxk6IfVoAUVmgz7cU7zD/h9XZ0qzeosSHmUJVOzSQvvYSYWXkFXC+IfLKSIffhv0sVZup6pA==}

  undici-types@6.19.8:
    resolution: {integrity: sha512-ve2KP6f/JnbPBFyobGHuerC9g1FYGn/F8n1LWTwNxCEzd6IfqTwUQcNXgEtmmQ6DlRrC1hrSrBnCZPokRrDHjw==}

  undici-types@6.21.0:
    resolution: {integrity: sha512-iwDZqg0QAGrg9Rav5H4n0M64c3mkR59cJ6wQp+7C4nI0gsmExaedaYLNO44eT4AtBBwjbTiGPMlt2Md0T9H9JQ==}

  undici@7.13.0:
    resolution: {integrity: sha512-l+zSMssRqrzDcb3fjMkjjLGmuiiK2pMIcV++mJaAc9vhjSGpvM7h43QgP+OAMb1GImHmbPyG2tBXeuyG5iY4gA==}
    engines: {node: '>=20.18.1'}

  universalify@2.0.1:
    resolution: {integrity: sha512-gptHNQghINnc/vTGIk0SOFGFNXw7JVrlRUtConJRlvaw6DuX0wO5Jeko9sWrMBhh+PsYAZ7oXAiOnf/UKogyiw==}
    engines: {node: '>= 10.0.0'}

  unpipe@1.0.0:
    resolution: {integrity: sha512-pjy2bYhSsufwWlKwPc+l3cN7+wuJlK6uz0YdJEOlQDbl6jo/YlPi4mb8agUkVC8BF7V8NuzeyPNqRksA3hztKQ==}
    engines: {node: '>= 0.8'}

  unstorage@1.16.1:
    resolution: {integrity: sha512-gdpZ3guLDhz+zWIlYP1UwQ259tG5T5vYRzDaHMkQ1bBY1SQPutvZnrRjTFaWUUpseErJIgAZS51h6NOcZVZiqQ==}
    peerDependencies:
      '@azure/app-configuration': ^1.8.0
      '@azure/cosmos': ^4.2.0
      '@azure/data-tables': ^13.3.0
      '@azure/identity': ^4.6.0
      '@azure/keyvault-secrets': ^4.9.0
      '@azure/storage-blob': ^12.26.0
      '@capacitor/preferences': ^6.0.3 || ^7.0.0
      '@deno/kv': '>=0.9.0'
      '@netlify/blobs': ^6.5.0 || ^7.0.0 || ^8.1.0 || ^9.0.0 || ^10.0.0
      '@planetscale/database': ^1.19.0
      '@upstash/redis': ^1.34.3
      '@vercel/blob': '>=0.27.1'
      '@vercel/kv': ^1.0.1
      aws4fetch: ^1.0.20
      db0: '>=0.2.1'
      idb-keyval: ^6.2.1
      ioredis: ^5.4.2
      uploadthing: ^7.4.4
    peerDependenciesMeta:
      '@azure/app-configuration':
        optional: true
      '@azure/cosmos':
        optional: true
      '@azure/data-tables':
        optional: true
      '@azure/identity':
        optional: true
      '@azure/keyvault-secrets':
        optional: true
      '@azure/storage-blob':
        optional: true
      '@capacitor/preferences':
        optional: true
      '@deno/kv':
        optional: true
      '@netlify/blobs':
        optional: true
      '@planetscale/database':
        optional: true
      '@upstash/redis':
        optional: true
      '@vercel/blob':
        optional: true
      '@vercel/kv':
        optional: true
      aws4fetch:
        optional: true
      db0:
        optional: true
      idb-keyval:
        optional: true
      ioredis:
        optional: true
      uploadthing:
        optional: true

  update-browserslist-db@1.1.3:
    resolution: {integrity: sha512-UxhIZQ+QInVdunkDAaiazvvT/+fXL5Osr0JZlJulepYu6Jd7qJtDZjlur0emRlT71EN3ScPoE7gvsuIKKNavKw==}
    hasBin: true
    peerDependencies:
      browserslist: '>= 4.21.0'

  uri-js@4.4.1:
    resolution: {integrity: sha512-7rKUyy33Q1yc98pQ1DAmLtwX109F7TIfWlW1Ydo8Wl1ii1SeHieeh0HHfPeL2fMXK6z0s8ecKs9frCuLJvndBg==}

  utf-8-validate@5.0.10:
    resolution: {integrity: sha512-Z6czzLq4u8fPOyx7TU6X3dvUZVvoJmxSQ+IcrlmagKhilxlhZgxPK6C5Jqbkw1IDUmFTM+cz9QDnnLTwDz/2gQ==}
    engines: {node: '>=6.14.2'}

  util-deprecate@1.0.2:
    resolution: {integrity: sha512-EPD5q1uXyFxJpCrLnCc1nHnq3gOa6DZBocAIiI2TaSCA7VCJ1UJDMagCzIkXNsUYfD1daK//LTEQ8xiIbrHtcw==}

  util@0.12.5:
    resolution: {integrity: sha512-kZf/K6hEIrWHI6XqOFUiiMa+79wE/D8Q+NCNAWclkyg3b4d2k7s0QGepNjiABc+aR3N1PAyHL7p6UcLY6LmrnA==}

  uuid@10.0.0:
    resolution: {integrity: sha512-8XkAphELsDnEGrDxUOHB3RGvXz6TeuYSGEZBOjtTtPm2lwhGBjLgOzLHB63IUWfBpNucQjND6d3AOudO+H3RWQ==}
    hasBin: true

  uuid@11.1.0:
    resolution: {integrity: sha512-0/A9rDy9P7cJ+8w1c9WD9V//9Wj15Ce2MPz8Ri6032usz+NfePxx5AcN3bN+r6ZL6jEo066/yNYB3tn4pQEx+A==}
    hasBin: true

  uuid@8.3.2:
    resolution: {integrity: sha512-+NYs2QeMWy+GWFOEm9xnn6HCDp0l7QBD7ml8zLUmJ+93Q5NF0NocErnwkTkXVFNiX3/fpC6afS8Dhb/gz7R7eg==}
    hasBin: true

  uuid@9.0.1:
    resolution: {integrity: sha512-b+1eJOlsR9K8HJpow9Ok3fiWOWSIcIzXodvv0rQjVoOVNpWMpxf1wZNpt4y9h10odCNrqnYp1OBzRktckBe3sA==}
    hasBin: true

  v8-compile-cache-lib@3.0.1:
    resolution: {integrity: sha512-wa7YjyUGfNZngI/vtK0UHAN+lgDCxBPCylVXGp0zu59Fz5aiGtNXaq3DhIov063MorB+VfufLh3JlF2KdTK3xg==}

  v8-to-istanbul@9.3.0:
    resolution: {integrity: sha512-kiGUalWN+rgBJ/1OHZsBtU4rXZOfj/7rKQxULKlIzwzQSvMJUUNgPwJEEh7gU6xEVxC0ahoOBvN2YI8GH6FNgA==}
    engines: {node: '>=10.12.0'}

  valibot@0.36.0:
    resolution: {integrity: sha512-CjF1XN4sUce8sBK9TixrDqFM7RwNkuXdJu174/AwmQUB62QbCQADg5lLe8ldBalFgtj1uKj+pKwDJiNo4Mn+eQ==}

  valibot@0.38.0:
    resolution: {integrity: sha512-RCJa0fetnzp+h+KN9BdgYOgtsMAG9bfoJ9JSjIhFHobKWVWyzM3jjaeNTdpFK9tQtf3q1sguXeERJ/LcmdFE7w==}
    peerDependencies:
      typescript: '>=5'
    peerDependenciesMeta:
      typescript:
        optional: true

  valid-url@1.0.9:
    resolution: {integrity: sha512-QQDsV8OnSf5Uc30CKSwG9lnhMPe6exHtTXLRYX8uMwKENy640pU+2BgBL0LRbDh/eYRahNCS7aewCx0wf3NYVA==}

  validate-npm-package-license@3.0.4:
    resolution: {integrity: sha512-DpKm2Ui/xN7/HQKCtpZxoRWBhZ9Z0kqtygG8XCgNQ8ZlDnxuQmWhj566j8fN4Cu3/JmbhsDo7fcAJq4s9h27Ew==}

  validator@13.15.15:
    resolution: {integrity: sha512-BgWVbCI72aIQy937xbawcs+hrVaN/CZ2UwutgaJ36hGqRrLNM+f5LUT/YPRbo8IV/ASeFzXszezV+y2+rq3l8A==}
    engines: {node: '>= 0.10'}

  varint@5.0.2:
    resolution: {integrity: sha512-lKxKYG6H03yCZUpAGOPOsMcGxd1RHCu1iKvEHYDPmTyq2HueGhD73ssNBqqQWfvYs04G9iUFRvmAVLW20Jw6ow==}

  varint@6.0.0:
    resolution: {integrity: sha512-cXEIW6cfr15lFv563k4GuVuW/fiwjknytD37jIOLSdSWuOI6WnO/oKwmP2FQTU2l01LP8/M5TSAJpzUaGe3uWg==}

  varuint-bitcoin@2.0.0:
    resolution: {integrity: sha512-6QZbU/rHO2ZQYpWFDALCDSRsXbAs1VOEmXAxtbtjLtKuMJ/FQ8YbhfxlaiKv5nklci0M6lZtlZyxo9Q+qNnyog==}

  vary@1.1.2:
    resolution: {integrity: sha512-BNGbWLfd0eUPabhkXUVm0j8uuvREyTh5ovRa/dyow/BqAbZJyC+5fU+IzQOzmAKzYqYRAISoRhdQr3eIZ/PXqg==}
    engines: {node: '>= 0.8'}

  viem@2.33.0:
    resolution: {integrity: sha512-SxBM3CmeU+LWLlBclV9MPdbuFV8mQEl0NeRc9iyYU4a7Xb5sr5oku3s/bRGTPpEP+1hCAHYpM09/ui3/dQ6EsA==}
    peerDependencies:
      typescript: '>=5.0.4'
    peerDependenciesMeta:
      typescript:
        optional: true

  walker@1.0.8:
    resolution: {integrity: sha512-ts/8E8l5b7kY0vlWLewOkDXMmPdLcVV4GmOQLyxuSswIJsweeFZtAsMF7k1Nszz+TYBQrlYRmzOnr398y1JemQ==}

  watchpack@2.4.4:
    resolution: {integrity: sha512-c5EGNOiyxxV5qmTtAB7rbiXxi1ooX1pQKMLX/MIabJjRA0SJBQOjKF+KSVfHkr9U1cADPon0mRiVe/riyaiDUA==}
    engines: {node: '>=10.13.0'}

  wcwidth@1.0.1:
    resolution: {integrity: sha512-XHPEwS0q6TaxcvG85+8EYkbiCux2XtWG2mkc47Ng2A77BQu9+DqIOJldST4HgPkuea7dvKSj5VgX3P1d4rW8Tg==}

  webidl-conversions@3.0.1:
    resolution: {integrity: sha512-2JAn3z8AR6rjK8Sm8orRC0h/bcl/DqL7tRPdGZ4I1CjdF+EaMLmYxBHyXuKL849eucPFhvBoxMsflfOb8kxaeQ==}

  webidl-conversions@7.0.0:
    resolution: {integrity: sha512-VwddBukDzu71offAQR975unBIGqfKZpM+8ZX6ySk8nYhVoo5CYaZyzt3YBvYtRtO+aoGlqxPg/B87NGVZ/fu6g==}
    engines: {node: '>=12'}

  webpack-node-externals@3.0.0:
    resolution: {integrity: sha512-LnL6Z3GGDPht/AigwRh2dvL9PQPFQ8skEpVrWZXLWBYmqcaojHNN0onvHzie6rq7EWKrrBfPYqNEzTJgiwEQDQ==}
    engines: {node: '>=6'}

  webpack-sources@3.3.3:
    resolution: {integrity: sha512-yd1RBzSGanHkitROoPFd6qsrxt+oFhg/129YzheDGqeustzX0vTZJZsSsQjVQC4yzBQ56K55XU8gaNCtIzOnTg==}
    engines: {node: '>=10.13.0'}

  webpack@5.97.1:
    resolution: {integrity: sha512-EksG6gFY3L1eFMROS/7Wzgrii5mBAFe4rIr3r2BTfo7bcc+DWwFZ4OJ/miOuHJO/A85HwyI4eQ0F6IKXesO7Fg==}
    engines: {node: '>=10.13.0'}
    hasBin: true
    peerDependencies:
      webpack-cli: '*'
    peerDependenciesMeta:
      webpack-cli:
        optional: true

  whatwg-url@14.2.0:
    resolution: {integrity: sha512-De72GdQZzNTUBBChsXueQUnPKDkg/5A5zp7pFDuQAj5UFoENpiACU0wlCvzpAGnTkj++ihpKwKyYewn/XNUbKw==}
    engines: {node: '>=18'}

  whatwg-url@5.0.0:
    resolution: {integrity: sha512-saE57nupxk6v3HY35+jzBwYa0rKSy0XR8JSxZPwgLr7ys0IBzhGviA1/TUGJLmSVqs8pb9AnvICXEuOHLprYTw==}

  which-typed-array@1.1.19:
    resolution: {integrity: sha512-rEvr90Bck4WZt9HHFC4DJMsjvu7x+r6bImz0/BrbWb7A2djJ8hnZMrWnHo9F8ssv0OMErasDhftrfROTyqSDrw==}
    engines: {node: '>= 0.4'}

  which@2.0.2:
    resolution: {integrity: sha512-BLI3Tl1TW3Pvl70l3yq3Y64i+awpwXqsGBYWkkqMtnbXgrMD+yj7rhW0kuEDxzJaYXGjEW5ogapKNMEKNMjibA==}
    engines: {node: '>= 8'}
    hasBin: true

  widest-line@3.1.0:
    resolution: {integrity: sha512-NsmoXalsWVDMGupxZ5R08ka9flZjjiLvHVAWYOKtiKM8ujtZWr9cRffak+uSE48+Ob8ObalXpwyeUiyDD6QFgg==}
    engines: {node: '>=8'}

  word-wrap@1.2.5:
    resolution: {integrity: sha512-BN22B5eaMMI9UMtjrGd5g5eCYPpCPDUy0FJXbYsaT5zYxjFOckS53SQDE3pWkVoWpHXVb3BrYcEN4Twa55B5cA==}
    engines: {node: '>=0.10.0'}

  wrap-ansi@6.2.0:
    resolution: {integrity: sha512-r6lPcBGxZXlIcymEu7InxDMhdW0KDxpLgoFLcguasxCaJ/SOIZwINatK9KY/tf+ZrlywOKU0UDj3ATXUBfxJXA==}
    engines: {node: '>=8'}

  wrap-ansi@7.0.0:
    resolution: {integrity: sha512-YVGIj2kamLSTxw6NsZjoBxfSwsn0ycdesmc4p+Q21c5zPuZ1pl+NfxVdxPtdHvmNVOQ6XSYG4AUtyt/Fi7D16Q==}
    engines: {node: '>=10'}

  wrap-ansi@8.1.0:
    resolution: {integrity: sha512-si7QWI6zUMq56bESFvagtmzMdGOtoxfR+Sez11Mobfc7tm+VkUckk9bW2UeffTGVUbOksxmSw0AA2gs8g71NCQ==}
    engines: {node: '>=12'}

  wrappy@1.0.2:
    resolution: {integrity: sha512-l4Sp/DRseor9wL6EvV2+TuQn63dMkPjZ/sp9XkghTEbV9KlPS1xUsZ3u7/IQO4wxtcFB4bgpQPRcR3QCvezPcQ==}

  write-file-atomic@4.0.2:
    resolution: {integrity: sha512-7KxauUdBmSdWnmpaGFg+ppNjKF8uNLry8LyzjauQDOVONfFLNKrKvQOxZ/VuTIcS/gge/YNahf5RIIQWTSarlg==}
    engines: {node: ^12.13.0 || ^14.15.0 || >=16.0.0}

  write-file-atomic@5.0.1:
    resolution: {integrity: sha512-+QU2zd6OTD8XWIJCbffaiQeH9U73qIqafo1x6V1snCWYGJf6cVE0cDR4D8xRzcEnfI21IFrUPzPGtcPf8AC+Rw==}
    engines: {node: ^14.17.0 || ^16.13.0 || >=18.0.0}

  ws@7.4.6:
    resolution: {integrity: sha512-YmhHDO4MzaDLB+M9ym/mDA5z0naX8j7SIlT8f8z+I0VtzsRbekxEutHSme7NPS2qE8StCYQNUnfWdXta/Yu85A==}
    engines: {node: '>=8.3.0'}
    peerDependencies:
      bufferutil: ^4.0.1
      utf-8-validate: ^5.0.2
    peerDependenciesMeta:
      bufferutil:
        optional: true
      utf-8-validate:
        optional: true

  ws@7.5.10:
    resolution: {integrity: sha512-+dbF1tHwZpXcbOJdVOkzLDxZP1ailvSxM6ZweXTegylPny803bFhA+vqBYw4s31NSAk4S2Qz+AKXK9a4wkdjcQ==}
    engines: {node: '>=8.3.0'}
    peerDependencies:
      bufferutil: ^4.0.1
      utf-8-validate: ^5.0.2
    peerDependenciesMeta:
      bufferutil:
        optional: true
      utf-8-validate:
        optional: true

  ws@8.17.1:
    resolution: {integrity: sha512-6XQFvXTkbfUOZOKKILFG1PDK2NDQs4azKQl26T0YS5CxqWLgXajbPZ+h4gZekJyRqFU8pvnbAbbs/3TgRPy+GQ==}
    engines: {node: '>=10.0.0'}
    peerDependencies:
      bufferutil: ^4.0.1
      utf-8-validate: '>=5.0.2'
    peerDependenciesMeta:
      bufferutil:
        optional: true
      utf-8-validate:
        optional: true

  ws@8.18.0:
    resolution: {integrity: sha512-8VbfWfHLbbwu3+N6OKsOMpBdT4kXPDDB9cJk2bJ6mh9ucxdlnNvH1e+roYkKmN9Nxw2yjz7VzeO9oOz2zJ04Pw==}
    engines: {node: '>=10.0.0'}
    peerDependencies:
      bufferutil: ^4.0.1
      utf-8-validate: '>=5.0.2'
    peerDependenciesMeta:
      bufferutil:
        optional: true
      utf-8-validate:
        optional: true

  ws@8.18.2:
    resolution: {integrity: sha512-DMricUmwGZUVr++AEAe2uiVM7UoO9MAVZMDu05UQOaUII0lp+zOzLLU4Xqh/JvTqklB1T4uELaaPBKyjE1r4fQ==}
    engines: {node: '>=10.0.0'}
    peerDependencies:
      bufferutil: ^4.0.1
      utf-8-validate: '>=5.0.2'
    peerDependenciesMeta:
      bufferutil:
        optional: true
      utf-8-validate:
        optional: true

  ws@8.18.3:
    resolution: {integrity: sha512-PEIGCY5tSlUt50cqyMXfCzX+oOPqN0vuGqWzbcJ2xvnkzkq46oOpz7dQaTDBdfICb4N14+GARUDw2XV2N4tvzg==}
    engines: {node: '>=10.0.0'}
    peerDependencies:
      bufferutil: ^4.0.1
      utf-8-validate: '>=5.0.2'
    peerDependenciesMeta:
      bufferutil:
        optional: true
      utf-8-validate:
        optional: true

  xstream@11.14.0:
    resolution: {integrity: sha512-1bLb+kKKtKPbgTK6i/BaoAn03g47PpFstlbe1BA+y3pNS/LfvcaghS5BFf9+EE1J+KwSQsEpfJvFN5GqFtiNmw==}

  xtend@4.0.2:
    resolution: {integrity: sha512-LKYU1iAXJXUgAXn9URjiu+MWhyUXHsvfp7mcuYm9dSUKK0/CjtrUwFAxD82/mCWbtLsGjFIad0wIsod4zrTAEQ==}
    engines: {node: '>=0.4'}

  y18n@5.0.8:
    resolution: {integrity: sha512-0pfFzegeDWJHJIAmTLRP2DwHjdF5s7jo9tuztdQxAhINCdvS+3nGINqPd00AphqJR/0LhANUS6/+7SCb98YOfA==}
    engines: {node: '>=10'}

  yallist@3.1.1:
    resolution: {integrity: sha512-a4UGQaWPH59mOXUYnAG2ewncQS4i4F43Tv3JoAM+s2VDAmS9NsK8GpDMLrCHPksFT7h3K6TOoUNn2pb7RoXx4g==}

  yallist@4.0.0:
    resolution: {integrity: sha512-3wdGidZyq5PB084XLES5TpOSRA3wjXAlIWMhum2kRcv/41Sn2emQ0dycQW4uZXLejwKvg6EsvbdlVL+FYEct7A==}

  yaml@2.8.0:
    resolution: {integrity: sha512-4lLa/EcQCB0cJkyts+FpIRx5G/llPxfP6VQU5KByHEhLxY3IJCH0f0Hy1MHI8sClTvsIb8qwRJ6R/ZdlDJ/leQ==}
    engines: {node: '>= 14.6'}
    hasBin: true

  yargs-parser@20.2.9:
    resolution: {integrity: sha512-y11nGElTIV+CT3Zv9t7VKl+Q3hTQoT9a1Qzezhhl6Rp21gJ/IVTW7Z3y9EWXhuUBC2Shnf+DX0antecpAwSP8w==}
    engines: {node: '>=10'}

  yargs-parser@21.1.1:
    resolution: {integrity: sha512-tVpsJW7DdjecAiFpbIB1e3qxIQsE6NoPc5/eTdrbbIC4h0LVsWhnoa3g+m2HclBIujHzsxZ4VJVA+GUuc2/LBw==}
    engines: {node: '>=12'}

  yargs@17.7.2:
    resolution: {integrity: sha512-7dSzzRQ++CKnNI/krKnYRV7JKKPUXMEh61soaHKg9mrWEhzFWhFnxPxGl+69cD1Ou63C13NUPCnmIcrvqCuM6w==}
    engines: {node: '>=12'}

  yauzl@3.2.0:
    resolution: {integrity: sha512-Ow9nuGZE+qp1u4JIPvg+uCiUr7xGQWdff7JQSk5VGYTAZMDe2q8lxJ10ygv10qmSj031Ty/6FNJpLO4o1Sgc+w==}
    engines: {node: '>=12'}

  yn@3.1.1:
    resolution: {integrity: sha512-Ux4ygGWsu2c7isFWe8Yu1YluJmqVhxqK2cLXNQA5AcC3QfbGNpM7fu0Y8b/z16pXLnFxZYvWhd3fhBY9DLmC6Q==}
    engines: {node: '>=6'}

  yocto-queue@0.1.0:
    resolution: {integrity: sha512-rVksvsnNCdJ/ohGc6xgPwyN8eheCxsiLM8mxuE/t/mOVqJewPuO1miLpTHQiRgTKCLexL4MeAFVagts7HmNZ2Q==}
    engines: {node: '>=10'}

  zip-stream@6.0.1:
    resolution: {integrity: sha512-zK7YHHz4ZXpW89AHXUPbQVGKI7uvkd3hzusTdotCg1UxyaVtg0zFJSTfW/Dq5f7OBBVnq6cZIaC8Ti4hb6dtCA==}
    engines: {node: '>= 14'}

  zustand@5.0.6:
    resolution: {integrity: sha512-ihAqNeUVhe0MAD+X8M5UzqyZ9k3FFZLBTtqo6JLPwV53cbRB/mJwBI0PxcIgqhBBHlEs8G45OTDTMq3gNcLq3A==}
    engines: {node: '>=12.20.0'}
    peerDependencies:
      '@types/react': '>=18.0.0'
      immer: '>=9.0.6'
      react: '>=18.0.0'
      use-sync-external-store: '>=1.2.0'
    peerDependenciesMeta:
      '@types/react':
        optional: true
      immer:
        optional: true
      react:
        optional: true
      use-sync-external-store:
        optional: true

snapshots:

  '@0no-co/graphql.web@1.1.2(graphql@16.11.0)':
    optionalDependencies:
      graphql: 16.11.0

  '@0no-co/graphqlsp@1.14.0(graphql@16.11.0)(typescript@5.8.3)':
    dependencies:
      '@gql.tada/internal': 1.0.8(graphql@16.11.0)(typescript@5.8.3)
      graphql: 16.11.0
      typescript: 5.8.3

  '@0xsquid/sdk@2.10.1(bufferutil@4.0.9)(typescript@5.8.3)(utf-8-validate@5.0.10)':
    dependencies:
      '@cosmjs/encoding': 0.33.0
      '@cosmjs/stargate': 0.33.0(bufferutil@4.0.9)(utf-8-validate@5.0.10)
      '@mysten/sui': 1.21.2(typescript@5.8.3)
      '@mysten/wallet-standard': 0.14.0(typescript@5.8.3)
      '@project-serum/anchor': 0.26.0(bufferutil@4.0.9)(typescript@5.8.3)(utf-8-validate@5.0.10)
      axios: 1.11.0
      cosmjs-types: 0.9.0
      ethers: 6.13.5(bufferutil@4.0.9)(utf-8-validate@5.0.10)
      ethers-multicall-provider: 5.0.0(bufferutil@4.0.9)(lodash@4.17.21)(utf-8-validate@5.0.10)
      lodash: 4.17.21
      long: 5.3.2
      protobufjs: 7.5.3
    transitivePeerDependencies:
      - '@gql.tada/svelte-support'
      - '@gql.tada/vue-support'
      - bufferutil
      - debug
      - encoding
      - typescript
      - utf-8-validate

  '@0xsquid/squid-types@0.1.175(typescript@5.8.3)':
    dependencies:
      long: 5.3.2
      typescript: 5.8.3

  '@adraffy/ens-normalize@1.10.1': {}

  '@adraffy/ens-normalize@1.11.0': {}

  '@ampproject/remapping@2.3.0':
    dependencies:
      '@jridgewell/gen-mapping': 0.3.12
      '@jridgewell/trace-mapping': 0.3.29

  '@angular-devkit/core@17.3.11(chokidar@3.6.0)':
    dependencies:
      ajv: 8.12.0
      ajv-formats: 2.1.1(ajv@8.12.0)
      jsonc-parser: 3.2.1
      picomatch: 4.0.1
      rxjs: 7.8.1
      source-map: 0.7.4
    optionalDependencies:
      chokidar: 3.6.0

  '@angular-devkit/schematics-cli@17.3.11(chokidar@3.6.0)':
    dependencies:
      '@angular-devkit/core': 17.3.11(chokidar@3.6.0)
      '@angular-devkit/schematics': 17.3.11(chokidar@3.6.0)
      ansi-colors: 4.1.3
      inquirer: 9.2.15
      symbol-observable: 4.0.0
      yargs-parser: 21.1.1
    transitivePeerDependencies:
      - chokidar

  '@angular-devkit/schematics@17.3.11(chokidar@3.6.0)':
    dependencies:
      '@angular-devkit/core': 17.3.11(chokidar@3.6.0)
      jsonc-parser: 3.2.1
      magic-string: 0.30.8
      ora: 5.4.1
      rxjs: 7.8.1
    transitivePeerDependencies:
      - chokidar

  '@assemblyscript/loader@0.9.4': {}

  '@aws-crypto/sha256-browser@5.2.0':
    dependencies:
      '@aws-crypto/sha256-js': 5.2.0
      '@aws-crypto/supports-web-crypto': 5.2.0
      '@aws-crypto/util': 5.2.0
      '@aws-sdk/types': 3.840.0
      '@aws-sdk/util-locate-window': 3.804.0
      '@smithy/util-utf8': 2.3.0
      tslib: 2.8.1

  '@aws-crypto/sha256-js@5.2.0':
    dependencies:
      '@aws-crypto/util': 5.2.0
      '@aws-sdk/types': 3.840.0
      tslib: 2.8.1

  '@aws-crypto/supports-web-crypto@5.2.0':
    dependencies:
      tslib: 2.8.1

  '@aws-crypto/util@5.2.0':
    dependencies:
      '@aws-sdk/types': 3.840.0
      '@smithy/util-utf8': 2.3.0
      tslib: 2.8.1

  '@aws-sdk/client-kms@3.848.0':
    dependencies:
      '@aws-crypto/sha256-browser': 5.2.0
      '@aws-crypto/sha256-js': 5.2.0
      '@aws-sdk/core': 3.846.0
      '@aws-sdk/credential-provider-node': 3.848.0
      '@aws-sdk/middleware-host-header': 3.840.0
      '@aws-sdk/middleware-logger': 3.840.0
      '@aws-sdk/middleware-recursion-detection': 3.840.0
      '@aws-sdk/middleware-user-agent': 3.848.0
      '@aws-sdk/region-config-resolver': 3.840.0
      '@aws-sdk/types': 3.840.0
      '@aws-sdk/util-endpoints': 3.848.0
      '@aws-sdk/util-user-agent-browser': 3.840.0
      '@aws-sdk/util-user-agent-node': 3.848.0
      '@smithy/config-resolver': 4.1.4
      '@smithy/core': 3.7.2
      '@smithy/fetch-http-handler': 5.1.0
      '@smithy/hash-node': 4.0.4
      '@smithy/invalid-dependency': 4.0.4
      '@smithy/middleware-content-length': 4.0.4
      '@smithy/middleware-endpoint': 4.1.17
      '@smithy/middleware-retry': 4.1.18
      '@smithy/middleware-serde': 4.0.8
      '@smithy/middleware-stack': 4.0.4
      '@smithy/node-config-provider': 4.1.3
      '@smithy/node-http-handler': 4.1.0
      '@smithy/protocol-http': 5.1.2
      '@smithy/smithy-client': 4.4.9
      '@smithy/types': 4.3.1
      '@smithy/url-parser': 4.0.4
      '@smithy/util-base64': 4.0.0
      '@smithy/util-body-length-browser': 4.0.0
      '@smithy/util-body-length-node': 4.0.0
      '@smithy/util-defaults-mode-browser': 4.0.25
      '@smithy/util-defaults-mode-node': 4.0.25
      '@smithy/util-endpoints': 3.0.6
      '@smithy/util-middleware': 4.0.4
      '@smithy/util-retry': 4.0.6
      '@smithy/util-utf8': 4.0.0
      tslib: 2.8.1
    transitivePeerDependencies:
      - aws-crt

  '@aws-sdk/client-secrets-manager@3.848.0':
    dependencies:
      '@aws-crypto/sha256-browser': 5.2.0
      '@aws-crypto/sha256-js': 5.2.0
      '@aws-sdk/core': 3.846.0
      '@aws-sdk/credential-provider-node': 3.848.0
      '@aws-sdk/middleware-host-header': 3.840.0
      '@aws-sdk/middleware-logger': 3.840.0
      '@aws-sdk/middleware-recursion-detection': 3.840.0
      '@aws-sdk/middleware-user-agent': 3.848.0
      '@aws-sdk/region-config-resolver': 3.840.0
      '@aws-sdk/types': 3.840.0
      '@aws-sdk/util-endpoints': 3.848.0
      '@aws-sdk/util-user-agent-browser': 3.840.0
      '@aws-sdk/util-user-agent-node': 3.848.0
      '@smithy/config-resolver': 4.1.4
      '@smithy/core': 3.7.2
      '@smithy/fetch-http-handler': 5.1.0
      '@smithy/hash-node': 4.0.4
      '@smithy/invalid-dependency': 4.0.4
      '@smithy/middleware-content-length': 4.0.4
      '@smithy/middleware-endpoint': 4.1.17
      '@smithy/middleware-retry': 4.1.18
      '@smithy/middleware-serde': 4.0.8
      '@smithy/middleware-stack': 4.0.4
      '@smithy/node-config-provider': 4.1.3
      '@smithy/node-http-handler': 4.1.0
      '@smithy/protocol-http': 5.1.2
      '@smithy/smithy-client': 4.4.9
      '@smithy/types': 4.3.1
      '@smithy/url-parser': 4.0.4
      '@smithy/util-base64': 4.0.0
      '@smithy/util-body-length-browser': 4.0.0
      '@smithy/util-body-length-node': 4.0.0
      '@smithy/util-defaults-mode-browser': 4.0.25
      '@smithy/util-defaults-mode-node': 4.0.25
      '@smithy/util-endpoints': 3.0.6
      '@smithy/util-middleware': 4.0.4
      '@smithy/util-retry': 4.0.6
      '@smithy/util-utf8': 4.0.0
      '@types/uuid': 9.0.8
      tslib: 2.8.1
      uuid: 9.0.1
    transitivePeerDependencies:
      - aws-crt

  '@aws-sdk/client-sso@3.848.0':
    dependencies:
      '@aws-crypto/sha256-browser': 5.2.0
      '@aws-crypto/sha256-js': 5.2.0
      '@aws-sdk/core': 3.846.0
      '@aws-sdk/middleware-host-header': 3.840.0
      '@aws-sdk/middleware-logger': 3.840.0
      '@aws-sdk/middleware-recursion-detection': 3.840.0
      '@aws-sdk/middleware-user-agent': 3.848.0
      '@aws-sdk/region-config-resolver': 3.840.0
      '@aws-sdk/types': 3.840.0
      '@aws-sdk/util-endpoints': 3.848.0
      '@aws-sdk/util-user-agent-browser': 3.840.0
      '@aws-sdk/util-user-agent-node': 3.848.0
      '@smithy/config-resolver': 4.1.4
      '@smithy/core': 3.7.2
      '@smithy/fetch-http-handler': 5.1.0
      '@smithy/hash-node': 4.0.4
      '@smithy/invalid-dependency': 4.0.4
      '@smithy/middleware-content-length': 4.0.4
      '@smithy/middleware-endpoint': 4.1.17
      '@smithy/middleware-retry': 4.1.18
      '@smithy/middleware-serde': 4.0.8
      '@smithy/middleware-stack': 4.0.4
      '@smithy/node-config-provider': 4.1.3
      '@smithy/node-http-handler': 4.1.0
      '@smithy/protocol-http': 5.1.2
      '@smithy/smithy-client': 4.4.9
      '@smithy/types': 4.3.1
      '@smithy/url-parser': 4.0.4
      '@smithy/util-base64': 4.0.0
      '@smithy/util-body-length-browser': 4.0.0
      '@smithy/util-body-length-node': 4.0.0
      '@smithy/util-defaults-mode-browser': 4.0.25
      '@smithy/util-defaults-mode-node': 4.0.25
      '@smithy/util-endpoints': 3.0.6
      '@smithy/util-middleware': 4.0.4
      '@smithy/util-retry': 4.0.6
      '@smithy/util-utf8': 4.0.0
      tslib: 2.8.1
    transitivePeerDependencies:
      - aws-crt

  '@aws-sdk/core@3.846.0':
    dependencies:
      '@aws-sdk/types': 3.840.0
      '@aws-sdk/xml-builder': 3.821.0
      '@smithy/core': 3.7.2
      '@smithy/node-config-provider': 4.1.3
      '@smithy/property-provider': 4.0.4
      '@smithy/protocol-http': 5.1.2
      '@smithy/signature-v4': 5.1.2
      '@smithy/smithy-client': 4.4.9
      '@smithy/types': 4.3.1
      '@smithy/util-base64': 4.0.0
      '@smithy/util-body-length-browser': 4.0.0
      '@smithy/util-middleware': 4.0.4
      '@smithy/util-utf8': 4.0.0
      fast-xml-parser: 5.2.5
      tslib: 2.8.1

  '@aws-sdk/credential-provider-env@3.846.0':
    dependencies:
      '@aws-sdk/core': 3.846.0
      '@aws-sdk/types': 3.840.0
      '@smithy/property-provider': 4.0.4
      '@smithy/types': 4.3.1
      tslib: 2.8.1

  '@aws-sdk/credential-provider-http@3.846.0':
    dependencies:
      '@aws-sdk/core': 3.846.0
      '@aws-sdk/types': 3.840.0
      '@smithy/fetch-http-handler': 5.1.0
      '@smithy/node-http-handler': 4.1.0
      '@smithy/property-provider': 4.0.4
      '@smithy/protocol-http': 5.1.2
      '@smithy/smithy-client': 4.4.9
      '@smithy/types': 4.3.1
      '@smithy/util-stream': 4.2.3
      tslib: 2.8.1

  '@aws-sdk/credential-provider-ini@3.848.0':
    dependencies:
      '@aws-sdk/core': 3.846.0
      '@aws-sdk/credential-provider-env': 3.846.0
      '@aws-sdk/credential-provider-http': 3.846.0
      '@aws-sdk/credential-provider-process': 3.846.0
      '@aws-sdk/credential-provider-sso': 3.848.0
      '@aws-sdk/credential-provider-web-identity': 3.848.0
      '@aws-sdk/nested-clients': 3.848.0
      '@aws-sdk/types': 3.840.0
      '@smithy/credential-provider-imds': 4.0.6
      '@smithy/property-provider': 4.0.4
      '@smithy/shared-ini-file-loader': 4.0.4
      '@smithy/types': 4.3.1
      tslib: 2.8.1
    transitivePeerDependencies:
      - aws-crt

  '@aws-sdk/credential-provider-node@3.848.0':
    dependencies:
      '@aws-sdk/credential-provider-env': 3.846.0
      '@aws-sdk/credential-provider-http': 3.846.0
      '@aws-sdk/credential-provider-ini': 3.848.0
      '@aws-sdk/credential-provider-process': 3.846.0
      '@aws-sdk/credential-provider-sso': 3.848.0
      '@aws-sdk/credential-provider-web-identity': 3.848.0
      '@aws-sdk/types': 3.840.0
      '@smithy/credential-provider-imds': 4.0.6
      '@smithy/property-provider': 4.0.4
      '@smithy/shared-ini-file-loader': 4.0.4
      '@smithy/types': 4.3.1
      tslib: 2.8.1
    transitivePeerDependencies:
      - aws-crt

  '@aws-sdk/credential-provider-process@3.846.0':
    dependencies:
      '@aws-sdk/core': 3.846.0
      '@aws-sdk/types': 3.840.0
      '@smithy/property-provider': 4.0.4
      '@smithy/shared-ini-file-loader': 4.0.4
      '@smithy/types': 4.3.1
      tslib: 2.8.1

  '@aws-sdk/credential-provider-sso@3.848.0':
    dependencies:
      '@aws-sdk/client-sso': 3.848.0
      '@aws-sdk/core': 3.846.0
      '@aws-sdk/token-providers': 3.848.0
      '@aws-sdk/types': 3.840.0
      '@smithy/property-provider': 4.0.4
      '@smithy/shared-ini-file-loader': 4.0.4
      '@smithy/types': 4.3.1
      tslib: 2.8.1
    transitivePeerDependencies:
      - aws-crt

  '@aws-sdk/credential-provider-web-identity@3.848.0':
    dependencies:
      '@aws-sdk/core': 3.846.0
      '@aws-sdk/nested-clients': 3.848.0
      '@aws-sdk/types': 3.840.0
      '@smithy/property-provider': 4.0.4
      '@smithy/types': 4.3.1
      tslib: 2.8.1
    transitivePeerDependencies:
      - aws-crt

  '@aws-sdk/middleware-host-header@3.840.0':
    dependencies:
      '@aws-sdk/types': 3.840.0
      '@smithy/protocol-http': 5.1.2
      '@smithy/types': 4.3.1
      tslib: 2.8.1

  '@aws-sdk/middleware-logger@3.840.0':
    dependencies:
      '@aws-sdk/types': 3.840.0
      '@smithy/types': 4.3.1
      tslib: 2.8.1

  '@aws-sdk/middleware-recursion-detection@3.840.0':
    dependencies:
      '@aws-sdk/types': 3.840.0
      '@smithy/protocol-http': 5.1.2
      '@smithy/types': 4.3.1
      tslib: 2.8.1

  '@aws-sdk/middleware-user-agent@3.848.0':
    dependencies:
      '@aws-sdk/core': 3.846.0
      '@aws-sdk/types': 3.840.0
      '@aws-sdk/util-endpoints': 3.848.0
      '@smithy/core': 3.7.2
      '@smithy/protocol-http': 5.1.2
      '@smithy/types': 4.3.1
      tslib: 2.8.1

  '@aws-sdk/nested-clients@3.848.0':
    dependencies:
      '@aws-crypto/sha256-browser': 5.2.0
      '@aws-crypto/sha256-js': 5.2.0
      '@aws-sdk/core': 3.846.0
      '@aws-sdk/middleware-host-header': 3.840.0
      '@aws-sdk/middleware-logger': 3.840.0
      '@aws-sdk/middleware-recursion-detection': 3.840.0
      '@aws-sdk/middleware-user-agent': 3.848.0
      '@aws-sdk/region-config-resolver': 3.840.0
      '@aws-sdk/types': 3.840.0
      '@aws-sdk/util-endpoints': 3.848.0
      '@aws-sdk/util-user-agent-browser': 3.840.0
      '@aws-sdk/util-user-agent-node': 3.848.0
      '@smithy/config-resolver': 4.1.4
      '@smithy/core': 3.7.2
      '@smithy/fetch-http-handler': 5.1.0
      '@smithy/hash-node': 4.0.4
      '@smithy/invalid-dependency': 4.0.4
      '@smithy/middleware-content-length': 4.0.4
      '@smithy/middleware-endpoint': 4.1.17
      '@smithy/middleware-retry': 4.1.18
      '@smithy/middleware-serde': 4.0.8
      '@smithy/middleware-stack': 4.0.4
      '@smithy/node-config-provider': 4.1.3
      '@smithy/node-http-handler': 4.1.0
      '@smithy/protocol-http': 5.1.2
      '@smithy/smithy-client': 4.4.9
      '@smithy/types': 4.3.1
      '@smithy/url-parser': 4.0.4
      '@smithy/util-base64': 4.0.0
      '@smithy/util-body-length-browser': 4.0.0
      '@smithy/util-body-length-node': 4.0.0
      '@smithy/util-defaults-mode-browser': 4.0.25
      '@smithy/util-defaults-mode-node': 4.0.25
      '@smithy/util-endpoints': 3.0.6
      '@smithy/util-middleware': 4.0.4
      '@smithy/util-retry': 4.0.6
      '@smithy/util-utf8': 4.0.0
      tslib: 2.8.1
    transitivePeerDependencies:
      - aws-crt

  '@aws-sdk/region-config-resolver@3.840.0':
    dependencies:
      '@aws-sdk/types': 3.840.0
      '@smithy/node-config-provider': 4.1.3
      '@smithy/types': 4.3.1
      '@smithy/util-config-provider': 4.0.0
      '@smithy/util-middleware': 4.0.4
      tslib: 2.8.1

  '@aws-sdk/token-providers@3.848.0':
    dependencies:
      '@aws-sdk/core': 3.846.0
      '@aws-sdk/nested-clients': 3.848.0
      '@aws-sdk/types': 3.840.0
      '@smithy/property-provider': 4.0.4
      '@smithy/shared-ini-file-loader': 4.0.4
      '@smithy/types': 4.3.1
      tslib: 2.8.1
    transitivePeerDependencies:
      - aws-crt

  '@aws-sdk/types@3.840.0':
    dependencies:
      '@smithy/types': 4.3.1
      tslib: 2.8.1

  '@aws-sdk/util-endpoints@3.848.0':
    dependencies:
      '@aws-sdk/types': 3.840.0
      '@smithy/types': 4.3.1
      '@smithy/url-parser': 4.0.4
      '@smithy/util-endpoints': 3.0.6
      tslib: 2.8.1

  '@aws-sdk/util-locate-window@3.804.0':
    dependencies:
      tslib: 2.8.1

  '@aws-sdk/util-user-agent-browser@3.840.0':
    dependencies:
      '@aws-sdk/types': 3.840.0
      '@smithy/types': 4.3.1
      bowser: 2.11.0
      tslib: 2.8.1

  '@aws-sdk/util-user-agent-node@3.848.0':
    dependencies:
      '@aws-sdk/middleware-user-agent': 3.848.0
      '@aws-sdk/types': 3.840.0
      '@smithy/node-config-provider': 4.1.3
      '@smithy/types': 4.3.1
      tslib: 2.8.1

  '@aws-sdk/xml-builder@3.821.0':
    dependencies:
      '@smithy/types': 4.3.1
      tslib: 2.8.1

  '@babel/code-frame@7.27.1':
    dependencies:
      '@babel/helper-validator-identifier': 7.27.1
      js-tokens: 4.0.0
      picocolors: 1.1.1

  '@babel/compat-data@7.28.0': {}

  '@babel/core@7.28.0':
    dependencies:
      '@ampproject/remapping': 2.3.0
      '@babel/code-frame': 7.27.1
      '@babel/generator': 7.28.0
      '@babel/helper-compilation-targets': 7.27.2
      '@babel/helper-module-transforms': 7.27.3(@babel/core@7.28.0)
      '@babel/helpers': 7.27.6
      '@babel/parser': 7.28.0
      '@babel/template': 7.27.2
      '@babel/traverse': 7.28.0
      '@babel/types': 7.28.1
      convert-source-map: 2.0.0
      debug: 4.4.1
      gensync: 1.0.0-beta.2
      json5: 2.2.3
      semver: 6.3.1
    transitivePeerDependencies:
      - supports-color

  '@babel/generator@7.28.0':
    dependencies:
      '@babel/parser': 7.28.0
      '@babel/types': 7.28.1
      '@jridgewell/gen-mapping': 0.3.12
      '@jridgewell/trace-mapping': 0.3.29
      jsesc: 3.1.0

  '@babel/helper-compilation-targets@7.27.2':
    dependencies:
      '@babel/compat-data': 7.28.0
      '@babel/helper-validator-option': 7.27.1
      browserslist: 4.25.1
      lru-cache: 5.1.1
      semver: 6.3.1

  '@babel/helper-globals@7.28.0': {}

  '@babel/helper-module-imports@7.27.1':
    dependencies:
      '@babel/traverse': 7.28.0
      '@babel/types': 7.28.1
    transitivePeerDependencies:
      - supports-color

  '@babel/helper-module-transforms@7.27.3(@babel/core@7.28.0)':
    dependencies:
      '@babel/core': 7.28.0
      '@babel/helper-module-imports': 7.27.1
      '@babel/helper-validator-identifier': 7.27.1
      '@babel/traverse': 7.28.0
    transitivePeerDependencies:
      - supports-color

  '@babel/helper-plugin-utils@7.27.1': {}

  '@babel/helper-string-parser@7.27.1': {}

  '@babel/helper-validator-identifier@7.27.1': {}

  '@babel/helper-validator-option@7.27.1': {}

  '@babel/helpers@7.27.6':
    dependencies:
      '@babel/template': 7.27.2
      '@babel/types': 7.28.1

  '@babel/parser@7.28.0':
    dependencies:
      '@babel/types': 7.28.1

  '@babel/plugin-syntax-async-generators@7.8.4(@babel/core@7.28.0)':
    dependencies:
      '@babel/core': 7.28.0
      '@babel/helper-plugin-utils': 7.27.1

  '@babel/plugin-syntax-bigint@7.8.3(@babel/core@7.28.0)':
    dependencies:
      '@babel/core': 7.28.0
      '@babel/helper-plugin-utils': 7.27.1

  '@babel/plugin-syntax-class-properties@7.12.13(@babel/core@7.28.0)':
    dependencies:
      '@babel/core': 7.28.0
      '@babel/helper-plugin-utils': 7.27.1

  '@babel/plugin-syntax-class-static-block@7.14.5(@babel/core@7.28.0)':
    dependencies:
      '@babel/core': 7.28.0
      '@babel/helper-plugin-utils': 7.27.1

  '@babel/plugin-syntax-import-attributes@7.27.1(@babel/core@7.28.0)':
    dependencies:
      '@babel/core': 7.28.0
      '@babel/helper-plugin-utils': 7.27.1

  '@babel/plugin-syntax-import-meta@7.10.4(@babel/core@7.28.0)':
    dependencies:
      '@babel/core': 7.28.0
      '@babel/helper-plugin-utils': 7.27.1

  '@babel/plugin-syntax-json-strings@7.8.3(@babel/core@7.28.0)':
    dependencies:
      '@babel/core': 7.28.0
      '@babel/helper-plugin-utils': 7.27.1

  '@babel/plugin-syntax-jsx@7.27.1(@babel/core@7.28.0)':
    dependencies:
      '@babel/core': 7.28.0
      '@babel/helper-plugin-utils': 7.27.1

  '@babel/plugin-syntax-logical-assignment-operators@7.10.4(@babel/core@7.28.0)':
    dependencies:
      '@babel/core': 7.28.0
      '@babel/helper-plugin-utils': 7.27.1

  '@babel/plugin-syntax-nullish-coalescing-operator@7.8.3(@babel/core@7.28.0)':
    dependencies:
      '@babel/core': 7.28.0
      '@babel/helper-plugin-utils': 7.27.1

  '@babel/plugin-syntax-numeric-separator@7.10.4(@babel/core@7.28.0)':
    dependencies:
      '@babel/core': 7.28.0
      '@babel/helper-plugin-utils': 7.27.1

  '@babel/plugin-syntax-object-rest-spread@7.8.3(@babel/core@7.28.0)':
    dependencies:
      '@babel/core': 7.28.0
      '@babel/helper-plugin-utils': 7.27.1

  '@babel/plugin-syntax-optional-catch-binding@7.8.3(@babel/core@7.28.0)':
    dependencies:
      '@babel/core': 7.28.0
      '@babel/helper-plugin-utils': 7.27.1

  '@babel/plugin-syntax-optional-chaining@7.8.3(@babel/core@7.28.0)':
    dependencies:
      '@babel/core': 7.28.0
      '@babel/helper-plugin-utils': 7.27.1

  '@babel/plugin-syntax-private-property-in-object@7.14.5(@babel/core@7.28.0)':
    dependencies:
      '@babel/core': 7.28.0
      '@babel/helper-plugin-utils': 7.27.1

  '@babel/plugin-syntax-top-level-await@7.14.5(@babel/core@7.28.0)':
    dependencies:
      '@babel/core': 7.28.0
      '@babel/helper-plugin-utils': 7.27.1

  '@babel/plugin-syntax-typescript@7.27.1(@babel/core@7.28.0)':
    dependencies:
      '@babel/core': 7.28.0
      '@babel/helper-plugin-utils': 7.27.1

  '@babel/runtime@7.27.6': {}

  '@babel/template@7.27.2':
    dependencies:
      '@babel/code-frame': 7.27.1
      '@babel/parser': 7.28.0
      '@babel/types': 7.28.1

  '@babel/traverse@7.28.0':
    dependencies:
      '@babel/code-frame': 7.27.1
      '@babel/generator': 7.28.0
      '@babel/helper-globals': 7.28.0
      '@babel/parser': 7.28.0
      '@babel/template': 7.27.2
      '@babel/types': 7.28.1
      debug: 4.4.1
    transitivePeerDependencies:
      - supports-color

  '@babel/types@7.28.1':
    dependencies:
      '@babel/helper-string-parser': 7.27.1
      '@babel/helper-validator-identifier': 7.27.1

  '@balena/dockerignore@1.0.2': {}

  '@bcoe/v8-coverage@0.2.3': {}

  '@bigmi/core@0.4.2(bs58@6.0.0)(typescript@5.8.3)':
    dependencies:
      '@noble/hashes': 1.8.0
      bech32: 2.0.0
      bitcoinjs-lib: 7.0.0-rc.0(typescript@5.8.3)
      bs58: 6.0.0
      eventemitter3: 5.0.1
      zustand: 5.0.6
    transitivePeerDependencies:
      - '@types/react'
      - immer
      - react
      - typescript
      - use-sync-external-store

  '@colors/colors@1.5.0':
    optional: true

  '@coral-xyz/borsh@0.26.0(@solana/web3.js@1.98.2(bufferutil@4.0.9)(typescript@5.8.3)(utf-8-validate@5.0.10))':
    dependencies:
      '@solana/web3.js': 1.98.2(bufferutil@4.0.9)(typescript@5.8.3)(utf-8-validate@5.0.10)
      bn.js: 5.2.2
      buffer-layout: 1.2.2

  '@cosmjs/amino@0.33.1':
    dependencies:
      '@cosmjs/crypto': 0.33.1
      '@cosmjs/encoding': 0.33.1
      '@cosmjs/math': 0.33.1
      '@cosmjs/utils': 0.33.1

  '@cosmjs/crypto@0.33.1':
    dependencies:
      '@cosmjs/encoding': 0.33.1
      '@cosmjs/math': 0.33.1
      '@cosmjs/utils': 0.33.1
      '@noble/hashes': 1.8.0
      bn.js: 5.2.2
      elliptic: 6.6.1
      libsodium-wrappers-sumo: 0.7.15

  '@cosmjs/encoding@0.33.0':
    dependencies:
      base64-js: 1.5.1
      bech32: 1.1.4
      readonly-date: 1.0.0

  '@cosmjs/encoding@0.33.1':
    dependencies:
      base64-js: 1.5.1
      bech32: 1.1.4
      readonly-date: 1.0.0

  '@cosmjs/json-rpc@0.33.1':
    dependencies:
      '@cosmjs/stream': 0.33.1
      xstream: 11.14.0

  '@cosmjs/math@0.33.1':
    dependencies:
      bn.js: 5.2.2

  '@cosmjs/proto-signing@0.33.1':
    dependencies:
      '@cosmjs/amino': 0.33.1
      '@cosmjs/crypto': 0.33.1
      '@cosmjs/encoding': 0.33.1
      '@cosmjs/math': 0.33.1
      '@cosmjs/utils': 0.33.1
      cosmjs-types: 0.9.0

  '@cosmjs/socket@0.33.1(bufferutil@4.0.9)(utf-8-validate@5.0.10)':
    dependencies:
      '@cosmjs/stream': 0.33.1
      isomorphic-ws: 4.0.1(ws@7.5.10(bufferutil@4.0.9)(utf-8-validate@5.0.10))
      ws: 7.5.10(bufferutil@4.0.9)(utf-8-validate@5.0.10)
      xstream: 11.14.0
    transitivePeerDependencies:
      - bufferutil
      - utf-8-validate

  '@cosmjs/stargate@0.33.0(bufferutil@4.0.9)(utf-8-validate@5.0.10)':
    dependencies:
      '@cosmjs/amino': 0.33.1
      '@cosmjs/encoding': 0.33.0
      '@cosmjs/math': 0.33.1
      '@cosmjs/proto-signing': 0.33.1
      '@cosmjs/stream': 0.33.1
      '@cosmjs/tendermint-rpc': 0.33.1(bufferutil@4.0.9)(utf-8-validate@5.0.10)
      '@cosmjs/utils': 0.33.1
      cosmjs-types: 0.9.0
    transitivePeerDependencies:
      - bufferutil
      - debug
      - utf-8-validate

  '@cosmjs/stream@0.33.1':
    dependencies:
      xstream: 11.14.0

  '@cosmjs/tendermint-rpc@0.33.1(bufferutil@4.0.9)(utf-8-validate@5.0.10)':
    dependencies:
      '@cosmjs/crypto': 0.33.1
      '@cosmjs/encoding': 0.33.1
      '@cosmjs/json-rpc': 0.33.1
      '@cosmjs/math': 0.33.1
      '@cosmjs/socket': 0.33.1(bufferutil@4.0.9)(utf-8-validate@5.0.10)
      '@cosmjs/stream': 0.33.1
      '@cosmjs/utils': 0.33.1
      axios: 1.11.0
      readonly-date: 1.0.0
      xstream: 11.14.0
    transitivePeerDependencies:
      - bufferutil
      - debug
      - utf-8-validate

  '@cosmjs/utils@0.33.1': {}

  '@cspotcode/source-map-support@0.8.1':
    dependencies:
      '@jridgewell/trace-mapping': 0.3.9

  '@eco-foundation/chains@1.0.45(@samchon/openapi@3.3.0)(bufferutil@4.0.9)(typescript@5.8.3)(utf-8-validate@5.0.10)':
    dependencies:
      typia: 8.2.0(@samchon/openapi@3.3.0)(typescript@5.8.3)
      viem: 2.33.0(bufferutil@4.0.9)(typescript@5.8.3)(utf-8-validate@5.0.10)
    transitivePeerDependencies:
      - '@samchon/openapi'
      - bufferutil
      - typescript
      - utf-8-validate
      - zod

  '@eco-foundation/eco-kms-core@2.0.0(bufferutil@4.0.9)(utf-8-validate@5.0.10)':
    dependencies:
      '@ethereumjs/common': 4.4.0
      '@ethereumjs/tx': 5.4.0
      '@ethereumjs/util': 9.1.0
      ethers: 6.15.0(bufferutil@4.0.9)(utf-8-validate@5.0.10)
    transitivePeerDependencies:
      - bufferutil
      - utf-8-validate

  '@eco-foundation/eco-kms-provider-aws@2.0.0(bufferutil@4.0.9)(utf-8-validate@5.0.10)':
    dependencies:
      '@aws-sdk/client-kms': 3.848.0
      '@eco-foundation/eco-kms-core': 2.0.0(bufferutil@4.0.9)(utf-8-validate@5.0.10)
    transitivePeerDependencies:
      - aws-crt
      - bufferutil
      - utf-8-validate

  '@eco-foundation/eco-kms-wallets@2.0.0(bufferutil@4.0.9)(utf-8-validate@5.0.10)':
    dependencies:
      '@eco-foundation/eco-kms-core': 2.0.0(bufferutil@4.0.9)(utf-8-validate@5.0.10)
      asn1js: 3.0.6
      bn.js: 5.2.2
    transitivePeerDependencies:
      - bufferutil
      - utf-8-validate

  '@eco-foundation/routes-ts@2.8.14(bufferutil@4.0.9)(typescript@5.8.3)(utf-8-validate@5.0.10)':
    dependencies:
      viem: 2.33.0(bufferutil@4.0.9)(typescript@5.8.3)(utf-8-validate@5.0.10)
    transitivePeerDependencies:
      - bufferutil
      - typescript
      - utf-8-validate
      - zod

  '@eslint-community/eslint-utils@4.7.0(eslint@8.57.1)':
    dependencies:
      eslint: 8.57.1
      eslint-visitor-keys: 3.4.3

  '@eslint-community/regexpp@4.12.1': {}

  '@eslint/eslintrc@2.1.4':
    dependencies:
      ajv: 6.12.6
      debug: 4.4.1
      espree: 9.6.1
      globals: 13.24.0
      ignore: 5.3.2
      import-fresh: 3.3.1
      js-yaml: 4.1.0
      minimatch: 3.1.2
      strip-json-comments: 3.1.1
    transitivePeerDependencies:
      - supports-color

  '@eslint/js@8.57.1': {}

  '@ethereumjs/common@4.4.0':
    dependencies:
      '@ethereumjs/util': 9.1.0

  '@ethereumjs/rlp@5.0.2': {}

  '@ethereumjs/tx@5.4.0':
    dependencies:
      '@ethereumjs/common': 4.4.0
      '@ethereumjs/rlp': 5.0.2
      '@ethereumjs/util': 9.1.0
      ethereum-cryptography: 2.2.1

  '@ethereumjs/util@9.1.0':
    dependencies:
      '@ethereumjs/rlp': 5.0.2
      ethereum-cryptography: 2.2.1

  '@ethersproject/abi@5.7.0':
    dependencies:
      '@ethersproject/address': 5.8.0
      '@ethersproject/bignumber': 5.8.0
      '@ethersproject/bytes': 5.7.0
      '@ethersproject/constants': 5.8.0
      '@ethersproject/hash': 5.8.0
      '@ethersproject/keccak256': 5.8.0
      '@ethersproject/logger': 5.8.0
      '@ethersproject/properties': 5.8.0
      '@ethersproject/strings': 5.7.0

  '@ethersproject/abi@5.8.0':
    dependencies:
      '@ethersproject/address': 5.8.0
      '@ethersproject/bignumber': 5.8.0
      '@ethersproject/bytes': 5.8.0
      '@ethersproject/constants': 5.8.0
      '@ethersproject/hash': 5.8.0
      '@ethersproject/keccak256': 5.8.0
      '@ethersproject/logger': 5.8.0
      '@ethersproject/properties': 5.8.0
      '@ethersproject/strings': 5.8.0

  '@ethersproject/abstract-provider@5.7.0':
    dependencies:
      '@ethersproject/bignumber': 5.8.0
      '@ethersproject/bytes': 5.8.0
      '@ethersproject/logger': 5.8.0
      '@ethersproject/networks': 5.8.0
      '@ethersproject/properties': 5.8.0
      '@ethersproject/transactions': 5.8.0
      '@ethersproject/web': 5.8.0

  '@ethersproject/abstract-provider@5.8.0':
    dependencies:
      '@ethersproject/bignumber': 5.8.0
      '@ethersproject/bytes': 5.8.0
      '@ethersproject/logger': 5.8.0
      '@ethersproject/networks': 5.8.0
      '@ethersproject/properties': 5.8.0
      '@ethersproject/transactions': 5.8.0
      '@ethersproject/web': 5.8.0

  '@ethersproject/abstract-signer@5.8.0':
    dependencies:
      '@ethersproject/abstract-provider': 5.8.0
      '@ethersproject/bignumber': 5.8.0
      '@ethersproject/bytes': 5.8.0
      '@ethersproject/logger': 5.8.0
      '@ethersproject/properties': 5.8.0

  '@ethersproject/address@5.8.0':
    dependencies:
      '@ethersproject/bignumber': 5.8.0
      '@ethersproject/bytes': 5.8.0
      '@ethersproject/keccak256': 5.8.0
      '@ethersproject/logger': 5.8.0
      '@ethersproject/rlp': 5.8.0

  '@ethersproject/base64@5.8.0':
    dependencies:
      '@ethersproject/bytes': 5.8.0

  '@ethersproject/basex@5.8.0':
    dependencies:
      '@ethersproject/bytes': 5.8.0
      '@ethersproject/properties': 5.8.0

  '@ethersproject/bignumber@5.8.0':
    dependencies:
      '@ethersproject/bytes': 5.8.0
      '@ethersproject/logger': 5.8.0
      bn.js: 5.2.2

  '@ethersproject/bytes@5.7.0':
    dependencies:
      '@ethersproject/logger': 5.8.0

  '@ethersproject/bytes@5.8.0':
    dependencies:
      '@ethersproject/logger': 5.8.0

  '@ethersproject/constants@5.8.0':
    dependencies:
      '@ethersproject/bignumber': 5.8.0

  '@ethersproject/contracts@5.7.0':
    dependencies:
      '@ethersproject/abi': 5.8.0
      '@ethersproject/abstract-provider': 5.7.0
      '@ethersproject/abstract-signer': 5.8.0
      '@ethersproject/address': 5.8.0
      '@ethersproject/bignumber': 5.8.0
      '@ethersproject/bytes': 5.8.0
      '@ethersproject/constants': 5.8.0
      '@ethersproject/logger': 5.8.0
      '@ethersproject/properties': 5.8.0
      '@ethersproject/transactions': 5.8.0

  '@ethersproject/contracts@5.8.0':
    dependencies:
      '@ethersproject/abi': 5.8.0
      '@ethersproject/abstract-provider': 5.8.0
      '@ethersproject/abstract-signer': 5.8.0
      '@ethersproject/address': 5.8.0
      '@ethersproject/bignumber': 5.8.0
      '@ethersproject/bytes': 5.8.0
      '@ethersproject/constants': 5.8.0
      '@ethersproject/logger': 5.8.0
      '@ethersproject/properties': 5.8.0
      '@ethersproject/transactions': 5.8.0

  '@ethersproject/hash@5.8.0':
    dependencies:
      '@ethersproject/abstract-signer': 5.8.0
      '@ethersproject/address': 5.8.0
      '@ethersproject/base64': 5.8.0
      '@ethersproject/bignumber': 5.8.0
      '@ethersproject/bytes': 5.8.0
      '@ethersproject/keccak256': 5.8.0
      '@ethersproject/logger': 5.8.0
      '@ethersproject/properties': 5.8.0
      '@ethersproject/strings': 5.8.0

  '@ethersproject/hdnode@5.8.0':
    dependencies:
      '@ethersproject/abstract-signer': 5.8.0
      '@ethersproject/basex': 5.8.0
      '@ethersproject/bignumber': 5.8.0
      '@ethersproject/bytes': 5.8.0
      '@ethersproject/logger': 5.8.0
      '@ethersproject/pbkdf2': 5.8.0
      '@ethersproject/properties': 5.8.0
      '@ethersproject/sha2': 5.8.0
      '@ethersproject/signing-key': 5.8.0
      '@ethersproject/strings': 5.8.0
      '@ethersproject/transactions': 5.8.0
      '@ethersproject/wordlists': 5.8.0

  '@ethersproject/json-wallets@5.8.0':
    dependencies:
      '@ethersproject/abstract-signer': 5.8.0
      '@ethersproject/address': 5.8.0
      '@ethersproject/bytes': 5.8.0
      '@ethersproject/hdnode': 5.8.0
      '@ethersproject/keccak256': 5.8.0
      '@ethersproject/logger': 5.8.0
      '@ethersproject/pbkdf2': 5.8.0
      '@ethersproject/properties': 5.8.0
      '@ethersproject/random': 5.8.0
      '@ethersproject/strings': 5.8.0
      '@ethersproject/transactions': 5.8.0
      aes-js: 3.0.0
      scrypt-js: 3.0.1

  '@ethersproject/keccak256@5.8.0':
    dependencies:
      '@ethersproject/bytes': 5.8.0
      js-sha3: 0.8.0

  '@ethersproject/logger@5.8.0': {}

  '@ethersproject/networks@5.8.0':
    dependencies:
      '@ethersproject/logger': 5.8.0

  '@ethersproject/pbkdf2@5.8.0':
    dependencies:
      '@ethersproject/bytes': 5.8.0
      '@ethersproject/sha2': 5.8.0

  '@ethersproject/properties@5.8.0':
    dependencies:
      '@ethersproject/logger': 5.8.0

  '@ethersproject/providers@5.7.2(bufferutil@4.0.9)(utf-8-validate@5.0.10)':
    dependencies:
      '@ethersproject/abstract-provider': 5.7.0
      '@ethersproject/abstract-signer': 5.8.0
      '@ethersproject/address': 5.8.0
      '@ethersproject/base64': 5.8.0
      '@ethersproject/basex': 5.8.0
      '@ethersproject/bignumber': 5.8.0
      '@ethersproject/bytes': 5.8.0
      '@ethersproject/constants': 5.8.0
      '@ethersproject/hash': 5.8.0
      '@ethersproject/logger': 5.8.0
      '@ethersproject/networks': 5.8.0
      '@ethersproject/properties': 5.8.0
      '@ethersproject/random': 5.8.0
      '@ethersproject/rlp': 5.8.0
      '@ethersproject/sha2': 5.8.0
      '@ethersproject/strings': 5.8.0
      '@ethersproject/transactions': 5.8.0
      '@ethersproject/web': 5.8.0
      bech32: 1.1.4
      ws: 7.4.6(bufferutil@4.0.9)(utf-8-validate@5.0.10)
    transitivePeerDependencies:
      - bufferutil
      - utf-8-validate

  '@ethersproject/providers@5.8.0(bufferutil@4.0.9)(utf-8-validate@5.0.10)':
    dependencies:
      '@ethersproject/abstract-provider': 5.8.0
      '@ethersproject/abstract-signer': 5.8.0
      '@ethersproject/address': 5.8.0
      '@ethersproject/base64': 5.8.0
      '@ethersproject/basex': 5.8.0
      '@ethersproject/bignumber': 5.8.0
      '@ethersproject/bytes': 5.8.0
      '@ethersproject/constants': 5.8.0
      '@ethersproject/hash': 5.8.0
      '@ethersproject/logger': 5.8.0
      '@ethersproject/networks': 5.8.0
      '@ethersproject/properties': 5.8.0
      '@ethersproject/random': 5.8.0
      '@ethersproject/rlp': 5.8.0
      '@ethersproject/sha2': 5.8.0
      '@ethersproject/strings': 5.8.0
      '@ethersproject/transactions': 5.8.0
      '@ethersproject/web': 5.8.0
      bech32: 1.1.4
      ws: 8.18.0(bufferutil@4.0.9)(utf-8-validate@5.0.10)
    transitivePeerDependencies:
      - bufferutil
      - utf-8-validate

  '@ethersproject/random@5.8.0':
    dependencies:
      '@ethersproject/bytes': 5.8.0
      '@ethersproject/logger': 5.8.0

  '@ethersproject/rlp@5.8.0':
    dependencies:
      '@ethersproject/bytes': 5.8.0
      '@ethersproject/logger': 5.8.0

  '@ethersproject/sha2@5.8.0':
    dependencies:
      '@ethersproject/bytes': 5.8.0
      '@ethersproject/logger': 5.8.0
      hash.js: 1.1.7

  '@ethersproject/signing-key@5.8.0':
    dependencies:
      '@ethersproject/bytes': 5.8.0
      '@ethersproject/logger': 5.8.0
      '@ethersproject/properties': 5.8.0
      bn.js: 5.2.2
      elliptic: 6.6.1
      hash.js: 1.1.7

  '@ethersproject/solidity@5.8.0':
    dependencies:
      '@ethersproject/bignumber': 5.8.0
      '@ethersproject/bytes': 5.8.0
      '@ethersproject/keccak256': 5.8.0
      '@ethersproject/logger': 5.8.0
      '@ethersproject/sha2': 5.8.0
      '@ethersproject/strings': 5.8.0

  '@ethersproject/strings@5.7.0':
    dependencies:
      '@ethersproject/bytes': 5.7.0
      '@ethersproject/constants': 5.8.0
      '@ethersproject/logger': 5.8.0

  '@ethersproject/strings@5.8.0':
    dependencies:
      '@ethersproject/bytes': 5.8.0
      '@ethersproject/constants': 5.8.0
      '@ethersproject/logger': 5.8.0

  '@ethersproject/transactions@5.7.0':
    dependencies:
      '@ethersproject/address': 5.8.0
      '@ethersproject/bignumber': 5.8.0
      '@ethersproject/bytes': 5.7.0
      '@ethersproject/constants': 5.8.0
      '@ethersproject/keccak256': 5.8.0
      '@ethersproject/logger': 5.8.0
      '@ethersproject/properties': 5.8.0
      '@ethersproject/rlp': 5.8.0
      '@ethersproject/signing-key': 5.8.0

  '@ethersproject/transactions@5.8.0':
    dependencies:
      '@ethersproject/address': 5.8.0
      '@ethersproject/bignumber': 5.8.0
      '@ethersproject/bytes': 5.8.0
      '@ethersproject/constants': 5.8.0
      '@ethersproject/keccak256': 5.8.0
      '@ethersproject/logger': 5.8.0
      '@ethersproject/properties': 5.8.0
      '@ethersproject/rlp': 5.8.0
      '@ethersproject/signing-key': 5.8.0

  '@ethersproject/units@5.8.0':
    dependencies:
      '@ethersproject/bignumber': 5.8.0
      '@ethersproject/constants': 5.8.0
      '@ethersproject/logger': 5.8.0

  '@ethersproject/wallet@5.7.0':
    dependencies:
      '@ethersproject/abstract-provider': 5.7.0
      '@ethersproject/abstract-signer': 5.8.0
      '@ethersproject/address': 5.8.0
      '@ethersproject/bignumber': 5.8.0
      '@ethersproject/bytes': 5.7.0
      '@ethersproject/hash': 5.8.0
      '@ethersproject/hdnode': 5.8.0
      '@ethersproject/json-wallets': 5.8.0
      '@ethersproject/keccak256': 5.8.0
      '@ethersproject/logger': 5.8.0
      '@ethersproject/properties': 5.8.0
      '@ethersproject/random': 5.8.0
      '@ethersproject/signing-key': 5.8.0
      '@ethersproject/transactions': 5.7.0
      '@ethersproject/wordlists': 5.8.0

  '@ethersproject/wallet@5.8.0':
    dependencies:
      '@ethersproject/abstract-provider': 5.8.0
      '@ethersproject/abstract-signer': 5.8.0
      '@ethersproject/address': 5.8.0
      '@ethersproject/bignumber': 5.8.0
      '@ethersproject/bytes': 5.8.0
      '@ethersproject/hash': 5.8.0
      '@ethersproject/hdnode': 5.8.0
      '@ethersproject/json-wallets': 5.8.0
      '@ethersproject/keccak256': 5.8.0
      '@ethersproject/logger': 5.8.0
      '@ethersproject/properties': 5.8.0
      '@ethersproject/random': 5.8.0
      '@ethersproject/signing-key': 5.8.0
      '@ethersproject/transactions': 5.8.0
      '@ethersproject/wordlists': 5.8.0

  '@ethersproject/web@5.8.0':
    dependencies:
      '@ethersproject/base64': 5.8.0
      '@ethersproject/bytes': 5.8.0
      '@ethersproject/logger': 5.8.0
      '@ethersproject/properties': 5.8.0
      '@ethersproject/strings': 5.8.0

  '@ethersproject/wordlists@5.8.0':
    dependencies:
      '@ethersproject/bytes': 5.8.0
      '@ethersproject/hash': 5.8.0
      '@ethersproject/logger': 5.8.0
      '@ethersproject/properties': 5.8.0
      '@ethersproject/strings': 5.8.0

  '@fig/complete-commander@3.2.0(commander@11.1.0)':
    dependencies:
      commander: 11.1.0
      prettier: 3.6.2

  '@golevelup/nestjs-discovery@4.0.3(@nestjs/common@10.4.20(class-transformer@0.5.1)(class-validator@0.14.2)(reflect-metadata@0.2.2)(rxjs@7.8.2))(@nestjs/core@10.4.20)':
    dependencies:
      '@nestjs/common': 10.4.20(class-transformer@0.5.1)(class-validator@0.14.2)(reflect-metadata@0.2.2)(rxjs@7.8.2)
      '@nestjs/core': 10.4.20(@nestjs/common@10.4.20(class-transformer@0.5.1)(class-validator@0.14.2)(reflect-metadata@0.2.2)(rxjs@7.8.2))(@nestjs/platform-express@11.1.5)(reflect-metadata@0.2.2)(rxjs@7.8.2)
      lodash: 4.17.21

  '@golevelup/ts-jest@0.5.6': {}

  '@gql.tada/cli-utils@1.7.0(@0no-co/graphqlsp@1.14.0(graphql@16.11.0)(typescript@5.8.3))(graphql@16.11.0)(typescript@5.8.3)':
    dependencies:
      '@0no-co/graphqlsp': 1.14.0(graphql@16.11.0)(typescript@5.8.3)
      '@gql.tada/internal': 1.0.8(graphql@16.11.0)(typescript@5.8.3)
      graphql: 16.11.0
      typescript: 5.8.3

  '@gql.tada/internal@1.0.8(graphql@16.11.0)(typescript@5.8.3)':
    dependencies:
      '@0no-co/graphql.web': 1.1.2(graphql@16.11.0)
      graphql: 16.11.0
      typescript: 5.8.3

  '@graphql-typed-document-node/core@3.2.0(graphql@16.11.0)':
    dependencies:
      graphql: 16.11.0

  '@grpc/grpc-js@1.13.4':
    dependencies:
      '@grpc/proto-loader': 0.7.15
      '@js-sdsl/ordered-map': 4.4.2

  '@grpc/proto-loader@0.7.15':
    dependencies:
      lodash.camelcase: 4.3.0
      long: 5.3.2
      protobufjs: 7.5.3
      yargs: 17.7.2

  '@humanwhocodes/config-array@0.13.0':
    dependencies:
      '@humanwhocodes/object-schema': 2.0.3
      debug: 4.4.1
      minimatch: 3.1.2
    transitivePeerDependencies:
      - supports-color

  '@humanwhocodes/module-importer@1.0.1': {}

  '@humanwhocodes/object-schema@2.0.3': {}

  '@ioredis/commands@1.2.0': {}

  '@isaacs/cliui@8.0.2':
    dependencies:
      string-width: 5.1.2
      string-width-cjs: string-width@4.2.3
      strip-ansi: 7.1.0
      strip-ansi-cjs: strip-ansi@6.0.1
      wrap-ansi: 8.1.0
      wrap-ansi-cjs: wrap-ansi@7.0.0

  '@istanbuljs/load-nyc-config@1.1.0':
    dependencies:
      camelcase: 5.3.1
      find-up: 4.1.0
      get-package-type: 0.1.0
      js-yaml: 3.14.1
      resolve-from: 5.0.0

  '@istanbuljs/schema@0.1.3': {}

  '@jest/console@29.7.0':
    dependencies:
      '@jest/types': 29.6.3
      '@types/node': 20.19.9
      chalk: 4.1.2
      jest-message-util: 29.7.0
      jest-util: 29.7.0
      slash: 3.0.0

  '@jest/core@29.7.0(ts-node@10.9.2(@types/node@20.19.9)(typescript@5.8.3))':
    dependencies:
      '@jest/console': 29.7.0
      '@jest/reporters': 29.7.0
      '@jest/test-result': 29.7.0
      '@jest/transform': 29.7.0
      '@jest/types': 29.6.3
      '@types/node': 20.19.8
      ansi-escapes: 4.3.2
      chalk: 4.1.2
      ci-info: 3.9.0
      exit: 0.1.2
      graceful-fs: 4.2.11
      jest-changed-files: 29.7.0
      jest-config: 29.7.0(@types/node@20.19.8)(ts-node@10.9.2(@types/node@20.19.9)(typescript@5.8.3))
      jest-haste-map: 29.7.0
      jest-message-util: 29.7.0
      jest-regex-util: 29.6.3
      jest-resolve: 29.7.0
      jest-resolve-dependencies: 29.7.0
      jest-runner: 29.7.0
      jest-runtime: 29.7.0
      jest-snapshot: 29.7.0
      jest-util: 29.7.0
      jest-validate: 29.7.0
      jest-watcher: 29.7.0
      micromatch: 4.0.8
      pretty-format: 29.7.0
      slash: 3.0.0
      strip-ansi: 6.0.1
    transitivePeerDependencies:
      - babel-plugin-macros
      - supports-color
      - ts-node

  '@jest/diff-sequences@30.0.1': {}

  '@jest/environment@29.7.0':
    dependencies:
      '@jest/fake-timers': 29.7.0
      '@jest/types': 29.6.3
      '@types/node': 20.19.9
      jest-mock: 29.7.0

  '@jest/environment@30.0.5':
    dependencies:
      '@jest/fake-timers': 30.0.5
      '@jest/types': 30.0.5
      '@types/node': 20.19.9
      jest-mock: 30.0.5

  '@jest/expect-utils@29.7.0':
    dependencies:
      jest-get-type: 29.6.3

  '@jest/expect-utils@30.0.5':
    dependencies:
      '@jest/get-type': 30.0.1

  '@jest/expect@29.7.0':
    dependencies:
      expect: 29.7.0
      jest-snapshot: 29.7.0
    transitivePeerDependencies:
      - supports-color

  '@jest/expect@30.0.5':
    dependencies:
      expect: 30.0.5
      jest-snapshot: 30.0.5
    transitivePeerDependencies:
      - supports-color

  '@jest/fake-timers@29.7.0':
    dependencies:
      '@jest/types': 29.6.3
      '@sinonjs/fake-timers': 10.3.0
      '@types/node': 20.19.9
      jest-message-util: 29.7.0
      jest-mock: 29.7.0
      jest-util: 29.7.0

  '@jest/fake-timers@30.0.5':
    dependencies:
      '@jest/types': 30.0.5
      '@sinonjs/fake-timers': 13.0.5
      '@types/node': 20.19.9
      jest-message-util: 30.0.5
      jest-mock: 30.0.5
      jest-util: 30.0.5

  '@jest/get-type@30.0.1': {}

  '@jest/globals@29.7.0':
    dependencies:
      '@jest/environment': 29.7.0
      '@jest/expect': 29.7.0
      '@jest/types': 29.6.3
      jest-mock: 29.7.0
    transitivePeerDependencies:
      - supports-color

  '@jest/globals@30.0.5':
    dependencies:
      '@jest/environment': 30.0.5
      '@jest/expect': 30.0.5
      '@jest/types': 30.0.5
      jest-mock: 30.0.5
    transitivePeerDependencies:
      - supports-color

  '@jest/pattern@30.0.1':
    dependencies:
      '@types/node': 20.19.9
      jest-regex-util: 30.0.1

  '@jest/reporters@29.7.0':
    dependencies:
      '@bcoe/v8-coverage': 0.2.3
      '@jest/console': 29.7.0
      '@jest/test-result': 29.7.0
      '@jest/transform': 29.7.0
      '@jest/types': 29.6.3
      '@jridgewell/trace-mapping': 0.3.29
      '@types/node': 20.19.9
      chalk: 4.1.2
      collect-v8-coverage: 1.0.2
      exit: 0.1.2
      glob: 7.2.3
      graceful-fs: 4.2.11
      istanbul-lib-coverage: 3.2.2
      istanbul-lib-instrument: 6.0.3
      istanbul-lib-report: 3.0.1
      istanbul-lib-source-maps: 4.0.1
      istanbul-reports: 3.1.7
      jest-message-util: 29.7.0
      jest-util: 29.7.0
      jest-worker: 29.7.0
      slash: 3.0.0
      string-length: 4.0.2
      strip-ansi: 6.0.1
      v8-to-istanbul: 9.3.0
    transitivePeerDependencies:
      - supports-color

  '@jest/schemas@29.6.3':
    dependencies:
      '@sinclair/typebox': 0.27.8

  '@jest/schemas@30.0.5':
    dependencies:
      '@sinclair/typebox': 0.34.38

  '@jest/snapshot-utils@30.0.5':
    dependencies:
      '@jest/types': 30.0.5
      chalk: 4.1.2
      graceful-fs: 4.2.11
      natural-compare: 1.4.0

  '@jest/source-map@29.6.3':
    dependencies:
      '@jridgewell/trace-mapping': 0.3.29
      callsites: 3.1.0
      graceful-fs: 4.2.11

  '@jest/test-result@29.7.0':
    dependencies:
      '@jest/console': 29.7.0
      '@jest/types': 29.6.3
      '@types/istanbul-lib-coverage': 2.0.6
      collect-v8-coverage: 1.0.2

  '@jest/test-sequencer@29.7.0':
    dependencies:
      '@jest/test-result': 29.7.0
      graceful-fs: 4.2.11
      jest-haste-map: 29.7.0
      slash: 3.0.0

  '@jest/transform@29.7.0':
    dependencies:
      '@babel/core': 7.28.0
      '@jest/types': 29.6.3
      '@jridgewell/trace-mapping': 0.3.29
      babel-plugin-istanbul: 6.1.1
      chalk: 4.1.2
      convert-source-map: 2.0.0
      fast-json-stable-stringify: 2.1.0
      graceful-fs: 4.2.11
      jest-haste-map: 29.7.0
      jest-regex-util: 29.6.3
      jest-util: 29.7.0
      micromatch: 4.0.8
      pirates: 4.0.7
      slash: 3.0.0
      write-file-atomic: 4.0.2
    transitivePeerDependencies:
      - supports-color

  '@jest/transform@30.0.5':
    dependencies:
      '@babel/core': 7.28.0
      '@jest/types': 30.0.5
      '@jridgewell/trace-mapping': 0.3.29
      babel-plugin-istanbul: 7.0.0
      chalk: 4.1.2
      convert-source-map: 2.0.0
      fast-json-stable-stringify: 2.1.0
      graceful-fs: 4.2.11
      jest-haste-map: 30.0.5
      jest-regex-util: 30.0.1
      jest-util: 30.0.5
      micromatch: 4.0.8
      pirates: 4.0.7
      slash: 3.0.0
      write-file-atomic: 5.0.1
    transitivePeerDependencies:
      - supports-color

  '@jest/types@29.6.3':
    dependencies:
      '@jest/schemas': 29.6.3
      '@types/istanbul-lib-coverage': 2.0.6
      '@types/istanbul-reports': 3.0.4
      '@types/node': 20.19.9
      '@types/yargs': 17.0.33
      chalk: 4.1.2

  '@jest/types@30.0.5':
    dependencies:
      '@jest/pattern': 30.0.1
      '@jest/schemas': 30.0.5
      '@types/istanbul-lib-coverage': 2.0.6
      '@types/istanbul-reports': 3.0.4
      '@types/node': 20.19.9
      '@types/yargs': 17.0.33
      chalk: 4.1.2

  '@jridgewell/gen-mapping@0.3.12':
    dependencies:
      '@jridgewell/sourcemap-codec': 1.5.4
      '@jridgewell/trace-mapping': 0.3.29

  '@jridgewell/resolve-uri@3.1.2': {}

  '@jridgewell/source-map@0.3.10':
    dependencies:
      '@jridgewell/gen-mapping': 0.3.12
      '@jridgewell/trace-mapping': 0.3.29

  '@jridgewell/sourcemap-codec@1.5.4': {}

  '@jridgewell/trace-mapping@0.3.29':
    dependencies:
      '@jridgewell/resolve-uri': 3.1.2
      '@jridgewell/sourcemap-codec': 1.5.4

  '@jridgewell/trace-mapping@0.3.9':
    dependencies:
      '@jridgewell/resolve-uri': 3.1.2
      '@jridgewell/sourcemap-codec': 1.5.4

  '@js-sdsl/ordered-map@4.4.2': {}

  '@keyv/serialize@1.1.0': {}

  '@launchdarkly/js-sdk-common@2.19.0': {}

  '@launchdarkly/js-server-sdk-common@2.16.1':
    dependencies:
      '@launchdarkly/js-sdk-common': 2.19.0
      semver: 7.5.4

  '@launchdarkly/node-server-sdk@9.10.1':
    dependencies:
      '@launchdarkly/js-server-sdk-common': 2.16.1
      https-proxy-agent: 7.0.6
      launchdarkly-eventsource: 2.2.0
    transitivePeerDependencies:
      - supports-color

<<<<<<< HEAD
  '@liaoliaots/nestjs-redis-health@9.0.4(@nestjs/common@10.4.20(class-transformer@0.5.1)(class-validator@0.14.2)(reflect-metadata@0.2.2)(rxjs@7.8.2))(@nestjs/core@10.4.20)(@nestjs/terminus@10.3.0(@nestjs/axios@3.1.3(@nestjs/common@10.4.20(class-transformer@0.5.1)(class-validator@0.14.2)(reflect-metadata@0.2.2)(rxjs@7.8.2))(axios@0.21.4)(rxjs@7.8.2))(@nestjs/common@10.4.20(class-transformer@0.5.1)(class-validator@0.14.2)(reflect-metadata@0.2.2)(rxjs@7.8.2))(@nestjs/core@10.4.20)(@nestjs/mongoose@11.0.3(@nestjs/common@10.4.20(class-transformer@0.5.1)(class-validator@0.14.2)(reflect-metadata@0.2.2)(rxjs@7.8.2))(@nestjs/core@10.4.20)(mongoose@8.16.4(socks@2.8.6))(rxjs@7.8.2))(mongoose@8.16.4(socks@2.8.6))(reflect-metadata@0.2.2)(rxjs@7.8.2))(ioredis@5.6.1)':
    dependencies:
      '@nestjs/common': 10.4.20(class-transformer@0.5.1)(class-validator@0.14.2)(reflect-metadata@0.2.2)(rxjs@7.8.2)
      '@nestjs/core': 10.4.20(@nestjs/common@10.4.20(class-transformer@0.5.1)(class-validator@0.14.2)(reflect-metadata@0.2.2)(rxjs@7.8.2))(@nestjs/platform-express@11.1.5)(reflect-metadata@0.2.2)(rxjs@7.8.2)
      '@nestjs/terminus': 10.3.0(@nestjs/axios@3.1.3(@nestjs/common@10.4.20(class-transformer@0.5.1)(class-validator@0.14.2)(reflect-metadata@0.2.2)(rxjs@7.8.2))(axios@0.21.4)(rxjs@7.8.2))(@nestjs/common@10.4.20(class-transformer@0.5.1)(class-validator@0.14.2)(reflect-metadata@0.2.2)(rxjs@7.8.2))(@nestjs/core@10.4.20)(@nestjs/mongoose@11.0.3(@nestjs/common@10.4.20(class-transformer@0.5.1)(class-validator@0.14.2)(reflect-metadata@0.2.2)(rxjs@7.8.2))(@nestjs/core@10.4.20)(mongoose@8.16.4(socks@2.8.6))(rxjs@7.8.2))(mongoose@8.16.4(socks@2.8.6))(reflect-metadata@0.2.2)(rxjs@7.8.2)
=======
  '@liaoliaots/nestjs-redis-health@9.0.4(@nestjs/common@10.4.20(class-transformer@0.5.1)(class-validator@0.14.2)(reflect-metadata@0.2.2)(rxjs@7.8.2))(@nestjs/core@10.4.20)(@nestjs/terminus@10.3.0(@grpc/grpc-js@1.13.4)(@grpc/proto-loader@0.7.15)(@nestjs/axios@3.1.3(@nestjs/common@10.4.20(class-transformer@0.5.1)(class-validator@0.14.2)(reflect-metadata@0.2.2)(rxjs@7.8.2))(axios@0.21.4)(rxjs@7.8.2))(@nestjs/common@10.4.20(class-transformer@0.5.1)(class-validator@0.14.2)(reflect-metadata@0.2.2)(rxjs@7.8.2))(@nestjs/core@10.4.20)(@nestjs/mongoose@11.0.3(@nestjs/common@10.4.20(class-transformer@0.5.1)(class-validator@0.14.2)(reflect-metadata@0.2.2)(rxjs@7.8.2))(@nestjs/core@10.4.20)(mongoose@8.16.4(socks@2.8.6))(rxjs@7.8.2))(mongoose@8.16.4(socks@2.8.6))(reflect-metadata@0.2.2)(rxjs@7.8.2))(ioredis@5.6.1)':
    dependencies:
      '@nestjs/common': 10.4.20(class-transformer@0.5.1)(class-validator@0.14.2)(reflect-metadata@0.2.2)(rxjs@7.8.2)
      '@nestjs/core': 10.4.20(@nestjs/common@10.4.20(class-transformer@0.5.1)(class-validator@0.14.2)(reflect-metadata@0.2.2)(rxjs@7.8.2))(@nestjs/platform-express@11.1.5)(reflect-metadata@0.2.2)(rxjs@7.8.2)
      '@nestjs/terminus': 10.3.0(@grpc/grpc-js@1.13.4)(@grpc/proto-loader@0.7.15)(@nestjs/axios@3.1.3(@nestjs/common@10.4.20(class-transformer@0.5.1)(class-validator@0.14.2)(reflect-metadata@0.2.2)(rxjs@7.8.2))(axios@0.21.4)(rxjs@7.8.2))(@nestjs/common@10.4.20(class-transformer@0.5.1)(class-validator@0.14.2)(reflect-metadata@0.2.2)(rxjs@7.8.2))(@nestjs/core@10.4.20)(@nestjs/mongoose@11.0.3(@nestjs/common@10.4.20(class-transformer@0.5.1)(class-validator@0.14.2)(reflect-metadata@0.2.2)(rxjs@7.8.2))(@nestjs/core@10.4.20)(mongoose@8.16.4(socks@2.8.6))(rxjs@7.8.2))(mongoose@8.16.4(socks@2.8.6))(reflect-metadata@0.2.2)(rxjs@7.8.2)
>>>>>>> e7aab186
      ioredis: 5.6.1
      tslib: 2.4.1

  '@lifi/sdk@3.8.5(@solana/wallet-adapter-base@0.9.27(@solana/web3.js@1.98.2(bufferutil@4.0.9)(typescript@5.8.3)(utf-8-validate@5.0.10)))(@solana/web3.js@1.98.2(bufferutil@4.0.9)(typescript@5.8.3)(utf-8-validate@5.0.10))(bufferutil@4.0.9)(typescript@5.8.3)(utf-8-validate@5.0.10)(viem@2.33.0(bufferutil@4.0.9)(typescript@5.8.3)(utf-8-validate@5.0.10))':
    dependencies:
      '@bigmi/core': 0.4.2(bs58@6.0.0)(typescript@5.8.3)
      '@lifi/types': 17.24.0(bufferutil@4.0.9)(typescript@5.8.3)(utf-8-validate@5.0.10)
      '@mysten/sui': 1.36.1(typescript@5.8.3)
      '@mysten/wallet-standard': 0.16.6(typescript@5.8.3)
      '@noble/curves': 1.9.4
      '@solana/wallet-adapter-base': 0.9.27(@solana/web3.js@1.98.2(bufferutil@4.0.9)(typescript@5.8.3)(utf-8-validate@5.0.10))
      '@solana/web3.js': 1.98.2(bufferutil@4.0.9)(typescript@5.8.3)(utf-8-validate@5.0.10)
      bech32: 2.0.0
      bitcoinjs-lib: 7.0.0-rc.0(typescript@5.8.3)
      bs58: 6.0.0
      viem: 2.33.0(bufferutil@4.0.9)(typescript@5.8.3)(utf-8-validate@5.0.10)
    transitivePeerDependencies:
      - '@gql.tada/svelte-support'
      - '@gql.tada/vue-support'
      - '@types/react'
      - bufferutil
      - immer
      - react
      - typescript
      - use-sync-external-store
      - utf-8-validate
      - zod

  '@lifi/types@17.24.0(bufferutil@4.0.9)(typescript@5.8.3)(utf-8-validate@5.0.10)':
    dependencies:
      viem: 2.33.0(bufferutil@4.0.9)(typescript@5.8.3)(utf-8-validate@5.0.10)
    transitivePeerDependencies:
      - bufferutil
      - typescript
      - utf-8-validate
      - zod

  '@lit-protocol/access-control-conditions@7.2.0(bufferutil@4.0.9)(typescript@5.8.3)(utf-8-validate@5.0.10)':
    dependencies:
      '@ethersproject/abstract-provider': 5.7.0
      '@ethersproject/contracts': 5.7.0
      '@ethersproject/providers': 5.7.2(bufferutil@4.0.9)(utf-8-validate@5.0.10)
      '@lit-protocol/accs-schemas': 0.0.28
      '@lit-protocol/constants': 7.2.0(bufferutil@4.0.9)(typescript@5.8.3)(utf-8-validate@5.0.10)
      '@lit-protocol/contracts': 0.0.74(typescript@5.8.3)
      '@lit-protocol/logger': 7.2.0(bufferutil@4.0.9)(typescript@5.8.3)(utf-8-validate@5.0.10)
      '@lit-protocol/misc': 7.2.0(bufferutil@4.0.9)(typescript@5.8.3)(utf-8-validate@5.0.10)
      '@lit-protocol/types': 7.2.0(bufferutil@4.0.9)(utf-8-validate@5.0.10)
      '@lit-protocol/uint8arrays': 7.2.0(bufferutil@4.0.9)(typescript@5.8.3)(utf-8-validate@5.0.10)
      '@openagenda/verror': 3.1.4
      ajv: 8.17.1
      bech32: 2.0.0
      depd: 2.0.0
      ethers: 5.8.0(bufferutil@4.0.9)(utf-8-validate@5.0.10)
      siwe: 2.3.2(ethers@5.8.0(bufferutil@4.0.9)(utf-8-validate@5.0.10))
      tslib: 1.14.1
      util: 0.12.5
    transitivePeerDependencies:
      - bufferutil
      - typescript
      - utf-8-validate

  '@lit-protocol/accs-schemas@0.0.28':
    dependencies:
      ajv: 8.17.1

  '@lit-protocol/auth-browser@7.2.0(bufferutil@4.0.9)(typescript@5.8.3)(utf-8-validate@5.0.10)':
    dependencies:
      '@ethersproject/abstract-provider': 5.7.0
      '@ethersproject/bytes': 5.7.0
      '@ethersproject/contracts': 5.7.0
      '@ethersproject/providers': 5.7.2(bufferutil@4.0.9)(utf-8-validate@5.0.10)
      '@ethersproject/strings': 5.7.0
      '@ethersproject/wallet': 5.7.0
      '@lit-protocol/accs-schemas': 0.0.28
      '@lit-protocol/constants': 7.2.0(bufferutil@4.0.9)(typescript@5.8.3)(utf-8-validate@5.0.10)
      '@lit-protocol/logger': 7.2.0(bufferutil@4.0.9)(typescript@5.8.3)(utf-8-validate@5.0.10)
      '@lit-protocol/misc': 7.2.0(bufferutil@4.0.9)(typescript@5.8.3)(utf-8-validate@5.0.10)
      '@lit-protocol/misc-browser': 7.2.0(bufferutil@4.0.9)(typescript@5.8.3)(utf-8-validate@5.0.10)
      '@lit-protocol/types': 7.2.0(bufferutil@4.0.9)(utf-8-validate@5.0.10)
      '@lit-protocol/uint8arrays': 7.2.0(bufferutil@4.0.9)(typescript@5.8.3)(utf-8-validate@5.0.10)
      '@openagenda/verror': 3.1.4
      ajv: 8.17.1
      bech32: 2.0.0
      depd: 2.0.0
      ethers: 5.8.0(bufferutil@4.0.9)(utf-8-validate@5.0.10)
      tslib: 1.14.1
    transitivePeerDependencies:
      - bufferutil
      - typescript
      - utf-8-validate

  '@lit-protocol/auth-helpers@7.2.0(bufferutil@4.0.9)(typescript@5.8.3)(utf-8-validate@5.0.10)':
    dependencies:
      '@ethersproject/abstract-provider': 5.7.0
      '@ethersproject/contracts': 5.7.0
      '@ethersproject/providers': 5.7.2(bufferutil@4.0.9)(utf-8-validate@5.0.10)
      '@lit-protocol/access-control-conditions': 7.2.0(bufferutil@4.0.9)(typescript@5.8.3)(utf-8-validate@5.0.10)
      '@lit-protocol/accs-schemas': 0.0.28
      '@lit-protocol/constants': 7.2.0(bufferutil@4.0.9)(typescript@5.8.3)(utf-8-validate@5.0.10)
      '@lit-protocol/contracts': 0.0.74(typescript@5.8.3)
      '@lit-protocol/logger': 7.2.0(bufferutil@4.0.9)(typescript@5.8.3)(utf-8-validate@5.0.10)
      '@lit-protocol/misc': 7.2.0(bufferutil@4.0.9)(typescript@5.8.3)(utf-8-validate@5.0.10)
      '@lit-protocol/types': 7.2.0(bufferutil@4.0.9)(utf-8-validate@5.0.10)
      '@lit-protocol/uint8arrays': 7.2.0(bufferutil@4.0.9)(typescript@5.8.3)(utf-8-validate@5.0.10)
      '@openagenda/verror': 3.1.4
      ajv: 8.17.1
      bech32: 2.0.0
      depd: 2.0.0
      ethers: 5.8.0(bufferutil@4.0.9)(utf-8-validate@5.0.10)
      siwe: 2.3.2(ethers@5.8.0(bufferutil@4.0.9)(utf-8-validate@5.0.10))
      siwe-recap: 0.0.2-alpha.0(ethers@5.8.0(bufferutil@4.0.9)(utf-8-validate@5.0.10))
      tslib: 1.14.1
      util: 0.12.5
    transitivePeerDependencies:
      - bufferutil
      - typescript
      - utf-8-validate

  '@lit-protocol/constants@7.2.0(bufferutil@4.0.9)(typescript@5.8.3)(utf-8-validate@5.0.10)':
    dependencies:
      '@ethersproject/abstract-provider': 5.7.0
      '@lit-protocol/accs-schemas': 0.0.28
      '@lit-protocol/contracts': 0.0.74(typescript@5.8.3)
      '@lit-protocol/types': 7.2.0(bufferutil@4.0.9)(utf-8-validate@5.0.10)
      '@openagenda/verror': 3.1.4
      depd: 2.0.0
      ethers: 5.8.0(bufferutil@4.0.9)(utf-8-validate@5.0.10)
      siwe: 2.3.2(ethers@5.8.0(bufferutil@4.0.9)(utf-8-validate@5.0.10))
      tslib: 1.14.1
    transitivePeerDependencies:
      - bufferutil
      - typescript
      - utf-8-validate

  '@lit-protocol/contracts-sdk@7.2.0(bufferutil@4.0.9)(typescript@5.8.3)(utf-8-validate@5.0.10)':
    dependencies:
      '@ethersproject/abi': 5.7.0
      '@ethersproject/abstract-provider': 5.7.0
      '@ethersproject/contracts': 5.7.0
      '@ethersproject/providers': 5.7.2(bufferutil@4.0.9)(utf-8-validate@5.0.10)
      '@lit-protocol/accs-schemas': 0.0.28
      '@lit-protocol/constants': 7.2.0(bufferutil@4.0.9)(typescript@5.8.3)(utf-8-validate@5.0.10)
      '@lit-protocol/contracts': 0.0.74(typescript@5.8.3)
      '@lit-protocol/logger': 7.2.0(bufferutil@4.0.9)(typescript@5.8.3)(utf-8-validate@5.0.10)
      '@lit-protocol/misc': 7.2.0(bufferutil@4.0.9)(typescript@5.8.3)(utf-8-validate@5.0.10)
      '@lit-protocol/types': 7.2.0(bufferutil@4.0.9)(utf-8-validate@5.0.10)
      '@openagenda/verror': 3.1.4
      ajv: 8.17.1
      bech32: 2.0.0
      depd: 2.0.0
      ethers: 5.8.0(bufferutil@4.0.9)(utf-8-validate@5.0.10)
      jose: 4.15.9
      process: 0.11.10
      siwe: 2.3.2(ethers@5.8.0(bufferutil@4.0.9)(utf-8-validate@5.0.10))
      tslib: 1.14.1
      util: 0.12.5
    transitivePeerDependencies:
      - bufferutil
      - typescript
      - utf-8-validate

  '@lit-protocol/contracts@0.0.74(typescript@5.8.3)':
    dependencies:
      typescript: 5.8.3

  '@lit-protocol/core@7.2.0(bufferutil@4.0.9)(typescript@5.8.3)(utf-8-validate@5.0.10)':
    dependencies:
      '@ethersproject/abi': 5.7.0
      '@ethersproject/abstract-provider': 5.7.0
      '@ethersproject/contracts': 5.7.0
      '@ethersproject/providers': 5.7.2(bufferutil@4.0.9)(utf-8-validate@5.0.10)
      '@lit-protocol/access-control-conditions': 7.2.0(bufferutil@4.0.9)(typescript@5.8.3)(utf-8-validate@5.0.10)
      '@lit-protocol/accs-schemas': 0.0.28
      '@lit-protocol/constants': 7.2.0(bufferutil@4.0.9)(typescript@5.8.3)(utf-8-validate@5.0.10)
      '@lit-protocol/contracts': 0.0.74(typescript@5.8.3)
      '@lit-protocol/contracts-sdk': 7.2.0(bufferutil@4.0.9)(typescript@5.8.3)(utf-8-validate@5.0.10)
      '@lit-protocol/crypto': 7.2.0(bufferutil@4.0.9)(typescript@5.8.3)(utf-8-validate@5.0.10)
      '@lit-protocol/logger': 7.2.0(bufferutil@4.0.9)(typescript@5.8.3)(utf-8-validate@5.0.10)
      '@lit-protocol/misc': 7.2.0(bufferutil@4.0.9)(typescript@5.8.3)(utf-8-validate@5.0.10)
      '@lit-protocol/nacl': 7.2.0
      '@lit-protocol/types': 7.2.0(bufferutil@4.0.9)(utf-8-validate@5.0.10)
      '@lit-protocol/uint8arrays': 7.2.0(bufferutil@4.0.9)(typescript@5.8.3)(utf-8-validate@5.0.10)
      '@lit-protocol/wasm': 7.2.0(bufferutil@4.0.9)(utf-8-validate@5.0.10)
      '@openagenda/verror': 3.1.4
      ajv: 8.17.1
      bech32: 2.0.0
      date-and-time: 2.4.3
      depd: 2.0.0
      ethers: 5.8.0(bufferutil@4.0.9)(utf-8-validate@5.0.10)
      eventemitter3: 5.0.1
      jose: 4.15.9
      multiformats: 9.9.0
      pako: 2.1.0
      process: 0.11.10
      siwe: 2.3.2(ethers@5.8.0(bufferutil@4.0.9)(utf-8-validate@5.0.10))
      tslib: 1.14.1
      util: 0.12.5
    transitivePeerDependencies:
      - bufferutil
      - typescript
      - utf-8-validate

  '@lit-protocol/crypto@7.2.0(bufferutil@4.0.9)(typescript@5.8.3)(utf-8-validate@5.0.10)':
    dependencies:
      '@ethersproject/abstract-provider': 5.7.0
      '@ethersproject/contracts': 5.7.0
      '@ethersproject/providers': 5.7.2(bufferutil@4.0.9)(utf-8-validate@5.0.10)
      '@lit-protocol/accs-schemas': 0.0.28
      '@lit-protocol/constants': 7.2.0(bufferutil@4.0.9)(typescript@5.8.3)(utf-8-validate@5.0.10)
      '@lit-protocol/contracts': 0.0.74(typescript@5.8.3)
      '@lit-protocol/logger': 7.2.0(bufferutil@4.0.9)(typescript@5.8.3)(utf-8-validate@5.0.10)
      '@lit-protocol/misc': 7.2.0(bufferutil@4.0.9)(typescript@5.8.3)(utf-8-validate@5.0.10)
      '@lit-protocol/nacl': 7.2.0
      '@lit-protocol/types': 7.2.0(bufferutil@4.0.9)(utf-8-validate@5.0.10)
      '@lit-protocol/uint8arrays': 7.2.0(bufferutil@4.0.9)(typescript@5.8.3)(utf-8-validate@5.0.10)
      '@lit-protocol/wasm': 7.2.0(bufferutil@4.0.9)(utf-8-validate@5.0.10)
      '@openagenda/verror': 3.1.4
      ajv: 8.17.1
      bech32: 2.0.0
      depd: 2.0.0
      ethers: 5.8.0(bufferutil@4.0.9)(utf-8-validate@5.0.10)
      pako: 2.1.0
      siwe: 2.3.2(ethers@5.8.0(bufferutil@4.0.9)(utf-8-validate@5.0.10))
      tslib: 1.14.1
      util: 0.12.5
    transitivePeerDependencies:
      - bufferutil
      - typescript
      - utf-8-validate

  '@lit-protocol/lit-node-client-nodejs@7.2.0(bufferutil@4.0.9)(typescript@5.8.3)(utf-8-validate@5.0.10)':
    dependencies:
      '@ethersproject/abi': 5.7.0
      '@ethersproject/abstract-provider': 5.7.0
      '@ethersproject/contracts': 5.7.0
      '@ethersproject/providers': 5.7.2(bufferutil@4.0.9)(utf-8-validate@5.0.10)
      '@ethersproject/transactions': 5.7.0
      '@lit-protocol/access-control-conditions': 7.2.0(bufferutil@4.0.9)(typescript@5.8.3)(utf-8-validate@5.0.10)
      '@lit-protocol/accs-schemas': 0.0.28
      '@lit-protocol/auth-helpers': 7.2.0(bufferutil@4.0.9)(typescript@5.8.3)(utf-8-validate@5.0.10)
      '@lit-protocol/constants': 7.2.0(bufferutil@4.0.9)(typescript@5.8.3)(utf-8-validate@5.0.10)
      '@lit-protocol/contracts': 0.0.74(typescript@5.8.3)
      '@lit-protocol/contracts-sdk': 7.2.0(bufferutil@4.0.9)(typescript@5.8.3)(utf-8-validate@5.0.10)
      '@lit-protocol/core': 7.2.0(bufferutil@4.0.9)(typescript@5.8.3)(utf-8-validate@5.0.10)
      '@lit-protocol/crypto': 7.2.0(bufferutil@4.0.9)(typescript@5.8.3)(utf-8-validate@5.0.10)
      '@lit-protocol/logger': 7.2.0(bufferutil@4.0.9)(typescript@5.8.3)(utf-8-validate@5.0.10)
      '@lit-protocol/misc': 7.2.0(bufferutil@4.0.9)(typescript@5.8.3)(utf-8-validate@5.0.10)
      '@lit-protocol/misc-browser': 7.2.0(bufferutil@4.0.9)(typescript@5.8.3)(utf-8-validate@5.0.10)
      '@lit-protocol/nacl': 7.2.0
      '@lit-protocol/types': 7.2.0(bufferutil@4.0.9)(utf-8-validate@5.0.10)
      '@lit-protocol/uint8arrays': 7.2.0(bufferutil@4.0.9)(typescript@5.8.3)(utf-8-validate@5.0.10)
      '@lit-protocol/wasm': 7.2.0(bufferutil@4.0.9)(utf-8-validate@5.0.10)
      '@openagenda/verror': 3.1.4
      ajv: 8.17.1
      bech32: 2.0.0
      cross-fetch: 3.1.8
      date-and-time: 2.4.3
      depd: 2.0.0
      ethers: 5.8.0(bufferutil@4.0.9)(utf-8-validate@5.0.10)
      eventemitter3: 5.0.1
      jose: 4.15.9
      multiformats: 9.9.0
      pako: 2.1.0
      process: 0.11.10
      siwe: 2.3.2(ethers@5.8.0(bufferutil@4.0.9)(utf-8-validate@5.0.10))
      siwe-recap: 0.0.2-alpha.0(ethers@5.8.0(bufferutil@4.0.9)(utf-8-validate@5.0.10))
      tslib: 1.14.1
      typestub-ipfs-only-hash: 4.0.0
      util: 0.12.5
    transitivePeerDependencies:
      - bufferutil
      - encoding
      - supports-color
      - typescript
      - utf-8-validate

  '@lit-protocol/lit-node-client@7.2.0(bufferutil@4.0.9)(ioredis@5.6.1)(typescript@5.8.3)(utf-8-validate@5.0.10)':
    dependencies:
      '@ethersproject/abi': 5.7.0
      '@ethersproject/abstract-provider': 5.7.0
      '@ethersproject/bytes': 5.7.0
      '@ethersproject/contracts': 5.7.0
      '@ethersproject/providers': 5.7.2(bufferutil@4.0.9)(utf-8-validate@5.0.10)
      '@ethersproject/strings': 5.7.0
      '@ethersproject/transactions': 5.7.0
      '@ethersproject/wallet': 5.7.0
      '@lit-protocol/access-control-conditions': 7.2.0(bufferutil@4.0.9)(typescript@5.8.3)(utf-8-validate@5.0.10)
      '@lit-protocol/accs-schemas': 0.0.28
      '@lit-protocol/auth-browser': 7.2.0(bufferutil@4.0.9)(typescript@5.8.3)(utf-8-validate@5.0.10)
      '@lit-protocol/auth-helpers': 7.2.0(bufferutil@4.0.9)(typescript@5.8.3)(utf-8-validate@5.0.10)
      '@lit-protocol/constants': 7.2.0(bufferutil@4.0.9)(typescript@5.8.3)(utf-8-validate@5.0.10)
      '@lit-protocol/contracts': 0.0.74(typescript@5.8.3)
      '@lit-protocol/contracts-sdk': 7.2.0(bufferutil@4.0.9)(typescript@5.8.3)(utf-8-validate@5.0.10)
      '@lit-protocol/core': 7.2.0(bufferutil@4.0.9)(typescript@5.8.3)(utf-8-validate@5.0.10)
      '@lit-protocol/crypto': 7.2.0(bufferutil@4.0.9)(typescript@5.8.3)(utf-8-validate@5.0.10)
      '@lit-protocol/lit-node-client-nodejs': 7.2.0(bufferutil@4.0.9)(typescript@5.8.3)(utf-8-validate@5.0.10)
      '@lit-protocol/logger': 7.2.0(bufferutil@4.0.9)(typescript@5.8.3)(utf-8-validate@5.0.10)
      '@lit-protocol/misc': 7.2.0(bufferutil@4.0.9)(typescript@5.8.3)(utf-8-validate@5.0.10)
      '@lit-protocol/misc-browser': 7.2.0(bufferutil@4.0.9)(typescript@5.8.3)(utf-8-validate@5.0.10)
      '@lit-protocol/nacl': 7.2.0
      '@lit-protocol/types': 7.2.0(bufferutil@4.0.9)(utf-8-validate@5.0.10)
      '@lit-protocol/uint8arrays': 7.2.0(bufferutil@4.0.9)(typescript@5.8.3)(utf-8-validate@5.0.10)
      '@lit-protocol/wasm': 7.2.0(bufferutil@4.0.9)(utf-8-validate@5.0.10)
      '@openagenda/verror': 3.1.4
      '@walletconnect/ethereum-provider': 2.9.2(bufferutil@4.0.9)(ioredis@5.6.1)(utf-8-validate@5.0.10)
      ajv: 8.17.1
      bech32: 2.0.0
      cross-fetch: 3.1.8
      date-and-time: 2.4.3
      depd: 2.0.0
      ethers: 5.8.0(bufferutil@4.0.9)(utf-8-validate@5.0.10)
      eventemitter3: 5.0.1
      jose: 4.15.9
      multiformats: 9.9.0
      pako: 2.1.0
      process: 0.11.10
      siwe: 2.3.2(ethers@5.8.0(bufferutil@4.0.9)(utf-8-validate@5.0.10))
      siwe-recap: 0.0.2-alpha.0(ethers@5.8.0(bufferutil@4.0.9)(utf-8-validate@5.0.10))
      tweetnacl: 1.0.3
      tweetnacl-util: 0.15.1
      typestub-ipfs-only-hash: 4.0.0
      util: 0.12.5
    transitivePeerDependencies:
      - '@azure/app-configuration'
      - '@azure/cosmos'
      - '@azure/data-tables'
      - '@azure/identity'
      - '@azure/keyvault-secrets'
      - '@azure/storage-blob'
      - '@capacitor/preferences'
      - '@deno/kv'
      - '@netlify/blobs'
      - '@planetscale/database'
      - '@react-native-async-storage/async-storage'
      - '@upstash/redis'
      - '@vercel/blob'
      - '@vercel/kv'
      - '@walletconnect/modal'
      - aws4fetch
      - bufferutil
      - db0
      - encoding
      - ioredis
      - supports-color
      - typescript
      - uploadthing
      - utf-8-validate

  '@lit-protocol/logger@7.2.0(bufferutil@4.0.9)(typescript@5.8.3)(utf-8-validate@5.0.10)':
    dependencies:
      '@ethersproject/abstract-provider': 5.7.0
      '@lit-protocol/accs-schemas': 0.0.28
      '@lit-protocol/constants': 7.2.0(bufferutil@4.0.9)(typescript@5.8.3)(utf-8-validate@5.0.10)
      '@lit-protocol/contracts': 0.0.74(typescript@5.8.3)
      '@lit-protocol/types': 7.2.0(bufferutil@4.0.9)(utf-8-validate@5.0.10)
      '@openagenda/verror': 3.1.4
      depd: 2.0.0
      ethers: 5.8.0(bufferutil@4.0.9)(utf-8-validate@5.0.10)
      siwe: 2.3.2(ethers@5.8.0(bufferutil@4.0.9)(utf-8-validate@5.0.10))
      tslib: 1.14.1
    transitivePeerDependencies:
      - bufferutil
      - typescript
      - utf-8-validate

  '@lit-protocol/misc-browser@7.2.0(bufferutil@4.0.9)(typescript@5.8.3)(utf-8-validate@5.0.10)':
    dependencies:
      '@ethersproject/abstract-provider': 5.7.0
      '@lit-protocol/accs-schemas': 0.0.28
      '@lit-protocol/constants': 7.2.0(bufferutil@4.0.9)(typescript@5.8.3)(utf-8-validate@5.0.10)
      '@lit-protocol/contracts': 0.0.74(typescript@5.8.3)
      '@lit-protocol/types': 7.2.0(bufferutil@4.0.9)(utf-8-validate@5.0.10)
      '@lit-protocol/uint8arrays': 7.2.0(bufferutil@4.0.9)(typescript@5.8.3)(utf-8-validate@5.0.10)
      '@openagenda/verror': 3.1.4
      depd: 2.0.0
      ethers: 5.8.0(bufferutil@4.0.9)(utf-8-validate@5.0.10)
      siwe: 2.3.2(ethers@5.8.0(bufferutil@4.0.9)(utf-8-validate@5.0.10))
      tslib: 1.14.1
    transitivePeerDependencies:
      - bufferutil
      - typescript
      - utf-8-validate

  '@lit-protocol/misc@7.2.0(bufferutil@4.0.9)(typescript@5.8.3)(utf-8-validate@5.0.10)':
    dependencies:
      '@ethersproject/abstract-provider': 5.7.0
      '@ethersproject/contracts': 5.7.0
      '@ethersproject/providers': 5.7.2(bufferutil@4.0.9)(utf-8-validate@5.0.10)
      '@lit-protocol/accs-schemas': 0.0.28
      '@lit-protocol/constants': 7.2.0(bufferutil@4.0.9)(typescript@5.8.3)(utf-8-validate@5.0.10)
      '@lit-protocol/contracts': 0.0.74(typescript@5.8.3)
      '@lit-protocol/logger': 7.2.0(bufferutil@4.0.9)(typescript@5.8.3)(utf-8-validate@5.0.10)
      '@lit-protocol/types': 7.2.0(bufferutil@4.0.9)(utf-8-validate@5.0.10)
      '@openagenda/verror': 3.1.4
      ajv: 8.17.1
      bech32: 2.0.0
      depd: 2.0.0
      ethers: 5.8.0(bufferutil@4.0.9)(utf-8-validate@5.0.10)
      siwe: 2.3.2(ethers@5.8.0(bufferutil@4.0.9)(utf-8-validate@5.0.10))
      tslib: 1.14.1
      util: 0.12.5
    transitivePeerDependencies:
      - bufferutil
      - typescript
      - utf-8-validate

  '@lit-protocol/nacl@7.2.0':
    dependencies:
      tslib: 1.14.1

  '@lit-protocol/types@7.2.0(bufferutil@4.0.9)(utf-8-validate@5.0.10)':
    dependencies:
      '@ethersproject/abstract-provider': 5.7.0
      '@lit-protocol/accs-schemas': 0.0.28
      depd: 2.0.0
      ethers: 5.8.0(bufferutil@4.0.9)(utf-8-validate@5.0.10)
      siwe: 2.3.2(ethers@5.8.0(bufferutil@4.0.9)(utf-8-validate@5.0.10))
      tslib: 1.14.1
    transitivePeerDependencies:
      - bufferutil
      - utf-8-validate

  '@lit-protocol/uint8arrays@7.2.0(bufferutil@4.0.9)(typescript@5.8.3)(utf-8-validate@5.0.10)':
    dependencies:
      '@ethersproject/abstract-provider': 5.7.0
      '@lit-protocol/accs-schemas': 0.0.28
      '@lit-protocol/constants': 7.2.0(bufferutil@4.0.9)(typescript@5.8.3)(utf-8-validate@5.0.10)
      '@lit-protocol/contracts': 0.0.74(typescript@5.8.3)
      '@lit-protocol/types': 7.2.0(bufferutil@4.0.9)(utf-8-validate@5.0.10)
      '@openagenda/verror': 3.1.4
      depd: 2.0.0
      ethers: 5.8.0(bufferutil@4.0.9)(utf-8-validate@5.0.10)
      siwe: 2.3.2(ethers@5.8.0(bufferutil@4.0.9)(utf-8-validate@5.0.10))
      tslib: 1.14.1
    transitivePeerDependencies:
      - bufferutil
      - typescript
      - utf-8-validate

  '@lit-protocol/wasm@7.2.0(bufferutil@4.0.9)(utf-8-validate@5.0.10)':
    dependencies:
      ethers: 5.8.0(bufferutil@4.0.9)(utf-8-validate@5.0.10)
      pako: 2.1.0
      tslib: 1.14.1
    transitivePeerDependencies:
      - bufferutil
      - utf-8-validate

  '@ljharb/through@2.3.14':
    dependencies:
      call-bind: 1.0.8

  '@lukeed/csprng@1.1.0': {}

  '@microsoft/tsdoc@0.15.1': {}

  '@mongodb-js/saslprep@1.3.0':
    dependencies:
      sparse-bitfield: 3.0.3

  '@msgpackr-extract/msgpackr-extract-darwin-arm64@3.0.3':
    optional: true

  '@msgpackr-extract/msgpackr-extract-darwin-x64@3.0.3':
    optional: true

  '@msgpackr-extract/msgpackr-extract-linux-arm64@3.0.3':
    optional: true

  '@msgpackr-extract/msgpackr-extract-linux-arm@3.0.3':
    optional: true

  '@msgpackr-extract/msgpackr-extract-linux-x64@3.0.3':
    optional: true

  '@msgpackr-extract/msgpackr-extract-win32-x64@3.0.3':
    optional: true

  '@multiformats/base-x@4.0.1': {}

  '@mysten/bcs@1.4.0':
    dependencies:
      bs58: 6.0.0

  '@mysten/bcs@1.5.0':
    dependencies:
      '@scure/base': 1.2.6

  '@mysten/bcs@1.6.4':
    dependencies:
      '@mysten/utils': 0.1.1
      '@scure/base': 1.2.6

  '@mysten/sui@1.21.2(typescript@5.8.3)':
    dependencies:
      '@graphql-typed-document-node/core': 3.2.0(graphql@16.11.0)
      '@mysten/bcs': 1.4.0
      '@noble/curves': 1.9.4
      '@noble/hashes': 1.8.0
      '@scure/bip32': 1.7.0
      '@scure/bip39': 1.6.0
      '@suchipi/femver': 1.0.0
      bech32: 2.0.0
      gql.tada: 1.8.12(graphql@16.11.0)(typescript@5.8.3)
      graphql: 16.11.0
      jose: 5.10.0
      poseidon-lite: 0.2.1
      valibot: 0.36.0
    transitivePeerDependencies:
      - '@gql.tada/svelte-support'
      - '@gql.tada/vue-support'
      - typescript

  '@mysten/sui@1.25.0(typescript@5.8.3)':
    dependencies:
      '@graphql-typed-document-node/core': 3.2.0(graphql@16.11.0)
      '@mysten/bcs': 1.5.0
      '@noble/curves': 1.9.4
      '@noble/hashes': 1.8.0
      '@scure/base': 1.2.6
      '@scure/bip32': 1.7.0
      '@scure/bip39': 1.6.0
      gql.tada: 1.8.12(graphql@16.11.0)(typescript@5.8.3)
      graphql: 16.11.0
      poseidon-lite: 0.2.1
      valibot: 0.36.0
    transitivePeerDependencies:
      - '@gql.tada/svelte-support'
      - '@gql.tada/vue-support'
      - typescript

  '@mysten/sui@1.36.1(typescript@5.8.3)':
    dependencies:
      '@graphql-typed-document-node/core': 3.2.0(graphql@16.11.0)
      '@mysten/bcs': 1.6.4
      '@mysten/utils': 0.1.1
      '@noble/curves': 1.9.4
      '@noble/hashes': 1.8.0
      '@scure/base': 1.2.6
      '@scure/bip32': 1.7.0
      '@scure/bip39': 1.6.0
      gql.tada: 1.8.12(graphql@16.11.0)(typescript@5.8.3)
      graphql: 16.11.0
      poseidon-lite: 0.2.1
      valibot: 0.36.0
    transitivePeerDependencies:
      - '@gql.tada/svelte-support'
      - '@gql.tada/vue-support'
      - typescript

  '@mysten/utils@0.1.1':
    dependencies:
      '@scure/base': 1.2.6

  '@mysten/wallet-standard@0.14.0(typescript@5.8.3)':
    dependencies:
      '@mysten/sui': 1.25.0(typescript@5.8.3)
      '@wallet-standard/core': 1.1.0
    transitivePeerDependencies:
      - '@gql.tada/svelte-support'
      - '@gql.tada/vue-support'
      - typescript

  '@mysten/wallet-standard@0.16.6(typescript@5.8.3)':
    dependencies:
      '@mysten/sui': 1.36.1(typescript@5.8.3)
      '@wallet-standard/core': 1.1.1
    transitivePeerDependencies:
      - '@gql.tada/svelte-support'
      - '@gql.tada/vue-support'
      - typescript

  '@nestjs/axios@3.1.3(@nestjs/common@10.4.20(class-transformer@0.5.1)(class-validator@0.14.2)(reflect-metadata@0.2.2)(rxjs@7.8.2))(axios@0.21.4)(rxjs@7.8.2)':
    dependencies:
      '@nestjs/common': 10.4.20(class-transformer@0.5.1)(class-validator@0.14.2)(reflect-metadata@0.2.2)(rxjs@7.8.2)
      axios: 0.21.4
      rxjs: 7.8.2

  '@nestjs/bull-shared@10.2.3(@nestjs/common@10.4.20(class-transformer@0.5.1)(class-validator@0.14.2)(reflect-metadata@0.2.2)(rxjs@7.8.2))(@nestjs/core@10.4.20)':
    dependencies:
      '@nestjs/common': 10.4.20(class-transformer@0.5.1)(class-validator@0.14.2)(reflect-metadata@0.2.2)(rxjs@7.8.2)
      '@nestjs/core': 10.4.20(@nestjs/common@10.4.20(class-transformer@0.5.1)(class-validator@0.14.2)(reflect-metadata@0.2.2)(rxjs@7.8.2))(@nestjs/platform-express@11.1.5)(reflect-metadata@0.2.2)(rxjs@7.8.2)
      tslib: 2.8.1

  '@nestjs/bullmq@10.2.3(@nestjs/common@10.4.20(class-transformer@0.5.1)(class-validator@0.14.2)(reflect-metadata@0.2.2)(rxjs@7.8.2))(@nestjs/core@10.4.20)(bullmq@5.56.5)':
    dependencies:
      '@nestjs/bull-shared': 10.2.3(@nestjs/common@10.4.20(class-transformer@0.5.1)(class-validator@0.14.2)(reflect-metadata@0.2.2)(rxjs@7.8.2))(@nestjs/core@10.4.20)
      '@nestjs/common': 10.4.20(class-transformer@0.5.1)(class-validator@0.14.2)(reflect-metadata@0.2.2)(rxjs@7.8.2)
      '@nestjs/core': 10.4.20(@nestjs/common@10.4.20(class-transformer@0.5.1)(class-validator@0.14.2)(reflect-metadata@0.2.2)(rxjs@7.8.2))(@nestjs/platform-express@11.1.5)(reflect-metadata@0.2.2)(rxjs@7.8.2)
      bullmq: 5.56.5
      tslib: 2.8.1

  '@nestjs/cache-manager@3.0.1(@nestjs/common@10.4.20(class-transformer@0.5.1)(class-validator@0.14.2)(reflect-metadata@0.2.2)(rxjs@7.8.2))(@nestjs/core@10.4.20)(cache-manager@6.4.3)(keyv@5.4.0)(rxjs@7.8.2)':
    dependencies:
      '@nestjs/common': 10.4.20(class-transformer@0.5.1)(class-validator@0.14.2)(reflect-metadata@0.2.2)(rxjs@7.8.2)
      '@nestjs/core': 10.4.20(@nestjs/common@10.4.20(class-transformer@0.5.1)(class-validator@0.14.2)(reflect-metadata@0.2.2)(rxjs@7.8.2))(@nestjs/platform-express@11.1.5)(reflect-metadata@0.2.2)(rxjs@7.8.2)
      cache-manager: 6.4.3
      keyv: 5.4.0
      rxjs: 7.8.2

  '@nestjs/cli@10.4.9':
    dependencies:
      '@angular-devkit/core': 17.3.11(chokidar@3.6.0)
      '@angular-devkit/schematics': 17.3.11(chokidar@3.6.0)
      '@angular-devkit/schematics-cli': 17.3.11(chokidar@3.6.0)
      '@nestjs/schematics': 10.2.3(chokidar@3.6.0)(typescript@5.7.2)
      chalk: 4.1.2
      chokidar: 3.6.0
      cli-table3: 0.6.5
      commander: 4.1.1
      fork-ts-checker-webpack-plugin: 9.0.2(typescript@5.7.2)(webpack@5.97.1)
      glob: 10.4.5
      inquirer: 8.2.6
      node-emoji: 1.11.0
      ora: 5.4.1
      tree-kill: 1.2.2
      tsconfig-paths: 4.2.0
      tsconfig-paths-webpack-plugin: 4.2.0
      typescript: 5.7.2
      webpack: 5.97.1
      webpack-node-externals: 3.0.0
    transitivePeerDependencies:
      - esbuild
      - uglify-js
      - webpack-cli

  '@nestjs/common@10.4.20(class-transformer@0.5.1)(class-validator@0.14.2)(reflect-metadata@0.2.2)(rxjs@7.8.2)':
    dependencies:
      file-type: 20.4.1
      iterare: 1.2.1
      reflect-metadata: 0.2.2
      rxjs: 7.8.2
      tslib: 2.8.1
      uid: 2.0.2
    optionalDependencies:
      class-transformer: 0.5.1
      class-validator: 0.14.2
    transitivePeerDependencies:
      - supports-color

  '@nestjs/config@3.3.0(@nestjs/common@10.4.20(class-transformer@0.5.1)(class-validator@0.14.2)(reflect-metadata@0.2.2)(rxjs@7.8.2))(rxjs@7.8.2)':
    dependencies:
      '@nestjs/common': 10.4.20(class-transformer@0.5.1)(class-validator@0.14.2)(reflect-metadata@0.2.2)(rxjs@7.8.2)
      dotenv: 16.4.5
      dotenv-expand: 10.0.0
      lodash: 4.17.21
      rxjs: 7.8.2

  '@nestjs/core@10.4.20(@nestjs/common@10.4.20(class-transformer@0.5.1)(class-validator@0.14.2)(reflect-metadata@0.2.2)(rxjs@7.8.2))(@nestjs/platform-express@11.1.5)(reflect-metadata@0.2.2)(rxjs@7.8.2)':
    dependencies:
      '@nestjs/common': 10.4.20(class-transformer@0.5.1)(class-validator@0.14.2)(reflect-metadata@0.2.2)(rxjs@7.8.2)
      '@nuxtjs/opencollective': 0.3.2
      fast-safe-stringify: 2.1.1
      iterare: 1.2.1
      path-to-regexp: 3.3.0
      reflect-metadata: 0.2.2
      rxjs: 7.8.2
      tslib: 2.8.1
      uid: 2.0.2
    optionalDependencies:
      '@nestjs/platform-express': 11.1.5(@nestjs/common@10.4.20(class-transformer@0.5.1)(class-validator@0.14.2)(reflect-metadata@0.2.2)(rxjs@7.8.2))(@nestjs/core@10.4.20)
    transitivePeerDependencies:
      - encoding

  '@nestjs/event-emitter@2.1.1(@nestjs/common@10.4.20(class-transformer@0.5.1)(class-validator@0.14.2)(reflect-metadata@0.2.2)(rxjs@7.8.2))(@nestjs/core@10.4.20)':
    dependencies:
      '@nestjs/common': 10.4.20(class-transformer@0.5.1)(class-validator@0.14.2)(reflect-metadata@0.2.2)(rxjs@7.8.2)
      '@nestjs/core': 10.4.20(@nestjs/common@10.4.20(class-transformer@0.5.1)(class-validator@0.14.2)(reflect-metadata@0.2.2)(rxjs@7.8.2))(@nestjs/platform-express@11.1.5)(reflect-metadata@0.2.2)(rxjs@7.8.2)
      eventemitter2: 6.4.9

  '@nestjs/mapped-types@2.1.0(@nestjs/common@10.4.20(class-transformer@0.5.1)(class-validator@0.14.2)(reflect-metadata@0.2.2)(rxjs@7.8.2))(class-transformer@0.5.1)(class-validator@0.14.2)(reflect-metadata@0.2.2)':
    dependencies:
      '@nestjs/common': 10.4.20(class-transformer@0.5.1)(class-validator@0.14.2)(reflect-metadata@0.2.2)(rxjs@7.8.2)
      reflect-metadata: 0.2.2
    optionalDependencies:
      class-transformer: 0.5.1
      class-validator: 0.14.2

  '@nestjs/mongoose@11.0.3(@nestjs/common@10.4.20(class-transformer@0.5.1)(class-validator@0.14.2)(reflect-metadata@0.2.2)(rxjs@7.8.2))(@nestjs/core@10.4.20)(mongoose@8.16.4(socks@2.8.6))(rxjs@7.8.2)':
    dependencies:
      '@nestjs/common': 10.4.20(class-transformer@0.5.1)(class-validator@0.14.2)(reflect-metadata@0.2.2)(rxjs@7.8.2)
      '@nestjs/core': 10.4.20(@nestjs/common@10.4.20(class-transformer@0.5.1)(class-validator@0.14.2)(reflect-metadata@0.2.2)(rxjs@7.8.2))(@nestjs/platform-express@11.1.5)(reflect-metadata@0.2.2)(rxjs@7.8.2)
      mongoose: 8.16.4(socks@2.8.6)
      rxjs: 7.8.2

  '@nestjs/platform-express@11.1.5(@nestjs/common@10.4.20(class-transformer@0.5.1)(class-validator@0.14.2)(reflect-metadata@0.2.2)(rxjs@7.8.2))(@nestjs/core@10.4.20)':
    dependencies:
      '@nestjs/common': 10.4.20(class-transformer@0.5.1)(class-validator@0.14.2)(reflect-metadata@0.2.2)(rxjs@7.8.2)
      '@nestjs/core': 10.4.20(@nestjs/common@10.4.20(class-transformer@0.5.1)(class-validator@0.14.2)(reflect-metadata@0.2.2)(rxjs@7.8.2))(@nestjs/platform-express@11.1.5)(reflect-metadata@0.2.2)(rxjs@7.8.2)
      cors: 2.8.5
      express: 5.1.0
      multer: 2.0.2
      path-to-regexp: 8.2.0
      tslib: 2.8.1
    transitivePeerDependencies:
      - supports-color

  '@nestjs/schematics@10.2.3(chokidar@3.6.0)(typescript@5.7.2)':
    dependencies:
      '@angular-devkit/core': 17.3.11(chokidar@3.6.0)
      '@angular-devkit/schematics': 17.3.11(chokidar@3.6.0)
      comment-json: 4.2.5
      jsonc-parser: 3.3.1
      pluralize: 8.0.0
      typescript: 5.7.2
    transitivePeerDependencies:
      - chokidar

  '@nestjs/schematics@10.2.3(chokidar@3.6.0)(typescript@5.8.3)':
    dependencies:
      '@angular-devkit/core': 17.3.11(chokidar@3.6.0)
      '@angular-devkit/schematics': 17.3.11(chokidar@3.6.0)
      comment-json: 4.2.5
      jsonc-parser: 3.3.1
      pluralize: 8.0.0
      typescript: 5.8.3
    transitivePeerDependencies:
      - chokidar

  '@nestjs/swagger@11.2.0(@nestjs/common@10.4.20(class-transformer@0.5.1)(class-validator@0.14.2)(reflect-metadata@0.2.2)(rxjs@7.8.2))(@nestjs/core@10.4.20)(class-transformer@0.5.1)(class-validator@0.14.2)(reflect-metadata@0.2.2)':
    dependencies:
      '@microsoft/tsdoc': 0.15.1
      '@nestjs/common': 10.4.20(class-transformer@0.5.1)(class-validator@0.14.2)(reflect-metadata@0.2.2)(rxjs@7.8.2)
      '@nestjs/core': 10.4.20(@nestjs/common@10.4.20(class-transformer@0.5.1)(class-validator@0.14.2)(reflect-metadata@0.2.2)(rxjs@7.8.2))(@nestjs/platform-express@11.1.5)(reflect-metadata@0.2.2)(rxjs@7.8.2)
      '@nestjs/mapped-types': 2.1.0(@nestjs/common@10.4.20(class-transformer@0.5.1)(class-validator@0.14.2)(reflect-metadata@0.2.2)(rxjs@7.8.2))(class-transformer@0.5.1)(class-validator@0.14.2)(reflect-metadata@0.2.2)
      js-yaml: 4.1.0
      lodash: 4.17.21
      path-to-regexp: 8.2.0
      reflect-metadata: 0.2.2
      swagger-ui-dist: 5.21.0
    optionalDependencies:
      class-transformer: 0.5.1
      class-validator: 0.14.2

<<<<<<< HEAD
  '@nestjs/terminus@10.3.0(@nestjs/axios@3.1.3(@nestjs/common@10.4.20(class-transformer@0.5.1)(class-validator@0.14.2)(reflect-metadata@0.2.2)(rxjs@7.8.2))(axios@0.21.4)(rxjs@7.8.2))(@nestjs/common@10.4.20(class-transformer@0.5.1)(class-validator@0.14.2)(reflect-metadata@0.2.2)(rxjs@7.8.2))(@nestjs/core@10.4.20)(@nestjs/mongoose@11.0.3(@nestjs/common@10.4.20(class-transformer@0.5.1)(class-validator@0.14.2)(reflect-metadata@0.2.2)(rxjs@7.8.2))(@nestjs/core@10.4.20)(mongoose@8.16.4(socks@2.8.6))(rxjs@7.8.2))(mongoose@8.16.4(socks@2.8.6))(reflect-metadata@0.2.2)(rxjs@7.8.2)':
=======
  '@nestjs/terminus@10.3.0(@grpc/grpc-js@1.13.4)(@grpc/proto-loader@0.7.15)(@nestjs/axios@3.1.3(@nestjs/common@10.4.20(class-transformer@0.5.1)(class-validator@0.14.2)(reflect-metadata@0.2.2)(rxjs@7.8.2))(axios@0.21.4)(rxjs@7.8.2))(@nestjs/common@10.4.20(class-transformer@0.5.1)(class-validator@0.14.2)(reflect-metadata@0.2.2)(rxjs@7.8.2))(@nestjs/core@10.4.20)(@nestjs/mongoose@11.0.3(@nestjs/common@10.4.20(class-transformer@0.5.1)(class-validator@0.14.2)(reflect-metadata@0.2.2)(rxjs@7.8.2))(@nestjs/core@10.4.20)(mongoose@8.16.4(socks@2.8.6))(rxjs@7.8.2))(mongoose@8.16.4(socks@2.8.6))(reflect-metadata@0.2.2)(rxjs@7.8.2)':
>>>>>>> e7aab186
    dependencies:
      '@nestjs/common': 10.4.20(class-transformer@0.5.1)(class-validator@0.14.2)(reflect-metadata@0.2.2)(rxjs@7.8.2)
      '@nestjs/core': 10.4.20(@nestjs/common@10.4.20(class-transformer@0.5.1)(class-validator@0.14.2)(reflect-metadata@0.2.2)(rxjs@7.8.2))(@nestjs/platform-express@11.1.5)(reflect-metadata@0.2.2)(rxjs@7.8.2)
      boxen: 5.1.2
      check-disk-space: 3.4.0
      reflect-metadata: 0.2.2
      rxjs: 7.8.2
    optionalDependencies:
      '@grpc/grpc-js': 1.13.4
      '@grpc/proto-loader': 0.7.15
      '@nestjs/axios': 3.1.3(@nestjs/common@10.4.20(class-transformer@0.5.1)(class-validator@0.14.2)(reflect-metadata@0.2.2)(rxjs@7.8.2))(axios@0.21.4)(rxjs@7.8.2)
      '@nestjs/mongoose': 11.0.3(@nestjs/common@10.4.20(class-transformer@0.5.1)(class-validator@0.14.2)(reflect-metadata@0.2.2)(rxjs@7.8.2))(@nestjs/core@10.4.20)(mongoose@8.16.4(socks@2.8.6))(rxjs@7.8.2)
      mongoose: 8.16.4(socks@2.8.6)

  '@nestjs/testing@10.4.20(@nestjs/common@10.4.20(class-transformer@0.5.1)(class-validator@0.14.2)(reflect-metadata@0.2.2)(rxjs@7.8.2))(@nestjs/core@10.4.20)(@nestjs/platform-express@11.1.5)':
    dependencies:
      '@nestjs/common': 10.4.20(class-transformer@0.5.1)(class-validator@0.14.2)(reflect-metadata@0.2.2)(rxjs@7.8.2)
      '@nestjs/core': 10.4.20(@nestjs/common@10.4.20(class-transformer@0.5.1)(class-validator@0.14.2)(reflect-metadata@0.2.2)(rxjs@7.8.2))(@nestjs/platform-express@11.1.5)(reflect-metadata@0.2.2)(rxjs@7.8.2)
      tslib: 2.8.1
    optionalDependencies:
      '@nestjs/platform-express': 11.1.5(@nestjs/common@10.4.20(class-transformer@0.5.1)(class-validator@0.14.2)(reflect-metadata@0.2.2)(rxjs@7.8.2))(@nestjs/core@10.4.20)

  '@noble/ciphers@1.3.0': {}

  '@noble/curves@1.2.0':
    dependencies:
      '@noble/hashes': 1.3.2

  '@noble/curves@1.4.2':
    dependencies:
      '@noble/hashes': 1.4.0

  '@noble/curves@1.8.0':
    dependencies:
      '@noble/hashes': 1.7.0

  '@noble/curves@1.9.2':
    dependencies:
      '@noble/hashes': 1.8.0

  '@noble/curves@1.9.4':
    dependencies:
      '@noble/hashes': 1.8.0

  '@noble/hashes@1.3.2': {}

  '@noble/hashes@1.4.0': {}

  '@noble/hashes@1.7.0': {}

  '@noble/hashes@1.8.0': {}

  '@nodelib/fs.scandir@2.1.5':
    dependencies:
      '@nodelib/fs.stat': 2.0.5
      run-parallel: 1.2.0

  '@nodelib/fs.stat@2.0.5': {}

  '@nodelib/fs.walk@1.2.8':
    dependencies:
      '@nodelib/fs.scandir': 2.1.5
      fastq: 1.19.1

  '@nuxtjs/opencollective@0.3.2':
    dependencies:
      chalk: 4.1.2
      consola: 2.15.3
      node-fetch: 2.7.0
    transitivePeerDependencies:
      - encoding

  '@openagenda/verror@3.1.4':
    dependencies:
      assertion-error: 1.1.0
      depd: 2.0.0
      inherits: 2.0.4
      sprintf-js: 1.1.3

  '@paralleldrive/cuid2@2.2.2':
    dependencies:
      '@noble/hashes': 1.8.0

  '@pkgjs/parseargs@0.11.0':
    optional: true

  '@pkgr/core@0.2.9': {}

  '@project-serum/anchor@0.26.0(bufferutil@4.0.9)(typescript@5.8.3)(utf-8-validate@5.0.10)':
    dependencies:
      '@coral-xyz/borsh': 0.26.0(@solana/web3.js@1.98.2(bufferutil@4.0.9)(typescript@5.8.3)(utf-8-validate@5.0.10))
      '@solana/web3.js': 1.98.2(bufferutil@4.0.9)(typescript@5.8.3)(utf-8-validate@5.0.10)
      base64-js: 1.5.1
      bn.js: 5.2.2
      bs58: 4.0.1
      buffer-layout: 1.2.2
      camelcase: 6.3.0
      cross-fetch: 3.2.0
      crypto-hash: 1.3.0
      eventemitter3: 4.0.7
      js-sha256: 0.9.0
      pako: 2.1.0
      snake-case: 3.0.4
      superstruct: 0.15.5
      toml: 3.0.0
    transitivePeerDependencies:
      - bufferutil
      - encoding
      - typescript
      - utf-8-validate

  '@protobufjs/aspromise@1.1.2': {}

  '@protobufjs/base64@1.1.2': {}

  '@protobufjs/codegen@2.0.4': {}

  '@protobufjs/eventemitter@1.1.0': {}

  '@protobufjs/fetch@1.1.0':
    dependencies:
      '@protobufjs/aspromise': 1.1.2
      '@protobufjs/inquire': 1.1.0

  '@protobufjs/float@1.0.2': {}

  '@protobufjs/inquire@1.1.0': {}

  '@protobufjs/path@1.1.2': {}

  '@protobufjs/pool@1.1.0': {}

  '@protobufjs/utf8@1.1.0': {}

  '@reservoir0x/relay-sdk@2.3.0(viem@2.33.0(bufferutil@4.0.9)(typescript@5.8.3)(utf-8-validate@5.0.10))':
    dependencies:
      axios: 1.10.0
      viem: 2.33.0(bufferutil@4.0.9)(typescript@5.8.3)(utf-8-validate@5.0.10)
    transitivePeerDependencies:
      - debug

  '@rhinestone/module-sdk@0.2.10(viem@2.33.0(bufferutil@4.0.9)(typescript@5.8.3)(utf-8-validate@5.0.10))':
    dependencies:
      solady: 0.0.235
      tslib: 2.8.1
      viem: 2.33.0(bufferutil@4.0.9)(typescript@5.8.3)(utf-8-validate@5.0.10)

  '@samchon/openapi@3.3.0': {}

  '@scarf/scarf@1.4.0': {}

  '@scure/base@1.1.9': {}

  '@scure/base@1.2.6': {}

  '@scure/bip32@1.4.0':
    dependencies:
      '@noble/curves': 1.4.2
      '@noble/hashes': 1.4.0
      '@scure/base': 1.1.9

  '@scure/bip32@1.7.0':
    dependencies:
      '@noble/curves': 1.9.2
      '@noble/hashes': 1.8.0
      '@scure/base': 1.2.6

  '@scure/bip39@1.3.0':
    dependencies:
      '@noble/hashes': 1.4.0
      '@scure/base': 1.1.9

  '@scure/bip39@1.6.0':
    dependencies:
      '@noble/hashes': 1.8.0
      '@scure/base': 1.2.6

  '@shelf/jest-mongodb@5.2.2(jest-environment-node@29.7.0)(mongodb@6.17.0(socks@2.8.6))(socks@2.8.6)':
    dependencies:
      debug: 4.4.1
      jest-environment-node: 29.7.0
      mongodb: 6.17.0(socks@2.8.6)
      mongodb-memory-server: 10.1.4(socks@2.8.6)
    transitivePeerDependencies:
      - '@aws-sdk/credential-providers'
      - '@mongodb-js/zstd'
      - gcp-metadata
      - kerberos
      - mongodb-client-encryption
      - snappy
      - socks
      - supports-color

  '@sinclair/typebox@0.27.8': {}

  '@sinclair/typebox@0.34.38': {}

  '@sinonjs/commons@3.0.1':
    dependencies:
      type-detect: 4.0.8

  '@sinonjs/fake-timers@10.3.0':
    dependencies:
      '@sinonjs/commons': 3.0.1

  '@sinonjs/fake-timers@13.0.5':
    dependencies:
      '@sinonjs/commons': 3.0.1

  '@smithy/abort-controller@4.0.4':
    dependencies:
      '@smithy/types': 4.3.1
      tslib: 2.8.1

  '@smithy/config-resolver@4.1.4':
    dependencies:
      '@smithy/node-config-provider': 4.1.3
      '@smithy/types': 4.3.1
      '@smithy/util-config-provider': 4.0.0
      '@smithy/util-middleware': 4.0.4
      tslib: 2.8.1

  '@smithy/core@3.7.2':
    dependencies:
      '@smithy/middleware-serde': 4.0.8
      '@smithy/protocol-http': 5.1.2
      '@smithy/types': 4.3.1
      '@smithy/util-base64': 4.0.0
      '@smithy/util-body-length-browser': 4.0.0
      '@smithy/util-middleware': 4.0.4
      '@smithy/util-stream': 4.2.3
      '@smithy/util-utf8': 4.0.0
      tslib: 2.8.1

  '@smithy/credential-provider-imds@4.0.6':
    dependencies:
      '@smithy/node-config-provider': 4.1.3
      '@smithy/property-provider': 4.0.4
      '@smithy/types': 4.3.1
      '@smithy/url-parser': 4.0.4
      tslib: 2.8.1

  '@smithy/fetch-http-handler@5.1.0':
    dependencies:
      '@smithy/protocol-http': 5.1.2
      '@smithy/querystring-builder': 4.0.4
      '@smithy/types': 4.3.1
      '@smithy/util-base64': 4.0.0
      tslib: 2.8.1

  '@smithy/hash-node@4.0.4':
    dependencies:
      '@smithy/types': 4.3.1
      '@smithy/util-buffer-from': 4.0.0
      '@smithy/util-utf8': 4.0.0
      tslib: 2.8.1

  '@smithy/invalid-dependency@4.0.4':
    dependencies:
      '@smithy/types': 4.3.1
      tslib: 2.8.1

  '@smithy/is-array-buffer@2.2.0':
    dependencies:
      tslib: 2.8.1

  '@smithy/is-array-buffer@4.0.0':
    dependencies:
      tslib: 2.8.1

  '@smithy/middleware-content-length@4.0.4':
    dependencies:
      '@smithy/protocol-http': 5.1.2
      '@smithy/types': 4.3.1
      tslib: 2.8.1

  '@smithy/middleware-endpoint@4.1.17':
    dependencies:
      '@smithy/core': 3.7.2
      '@smithy/middleware-serde': 4.0.8
      '@smithy/node-config-provider': 4.1.3
      '@smithy/shared-ini-file-loader': 4.0.4
      '@smithy/types': 4.3.1
      '@smithy/url-parser': 4.0.4
      '@smithy/util-middleware': 4.0.4
      tslib: 2.8.1

  '@smithy/middleware-retry@4.1.18':
    dependencies:
      '@smithy/node-config-provider': 4.1.3
      '@smithy/protocol-http': 5.1.2
      '@smithy/service-error-classification': 4.0.6
      '@smithy/smithy-client': 4.4.9
      '@smithy/types': 4.3.1
      '@smithy/util-middleware': 4.0.4
      '@smithy/util-retry': 4.0.6
      tslib: 2.8.1
      uuid: 9.0.1

  '@smithy/middleware-serde@4.0.8':
    dependencies:
      '@smithy/protocol-http': 5.1.2
      '@smithy/types': 4.3.1
      tslib: 2.8.1

  '@smithy/middleware-stack@4.0.4':
    dependencies:
      '@smithy/types': 4.3.1
      tslib: 2.8.1

  '@smithy/node-config-provider@4.1.3':
    dependencies:
      '@smithy/property-provider': 4.0.4
      '@smithy/shared-ini-file-loader': 4.0.4
      '@smithy/types': 4.3.1
      tslib: 2.8.1

  '@smithy/node-http-handler@4.1.0':
    dependencies:
      '@smithy/abort-controller': 4.0.4
      '@smithy/protocol-http': 5.1.2
      '@smithy/querystring-builder': 4.0.4
      '@smithy/types': 4.3.1
      tslib: 2.8.1

  '@smithy/property-provider@4.0.4':
    dependencies:
      '@smithy/types': 4.3.1
      tslib: 2.8.1

  '@smithy/protocol-http@5.1.2':
    dependencies:
      '@smithy/types': 4.3.1
      tslib: 2.8.1

  '@smithy/querystring-builder@4.0.4':
    dependencies:
      '@smithy/types': 4.3.1
      '@smithy/util-uri-escape': 4.0.0
      tslib: 2.8.1

  '@smithy/querystring-parser@4.0.4':
    dependencies:
      '@smithy/types': 4.3.1
      tslib: 2.8.1

  '@smithy/service-error-classification@4.0.6':
    dependencies:
      '@smithy/types': 4.3.1

  '@smithy/shared-ini-file-loader@4.0.4':
    dependencies:
      '@smithy/types': 4.3.1
      tslib: 2.8.1

  '@smithy/signature-v4@5.1.2':
    dependencies:
      '@smithy/is-array-buffer': 4.0.0
      '@smithy/protocol-http': 5.1.2
      '@smithy/types': 4.3.1
      '@smithy/util-hex-encoding': 4.0.0
      '@smithy/util-middleware': 4.0.4
      '@smithy/util-uri-escape': 4.0.0
      '@smithy/util-utf8': 4.0.0
      tslib: 2.8.1

  '@smithy/smithy-client@4.4.9':
    dependencies:
      '@smithy/core': 3.7.2
      '@smithy/middleware-endpoint': 4.1.17
      '@smithy/middleware-stack': 4.0.4
      '@smithy/protocol-http': 5.1.2
      '@smithy/types': 4.3.1
      '@smithy/util-stream': 4.2.3
      tslib: 2.8.1

  '@smithy/types@4.3.1':
    dependencies:
      tslib: 2.8.1

  '@smithy/url-parser@4.0.4':
    dependencies:
      '@smithy/querystring-parser': 4.0.4
      '@smithy/types': 4.3.1
      tslib: 2.8.1

  '@smithy/util-base64@4.0.0':
    dependencies:
      '@smithy/util-buffer-from': 4.0.0
      '@smithy/util-utf8': 4.0.0
      tslib: 2.8.1

  '@smithy/util-body-length-browser@4.0.0':
    dependencies:
      tslib: 2.8.1

  '@smithy/util-body-length-node@4.0.0':
    dependencies:
      tslib: 2.8.1

  '@smithy/util-buffer-from@2.2.0':
    dependencies:
      '@smithy/is-array-buffer': 2.2.0
      tslib: 2.8.1

  '@smithy/util-buffer-from@4.0.0':
    dependencies:
      '@smithy/is-array-buffer': 4.0.0
      tslib: 2.8.1

  '@smithy/util-config-provider@4.0.0':
    dependencies:
      tslib: 2.8.1

  '@smithy/util-defaults-mode-browser@4.0.25':
    dependencies:
      '@smithy/property-provider': 4.0.4
      '@smithy/smithy-client': 4.4.9
      '@smithy/types': 4.3.1
      bowser: 2.11.0
      tslib: 2.8.1

  '@smithy/util-defaults-mode-node@4.0.25':
    dependencies:
      '@smithy/config-resolver': 4.1.4
      '@smithy/credential-provider-imds': 4.0.6
      '@smithy/node-config-provider': 4.1.3
      '@smithy/property-provider': 4.0.4
      '@smithy/smithy-client': 4.4.9
      '@smithy/types': 4.3.1
      tslib: 2.8.1

  '@smithy/util-endpoints@3.0.6':
    dependencies:
      '@smithy/node-config-provider': 4.1.3
      '@smithy/types': 4.3.1
      tslib: 2.8.1

  '@smithy/util-hex-encoding@4.0.0':
    dependencies:
      tslib: 2.8.1

  '@smithy/util-middleware@4.0.4':
    dependencies:
      '@smithy/types': 4.3.1
      tslib: 2.8.1

  '@smithy/util-retry@4.0.6':
    dependencies:
      '@smithy/service-error-classification': 4.0.6
      '@smithy/types': 4.3.1
      tslib: 2.8.1

  '@smithy/util-stream@4.2.3':
    dependencies:
      '@smithy/fetch-http-handler': 5.1.0
      '@smithy/node-http-handler': 4.1.0
      '@smithy/types': 4.3.1
      '@smithy/util-base64': 4.0.0
      '@smithy/util-buffer-from': 4.0.0
      '@smithy/util-hex-encoding': 4.0.0
      '@smithy/util-utf8': 4.0.0
      tslib: 2.8.1

  '@smithy/util-uri-escape@4.0.0':
    dependencies:
      tslib: 2.8.1

  '@smithy/util-utf8@2.3.0':
    dependencies:
      '@smithy/util-buffer-from': 2.2.0
      tslib: 2.8.1

  '@smithy/util-utf8@4.0.0':
    dependencies:
      '@smithy/util-buffer-from': 4.0.0
      tslib: 2.8.1

  '@solana/buffer-layout@4.0.1':
    dependencies:
      buffer: 6.0.3

  '@solana/codecs-core@2.3.0(typescript@5.8.3)':
    dependencies:
      '@solana/errors': 2.3.0(typescript@5.8.3)
      typescript: 5.8.3

  '@solana/codecs-numbers@2.3.0(typescript@5.8.3)':
    dependencies:
      '@solana/codecs-core': 2.3.0(typescript@5.8.3)
      '@solana/errors': 2.3.0(typescript@5.8.3)
      typescript: 5.8.3

  '@solana/errors@2.3.0(typescript@5.8.3)':
    dependencies:
      chalk: 5.4.1
      commander: 14.0.0
      typescript: 5.8.3

  '@solana/wallet-adapter-base@0.9.27(@solana/web3.js@1.98.2(bufferutil@4.0.9)(typescript@5.8.3)(utf-8-validate@5.0.10))':
    dependencies:
      '@solana/wallet-standard-features': 1.3.0
      '@solana/web3.js': 1.98.2(bufferutil@4.0.9)(typescript@5.8.3)(utf-8-validate@5.0.10)
      '@wallet-standard/base': 1.1.0
      '@wallet-standard/features': 1.1.0
      eventemitter3: 5.0.1

  '@solana/wallet-standard-features@1.3.0':
    dependencies:
      '@wallet-standard/base': 1.1.0
      '@wallet-standard/features': 1.1.0

  '@solana/web3.js@1.98.2(bufferutil@4.0.9)(typescript@5.8.3)(utf-8-validate@5.0.10)':
    dependencies:
      '@babel/runtime': 7.27.6
      '@noble/curves': 1.9.4
      '@noble/hashes': 1.8.0
      '@solana/buffer-layout': 4.0.1
      '@solana/codecs-numbers': 2.3.0(typescript@5.8.3)
      agentkeepalive: 4.6.0
      bn.js: 5.2.2
      borsh: 0.7.0
      bs58: 4.0.1
      buffer: 6.0.3
      fast-stable-stringify: 1.0.0
      jayson: 4.2.0(bufferutil@4.0.9)(utf-8-validate@5.0.10)
      node-fetch: 2.7.0
      rpc-websockets: 9.1.2
      superstruct: 2.0.2
    transitivePeerDependencies:
      - bufferutil
      - encoding
      - typescript
      - utf-8-validate

  '@spruceid/siwe-parser@2.1.2':
    dependencies:
      '@noble/hashes': 1.8.0
      apg-js: 4.4.0
      uri-js: 4.4.1
      valid-url: 1.0.9

  '@stablelib/aead@1.0.1': {}

  '@stablelib/binary@1.0.1':
    dependencies:
      '@stablelib/int': 1.0.1

  '@stablelib/bytes@1.0.1': {}

  '@stablelib/chacha20poly1305@1.0.1':
    dependencies:
      '@stablelib/aead': 1.0.1
      '@stablelib/binary': 1.0.1
      '@stablelib/chacha': 1.0.1
      '@stablelib/constant-time': 1.0.1
      '@stablelib/poly1305': 1.0.1
      '@stablelib/wipe': 1.0.1

  '@stablelib/chacha@1.0.1':
    dependencies:
      '@stablelib/binary': 1.0.1
      '@stablelib/wipe': 1.0.1

  '@stablelib/constant-time@1.0.1': {}

  '@stablelib/hash@1.0.1': {}

  '@stablelib/hkdf@1.0.1':
    dependencies:
      '@stablelib/hash': 1.0.1
      '@stablelib/hmac': 1.0.1
      '@stablelib/wipe': 1.0.1

  '@stablelib/hmac@1.0.1':
    dependencies:
      '@stablelib/constant-time': 1.0.1
      '@stablelib/hash': 1.0.1
      '@stablelib/wipe': 1.0.1

  '@stablelib/int@1.0.1': {}

  '@stablelib/keyagreement@1.0.1':
    dependencies:
      '@stablelib/bytes': 1.0.1

  '@stablelib/poly1305@1.0.1':
    dependencies:
      '@stablelib/constant-time': 1.0.1
      '@stablelib/wipe': 1.0.1

  '@stablelib/random@1.0.2':
    dependencies:
      '@stablelib/binary': 1.0.1
      '@stablelib/wipe': 1.0.1

  '@stablelib/sha256@1.0.1':
    dependencies:
      '@stablelib/binary': 1.0.1
      '@stablelib/hash': 1.0.1
      '@stablelib/wipe': 1.0.1

  '@stablelib/wipe@1.0.1': {}

  '@stablelib/x25519@1.0.3':
    dependencies:
      '@stablelib/keyagreement': 1.0.1
      '@stablelib/random': 1.0.2
      '@stablelib/wipe': 1.0.1

  '@suchipi/femver@1.0.0': {}

  '@swc/helpers@0.5.17':
    dependencies:
      tslib: 2.8.1

  '@tokenizer/inflate@0.2.7':
    dependencies:
      debug: 4.4.1
      fflate: 0.8.2
      token-types: 6.0.3
    transitivePeerDependencies:
      - supports-color

  '@tokenizer/token@0.3.0': {}

  '@tsconfig/node10@1.0.11': {}

  '@tsconfig/node12@1.0.11': {}

  '@tsconfig/node14@1.0.3': {}

  '@tsconfig/node16@1.0.4': {}

  '@types/babel__core@7.20.5':
    dependencies:
      '@babel/parser': 7.28.0
      '@babel/types': 7.28.1
      '@types/babel__generator': 7.27.0
      '@types/babel__template': 7.4.4
      '@types/babel__traverse': 7.20.7

  '@types/babel__generator@7.27.0':
    dependencies:
      '@babel/types': 7.28.1

  '@types/babel__template@7.4.4':
    dependencies:
      '@babel/parser': 7.28.0
      '@babel/types': 7.28.1

  '@types/babel__traverse@7.20.7':
    dependencies:
      '@babel/types': 7.28.1

  '@types/body-parser@1.19.6':
    dependencies:
      '@types/connect': 3.4.38
      '@types/node': 20.19.9

  '@types/config@3.3.5': {}

  '@types/connect@3.4.38':
    dependencies:
      '@types/node': 20.19.9

  '@types/cookiejar@2.1.5': {}

  '@types/docker-modem@3.0.6':
    dependencies:
      '@types/node': 20.19.9
      '@types/ssh2': 1.15.5

  '@types/dockerode@3.3.42':
    dependencies:
      '@types/docker-modem': 3.0.6
      '@types/node': 20.19.9
      '@types/ssh2': 1.15.5

  '@types/eslint-scope@3.7.7':
    dependencies:
      '@types/eslint': 9.6.1
      '@types/estree': 1.0.8

  '@types/eslint@9.6.1':
    dependencies:
      '@types/estree': 1.0.8
      '@types/json-schema': 7.0.15

  '@types/estree@1.0.8': {}

  '@types/express-serve-static-core@4.19.6':
    dependencies:
      '@types/node': 20.19.9
      '@types/qs': 6.14.0
      '@types/range-parser': 1.2.7
      '@types/send': 0.17.5

  '@types/express@4.17.23':
    dependencies:
      '@types/body-parser': 1.19.6
      '@types/express-serve-static-core': 4.19.6
      '@types/qs': 6.14.0
      '@types/serve-static': 1.15.8

  '@types/graceful-fs@4.1.9':
    dependencies:
      '@types/node': 20.19.9

  '@types/http-errors@2.0.5': {}

  '@types/inquirer@8.2.11':
    dependencies:
      '@types/through': 0.0.33
      rxjs: 7.8.2

  '@types/istanbul-lib-coverage@2.0.6': {}

  '@types/istanbul-lib-report@3.0.3':
    dependencies:
      '@types/istanbul-lib-coverage': 2.0.6

  '@types/istanbul-reports@3.0.4':
    dependencies:
      '@types/istanbul-lib-report': 3.0.3

  '@types/jest@29.5.14':
    dependencies:
      expect: 29.7.0
      pretty-format: 29.7.0

  '@types/json-schema@7.0.15': {}

  '@types/lodash@4.17.20': {}

  '@types/long@4.0.2': {}

  '@types/methods@1.1.4': {}

  '@types/mime@1.3.5': {}

  '@types/minimist@1.2.5': {}

  '@types/node@12.20.55': {}

  '@types/node@18.19.121':
    dependencies:
      undici-types: 5.26.5

  '@types/node@20.19.8':
    dependencies:
      undici-types: 6.21.0

  '@types/node@20.19.9':
    dependencies:
      undici-types: 6.21.0

  '@types/node@22.7.5':
    dependencies:
      undici-types: 6.19.8

  '@types/normalize-package-data@2.4.4': {}

  '@types/qs@6.14.0': {}

  '@types/range-parser@1.2.7': {}

  '@types/semver@7.7.0': {}

  '@types/send@0.17.5':
    dependencies:
      '@types/mime': 1.3.5
      '@types/node': 20.19.9

  '@types/serve-static@1.15.8':
    dependencies:
      '@types/http-errors': 2.0.5
      '@types/node': 20.19.9
      '@types/send': 0.17.5

  '@types/ssh2-streams@0.1.12':
    dependencies:
      '@types/node': 20.19.9

  '@types/ssh2@0.5.52':
    dependencies:
      '@types/node': 20.19.9
      '@types/ssh2-streams': 0.1.12

  '@types/ssh2@1.15.5':
    dependencies:
      '@types/node': 18.19.121

  '@types/stack-utils@2.0.3': {}

  '@types/superagent@8.1.9':
    dependencies:
      '@types/cookiejar': 2.1.5
      '@types/methods': 1.1.4
      '@types/node': 20.19.9
      form-data: 4.0.4

  '@types/supertest@6.0.3':
    dependencies:
      '@types/methods': 1.1.4
      '@types/superagent': 8.1.9

  '@types/through@0.0.33':
    dependencies:
      '@types/node': 20.19.9

  '@types/uuid@8.3.4': {}

  '@types/uuid@9.0.8': {}

  '@types/validator@13.15.2': {}

  '@types/webidl-conversions@7.0.3': {}

  '@types/whatwg-url@11.0.5':
    dependencies:
      '@types/webidl-conversions': 7.0.3

  '@types/ws@7.4.7':
    dependencies:
      '@types/node': 20.19.9

  '@types/ws@8.18.1':
    dependencies:
      '@types/node': 20.19.9

  '@types/yargs-parser@21.0.3': {}

  '@types/yargs@17.0.33':
    dependencies:
      '@types/yargs-parser': 21.0.3

  '@typescript-eslint/eslint-plugin@6.21.0(@typescript-eslint/parser@6.21.0(eslint@8.57.1)(typescript@5.8.3))(eslint@8.57.1)(typescript@5.8.3)':
    dependencies:
      '@eslint-community/regexpp': 4.12.1
      '@typescript-eslint/parser': 6.21.0(eslint@8.57.1)(typescript@5.8.3)
      '@typescript-eslint/scope-manager': 6.21.0
      '@typescript-eslint/type-utils': 6.21.0(eslint@8.57.1)(typescript@5.8.3)
      '@typescript-eslint/utils': 6.21.0(eslint@8.57.1)(typescript@5.8.3)
      '@typescript-eslint/visitor-keys': 6.21.0
      debug: 4.4.1
      eslint: 8.57.1
      graphemer: 1.4.0
      ignore: 5.3.2
      natural-compare: 1.4.0
      semver: 7.7.2
      ts-api-utils: 1.4.3(typescript@5.8.3)
    optionalDependencies:
      typescript: 5.8.3
    transitivePeerDependencies:
      - supports-color

  '@typescript-eslint/parser@6.21.0(eslint@8.57.1)(typescript@5.8.3)':
    dependencies:
      '@typescript-eslint/scope-manager': 6.21.0
      '@typescript-eslint/types': 6.21.0
      '@typescript-eslint/typescript-estree': 6.21.0(typescript@5.8.3)
      '@typescript-eslint/visitor-keys': 6.21.0
      debug: 4.4.1
      eslint: 8.57.1
    optionalDependencies:
      typescript: 5.8.3
    transitivePeerDependencies:
      - supports-color

  '@typescript-eslint/scope-manager@6.21.0':
    dependencies:
      '@typescript-eslint/types': 6.21.0
      '@typescript-eslint/visitor-keys': 6.21.0

  '@typescript-eslint/type-utils@6.21.0(eslint@8.57.1)(typescript@5.8.3)':
    dependencies:
      '@typescript-eslint/typescript-estree': 6.21.0(typescript@5.8.3)
      '@typescript-eslint/utils': 6.21.0(eslint@8.57.1)(typescript@5.8.3)
      debug: 4.4.1
      eslint: 8.57.1
      ts-api-utils: 1.4.3(typescript@5.8.3)
    optionalDependencies:
      typescript: 5.8.3
    transitivePeerDependencies:
      - supports-color

  '@typescript-eslint/types@6.21.0': {}

  '@typescript-eslint/typescript-estree@6.21.0(typescript@5.8.3)':
    dependencies:
      '@typescript-eslint/types': 6.21.0
      '@typescript-eslint/visitor-keys': 6.21.0
      debug: 4.4.1
      globby: 11.1.0
      is-glob: 4.0.3
      minimatch: 9.0.3
      semver: 7.7.2
      ts-api-utils: 1.4.3(typescript@5.8.3)
    optionalDependencies:
      typescript: 5.8.3
    transitivePeerDependencies:
      - supports-color

  '@typescript-eslint/utils@6.21.0(eslint@8.57.1)(typescript@5.8.3)':
    dependencies:
      '@eslint-community/eslint-utils': 4.7.0(eslint@8.57.1)
      '@types/json-schema': 7.0.15
      '@types/semver': 7.7.0
      '@typescript-eslint/scope-manager': 6.21.0
      '@typescript-eslint/types': 6.21.0
      '@typescript-eslint/typescript-estree': 6.21.0(typescript@5.8.3)
      eslint: 8.57.1
      semver: 7.7.2
    transitivePeerDependencies:
      - supports-color
      - typescript

  '@typescript-eslint/visitor-keys@6.21.0':
    dependencies:
      '@typescript-eslint/types': 6.21.0
      eslint-visitor-keys: 3.4.3

  '@ungap/structured-clone@1.3.0': {}

  '@wallet-standard/app@1.1.0':
    dependencies:
      '@wallet-standard/base': 1.1.0

  '@wallet-standard/base@1.1.0': {}

  '@wallet-standard/core@1.1.0':
    dependencies:
      '@wallet-standard/app': 1.1.0
      '@wallet-standard/base': 1.1.0
      '@wallet-standard/errors': 0.1.1
      '@wallet-standard/features': 1.1.0
      '@wallet-standard/wallet': 1.1.0

  '@wallet-standard/core@1.1.1':
    dependencies:
      '@wallet-standard/app': 1.1.0
      '@wallet-standard/base': 1.1.0
      '@wallet-standard/errors': 0.1.1
      '@wallet-standard/features': 1.1.0
      '@wallet-standard/wallet': 1.1.0

  '@wallet-standard/errors@0.1.1':
    dependencies:
      chalk: 5.4.1
      commander: 13.1.0

  '@wallet-standard/features@1.1.0':
    dependencies:
      '@wallet-standard/base': 1.1.0

  '@wallet-standard/wallet@1.1.0':
    dependencies:
      '@wallet-standard/base': 1.1.0

  '@walletconnect/core@2.9.2(bufferutil@4.0.9)(ioredis@5.6.1)(utf-8-validate@5.0.10)':
    dependencies:
      '@walletconnect/heartbeat': 1.2.1
      '@walletconnect/jsonrpc-provider': 1.0.13
      '@walletconnect/jsonrpc-types': 1.0.3
      '@walletconnect/jsonrpc-utils': 1.0.8
      '@walletconnect/jsonrpc-ws-connection': 1.0.13(bufferutil@4.0.9)(utf-8-validate@5.0.10)
      '@walletconnect/keyvaluestorage': 1.1.1(ioredis@5.6.1)
      '@walletconnect/logger': 2.1.2
      '@walletconnect/relay-api': 1.0.11
      '@walletconnect/relay-auth': 1.1.0
      '@walletconnect/safe-json': 1.0.2
      '@walletconnect/time': 1.0.2
      '@walletconnect/types': 2.9.2(ioredis@5.6.1)
      '@walletconnect/utils': 2.9.2(ioredis@5.6.1)
      events: 3.3.0
      lodash.isequal: 4.5.0
      uint8arrays: 3.1.1
    transitivePeerDependencies:
      - '@azure/app-configuration'
      - '@azure/cosmos'
      - '@azure/data-tables'
      - '@azure/identity'
      - '@azure/keyvault-secrets'
      - '@azure/storage-blob'
      - '@capacitor/preferences'
      - '@deno/kv'
      - '@netlify/blobs'
      - '@planetscale/database'
      - '@react-native-async-storage/async-storage'
      - '@upstash/redis'
      - '@vercel/blob'
      - '@vercel/kv'
      - aws4fetch
      - bufferutil
      - db0
      - ioredis
      - uploadthing
      - utf-8-validate

  '@walletconnect/environment@1.0.1':
    dependencies:
      tslib: 1.14.1

  '@walletconnect/ethereum-provider@2.9.2(bufferutil@4.0.9)(ioredis@5.6.1)(utf-8-validate@5.0.10)':
    dependencies:
      '@walletconnect/jsonrpc-http-connection': 1.0.8
      '@walletconnect/jsonrpc-provider': 1.0.14
      '@walletconnect/jsonrpc-types': 1.0.4
      '@walletconnect/jsonrpc-utils': 1.0.8
      '@walletconnect/sign-client': 2.9.2(bufferutil@4.0.9)(ioredis@5.6.1)(utf-8-validate@5.0.10)
      '@walletconnect/types': 2.9.2(ioredis@5.6.1)
      '@walletconnect/universal-provider': 2.9.2(bufferutil@4.0.9)(ioredis@5.6.1)(utf-8-validate@5.0.10)
      '@walletconnect/utils': 2.9.2(ioredis@5.6.1)
      events: 3.3.0
    transitivePeerDependencies:
      - '@azure/app-configuration'
      - '@azure/cosmos'
      - '@azure/data-tables'
      - '@azure/identity'
      - '@azure/keyvault-secrets'
      - '@azure/storage-blob'
      - '@capacitor/preferences'
      - '@deno/kv'
      - '@netlify/blobs'
      - '@planetscale/database'
      - '@react-native-async-storage/async-storage'
      - '@upstash/redis'
      - '@vercel/blob'
      - '@vercel/kv'
      - aws4fetch
      - bufferutil
      - db0
      - encoding
      - ioredis
      - uploadthing
      - utf-8-validate

  '@walletconnect/events@1.0.1':
    dependencies:
      keyvaluestorage-interface: 1.0.0
      tslib: 1.14.1

  '@walletconnect/heartbeat@1.2.1':
    dependencies:
      '@walletconnect/events': 1.0.1
      '@walletconnect/time': 1.0.2
      tslib: 1.14.1

  '@walletconnect/jsonrpc-http-connection@1.0.8':
    dependencies:
      '@walletconnect/jsonrpc-utils': 1.0.8
      '@walletconnect/safe-json': 1.0.2
      cross-fetch: 3.1.8
      events: 3.3.0
    transitivePeerDependencies:
      - encoding

  '@walletconnect/jsonrpc-provider@1.0.13':
    dependencies:
      '@walletconnect/jsonrpc-utils': 1.0.8
      '@walletconnect/safe-json': 1.0.2
      tslib: 1.14.1

  '@walletconnect/jsonrpc-provider@1.0.14':
    dependencies:
      '@walletconnect/jsonrpc-utils': 1.0.8
      '@walletconnect/safe-json': 1.0.2
      events: 3.3.0

  '@walletconnect/jsonrpc-types@1.0.3':
    dependencies:
      keyvaluestorage-interface: 1.0.0
      tslib: 1.14.1

  '@walletconnect/jsonrpc-types@1.0.4':
    dependencies:
      events: 3.3.0
      keyvaluestorage-interface: 1.0.0

  '@walletconnect/jsonrpc-utils@1.0.8':
    dependencies:
      '@walletconnect/environment': 1.0.1
      '@walletconnect/jsonrpc-types': 1.0.4
      tslib: 1.14.1

  '@walletconnect/jsonrpc-ws-connection@1.0.13(bufferutil@4.0.9)(utf-8-validate@5.0.10)':
    dependencies:
      '@walletconnect/jsonrpc-utils': 1.0.8
      '@walletconnect/safe-json': 1.0.2
      events: 3.3.0
      tslib: 1.14.1
      ws: 7.5.10(bufferutil@4.0.9)(utf-8-validate@5.0.10)
    transitivePeerDependencies:
      - bufferutil
      - utf-8-validate

  '@walletconnect/keyvaluestorage@1.1.1(ioredis@5.6.1)':
    dependencies:
      '@walletconnect/safe-json': 1.0.2
      idb-keyval: 6.2.2
      unstorage: 1.16.1(idb-keyval@6.2.2)(ioredis@5.6.1)
    transitivePeerDependencies:
      - '@azure/app-configuration'
      - '@azure/cosmos'
      - '@azure/data-tables'
      - '@azure/identity'
      - '@azure/keyvault-secrets'
      - '@azure/storage-blob'
      - '@capacitor/preferences'
      - '@deno/kv'
      - '@netlify/blobs'
      - '@planetscale/database'
      - '@upstash/redis'
      - '@vercel/blob'
      - '@vercel/kv'
      - aws4fetch
      - db0
      - ioredis
      - uploadthing

  '@walletconnect/logger@2.1.2':
    dependencies:
      '@walletconnect/safe-json': 1.0.2
      pino: 7.11.0

  '@walletconnect/relay-api@1.0.11':
    dependencies:
      '@walletconnect/jsonrpc-types': 1.0.4

  '@walletconnect/relay-auth@1.1.0':
    dependencies:
      '@noble/curves': 1.8.0
      '@noble/hashes': 1.7.0
      '@walletconnect/safe-json': 1.0.2
      '@walletconnect/time': 1.0.2
      uint8arrays: 3.1.1

  '@walletconnect/safe-json@1.0.2':
    dependencies:
      tslib: 1.14.1

  '@walletconnect/sign-client@2.9.2(bufferutil@4.0.9)(ioredis@5.6.1)(utf-8-validate@5.0.10)':
    dependencies:
      '@walletconnect/core': 2.9.2(bufferutil@4.0.9)(ioredis@5.6.1)(utf-8-validate@5.0.10)
      '@walletconnect/events': 1.0.1
      '@walletconnect/heartbeat': 1.2.1
      '@walletconnect/jsonrpc-utils': 1.0.8
      '@walletconnect/logger': 2.1.2
      '@walletconnect/time': 1.0.2
      '@walletconnect/types': 2.9.2(ioredis@5.6.1)
      '@walletconnect/utils': 2.9.2(ioredis@5.6.1)
      events: 3.3.0
    transitivePeerDependencies:
      - '@azure/app-configuration'
      - '@azure/cosmos'
      - '@azure/data-tables'
      - '@azure/identity'
      - '@azure/keyvault-secrets'
      - '@azure/storage-blob'
      - '@capacitor/preferences'
      - '@deno/kv'
      - '@netlify/blobs'
      - '@planetscale/database'
      - '@react-native-async-storage/async-storage'
      - '@upstash/redis'
      - '@vercel/blob'
      - '@vercel/kv'
      - aws4fetch
      - bufferutil
      - db0
      - ioredis
      - uploadthing
      - utf-8-validate

  '@walletconnect/time@1.0.2':
    dependencies:
      tslib: 1.14.1

  '@walletconnect/types@2.9.2(ioredis@5.6.1)':
    dependencies:
      '@walletconnect/events': 1.0.1
      '@walletconnect/heartbeat': 1.2.1
      '@walletconnect/jsonrpc-types': 1.0.3
      '@walletconnect/keyvaluestorage': 1.1.1(ioredis@5.6.1)
      '@walletconnect/logger': 2.1.2
      events: 3.3.0
    transitivePeerDependencies:
      - '@azure/app-configuration'
      - '@azure/cosmos'
      - '@azure/data-tables'
      - '@azure/identity'
      - '@azure/keyvault-secrets'
      - '@azure/storage-blob'
      - '@capacitor/preferences'
      - '@deno/kv'
      - '@netlify/blobs'
      - '@planetscale/database'
      - '@react-native-async-storage/async-storage'
      - '@upstash/redis'
      - '@vercel/blob'
      - '@vercel/kv'
      - aws4fetch
      - db0
      - ioredis
      - uploadthing

  '@walletconnect/universal-provider@2.9.2(bufferutil@4.0.9)(ioredis@5.6.1)(utf-8-validate@5.0.10)':
    dependencies:
      '@walletconnect/jsonrpc-http-connection': 1.0.8
      '@walletconnect/jsonrpc-provider': 1.0.13
      '@walletconnect/jsonrpc-types': 1.0.4
      '@walletconnect/jsonrpc-utils': 1.0.8
      '@walletconnect/logger': 2.1.2
      '@walletconnect/sign-client': 2.9.2(bufferutil@4.0.9)(ioredis@5.6.1)(utf-8-validate@5.0.10)
      '@walletconnect/types': 2.9.2(ioredis@5.6.1)
      '@walletconnect/utils': 2.9.2(ioredis@5.6.1)
      events: 3.3.0
    transitivePeerDependencies:
      - '@azure/app-configuration'
      - '@azure/cosmos'
      - '@azure/data-tables'
      - '@azure/identity'
      - '@azure/keyvault-secrets'
      - '@azure/storage-blob'
      - '@capacitor/preferences'
      - '@deno/kv'
      - '@netlify/blobs'
      - '@planetscale/database'
      - '@react-native-async-storage/async-storage'
      - '@upstash/redis'
      - '@vercel/blob'
      - '@vercel/kv'
      - aws4fetch
      - bufferutil
      - db0
      - encoding
      - ioredis
      - uploadthing
      - utf-8-validate

  '@walletconnect/utils@2.9.2(ioredis@5.6.1)':
    dependencies:
      '@stablelib/chacha20poly1305': 1.0.1
      '@stablelib/hkdf': 1.0.1
      '@stablelib/random': 1.0.2
      '@stablelib/sha256': 1.0.1
      '@stablelib/x25519': 1.0.3
      '@walletconnect/relay-api': 1.0.11
      '@walletconnect/safe-json': 1.0.2
      '@walletconnect/time': 1.0.2
      '@walletconnect/types': 2.9.2(ioredis@5.6.1)
      '@walletconnect/window-getters': 1.0.1
      '@walletconnect/window-metadata': 1.0.1
      detect-browser: 5.3.0
      query-string: 7.1.3
      uint8arrays: 3.1.1
    transitivePeerDependencies:
      - '@azure/app-configuration'
      - '@azure/cosmos'
      - '@azure/data-tables'
      - '@azure/identity'
      - '@azure/keyvault-secrets'
      - '@azure/storage-blob'
      - '@capacitor/preferences'
      - '@deno/kv'
      - '@netlify/blobs'
      - '@planetscale/database'
      - '@react-native-async-storage/async-storage'
      - '@upstash/redis'
      - '@vercel/blob'
      - '@vercel/kv'
      - aws4fetch
      - db0
      - ioredis
      - uploadthing

  '@walletconnect/window-getters@1.0.1':
    dependencies:
      tslib: 1.14.1

  '@walletconnect/window-metadata@1.0.1':
    dependencies:
      '@walletconnect/window-getters': 1.0.1
      tslib: 1.14.1

  '@webassemblyjs/ast@1.14.1':
    dependencies:
      '@webassemblyjs/helper-numbers': 1.13.2
      '@webassemblyjs/helper-wasm-bytecode': 1.13.2

  '@webassemblyjs/floating-point-hex-parser@1.13.2': {}

  '@webassemblyjs/helper-api-error@1.13.2': {}

  '@webassemblyjs/helper-buffer@1.14.1': {}

  '@webassemblyjs/helper-numbers@1.13.2':
    dependencies:
      '@webassemblyjs/floating-point-hex-parser': 1.13.2
      '@webassemblyjs/helper-api-error': 1.13.2
      '@xtuc/long': 4.2.2

  '@webassemblyjs/helper-wasm-bytecode@1.13.2': {}

  '@webassemblyjs/helper-wasm-section@1.14.1':
    dependencies:
      '@webassemblyjs/ast': 1.14.1
      '@webassemblyjs/helper-buffer': 1.14.1
      '@webassemblyjs/helper-wasm-bytecode': 1.13.2
      '@webassemblyjs/wasm-gen': 1.14.1

  '@webassemblyjs/ieee754@1.13.2':
    dependencies:
      '@xtuc/ieee754': 1.2.0

  '@webassemblyjs/leb128@1.13.2':
    dependencies:
      '@xtuc/long': 4.2.2

  '@webassemblyjs/utf8@1.13.2': {}

  '@webassemblyjs/wasm-edit@1.14.1':
    dependencies:
      '@webassemblyjs/ast': 1.14.1
      '@webassemblyjs/helper-buffer': 1.14.1
      '@webassemblyjs/helper-wasm-bytecode': 1.13.2
      '@webassemblyjs/helper-wasm-section': 1.14.1
      '@webassemblyjs/wasm-gen': 1.14.1
      '@webassemblyjs/wasm-opt': 1.14.1
      '@webassemblyjs/wasm-parser': 1.14.1
      '@webassemblyjs/wast-printer': 1.14.1

  '@webassemblyjs/wasm-gen@1.14.1':
    dependencies:
      '@webassemblyjs/ast': 1.14.1
      '@webassemblyjs/helper-wasm-bytecode': 1.13.2
      '@webassemblyjs/ieee754': 1.13.2
      '@webassemblyjs/leb128': 1.13.2
      '@webassemblyjs/utf8': 1.13.2

  '@webassemblyjs/wasm-opt@1.14.1':
    dependencies:
      '@webassemblyjs/ast': 1.14.1
      '@webassemblyjs/helper-buffer': 1.14.1
      '@webassemblyjs/wasm-gen': 1.14.1
      '@webassemblyjs/wasm-parser': 1.14.1

  '@webassemblyjs/wasm-parser@1.14.1':
    dependencies:
      '@webassemblyjs/ast': 1.14.1
      '@webassemblyjs/helper-api-error': 1.13.2
      '@webassemblyjs/helper-wasm-bytecode': 1.13.2
      '@webassemblyjs/ieee754': 1.13.2
      '@webassemblyjs/leb128': 1.13.2
      '@webassemblyjs/utf8': 1.13.2

  '@webassemblyjs/wast-printer@1.14.1':
    dependencies:
      '@webassemblyjs/ast': 1.14.1
      '@xtuc/long': 4.2.2

  '@xtuc/ieee754@1.2.0': {}

  '@xtuc/long@4.2.2': {}

  '@zerodev/ecdsa-validator@5.4.9(@zerodev/sdk@5.4.41(viem@2.33.0(bufferutil@4.0.9)(typescript@5.8.3)(utf-8-validate@5.0.10)))(viem@2.33.0(bufferutil@4.0.9)(typescript@5.8.3)(utf-8-validate@5.0.10))':
    dependencies:
      '@zerodev/sdk': 5.4.41(viem@2.33.0(bufferutil@4.0.9)(typescript@5.8.3)(utf-8-validate@5.0.10))
      viem: 2.33.0(bufferutil@4.0.9)(typescript@5.8.3)(utf-8-validate@5.0.10)

  '@zerodev/sdk@5.4.41(viem@2.33.0(bufferutil@4.0.9)(typescript@5.8.3)(utf-8-validate@5.0.10))':
    dependencies:
      semver: 7.7.2
      viem: 2.33.0(bufferutil@4.0.9)(typescript@5.8.3)(utf-8-validate@5.0.10)

  abitype@1.0.8(typescript@5.8.3):
    optionalDependencies:
      typescript: 5.8.3

  abort-controller@3.0.0:
    dependencies:
      event-target-shim: 5.0.1

  accepts@2.0.0:
    dependencies:
      mime-types: 3.0.1
      negotiator: 1.0.0

  acorn-jsx@5.3.2(acorn@8.15.0):
    dependencies:
      acorn: 8.15.0

  acorn-walk@8.3.4:
    dependencies:
      acorn: 8.15.0

  acorn@8.15.0: {}

  aes-js@3.0.0: {}

  aes-js@4.0.0-beta.5: {}

  agent-base@7.1.4: {}

  agentkeepalive@4.6.0:
    dependencies:
      humanize-ms: 1.2.1

  ajv-formats@2.1.1(ajv@8.12.0):
    optionalDependencies:
      ajv: 8.12.0

  ajv-formats@2.1.1(ajv@8.17.1):
    optionalDependencies:
      ajv: 8.17.1

  ajv-keywords@3.5.2(ajv@6.12.6):
    dependencies:
      ajv: 6.12.6

  ajv-keywords@5.1.0(ajv@8.17.1):
    dependencies:
      ajv: 8.17.1
      fast-deep-equal: 3.1.3

  ajv@6.12.6:
    dependencies:
      fast-deep-equal: 3.1.3
      fast-json-stable-stringify: 2.1.0
      json-schema-traverse: 0.4.1
      uri-js: 4.4.1

  ajv@8.12.0:
    dependencies:
      fast-deep-equal: 3.1.3
      json-schema-traverse: 1.0.0
      require-from-string: 2.0.2
      uri-js: 4.4.1

  ajv@8.17.1:
    dependencies:
      fast-deep-equal: 3.1.3
      fast-uri: 3.0.6
      json-schema-traverse: 1.0.0
      require-from-string: 2.0.2

  ansi-align@3.0.1:
    dependencies:
      string-width: 4.2.3

  ansi-colors@4.1.3: {}

  ansi-escapes@4.3.2:
    dependencies:
      type-fest: 0.21.3

  ansi-regex@5.0.1: {}

  ansi-regex@6.1.0: {}

  ansi-styles@4.3.0:
    dependencies:
      color-convert: 2.0.1

  ansi-styles@5.2.0: {}

  ansi-styles@6.2.1: {}

  anymatch@3.1.3:
    dependencies:
      normalize-path: 3.0.0
      picomatch: 2.3.1

  apg-js@4.4.0: {}

  append-field@1.0.0: {}

  archiver-utils@5.0.2:
    dependencies:
      glob: 10.4.5
      graceful-fs: 4.2.11
      is-stream: 2.0.1
      lazystream: 1.0.1
      lodash: 4.17.21
      normalize-path: 3.0.0
      readable-stream: 4.7.0

  archiver@7.0.1:
    dependencies:
      archiver-utils: 5.0.2
      async: 3.2.6
      buffer-crc32: 1.0.0
      readable-stream: 4.7.0
      readdir-glob: 1.1.3
      tar-stream: 3.1.7
      zip-stream: 6.0.1

  arg@4.1.3: {}

  argparse@1.0.10:
    dependencies:
      sprintf-js: 1.0.3

  argparse@2.0.1: {}

  array-timsort@1.0.3: {}

  array-union@2.1.0: {}

  arrify@1.0.1: {}

  asap@2.0.6: {}

  asn1@0.2.6:
    dependencies:
      safer-buffer: 2.1.2

  asn1js@3.0.6:
    dependencies:
      pvtsutils: 1.3.6
      pvutils: 1.1.3
      tslib: 2.8.1

  assertion-error@1.1.0: {}

  astral-regex@2.0.0: {}

<<<<<<< HEAD
  async-mutex@0.5.0:
=======
  async-lock@1.4.1: {}

  async-mutex@0.4.1:
>>>>>>> e7aab186
    dependencies:
      tslib: 2.8.1

  async@3.2.6: {}

  asynckit@0.4.0: {}

  atomic-sleep@1.0.0: {}

  available-typed-arrays@1.0.7:
    dependencies:
      possible-typed-array-names: 1.1.0

  axios@0.21.4:
    dependencies:
      follow-redirects: 1.15.9(debug@4.4.1)
    transitivePeerDependencies:
      - debug

  axios@1.10.0:
    dependencies:
      follow-redirects: 1.15.9(debug@4.4.1)
      form-data: 4.0.4
      proxy-from-env: 1.1.0
    transitivePeerDependencies:
      - debug

  axios@1.11.0:
    dependencies:
      follow-redirects: 1.15.9(debug@4.4.1)
      form-data: 4.0.4
      proxy-from-env: 1.1.0
    transitivePeerDependencies:
      - debug

  b4a@1.6.7: {}

  babel-jest@29.7.0(@babel/core@7.28.0):
    dependencies:
      '@babel/core': 7.28.0
      '@jest/transform': 29.7.0
      '@types/babel__core': 7.20.5
      babel-plugin-istanbul: 6.1.1
      babel-preset-jest: 29.6.3(@babel/core@7.28.0)
      chalk: 4.1.2
      graceful-fs: 4.2.11
      slash: 3.0.0
    transitivePeerDependencies:
      - supports-color

  babel-plugin-istanbul@6.1.1:
    dependencies:
      '@babel/helper-plugin-utils': 7.27.1
      '@istanbuljs/load-nyc-config': 1.1.0
      '@istanbuljs/schema': 0.1.3
      istanbul-lib-instrument: 5.2.1
      test-exclude: 6.0.0
    transitivePeerDependencies:
      - supports-color

  babel-plugin-istanbul@7.0.0:
    dependencies:
      '@babel/helper-plugin-utils': 7.27.1
      '@istanbuljs/load-nyc-config': 1.1.0
      '@istanbuljs/schema': 0.1.3
      istanbul-lib-instrument: 6.0.3
      test-exclude: 6.0.0
    transitivePeerDependencies:
      - supports-color

  babel-plugin-jest-hoist@29.6.3:
    dependencies:
      '@babel/template': 7.27.2
      '@babel/types': 7.28.1
      '@types/babel__core': 7.20.5
      '@types/babel__traverse': 7.20.7

  babel-preset-current-node-syntax@1.1.0(@babel/core@7.28.0):
    dependencies:
      '@babel/core': 7.28.0
      '@babel/plugin-syntax-async-generators': 7.8.4(@babel/core@7.28.0)
      '@babel/plugin-syntax-bigint': 7.8.3(@babel/core@7.28.0)
      '@babel/plugin-syntax-class-properties': 7.12.13(@babel/core@7.28.0)
      '@babel/plugin-syntax-class-static-block': 7.14.5(@babel/core@7.28.0)
      '@babel/plugin-syntax-import-attributes': 7.27.1(@babel/core@7.28.0)
      '@babel/plugin-syntax-import-meta': 7.10.4(@babel/core@7.28.0)
      '@babel/plugin-syntax-json-strings': 7.8.3(@babel/core@7.28.0)
      '@babel/plugin-syntax-logical-assignment-operators': 7.10.4(@babel/core@7.28.0)
      '@babel/plugin-syntax-nullish-coalescing-operator': 7.8.3(@babel/core@7.28.0)
      '@babel/plugin-syntax-numeric-separator': 7.10.4(@babel/core@7.28.0)
      '@babel/plugin-syntax-object-rest-spread': 7.8.3(@babel/core@7.28.0)
      '@babel/plugin-syntax-optional-catch-binding': 7.8.3(@babel/core@7.28.0)
      '@babel/plugin-syntax-optional-chaining': 7.8.3(@babel/core@7.28.0)
      '@babel/plugin-syntax-private-property-in-object': 7.14.5(@babel/core@7.28.0)
      '@babel/plugin-syntax-top-level-await': 7.14.5(@babel/core@7.28.0)

  babel-preset-jest@29.6.3(@babel/core@7.28.0):
    dependencies:
      '@babel/core': 7.28.0
      babel-plugin-jest-hoist: 29.6.3
      babel-preset-current-node-syntax: 1.1.0(@babel/core@7.28.0)

  balanced-match@1.0.2: {}

  bare-events@2.6.0:
    optional: true

  bare-fs@4.1.6:
    dependencies:
      bare-events: 2.6.0
      bare-path: 3.0.0
      bare-stream: 2.6.5(bare-events@2.6.0)
    optional: true

  bare-os@3.6.1:
    optional: true

  bare-path@3.0.0:
    dependencies:
      bare-os: 3.6.1
    optional: true

  bare-stream@2.6.5(bare-events@2.6.0):
    dependencies:
      streamx: 2.22.1
    optionalDependencies:
      bare-events: 2.6.0
    optional: true

  base-x@3.0.11:
    dependencies:
      safe-buffer: 5.2.1

  base-x@5.0.1: {}

  base64-js@1.5.1: {}

  bcrypt-pbkdf@1.0.2:
    dependencies:
      tweetnacl: 0.14.5

  bech32@1.1.4: {}

  bech32@2.0.0: {}

  binary-extensions@2.3.0: {}

  bip174@3.0.0-rc.1:
    dependencies:
      uint8array-tools: 0.0.9
      varuint-bitcoin: 2.0.0

  bitcoinjs-lib@7.0.0-rc.0(typescript@5.8.3):
    dependencies:
      '@noble/hashes': 1.8.0
      bech32: 2.0.0
      bip174: 3.0.0-rc.1
      bs58check: 4.0.0
      uint8array-tools: 0.0.9
      valibot: 0.38.0(typescript@5.8.3)
      varuint-bitcoin: 2.0.0
    transitivePeerDependencies:
      - typescript

  bl@4.1.0:
    dependencies:
      buffer: 5.7.1
      inherits: 2.0.4
      readable-stream: 3.6.2

  bl@5.1.0:
    dependencies:
      buffer: 6.0.3
      inherits: 2.0.4
      readable-stream: 3.6.2

  blakejs@1.2.1: {}

  bn.js@4.12.2: {}

  bn.js@5.2.2: {}

  body-parser@2.2.0:
    dependencies:
      bytes: 3.1.2
      content-type: 1.0.5
      debug: 4.4.1
      http-errors: 2.0.0
      iconv-lite: 0.6.3
      on-finished: 2.4.1
      qs: 6.14.0
      raw-body: 3.0.0
      type-is: 2.0.1
    transitivePeerDependencies:
      - supports-color

  borsh@0.7.0:
    dependencies:
      bn.js: 5.2.2
      bs58: 4.0.1
      text-encoding-utf-8: 1.0.2

  bowser@2.11.0: {}

  boxen@5.1.2:
    dependencies:
      ansi-align: 3.0.1
      camelcase: 6.3.0
      chalk: 4.1.2
      cli-boxes: 2.2.1
      string-width: 4.2.3
      type-fest: 0.20.2
      widest-line: 3.1.0
      wrap-ansi: 7.0.0

  brace-expansion@1.1.12:
    dependencies:
      balanced-match: 1.0.2
      concat-map: 0.0.1

  brace-expansion@2.0.2:
    dependencies:
      balanced-match: 1.0.2

  braces@3.0.3:
    dependencies:
      fill-range: 7.1.1

  brorand@1.1.0: {}

  browserslist@4.25.1:
    dependencies:
      caniuse-lite: 1.0.30001727
      electron-to-chromium: 1.5.190
      node-releases: 2.0.19
      update-browserslist-db: 1.1.3(browserslist@4.25.1)

  bs-logger@0.2.6:
    dependencies:
      fast-json-stable-stringify: 2.1.0

  bs58@4.0.1:
    dependencies:
      base-x: 3.0.11

  bs58@6.0.0:
    dependencies:
      base-x: 5.0.1

  bs58check@4.0.0:
    dependencies:
      '@noble/hashes': 1.8.0
      bs58: 6.0.0

  bser@2.1.1:
    dependencies:
      node-int64: 0.4.0

  bson@6.10.4: {}

  buffer-crc32@0.2.13: {}

  buffer-crc32@1.0.0: {}

  buffer-from@1.1.2: {}

  buffer-layout@1.2.2: {}

  buffer@5.7.1:
    dependencies:
      base64-js: 1.5.1
      ieee754: 1.2.1

  buffer@6.0.3:
    dependencies:
      base64-js: 1.5.1
      ieee754: 1.2.1

  bufferutil@4.0.9:
    dependencies:
      node-gyp-build: 4.8.4
    optional: true

  buildcheck@0.0.6:
    optional: true

  bullmq@5.56.5:
    dependencies:
      cron-parser: 4.9.0
      ioredis: 5.6.1
      msgpackr: 1.11.5
      node-abort-controller: 3.1.1
      semver: 7.7.2
      tslib: 2.8.1
      uuid: 9.0.1
    transitivePeerDependencies:
      - supports-color

  busboy@1.6.0:
    dependencies:
      streamsearch: 1.1.0

  byline@5.0.0: {}

  bytes@3.1.2: {}

  cache-manager@6.4.3:
    dependencies:
      keyv: 5.4.0

  call-bind-apply-helpers@1.0.2:
    dependencies:
      es-errors: 1.3.0
      function-bind: 1.1.2

  call-bind@1.0.8:
    dependencies:
      call-bind-apply-helpers: 1.0.2
      es-define-property: 1.0.1
      get-intrinsic: 1.3.0
      set-function-length: 1.2.2

  call-bound@1.0.4:
    dependencies:
      call-bind-apply-helpers: 1.0.2
      get-intrinsic: 1.3.0

  callsites@3.1.0: {}

  camelcase-keys@6.2.2:
    dependencies:
      camelcase: 5.3.1
      map-obj: 4.3.0
      quick-lru: 4.0.1

  camelcase@5.3.1: {}

  camelcase@6.3.0: {}

  caniuse-lite@1.0.30001727: {}

  canonicalize@2.1.0: {}

  chalk@4.1.2:
    dependencies:
      ansi-styles: 4.3.0
      supports-color: 7.2.0

  chalk@5.4.1: {}

  char-regex@1.0.2: {}

  chardet@0.7.0: {}

  check-disk-space@3.4.0: {}

  chokidar@3.6.0:
    dependencies:
      anymatch: 3.1.3
      braces: 3.0.3
      glob-parent: 5.1.2
      is-binary-path: 2.1.0
      is-glob: 4.0.3
      normalize-path: 3.0.0
      readdirp: 3.6.0
    optionalDependencies:
      fsevents: 2.3.3

  chokidar@4.0.3:
    dependencies:
      readdirp: 4.1.2

  chownr@1.1.4: {}

  chrome-trace-event@1.0.4: {}

  ci-info@3.9.0: {}

  ci-info@4.3.0: {}

  cids@1.1.9:
    dependencies:
      multibase: 4.0.6
      multicodec: 3.2.1
      multihashes: 4.0.3
      uint8arrays: 3.1.1

  cjs-module-lexer@1.4.3: {}

  class-transformer@0.5.1: {}

  class-validator@0.14.2:
    dependencies:
      '@types/validator': 13.15.2
      libphonenumber-js: 1.12.10
      validator: 13.15.15

  cli-boxes@2.2.1: {}

  cli-cursor@3.1.0:
    dependencies:
      restore-cursor: 3.1.0

  cli-spinners@2.9.2: {}

  cli-table3@0.6.5:
    dependencies:
      string-width: 4.2.3
    optionalDependencies:
      '@colors/colors': 1.5.0

  cli-width@3.0.0: {}

  cli-width@4.1.0: {}

  cliui@8.0.1:
    dependencies:
      string-width: 4.2.3
      strip-ansi: 6.0.1
      wrap-ansi: 7.0.0

  clone@1.0.4: {}

  cluster-key-slot@1.1.2: {}

  co@4.6.0: {}

  collect-v8-coverage@1.0.2: {}

  color-convert@2.0.1:
    dependencies:
      color-name: 1.1.4

  color-name@1.1.4: {}

  combined-stream@1.0.8:
    dependencies:
      delayed-stream: 1.0.0

  commander@10.0.1: {}

  commander@11.1.0: {}

  commander@13.1.0: {}

  commander@14.0.0: {}

  commander@2.20.3: {}

  commander@4.1.1: {}

  comment-json@4.2.5:
    dependencies:
      array-timsort: 1.0.3
      core-util-is: 1.0.3
      esprima: 4.0.1
      has-own-prop: 2.0.0
      repeat-string: 1.6.1

  commondir@1.0.1: {}

  component-emitter@1.3.1: {}

  compress-commons@6.0.2:
    dependencies:
      crc-32: 1.2.2
      crc32-stream: 6.0.0
      is-stream: 2.0.1
      normalize-path: 3.0.0
      readable-stream: 4.7.0

  concat-map@0.0.1: {}

  concat-stream@2.0.0:
    dependencies:
      buffer-from: 1.1.2
      inherits: 2.0.4
      readable-stream: 3.6.2
      typedarray: 0.0.6

  config@3.3.12:
    dependencies:
      json5: 2.2.3

  consola@2.15.3: {}

  content-disposition@1.0.0:
    dependencies:
      safe-buffer: 5.2.1

  content-type@1.0.5: {}

  convert-source-map@2.0.0: {}

  cookie-es@1.2.2: {}

  cookie-signature@1.2.2: {}

  cookie@0.7.2: {}

  cookiejar@2.1.4: {}

  core-util-is@1.0.3: {}

  cors@2.8.5:
    dependencies:
      object-assign: 4.1.1
      vary: 1.1.2

  cosmiconfig@8.3.6(typescript@5.7.2):
    dependencies:
      import-fresh: 3.3.1
      js-yaml: 4.1.0
      parse-json: 5.2.0
      path-type: 4.0.0
    optionalDependencies:
      typescript: 5.7.2

  cosmiconfig@8.3.6(typescript@5.8.3):
    dependencies:
      import-fresh: 3.3.1
      js-yaml: 4.1.0
      parse-json: 5.2.0
      path-type: 4.0.0
    optionalDependencies:
      typescript: 5.8.3

  cosmjs-types@0.9.0: {}

  cpu-features@0.0.10:
    dependencies:
      buildcheck: 0.0.6
      nan: 2.23.0
    optional: true

  crc-32@1.2.2: {}

  crc32-stream@6.0.0:
    dependencies:
      crc-32: 1.2.2
      readable-stream: 4.7.0

  create-jest@29.7.0(@types/node@20.19.9)(ts-node@10.9.2(@types/node@20.19.9)(typescript@5.8.3)):
    dependencies:
      '@jest/types': 29.6.3
      chalk: 4.1.2
      exit: 0.1.2
      graceful-fs: 4.2.11
      jest-config: 29.7.0(@types/node@20.19.9)(ts-node@10.9.2(@types/node@20.19.9)(typescript@5.8.3))
      jest-util: 29.7.0
      prompts: 2.4.2
    transitivePeerDependencies:
      - '@types/node'
      - babel-plugin-macros
      - supports-color
      - ts-node

  create-require@1.1.1: {}

  cron-parser@4.9.0:
    dependencies:
      luxon: 3.7.1

  cross-fetch@3.1.8:
    dependencies:
      node-fetch: 2.7.0
    transitivePeerDependencies:
      - encoding

  cross-fetch@3.2.0:
    dependencies:
      node-fetch: 2.7.0
    transitivePeerDependencies:
      - encoding

  cross-spawn@7.0.6:
    dependencies:
      path-key: 3.1.1
      shebang-command: 2.0.0
      which: 2.0.2

  crossws@0.3.5:
    dependencies:
      uncrypto: 0.1.3

  crypto-hash@1.3.0: {}

  date-and-time@2.4.3: {}

  date-fns@3.6.0: {}

  dayjs@1.11.13: {}

  debug@4.4.1:
    dependencies:
      ms: 2.1.3

  decamelize-keys@1.1.1:
    dependencies:
      decamelize: 1.2.0
      map-obj: 1.0.1

  decamelize@1.2.0: {}

  decode-uri-component@0.2.2: {}

  dedent@1.6.0: {}

  deep-is@0.1.4: {}

  deepmerge@4.3.1: {}

  defaults@1.0.4:
    dependencies:
      clone: 1.0.4

  define-data-property@1.1.4:
    dependencies:
      es-define-property: 1.0.1
      es-errors: 1.3.0
      gopd: 1.2.0

  define-properties@1.2.1:
    dependencies:
      define-data-property: 1.1.4
      has-property-descriptors: 1.0.2
      object-keys: 1.1.1

  defu@6.1.4: {}

  delay@5.0.0: {}

  delayed-stream@1.0.0: {}

  denque@2.1.0: {}

  depd@2.0.0: {}

  destr@2.0.5: {}

  detect-browser@5.3.0: {}

  detect-libc@2.0.4:
    optional: true

  detect-newline@3.1.0: {}

  dezalgo@1.0.4:
    dependencies:
      asap: 2.0.6
      wrappy: 1.0.2

  diff-sequences@29.6.3: {}

  diff@4.0.2: {}

  dir-glob@3.0.1:
    dependencies:
      path-type: 4.0.0

  docker-compose@1.2.0:
    dependencies:
      yaml: 2.8.0

  docker-modem@5.0.6:
    dependencies:
      debug: 4.4.1
      readable-stream: 3.6.2
      split-ca: 1.0.1
      ssh2: 1.16.0
    transitivePeerDependencies:
      - supports-color

  dockerode@4.0.7:
    dependencies:
      '@balena/dockerignore': 1.0.2
      '@grpc/grpc-js': 1.13.4
      '@grpc/proto-loader': 0.7.15
      docker-modem: 5.0.6
      protobufjs: 7.5.3
      tar-fs: 2.1.3
      uuid: 10.0.0
    transitivePeerDependencies:
      - supports-color

  doctrine@3.0.0:
    dependencies:
      esutils: 2.0.3

  dot-case@3.0.4:
    dependencies:
      no-case: 3.0.4
      tslib: 2.8.1

  dotenv-expand@10.0.0: {}

  dotenv@16.4.5: {}

  drange@1.1.1: {}

  dunder-proto@1.0.1:
    dependencies:
      call-bind-apply-helpers: 1.0.2
      es-errors: 1.3.0
      gopd: 1.2.0

  duplexify@4.1.3:
    dependencies:
      end-of-stream: 1.4.5
      inherits: 2.0.4
      readable-stream: 3.6.2
      stream-shift: 1.0.3

  eastasianwidth@0.2.0: {}

  ee-first@1.1.1: {}

  ejs@3.1.10:
    dependencies:
      jake: 10.9.2

  electron-to-chromium@1.5.190: {}

  elliptic@6.6.1:
    dependencies:
      bn.js: 4.12.2
      brorand: 1.1.0
      hash.js: 1.1.7
      hmac-drbg: 1.0.1
      inherits: 2.0.4
      minimalistic-assert: 1.0.1
      minimalistic-crypto-utils: 1.0.1

  emittery@0.13.1: {}

  emoji-regex@8.0.0: {}

  emoji-regex@9.2.2: {}

  encodeurl@2.0.0: {}

  end-of-stream@1.4.5:
    dependencies:
      once: 1.4.0

  enhanced-resolve@5.18.2:
    dependencies:
      graceful-fs: 4.2.11
      tapable: 2.2.2

  enumify@2.0.0: {}

  env-cmd@10.1.0:
    dependencies:
      commander: 4.1.1
      cross-spawn: 7.0.6

  err-code@3.0.1: {}

  error-ex@1.3.2:
    dependencies:
      is-arrayish: 0.2.1

  es-define-property@1.0.1: {}

  es-errors@1.3.0: {}

  es-module-lexer@1.7.0: {}

  es-object-atoms@1.1.1:
    dependencies:
      es-errors: 1.3.0

  es-set-tostringtag@2.1.0:
    dependencies:
      es-errors: 1.3.0
      get-intrinsic: 1.3.0
      has-tostringtag: 1.0.2
      hasown: 2.0.2

  es6-promise@4.2.8: {}

  es6-promisify@5.0.0:
    dependencies:
      es6-promise: 4.2.8

  escalade@3.2.0: {}

  escape-html@1.0.3: {}

  escape-string-regexp@1.0.5: {}

  escape-string-regexp@2.0.0: {}

  escape-string-regexp@4.0.0: {}

  eslint-config-prettier@9.1.2(eslint@8.57.1):
    dependencies:
      eslint: 8.57.1

  eslint-plugin-prettier@5.5.3(@types/eslint@9.6.1)(eslint-config-prettier@9.1.2(eslint@8.57.1))(eslint@8.57.1)(prettier@3.6.2):
    dependencies:
      eslint: 8.57.1
      prettier: 3.6.2
      prettier-linter-helpers: 1.0.0
      synckit: 0.11.11
    optionalDependencies:
      '@types/eslint': 9.6.1
      eslint-config-prettier: 9.1.2(eslint@8.57.1)

  eslint-scope@5.1.1:
    dependencies:
      esrecurse: 4.3.0
      estraverse: 4.3.0

  eslint-scope@7.2.2:
    dependencies:
      esrecurse: 4.3.0
      estraverse: 5.3.0

  eslint-visitor-keys@3.4.3: {}

  eslint@8.57.1:
    dependencies:
      '@eslint-community/eslint-utils': 4.7.0(eslint@8.57.1)
      '@eslint-community/regexpp': 4.12.1
      '@eslint/eslintrc': 2.1.4
      '@eslint/js': 8.57.1
      '@humanwhocodes/config-array': 0.13.0
      '@humanwhocodes/module-importer': 1.0.1
      '@nodelib/fs.walk': 1.2.8
      '@ungap/structured-clone': 1.3.0
      ajv: 6.12.6
      chalk: 4.1.2
      cross-spawn: 7.0.6
      debug: 4.4.1
      doctrine: 3.0.0
      escape-string-regexp: 4.0.0
      eslint-scope: 7.2.2
      eslint-visitor-keys: 3.4.3
      espree: 9.6.1
      esquery: 1.6.0
      esutils: 2.0.3
      fast-deep-equal: 3.1.3
      file-entry-cache: 6.0.1
      find-up: 5.0.0
      glob-parent: 6.0.2
      globals: 13.24.0
      graphemer: 1.4.0
      ignore: 5.3.2
      imurmurhash: 0.1.4
      is-glob: 4.0.3
      is-path-inside: 3.0.3
      js-yaml: 4.1.0
      json-stable-stringify-without-jsonify: 1.0.1
      levn: 0.4.1
      lodash.merge: 4.6.2
      minimatch: 3.1.2
      natural-compare: 1.4.0
      optionator: 0.9.4
      strip-ansi: 6.0.1
      text-table: 0.2.0
    transitivePeerDependencies:
      - supports-color

  espree@9.6.1:
    dependencies:
      acorn: 8.15.0
      acorn-jsx: 5.3.2(acorn@8.15.0)
      eslint-visitor-keys: 3.4.3

  esprima@4.0.1: {}

  esquery@1.6.0:
    dependencies:
      estraverse: 5.3.0

  esrecurse@4.3.0:
    dependencies:
      estraverse: 5.3.0

  estraverse@4.3.0: {}

  estraverse@5.3.0: {}

  esutils@2.0.3: {}

  etag@1.8.1: {}

  ethereum-cryptography@2.2.1:
    dependencies:
      '@noble/curves': 1.4.2
      '@noble/hashes': 1.4.0
      '@scure/bip32': 1.4.0
      '@scure/bip39': 1.3.0

  ethers-multicall-provider@5.0.0(bufferutil@4.0.9)(lodash@4.17.21)(utf-8-validate@5.0.10):
    dependencies:
      ethers: 6.13.5(bufferutil@4.0.9)(utf-8-validate@5.0.10)
      lodash: 4.17.21
    transitivePeerDependencies:
      - bufferutil
      - utf-8-validate

  ethers@5.8.0(bufferutil@4.0.9)(utf-8-validate@5.0.10):
    dependencies:
      '@ethersproject/abi': 5.8.0
      '@ethersproject/abstract-provider': 5.8.0
      '@ethersproject/abstract-signer': 5.8.0
      '@ethersproject/address': 5.8.0
      '@ethersproject/base64': 5.8.0
      '@ethersproject/basex': 5.8.0
      '@ethersproject/bignumber': 5.8.0
      '@ethersproject/bytes': 5.8.0
      '@ethersproject/constants': 5.8.0
      '@ethersproject/contracts': 5.8.0
      '@ethersproject/hash': 5.8.0
      '@ethersproject/hdnode': 5.8.0
      '@ethersproject/json-wallets': 5.8.0
      '@ethersproject/keccak256': 5.8.0
      '@ethersproject/logger': 5.8.0
      '@ethersproject/networks': 5.8.0
      '@ethersproject/pbkdf2': 5.8.0
      '@ethersproject/properties': 5.8.0
      '@ethersproject/providers': 5.8.0(bufferutil@4.0.9)(utf-8-validate@5.0.10)
      '@ethersproject/random': 5.8.0
      '@ethersproject/rlp': 5.8.0
      '@ethersproject/sha2': 5.8.0
      '@ethersproject/signing-key': 5.8.0
      '@ethersproject/solidity': 5.8.0
      '@ethersproject/strings': 5.8.0
      '@ethersproject/transactions': 5.8.0
      '@ethersproject/units': 5.8.0
      '@ethersproject/wallet': 5.8.0
      '@ethersproject/web': 5.8.0
      '@ethersproject/wordlists': 5.8.0
    transitivePeerDependencies:
      - bufferutil
      - utf-8-validate

  ethers@6.13.5(bufferutil@4.0.9)(utf-8-validate@5.0.10):
    dependencies:
      '@adraffy/ens-normalize': 1.10.1
      '@noble/curves': 1.2.0
      '@noble/hashes': 1.3.2
      '@types/node': 22.7.5
      aes-js: 4.0.0-beta.5
      tslib: 2.7.0
      ws: 8.17.1(bufferutil@4.0.9)(utf-8-validate@5.0.10)
    transitivePeerDependencies:
      - bufferutil
      - utf-8-validate

  ethers@6.15.0(bufferutil@4.0.9)(utf-8-validate@5.0.10):
    dependencies:
      '@adraffy/ens-normalize': 1.10.1
      '@noble/curves': 1.2.0
      '@noble/hashes': 1.3.2
      '@types/node': 22.7.5
      aes-js: 4.0.0-beta.5
      tslib: 2.7.0
      ws: 8.17.1(bufferutil@4.0.9)(utf-8-validate@5.0.10)
    transitivePeerDependencies:
      - bufferutil
      - utf-8-validate

  event-target-shim@5.0.1: {}

  eventemitter2@6.4.9: {}

  eventemitter3@4.0.7: {}

  eventemitter3@5.0.1: {}

  events@3.3.0: {}

  execa@5.1.1:
    dependencies:
      cross-spawn: 7.0.6
      get-stream: 6.0.1
      human-signals: 2.1.0
      is-stream: 2.0.1
      merge-stream: 2.0.0
      npm-run-path: 4.0.1
      onetime: 5.1.2
      signal-exit: 3.0.7
      strip-final-newline: 2.0.0

  exit@0.1.2: {}

  expect@29.7.0:
    dependencies:
      '@jest/expect-utils': 29.7.0
      jest-get-type: 29.6.3
      jest-matcher-utils: 29.7.0
      jest-message-util: 29.7.0
      jest-util: 29.7.0

  expect@30.0.5:
    dependencies:
      '@jest/expect-utils': 30.0.5
      '@jest/get-type': 30.0.1
      jest-matcher-utils: 30.0.5
      jest-message-util: 30.0.5
      jest-mock: 30.0.5
      jest-util: 30.0.5

  express@5.1.0:
    dependencies:
      accepts: 2.0.0
      body-parser: 2.2.0
      content-disposition: 1.0.0
      content-type: 1.0.5
      cookie: 0.7.2
      cookie-signature: 1.2.2
      debug: 4.4.1
      encodeurl: 2.0.0
      escape-html: 1.0.3
      etag: 1.8.1
      finalhandler: 2.1.0
      fresh: 2.0.0
      http-errors: 2.0.0
      merge-descriptors: 2.0.0
      mime-types: 3.0.1
      on-finished: 2.4.1
      once: 1.4.0
      parseurl: 1.3.3
      proxy-addr: 2.0.7
      qs: 6.14.0
      range-parser: 1.2.1
      router: 2.2.0
      send: 1.2.0
      serve-static: 2.2.0
      statuses: 2.0.2
      type-is: 2.0.1
      vary: 1.1.2
    transitivePeerDependencies:
      - supports-color

  external-editor@3.1.0:
    dependencies:
      chardet: 0.7.0
      iconv-lite: 0.4.24
      tmp: 0.0.33

  eyes@0.1.8: {}

  fast-deep-equal@3.1.3: {}

  fast-diff@1.3.0: {}

  fast-fifo@1.3.2: {}

  fast-glob@3.3.3:
    dependencies:
      '@nodelib/fs.stat': 2.0.5
      '@nodelib/fs.walk': 1.2.8
      glob-parent: 5.1.2
      merge2: 1.4.1
      micromatch: 4.0.8

  fast-json-stable-stringify@2.1.0: {}

  fast-levenshtein@2.0.6: {}

  fast-redact@3.5.0: {}

  fast-safe-stringify@2.1.1: {}

  fast-stable-stringify@1.0.0: {}

  fast-uri@3.0.6: {}

  fast-xml-parser@5.2.5:
    dependencies:
      strnum: 2.1.1

  fastq@1.19.1:
    dependencies:
      reusify: 1.1.0

  fb-watchman@2.0.2:
    dependencies:
      bser: 2.1.1

  fflate@0.8.2: {}

  figures@3.2.0:
    dependencies:
      escape-string-regexp: 1.0.5

  file-entry-cache@6.0.1:
    dependencies:
      flat-cache: 3.2.0

  file-type@20.4.1:
    dependencies:
      '@tokenizer/inflate': 0.2.7
      strtok3: 10.3.2
      token-types: 6.0.3
      uint8array-extras: 1.4.0
    transitivePeerDependencies:
      - supports-color

  filelist@1.0.4:
    dependencies:
      minimatch: 5.1.6

  fill-range@7.1.1:
    dependencies:
      to-regex-range: 5.0.1

  filter-obj@1.1.0: {}

  finalhandler@2.1.0:
    dependencies:
      debug: 4.4.1
      encodeurl: 2.0.0
      escape-html: 1.0.3
      on-finished: 2.4.1
      parseurl: 1.3.3
      statuses: 2.0.2
    transitivePeerDependencies:
      - supports-color

  find-cache-dir@3.3.2:
    dependencies:
      commondir: 1.0.1
      make-dir: 3.1.0
      pkg-dir: 4.2.0

  find-up@4.1.0:
    dependencies:
      locate-path: 5.0.0
      path-exists: 4.0.0

  find-up@5.0.0:
    dependencies:
      locate-path: 6.0.0
      path-exists: 4.0.0

  flat-cache@3.2.0:
    dependencies:
      flatted: 3.3.3
      keyv: 4.5.4
      rimraf: 3.0.2

  flatted@3.3.3: {}

  follow-redirects@1.15.9(debug@4.4.1):
    optionalDependencies:
      debug: 4.4.1

  for-each@0.3.5:
    dependencies:
      is-callable: 1.2.7

  foreground-child@3.3.1:
    dependencies:
      cross-spawn: 7.0.6
      signal-exit: 4.1.0

  fork-ts-checker-webpack-plugin@9.0.2(typescript@5.7.2)(webpack@5.97.1):
    dependencies:
      '@babel/code-frame': 7.27.1
      chalk: 4.1.2
      chokidar: 3.6.0
      cosmiconfig: 8.3.6(typescript@5.7.2)
      deepmerge: 4.3.1
      fs-extra: 10.1.0
      memfs: 3.5.3
      minimatch: 3.1.2
      node-abort-controller: 3.1.1
      schema-utils: 3.3.0
      semver: 7.7.2
      tapable: 2.2.2
      typescript: 5.7.2
      webpack: 5.97.1

  form-data@4.0.4:
    dependencies:
      asynckit: 0.4.0
      combined-stream: 1.0.8
      es-set-tostringtag: 2.1.0
      hasown: 2.0.2
      mime-types: 2.1.35

  formidable@2.1.5:
    dependencies:
      '@paralleldrive/cuid2': 2.2.2
      dezalgo: 1.0.4
      once: 1.4.0
      qs: 6.14.0

  forwarded@0.2.0: {}

  fresh@2.0.0: {}

  fs-constants@1.0.0: {}

  fs-extra@10.1.0:
    dependencies:
      graceful-fs: 4.2.11
      jsonfile: 6.1.0
      universalify: 2.0.1

  fs-monkey@1.1.0: {}

  fs.realpath@1.0.0: {}

  fsevents@2.3.3:
    optional: true

  function-bind@1.1.2: {}

  gensync@1.0.0-beta.2: {}

  get-caller-file@2.0.5: {}

  get-intrinsic@1.3.0:
    dependencies:
      call-bind-apply-helpers: 1.0.2
      es-define-property: 1.0.1
      es-errors: 1.3.0
      es-object-atoms: 1.1.1
      function-bind: 1.1.2
      get-proto: 1.0.1
      gopd: 1.2.0
      has-symbols: 1.1.0
      hasown: 2.0.2
      math-intrinsics: 1.1.0

  get-package-type@0.1.0: {}

  get-port@7.1.0: {}

  get-proto@1.0.1:
    dependencies:
      dunder-proto: 1.0.1
      es-object-atoms: 1.1.1

  get-stream@6.0.1: {}

  glob-parent@5.1.2:
    dependencies:
      is-glob: 4.0.3

  glob-parent@6.0.2:
    dependencies:
      is-glob: 4.0.3

  glob-to-regexp@0.4.1: {}

  glob@10.4.5:
    dependencies:
      foreground-child: 3.3.1
      jackspeak: 3.4.3
      minimatch: 9.0.5
      minipass: 7.1.2
      package-json-from-dist: 1.0.1
      path-scurry: 1.11.1

  glob@7.2.3:
    dependencies:
      fs.realpath: 1.0.0
      inflight: 1.0.6
      inherits: 2.0.4
      minimatch: 3.1.2
      once: 1.4.0
      path-is-absolute: 1.0.1

  globals@13.24.0:
    dependencies:
      type-fest: 0.20.2

  globalthis@1.0.4:
    dependencies:
      define-properties: 1.2.1
      gopd: 1.2.0

  globby@11.1.0:
    dependencies:
      array-union: 2.1.0
      dir-glob: 3.0.1
      fast-glob: 3.3.3
      ignore: 5.3.2
      merge2: 1.4.1
      slash: 3.0.0

  gopd@1.2.0: {}

  gql.tada@1.8.12(graphql@16.11.0)(typescript@5.8.3):
    dependencies:
      '@0no-co/graphql.web': 1.1.2(graphql@16.11.0)
      '@0no-co/graphqlsp': 1.14.0(graphql@16.11.0)(typescript@5.8.3)
      '@gql.tada/cli-utils': 1.7.0(@0no-co/graphqlsp@1.14.0(graphql@16.11.0)(typescript@5.8.3))(graphql@16.11.0)(typescript@5.8.3)
      '@gql.tada/internal': 1.0.8(graphql@16.11.0)(typescript@5.8.3)
      typescript: 5.8.3
    transitivePeerDependencies:
      - '@gql.tada/svelte-support'
      - '@gql.tada/vue-support'
      - graphql

  graceful-fs@4.2.11: {}

  graphemer@1.4.0: {}

  graphql@16.11.0: {}

  h3@1.15.3:
    dependencies:
      cookie-es: 1.2.2
      crossws: 0.3.5
      defu: 6.1.4
      destr: 2.0.5
      iron-webcrypto: 1.2.1
      node-mock-http: 1.0.1
      radix3: 1.1.2
      ufo: 1.6.1
      uncrypto: 0.1.3

  hamt-sharding@2.0.1:
    dependencies:
      sparse-array: 1.3.2
      uint8arrays: 3.1.1

  hard-rejection@2.1.0: {}

  has-flag@4.0.0: {}

  has-own-prop@2.0.0: {}

  has-property-descriptors@1.0.2:
    dependencies:
      es-define-property: 1.0.1

  has-symbols@1.1.0: {}

  has-tostringtag@1.0.2:
    dependencies:
      has-symbols: 1.1.0

  hash.js@1.1.7:
    dependencies:
      inherits: 2.0.4
      minimalistic-assert: 1.0.1

  hasown@2.0.2:
    dependencies:
      function-bind: 1.1.2

  hmac-drbg@1.0.1:
    dependencies:
      hash.js: 1.1.7
      minimalistic-assert: 1.0.1
      minimalistic-crypto-utils: 1.0.1

  hosted-git-info@2.8.9: {}

  hosted-git-info@4.1.0:
    dependencies:
      lru-cache: 6.0.0

  html-escaper@2.0.2: {}

  http-errors@2.0.0:
    dependencies:
      depd: 2.0.0
      inherits: 2.0.4
      setprototypeof: 1.2.0
      statuses: 2.0.1
      toidentifier: 1.0.1

  https-proxy-agent@7.0.6:
    dependencies:
      agent-base: 7.1.4
      debug: 4.4.1
    transitivePeerDependencies:
      - supports-color

  human-signals@2.1.0: {}

  humanize-ms@1.2.1:
    dependencies:
      ms: 2.1.3

  iconv-lite@0.4.24:
    dependencies:
      safer-buffer: 2.1.2

  iconv-lite@0.6.3:
    dependencies:
      safer-buffer: 2.1.2

  idb-keyval@6.2.2: {}

  ieee754@1.2.1: {}

  ignore@5.3.2: {}

  import-fresh@3.3.1:
    dependencies:
      parent-module: 1.0.1
      resolve-from: 4.0.0

  import-local@3.2.0:
    dependencies:
      pkg-dir: 4.2.0
      resolve-cwd: 3.0.0

  imurmurhash@0.1.4: {}

  indent-string@4.0.0: {}

  inflight@1.0.6:
    dependencies:
      once: 1.4.0
      wrappy: 1.0.2

  inherits@2.0.4: {}

  inquirer@8.2.6:
    dependencies:
      ansi-escapes: 4.3.2
      chalk: 4.1.2
      cli-cursor: 3.1.0
      cli-width: 3.0.0
      external-editor: 3.1.0
      figures: 3.2.0
      lodash: 4.17.21
      mute-stream: 0.0.8
      ora: 5.4.1
      run-async: 2.4.1
      rxjs: 7.8.2
      string-width: 4.2.3
      strip-ansi: 6.0.1
      through: 2.3.8
      wrap-ansi: 6.2.0

  inquirer@9.2.15:
    dependencies:
      '@ljharb/through': 2.3.14
      ansi-escapes: 4.3.2
      chalk: 5.4.1
      cli-cursor: 3.1.0
      cli-width: 4.1.0
      external-editor: 3.1.0
      figures: 3.2.0
      lodash: 4.17.21
      mute-stream: 1.0.0
      ora: 5.4.1
      run-async: 3.0.0
      rxjs: 7.8.2
      string-width: 4.2.3
      strip-ansi: 6.0.1
      wrap-ansi: 6.2.0

  interface-ipld-format@1.0.1:
    dependencies:
      cids: 1.1.9
      multicodec: 3.2.1
      multihashes: 4.0.3

  ioredis@5.6.1:
    dependencies:
      '@ioredis/commands': 1.2.0
      cluster-key-slot: 1.1.2
      debug: 4.4.1
      denque: 2.1.0
      lodash.defaults: 4.2.0
      lodash.isarguments: 3.1.0
      redis-errors: 1.2.0
      redis-parser: 3.0.0
      standard-as-callback: 2.1.0
    transitivePeerDependencies:
      - supports-color

  ip-address@9.0.5:
    dependencies:
      jsbn: 1.1.0
      sprintf-js: 1.1.3
    optional: true

  ipaddr.js@1.9.1: {}

  ipfs-only-hash@4.0.0:
    dependencies:
      ipfs-unixfs-importer: 7.0.3
      meow: 9.0.0
    transitivePeerDependencies:
      - encoding
      - supports-color

  ipfs-unixfs-importer@7.0.3:
    dependencies:
      bl: 5.1.0
      cids: 1.1.9
      err-code: 3.0.1
      hamt-sharding: 2.0.1
      ipfs-unixfs: 4.0.3
      ipld-dag-pb: 0.22.3
      it-all: 1.0.6
      it-batch: 1.0.9
      it-first: 1.0.7
      it-parallel-batch: 1.0.11
      merge-options: 3.0.4
      multihashing-async: 2.1.4
      rabin-wasm: 0.1.5
      uint8arrays: 2.1.10
    transitivePeerDependencies:
      - encoding
      - supports-color

  ipfs-unixfs@4.0.3:
    dependencies:
      err-code: 3.0.1
      protobufjs: 6.11.4

  ipld-dag-pb@0.22.3:
    dependencies:
      cids: 1.1.9
      interface-ipld-format: 1.0.1
      multicodec: 3.2.1
      multihashing-async: 2.1.4
      protobufjs: 6.11.4
      stable: 0.1.8
      uint8arrays: 2.1.10

  iron-webcrypto@1.2.1: {}

  is-arguments@1.2.0:
    dependencies:
      call-bound: 1.0.4
      has-tostringtag: 1.0.2

  is-arrayish@0.2.1: {}

  is-binary-path@2.1.0:
    dependencies:
      binary-extensions: 2.3.0

  is-callable@1.2.7: {}

  is-core-module@2.16.1:
    dependencies:
      hasown: 2.0.2

  is-extglob@2.1.1: {}

  is-fullwidth-code-point@3.0.0: {}

  is-generator-fn@2.1.0: {}

  is-generator-function@1.1.0:
    dependencies:
      call-bound: 1.0.4
      get-proto: 1.0.1
      has-tostringtag: 1.0.2
      safe-regex-test: 1.1.0

  is-glob@4.0.3:
    dependencies:
      is-extglob: 2.1.1

  is-interactive@1.0.0: {}

  is-number@7.0.0: {}

  is-path-inside@3.0.3: {}

  is-plain-obj@1.1.0: {}

  is-plain-obj@2.1.0: {}

  is-promise@4.0.0: {}

  is-regex@1.2.1:
    dependencies:
      call-bound: 1.0.4
      gopd: 1.2.0
      has-tostringtag: 1.0.2
      hasown: 2.0.2

  is-stream@2.0.1: {}

  is-typed-array@1.1.15:
    dependencies:
      which-typed-array: 1.1.19

  is-unicode-supported@0.1.0: {}

  isarray@1.0.0: {}

  isexe@2.0.0: {}

  isomorphic-ws@4.0.1(ws@7.5.10(bufferutil@4.0.9)(utf-8-validate@5.0.10)):
    dependencies:
      ws: 7.5.10(bufferutil@4.0.9)(utf-8-validate@5.0.10)

  isows@1.0.7(ws@8.18.2(bufferutil@4.0.9)(utf-8-validate@5.0.10)):
    dependencies:
      ws: 8.18.2(bufferutil@4.0.9)(utf-8-validate@5.0.10)

  istanbul-lib-coverage@3.2.2: {}

  istanbul-lib-instrument@5.2.1:
    dependencies:
      '@babel/core': 7.28.0
      '@babel/parser': 7.28.0
      '@istanbuljs/schema': 0.1.3
      istanbul-lib-coverage: 3.2.2
      semver: 6.3.1
    transitivePeerDependencies:
      - supports-color

  istanbul-lib-instrument@6.0.3:
    dependencies:
      '@babel/core': 7.28.0
      '@babel/parser': 7.28.0
      '@istanbuljs/schema': 0.1.3
      istanbul-lib-coverage: 3.2.2
      semver: 7.7.2
    transitivePeerDependencies:
      - supports-color

  istanbul-lib-report@3.0.1:
    dependencies:
      istanbul-lib-coverage: 3.2.2
      make-dir: 4.0.0
      supports-color: 7.2.0

  istanbul-lib-source-maps@4.0.1:
    dependencies:
      debug: 4.4.1
      istanbul-lib-coverage: 3.2.2
      source-map: 0.6.1
    transitivePeerDependencies:
      - supports-color

  istanbul-reports@3.1.7:
    dependencies:
      html-escaper: 2.0.2
      istanbul-lib-report: 3.0.1

  it-all@1.0.6: {}

  it-batch@1.0.9: {}

  it-first@1.0.7: {}

  it-parallel-batch@1.0.11:
    dependencies:
      it-batch: 1.0.9

  iterare@1.2.1: {}

  jackspeak@3.4.3:
    dependencies:
      '@isaacs/cliui': 8.0.2
    optionalDependencies:
      '@pkgjs/parseargs': 0.11.0

  jake@10.9.2:
    dependencies:
      async: 3.2.6
      chalk: 4.1.2
      filelist: 1.0.4
      minimatch: 3.1.2

  jayson@4.2.0(bufferutil@4.0.9)(utf-8-validate@5.0.10):
    dependencies:
      '@types/connect': 3.4.38
      '@types/node': 12.20.55
      '@types/ws': 7.4.7
      commander: 2.20.3
      delay: 5.0.0
      es6-promisify: 5.0.0
      eyes: 0.1.8
      isomorphic-ws: 4.0.1(ws@7.5.10(bufferutil@4.0.9)(utf-8-validate@5.0.10))
      json-stringify-safe: 5.0.1
      stream-json: 1.9.1
      uuid: 8.3.2
      ws: 7.5.10(bufferutil@4.0.9)(utf-8-validate@5.0.10)
    transitivePeerDependencies:
      - bufferutil
      - utf-8-validate

  jest-changed-files@29.7.0:
    dependencies:
      execa: 5.1.1
      jest-util: 29.7.0
      p-limit: 3.1.0

  jest-circus@29.7.0:
    dependencies:
      '@jest/environment': 29.7.0
      '@jest/expect': 29.7.0
      '@jest/test-result': 29.7.0
      '@jest/types': 29.6.3
      '@types/node': 20.19.9
      chalk: 4.1.2
      co: 4.6.0
      dedent: 1.6.0
      is-generator-fn: 2.1.0
      jest-each: 29.7.0
      jest-matcher-utils: 29.7.0
      jest-message-util: 29.7.0
      jest-runtime: 29.7.0
      jest-snapshot: 29.7.0
      jest-util: 29.7.0
      p-limit: 3.1.0
      pretty-format: 29.7.0
      pure-rand: 6.1.0
      slash: 3.0.0
      stack-utils: 2.0.6
    transitivePeerDependencies:
      - babel-plugin-macros
      - supports-color

  jest-cli@29.7.0(@types/node@20.19.9)(ts-node@10.9.2(@types/node@20.19.9)(typescript@5.8.3)):
    dependencies:
      '@jest/core': 29.7.0(ts-node@10.9.2(@types/node@20.19.9)(typescript@5.8.3))
      '@jest/test-result': 29.7.0
      '@jest/types': 29.6.3
      chalk: 4.1.2
      create-jest: 29.7.0(@types/node@20.19.9)(ts-node@10.9.2(@types/node@20.19.9)(typescript@5.8.3))
      exit: 0.1.2
      import-local: 3.2.0
      jest-config: 29.7.0(@types/node@20.19.9)(ts-node@10.9.2(@types/node@20.19.9)(typescript@5.8.3))
      jest-util: 29.7.0
      jest-validate: 29.7.0
      yargs: 17.7.2
    transitivePeerDependencies:
      - '@types/node'
      - babel-plugin-macros
      - supports-color
      - ts-node

  jest-config@29.7.0(@types/node@20.19.8)(ts-node@10.9.2(@types/node@20.19.9)(typescript@5.8.3)):
    dependencies:
      '@babel/core': 7.28.0
      '@jest/test-sequencer': 29.7.0
      '@jest/types': 29.6.3
      babel-jest: 29.7.0(@babel/core@7.28.0)
      chalk: 4.1.2
      ci-info: 3.9.0
      deepmerge: 4.3.1
      glob: 7.2.3
      graceful-fs: 4.2.11
      jest-circus: 29.7.0
      jest-environment-node: 29.7.0
      jest-get-type: 29.6.3
      jest-regex-util: 29.6.3
      jest-resolve: 29.7.0
      jest-runner: 29.7.0
      jest-util: 29.7.0
      jest-validate: 29.7.0
      micromatch: 4.0.8
      parse-json: 5.2.0
      pretty-format: 29.7.0
      slash: 3.0.0
      strip-json-comments: 3.1.1
    optionalDependencies:
      '@types/node': 20.19.8
      ts-node: 10.9.2(@types/node@20.19.9)(typescript@5.8.3)
    transitivePeerDependencies:
      - babel-plugin-macros
      - supports-color

  jest-config@29.7.0(@types/node@20.19.9)(ts-node@10.9.2(@types/node@20.19.9)(typescript@5.8.3)):
    dependencies:
      '@babel/core': 7.28.0
      '@jest/test-sequencer': 29.7.0
      '@jest/types': 29.6.3
      babel-jest: 29.7.0(@babel/core@7.28.0)
      chalk: 4.1.2
      ci-info: 3.9.0
      deepmerge: 4.3.1
      glob: 7.2.3
      graceful-fs: 4.2.11
      jest-circus: 29.7.0
      jest-environment-node: 29.7.0
      jest-get-type: 29.6.3
      jest-regex-util: 29.6.3
      jest-resolve: 29.7.0
      jest-runner: 29.7.0
      jest-util: 29.7.0
      jest-validate: 29.7.0
      micromatch: 4.0.8
      parse-json: 5.2.0
      pretty-format: 29.7.0
      slash: 3.0.0
      strip-json-comments: 3.1.1
    optionalDependencies:
      '@types/node': 20.19.9
      ts-node: 10.9.2(@types/node@20.19.9)(typescript@5.8.3)
    transitivePeerDependencies:
      - babel-plugin-macros
      - supports-color

  jest-diff@29.7.0:
    dependencies:
      chalk: 4.1.2
      diff-sequences: 29.6.3
      jest-get-type: 29.6.3
      pretty-format: 29.7.0

  jest-diff@30.0.5:
    dependencies:
      '@jest/diff-sequences': 30.0.1
      '@jest/get-type': 30.0.1
      chalk: 4.1.2
      pretty-format: 30.0.5

  jest-docblock@29.7.0:
    dependencies:
      detect-newline: 3.1.0

  jest-each@29.7.0:
    dependencies:
      '@jest/types': 29.6.3
      chalk: 4.1.2
      jest-get-type: 29.6.3
      jest-util: 29.7.0
      pretty-format: 29.7.0

  jest-environment-node@29.7.0:
    dependencies:
      '@jest/environment': 29.7.0
      '@jest/fake-timers': 29.7.0
      '@jest/types': 29.6.3
      '@types/node': 20.19.9
      jest-mock: 29.7.0
      jest-util: 29.7.0

  jest-get-type@29.6.3: {}

  jest-haste-map@29.7.0:
    dependencies:
      '@jest/types': 29.6.3
      '@types/graceful-fs': 4.1.9
      '@types/node': 20.19.9
      anymatch: 3.1.3
      fb-watchman: 2.0.2
      graceful-fs: 4.2.11
      jest-regex-util: 29.6.3
      jest-util: 29.7.0
      jest-worker: 29.7.0
      micromatch: 4.0.8
      walker: 1.0.8
    optionalDependencies:
      fsevents: 2.3.3

  jest-haste-map@30.0.5:
    dependencies:
      '@jest/types': 30.0.5
      '@types/node': 20.19.9
      anymatch: 3.1.3
      fb-watchman: 2.0.2
      graceful-fs: 4.2.11
      jest-regex-util: 30.0.1
      jest-util: 30.0.5
      jest-worker: 30.0.5
      micromatch: 4.0.8
      walker: 1.0.8
    optionalDependencies:
      fsevents: 2.3.3

  jest-leak-detector@29.7.0:
    dependencies:
      jest-get-type: 29.6.3
      pretty-format: 29.7.0

  jest-matcher-utils@29.7.0:
    dependencies:
      chalk: 4.1.2
      jest-diff: 29.7.0
      jest-get-type: 29.6.3
      pretty-format: 29.7.0

  jest-matcher-utils@30.0.5:
    dependencies:
      '@jest/get-type': 30.0.1
      chalk: 4.1.2
      jest-diff: 30.0.5
      pretty-format: 30.0.5

  jest-message-util@29.7.0:
    dependencies:
      '@babel/code-frame': 7.27.1
      '@jest/types': 29.6.3
      '@types/stack-utils': 2.0.3
      chalk: 4.1.2
      graceful-fs: 4.2.11
      micromatch: 4.0.8
      pretty-format: 29.7.0
      slash: 3.0.0
      stack-utils: 2.0.6

  jest-message-util@30.0.5:
    dependencies:
      '@babel/code-frame': 7.27.1
      '@jest/types': 30.0.5
      '@types/stack-utils': 2.0.3
      chalk: 4.1.2
      graceful-fs: 4.2.11
      micromatch: 4.0.8
      pretty-format: 30.0.5
      slash: 3.0.0
      stack-utils: 2.0.6

  jest-mock@29.7.0:
    dependencies:
      '@jest/types': 29.6.3
      '@types/node': 20.19.9
      jest-util: 29.7.0

  jest-mock@30.0.5:
    dependencies:
      '@jest/types': 30.0.5
      '@types/node': 20.19.9
      jest-util: 30.0.5

  jest-pnp-resolver@1.2.3(jest-resolve@29.7.0):
    optionalDependencies:
      jest-resolve: 29.7.0

  jest-regex-util@29.6.3: {}

  jest-regex-util@30.0.1: {}

  jest-resolve-dependencies@29.7.0:
    dependencies:
      jest-regex-util: 29.6.3
      jest-snapshot: 29.7.0
    transitivePeerDependencies:
      - supports-color

  jest-resolve@29.7.0:
    dependencies:
      chalk: 4.1.2
      graceful-fs: 4.2.11
      jest-haste-map: 29.7.0
      jest-pnp-resolver: 1.2.3(jest-resolve@29.7.0)
      jest-util: 29.7.0
      jest-validate: 29.7.0
      resolve: 1.22.10
      resolve.exports: 2.0.3
      slash: 3.0.0

  jest-runner@29.7.0:
    dependencies:
      '@jest/console': 29.7.0
      '@jest/environment': 29.7.0
      '@jest/test-result': 29.7.0
      '@jest/transform': 29.7.0
      '@jest/types': 29.6.3
      '@types/node': 20.19.9
      chalk: 4.1.2
      emittery: 0.13.1
      graceful-fs: 4.2.11
      jest-docblock: 29.7.0
      jest-environment-node: 29.7.0
      jest-haste-map: 29.7.0
      jest-leak-detector: 29.7.0
      jest-message-util: 29.7.0
      jest-resolve: 29.7.0
      jest-runtime: 29.7.0
      jest-util: 29.7.0
      jest-watcher: 29.7.0
      jest-worker: 29.7.0
      p-limit: 3.1.0
      source-map-support: 0.5.13
    transitivePeerDependencies:
      - supports-color

  jest-runtime@29.7.0:
    dependencies:
      '@jest/environment': 29.7.0
      '@jest/fake-timers': 29.7.0
      '@jest/globals': 29.7.0
      '@jest/source-map': 29.6.3
      '@jest/test-result': 29.7.0
      '@jest/transform': 29.7.0
      '@jest/types': 29.6.3
      '@types/node': 20.19.9
      chalk: 4.1.2
      cjs-module-lexer: 1.4.3
      collect-v8-coverage: 1.0.2
      glob: 7.2.3
      graceful-fs: 4.2.11
      jest-haste-map: 29.7.0
      jest-message-util: 29.7.0
      jest-mock: 29.7.0
      jest-regex-util: 29.6.3
      jest-resolve: 29.7.0
      jest-snapshot: 29.7.0
      jest-util: 29.7.0
      slash: 3.0.0
      strip-bom: 4.0.0
    transitivePeerDependencies:
      - supports-color

  jest-snapshot@29.7.0:
    dependencies:
      '@babel/core': 7.28.0
      '@babel/generator': 7.28.0
      '@babel/plugin-syntax-jsx': 7.27.1(@babel/core@7.28.0)
      '@babel/plugin-syntax-typescript': 7.27.1(@babel/core@7.28.0)
      '@babel/types': 7.28.1
      '@jest/expect-utils': 29.7.0
      '@jest/transform': 29.7.0
      '@jest/types': 29.6.3
      babel-preset-current-node-syntax: 1.1.0(@babel/core@7.28.0)
      chalk: 4.1.2
      expect: 29.7.0
      graceful-fs: 4.2.11
      jest-diff: 29.7.0
      jest-get-type: 29.6.3
      jest-matcher-utils: 29.7.0
      jest-message-util: 29.7.0
      jest-util: 29.7.0
      natural-compare: 1.4.0
      pretty-format: 29.7.0
      semver: 7.7.2
    transitivePeerDependencies:
      - supports-color

  jest-snapshot@30.0.5:
    dependencies:
      '@babel/core': 7.28.0
      '@babel/generator': 7.28.0
      '@babel/plugin-syntax-jsx': 7.27.1(@babel/core@7.28.0)
      '@babel/plugin-syntax-typescript': 7.27.1(@babel/core@7.28.0)
      '@babel/types': 7.28.1
      '@jest/expect-utils': 30.0.5
      '@jest/get-type': 30.0.1
      '@jest/snapshot-utils': 30.0.5
      '@jest/transform': 30.0.5
      '@jest/types': 30.0.5
      babel-preset-current-node-syntax: 1.1.0(@babel/core@7.28.0)
      chalk: 4.1.2
      expect: 30.0.5
      graceful-fs: 4.2.11
      jest-diff: 30.0.5
      jest-matcher-utils: 30.0.5
      jest-message-util: 30.0.5
      jest-util: 30.0.5
      pretty-format: 30.0.5
      semver: 7.7.2
      synckit: 0.11.11
    transitivePeerDependencies:
      - supports-color

  jest-util@29.7.0:
    dependencies:
      '@jest/types': 29.6.3
      '@types/node': 20.19.9
      chalk: 4.1.2
      ci-info: 3.9.0
      graceful-fs: 4.2.11
      picomatch: 2.3.1

  jest-util@30.0.5:
    dependencies:
      '@jest/types': 30.0.5
      '@types/node': 20.19.9
      chalk: 4.1.2
      ci-info: 4.3.0
      graceful-fs: 4.2.11
      picomatch: 4.0.3

  jest-validate@29.7.0:
    dependencies:
      '@jest/types': 29.6.3
      camelcase: 6.3.0
      chalk: 4.1.2
      jest-get-type: 29.6.3
      leven: 3.1.0
      pretty-format: 29.7.0

  jest-watcher@29.7.0:
    dependencies:
      '@jest/test-result': 29.7.0
      '@jest/types': 29.6.3
      '@types/node': 20.19.9
      ansi-escapes: 4.3.2
      chalk: 4.1.2
      emittery: 0.13.1
      jest-util: 29.7.0
      string-length: 4.0.2

  jest-worker@27.5.1:
    dependencies:
      '@types/node': 20.19.9
      merge-stream: 2.0.0
      supports-color: 8.1.1

  jest-worker@29.7.0:
    dependencies:
      '@types/node': 20.19.9
      jest-util: 29.7.0
      merge-stream: 2.0.0
      supports-color: 8.1.1

  jest-worker@30.0.5:
    dependencies:
      '@types/node': 20.19.9
      '@ungap/structured-clone': 1.3.0
      jest-util: 30.0.5
      merge-stream: 2.0.0
      supports-color: 8.1.1

  jest@29.7.0(@types/node@20.19.9)(ts-node@10.9.2(@types/node@20.19.9)(typescript@5.8.3)):
    dependencies:
      '@jest/core': 29.7.0(ts-node@10.9.2(@types/node@20.19.9)(typescript@5.8.3))
      '@jest/types': 29.6.3
      import-local: 3.2.0
      jest-cli: 29.7.0(@types/node@20.19.9)(ts-node@10.9.2(@types/node@20.19.9)(typescript@5.8.3))
    transitivePeerDependencies:
      - '@types/node'
      - babel-plugin-macros
      - supports-color
      - ts-node

  jose@4.15.9: {}

  jose@5.10.0: {}

  js-sha256@0.9.0: {}

  js-sha3@0.8.0: {}

  js-tokens@4.0.0: {}

  js-yaml@3.14.1:
    dependencies:
      argparse: 1.0.10
      esprima: 4.0.1

  js-yaml@4.1.0:
    dependencies:
      argparse: 2.0.1

  jsbn@1.1.0:
    optional: true

  jsesc@3.1.0: {}

  json-buffer@3.0.1: {}

  json-parse-even-better-errors@2.3.1: {}

  json-schema-traverse@0.4.1: {}

  json-schema-traverse@1.0.0: {}

  json-stable-stringify-without-jsonify@1.0.1: {}

  json-stringify-safe@5.0.1: {}

  json5@2.2.3: {}

  jsonc-parser@3.2.1: {}

  jsonc-parser@3.3.1: {}

  jsonfile@6.1.0:
    dependencies:
      universalify: 2.0.1
    optionalDependencies:
      graceful-fs: 4.2.11

  kareem@2.6.3: {}

  keyv@4.5.4:
    dependencies:
      json-buffer: 3.0.1

  keyv@5.4.0:
    dependencies:
      '@keyv/serialize': 1.1.0

  keyvaluestorage-interface@1.0.0: {}

  kind-of@6.0.3: {}

  kleur@3.0.3: {}

  launchdarkly-eventsource@2.2.0: {}

  lazystream@1.0.1:
    dependencies:
      readable-stream: 2.3.8

  leven@3.1.0: {}

  levn@0.4.1:
    dependencies:
      prelude-ls: 1.2.1
      type-check: 0.4.0

  libphonenumber-js@1.12.10: {}

  libsodium-sumo@0.7.15: {}

  libsodium-wrappers-sumo@0.7.15:
    dependencies:
      libsodium-sumo: 0.7.15

  lines-and-columns@1.2.4: {}

  loader-runner@4.3.0: {}

  locate-path@5.0.0:
    dependencies:
      p-locate: 4.1.0

  locate-path@6.0.0:
    dependencies:
      p-locate: 5.0.0

  lodash.camelcase@4.3.0: {}

  lodash.defaults@4.2.0: {}

  lodash.isarguments@3.1.0: {}

  lodash.isequal@4.5.0: {}

  lodash.memoize@4.1.2: {}

  lodash.merge@4.6.2: {}

  lodash.truncate@4.4.2: {}

  lodash@4.17.21: {}

  log-symbols@4.1.0:
    dependencies:
      chalk: 4.1.2
      is-unicode-supported: 0.1.0

  long@4.0.0: {}

  long@5.3.2: {}

  lower-case@2.0.2:
    dependencies:
      tslib: 2.8.1

  lru-cache@10.4.3: {}

  lru-cache@5.1.1:
    dependencies:
      yallist: 3.1.1

  lru-cache@6.0.0:
    dependencies:
      yallist: 4.0.0

  luxon@3.7.1: {}

  magic-string@0.30.8:
    dependencies:
      '@jridgewell/sourcemap-codec': 1.5.4

  make-dir@3.1.0:
    dependencies:
      semver: 6.3.1

  make-dir@4.0.0:
    dependencies:
      semver: 7.7.2

  make-error@1.3.6: {}

  makeerror@1.0.12:
    dependencies:
      tmpl: 1.0.5

  map-obj@1.0.1: {}

  map-obj@4.3.0: {}

  math-intrinsics@1.1.0: {}

  media-typer@0.3.0: {}

  media-typer@1.1.0: {}

  memfs@3.5.3:
    dependencies:
      fs-monkey: 1.1.0

  memory-pager@1.5.0: {}

  meow@9.0.0:
    dependencies:
      '@types/minimist': 1.2.5
      camelcase-keys: 6.2.2
      decamelize: 1.2.0
      decamelize-keys: 1.1.1
      hard-rejection: 2.1.0
      minimist-options: 4.1.0
      normalize-package-data: 3.0.3
      read-pkg-up: 7.0.1
      redent: 3.0.0
      trim-newlines: 3.0.1
      type-fest: 0.18.1
      yargs-parser: 20.2.9

  merge-descriptors@2.0.0: {}

  merge-options@3.0.4:
    dependencies:
      is-plain-obj: 2.1.0

  merge-stream@2.0.0: {}

  merge2@1.4.1: {}

  methods@1.1.2: {}

  micromatch@4.0.8:
    dependencies:
      braces: 3.0.3
      picomatch: 2.3.1

  mime-db@1.52.0: {}

  mime-db@1.54.0: {}

  mime-types@2.1.35:
    dependencies:
      mime-db: 1.52.0

  mime-types@3.0.1:
    dependencies:
      mime-db: 1.54.0

  mime@2.6.0: {}

  mimic-fn@2.1.0: {}

  min-indent@1.0.1: {}

  minimalistic-assert@1.0.1: {}

  minimalistic-crypto-utils@1.0.1: {}

  minimatch@3.1.2:
    dependencies:
      brace-expansion: 1.1.12

  minimatch@5.1.6:
    dependencies:
      brace-expansion: 2.0.2

  minimatch@9.0.3:
    dependencies:
      brace-expansion: 2.0.2

  minimatch@9.0.5:
    dependencies:
      brace-expansion: 2.0.2

  minimist-options@4.1.0:
    dependencies:
      arrify: 1.0.1
      is-plain-obj: 1.1.0
      kind-of: 6.0.3

  minimist@1.2.8: {}

  minipass@7.1.2: {}

  mkdirp-classic@0.5.3: {}

  mkdirp@0.5.6:
    dependencies:
      minimist: 1.2.8

<<<<<<< HEAD
=======
  mkdirp@1.0.4: {}

  mongodb-connection-string-url@2.6.0:
    dependencies:
      '@types/whatwg-url': 8.2.2
      whatwg-url: 11.0.0

>>>>>>> e7aab186
  mongodb-connection-string-url@3.0.2:
    dependencies:
      '@types/whatwg-url': 11.0.5
      whatwg-url: 14.2.0

  mongodb-memory-server-core@10.1.4(socks@2.8.6):
    dependencies:
      async-mutex: 0.5.0
      camelcase: 6.3.0
      debug: 4.4.1
      find-cache-dir: 3.3.2
      follow-redirects: 1.15.9(debug@4.4.1)
      https-proxy-agent: 7.0.6
      mongodb: 6.17.0(socks@2.8.6)
      new-find-package-json: 2.0.0
      semver: 7.7.2
      tar-stream: 3.1.7
      tslib: 2.8.1
      yauzl: 3.2.0
    transitivePeerDependencies:
      - '@aws-sdk/credential-providers'
      - '@mongodb-js/zstd'
      - gcp-metadata
      - kerberos
      - mongodb-client-encryption
      - snappy
      - socks
      - supports-color

  mongodb-memory-server@10.1.4(socks@2.8.6):
    dependencies:
      mongodb-memory-server-core: 10.1.4(socks@2.8.6)
      tslib: 2.8.1
    transitivePeerDependencies:
      - '@aws-sdk/credential-providers'
      - '@mongodb-js/zstd'
      - gcp-metadata
      - kerberos
      - mongodb-client-encryption
      - snappy
      - socks
      - supports-color

  mongodb@6.17.0(socks@2.8.6):
    dependencies:
      '@mongodb-js/saslprep': 1.3.0
      bson: 6.10.4
      mongodb-connection-string-url: 3.0.2
    optionalDependencies:
      socks: 2.8.6

  mongoose@8.16.4(socks@2.8.6):
    dependencies:
      bson: 6.10.4
      kareem: 2.6.3
      mongodb: 6.17.0(socks@2.8.6)
      mpath: 0.9.0
      mquery: 5.0.0
      ms: 2.1.3
      sift: 17.1.3
    transitivePeerDependencies:
      - '@aws-sdk/credential-providers'
      - '@mongodb-js/zstd'
      - gcp-metadata
      - kerberos
      - mongodb-client-encryption
      - snappy
      - socks
      - supports-color

  mpath@0.9.0: {}

  mquery@5.0.0:
    dependencies:
      debug: 4.4.1
    transitivePeerDependencies:
      - supports-color

  ms@2.1.3: {}

  msgpackr-extract@3.0.3:
    dependencies:
      node-gyp-build-optional-packages: 5.2.2
    optionalDependencies:
      '@msgpackr-extract/msgpackr-extract-darwin-arm64': 3.0.3
      '@msgpackr-extract/msgpackr-extract-darwin-x64': 3.0.3
      '@msgpackr-extract/msgpackr-extract-linux-arm': 3.0.3
      '@msgpackr-extract/msgpackr-extract-linux-arm64': 3.0.3
      '@msgpackr-extract/msgpackr-extract-linux-x64': 3.0.3
      '@msgpackr-extract/msgpackr-extract-win32-x64': 3.0.3
    optional: true

  msgpackr@1.11.5:
    optionalDependencies:
      msgpackr-extract: 3.0.3

  multer@2.0.2:
    dependencies:
      append-field: 1.0.0
      busboy: 1.6.0
      concat-stream: 2.0.0
      mkdirp: 0.5.6
      object-assign: 4.1.1
      type-is: 1.6.18
      xtend: 4.0.2

  multibase@4.0.6:
    dependencies:
      '@multiformats/base-x': 4.0.1

  multicodec@3.2.1:
    dependencies:
      uint8arrays: 3.1.1
      varint: 6.0.0

  multiformats@11.0.2: {}

  multiformats@9.9.0: {}

  multihashes@4.0.3:
    dependencies:
      multibase: 4.0.6
      uint8arrays: 3.1.1
      varint: 5.0.2

  multihashing-async@2.1.4:
    dependencies:
      blakejs: 1.2.1
      err-code: 3.0.1
      js-sha3: 0.8.0
      multihashes: 4.0.3
      murmurhash3js-revisited: 3.0.0
      uint8arrays: 3.1.1

  murmurhash3js-revisited@3.0.0: {}

  mute-stream@0.0.8: {}

  mute-stream@1.0.0: {}

  nan@2.23.0:
    optional: true

  natural-compare@1.4.0: {}

  negotiator@1.0.0: {}

  neo-async@2.6.2: {}

  nest-commander@3.18.0(@nestjs/common@10.4.20(class-transformer@0.5.1)(class-validator@0.14.2)(reflect-metadata@0.2.2)(rxjs@7.8.2))(@nestjs/core@10.4.20)(@types/inquirer@8.2.11)(typescript@5.8.3):
    dependencies:
      '@fig/complete-commander': 3.2.0(commander@11.1.0)
      '@golevelup/nestjs-discovery': 4.0.3(@nestjs/common@10.4.20(class-transformer@0.5.1)(class-validator@0.14.2)(reflect-metadata@0.2.2)(rxjs@7.8.2))(@nestjs/core@10.4.20)
      '@nestjs/common': 10.4.20(class-transformer@0.5.1)(class-validator@0.14.2)(reflect-metadata@0.2.2)(rxjs@7.8.2)
      '@nestjs/core': 10.4.20(@nestjs/common@10.4.20(class-transformer@0.5.1)(class-validator@0.14.2)(reflect-metadata@0.2.2)(rxjs@7.8.2))(@nestjs/platform-express@11.1.5)(reflect-metadata@0.2.2)(rxjs@7.8.2)
      '@types/inquirer': 8.2.11
      commander: 11.1.0
      cosmiconfig: 8.3.6(typescript@5.8.3)
      inquirer: 8.2.6
    transitivePeerDependencies:
      - typescript

  nestjs-pino@4.4.0(@nestjs/common@10.4.20(class-transformer@0.5.1)(class-validator@0.14.2)(reflect-metadata@0.2.2)(rxjs@7.8.2))(pino-http@10.5.0)(pino@9.7.0)(rxjs@7.8.2):
    dependencies:
      '@nestjs/common': 10.4.20(class-transformer@0.5.1)(class-validator@0.14.2)(reflect-metadata@0.2.2)(rxjs@7.8.2)
      pino: 9.7.0
      pino-http: 10.5.0
      rxjs: 7.8.2

  new-find-package-json@2.0.0:
    dependencies:
      debug: 4.4.1
    transitivePeerDependencies:
      - supports-color

  no-case@3.0.4:
    dependencies:
      lower-case: 2.0.2
      tslib: 2.8.1

  node-abort-controller@3.1.1: {}

  node-emoji@1.11.0:
    dependencies:
      lodash: 4.17.21

  node-fetch-native@1.6.6: {}

  node-fetch@2.7.0:
    dependencies:
      whatwg-url: 5.0.0

  node-gyp-build-optional-packages@5.2.2:
    dependencies:
      detect-libc: 2.0.4
    optional: true

  node-gyp-build@4.8.4:
    optional: true

  node-int64@0.4.0: {}

  node-mock-http@1.0.1: {}

  node-releases@2.0.19: {}

  normalize-package-data@2.5.0:
    dependencies:
      hosted-git-info: 2.8.9
      resolve: 1.22.10
      semver: 5.7.2
      validate-npm-package-license: 3.0.4

  normalize-package-data@3.0.3:
    dependencies:
      hosted-git-info: 4.1.0
      is-core-module: 2.16.1
      semver: 7.7.2
      validate-npm-package-license: 3.0.4

  normalize-path@3.0.0: {}

  npm-run-path@4.0.1:
    dependencies:
      path-key: 3.1.1

  object-assign@4.1.1: {}

  object-inspect@1.13.4: {}

  object-keys@1.1.1: {}

  ofetch@1.4.1:
    dependencies:
      destr: 2.0.5
      node-fetch-native: 1.6.6
      ufo: 1.6.1

  on-exit-leak-free@0.2.0: {}

  on-exit-leak-free@2.1.2: {}

  on-finished@2.4.1:
    dependencies:
      ee-first: 1.1.1

  once@1.4.0:
    dependencies:
      wrappy: 1.0.2

  onetime@5.1.2:
    dependencies:
      mimic-fn: 2.1.0

  optionator@0.9.4:
    dependencies:
      deep-is: 0.1.4
      fast-levenshtein: 2.0.6
      levn: 0.4.1
      prelude-ls: 1.2.1
      type-check: 0.4.0
      word-wrap: 1.2.5

  ora@5.4.1:
    dependencies:
      bl: 4.1.0
      chalk: 4.1.2
      cli-cursor: 3.1.0
      cli-spinners: 2.9.2
      is-interactive: 1.0.0
      is-unicode-supported: 0.1.0
      log-symbols: 4.1.0
      strip-ansi: 6.0.1
      wcwidth: 1.0.1

  os-tmpdir@1.0.2: {}

  ox@0.8.1(typescript@5.8.3):
    dependencies:
      '@adraffy/ens-normalize': 1.11.0
      '@noble/ciphers': 1.3.0
      '@noble/curves': 1.9.2
      '@noble/hashes': 1.8.0
      '@scure/bip32': 1.7.0
      '@scure/bip39': 1.6.0
      abitype: 1.0.8(typescript@5.8.3)
      eventemitter3: 5.0.1
    optionalDependencies:
      typescript: 5.8.3
    transitivePeerDependencies:
      - zod

  p-limit@2.3.0:
    dependencies:
      p-try: 2.2.0

  p-limit@3.1.0:
    dependencies:
      yocto-queue: 0.1.0

  p-locate@4.1.0:
    dependencies:
      p-limit: 2.3.0

  p-locate@5.0.0:
    dependencies:
      p-limit: 3.1.0

  p-try@2.2.0: {}

  package-json-from-dist@1.0.1: {}

  package-manager-detector@0.2.11:
    dependencies:
      quansync: 0.2.10

  pako@2.1.0: {}

  parent-module@1.0.1:
    dependencies:
      callsites: 3.1.0

  parse-json@5.2.0:
    dependencies:
      '@babel/code-frame': 7.27.1
      error-ex: 1.3.2
      json-parse-even-better-errors: 2.3.1
      lines-and-columns: 1.2.4

  parseurl@1.3.3: {}

  path-exists@4.0.0: {}

  path-is-absolute@1.0.1: {}

  path-key@3.1.1: {}

  path-parse@1.0.7: {}

  path-scurry@1.11.1:
    dependencies:
      lru-cache: 10.4.3
      minipass: 7.1.2

  path-to-regexp@3.3.0: {}

  path-to-regexp@8.2.0: {}

  path-type@4.0.0: {}

  pend@1.2.0: {}

  permissionless@0.2.52(viem@2.33.0(bufferutil@4.0.9)(typescript@5.8.3)(utf-8-validate@5.0.10)):
    dependencies:
      viem: 2.33.0(bufferutil@4.0.9)(typescript@5.8.3)(utf-8-validate@5.0.10)

  picocolors@1.1.1: {}

  picomatch@2.3.1: {}

  picomatch@4.0.1: {}

  picomatch@4.0.3: {}

  pino-abstract-transport@0.5.0:
    dependencies:
      duplexify: 4.1.3
      split2: 4.2.0

  pino-abstract-transport@2.0.0:
    dependencies:
      split2: 4.2.0

  pino-http@10.5.0:
    dependencies:
      get-caller-file: 2.0.5
      pino: 9.7.0
      pino-std-serializers: 7.0.0
      process-warning: 5.0.0

  pino-std-serializers@4.0.0: {}

  pino-std-serializers@7.0.0: {}

  pino@7.11.0:
    dependencies:
      atomic-sleep: 1.0.0
      fast-redact: 3.5.0
      on-exit-leak-free: 0.2.0
      pino-abstract-transport: 0.5.0
      pino-std-serializers: 4.0.0
      process-warning: 1.0.0
      quick-format-unescaped: 4.0.4
      real-require: 0.1.0
      safe-stable-stringify: 2.5.0
      sonic-boom: 2.8.0
      thread-stream: 0.15.2

  pino@9.7.0:
    dependencies:
      atomic-sleep: 1.0.0
      fast-redact: 3.5.0
      on-exit-leak-free: 2.1.2
      pino-abstract-transport: 2.0.0
      pino-std-serializers: 7.0.0
      process-warning: 5.0.0
      quick-format-unescaped: 4.0.4
      real-require: 0.2.0
      safe-stable-stringify: 2.5.0
      sonic-boom: 4.2.0
      thread-stream: 3.1.0

  pirates@4.0.7: {}

  pkg-dir@4.2.0:
    dependencies:
      find-up: 4.1.0

  pluralize@8.0.0: {}

  poseidon-lite@0.2.1: {}

  possible-typed-array-names@1.1.0: {}

  posthog-node@5.5.1: {}

  prelude-ls@1.2.1: {}

  prettier-linter-helpers@1.0.0:
    dependencies:
      fast-diff: 1.3.0

  prettier@3.6.2: {}

  pretty-format@29.7.0:
    dependencies:
      '@jest/schemas': 29.6.3
      ansi-styles: 5.2.0
      react-is: 18.3.1

  pretty-format@30.0.5:
    dependencies:
      '@jest/schemas': 30.0.5
      ansi-styles: 5.2.0
      react-is: 18.3.1

  process-nextick-args@2.0.1: {}

  process-warning@1.0.0: {}

  process-warning@5.0.0: {}

  process@0.11.10: {}

  prompts@2.4.2:
    dependencies:
      kleur: 3.0.3
      sisteransi: 1.0.5

  proper-lockfile@4.1.2:
    dependencies:
      graceful-fs: 4.2.11
      retry: 0.12.0
      signal-exit: 3.0.7

  properties-reader@2.3.0:
    dependencies:
      mkdirp: 1.0.4

  protobufjs@6.11.4:
    dependencies:
      '@protobufjs/aspromise': 1.1.2
      '@protobufjs/base64': 1.1.2
      '@protobufjs/codegen': 2.0.4
      '@protobufjs/eventemitter': 1.1.0
      '@protobufjs/fetch': 1.1.0
      '@protobufjs/float': 1.0.2
      '@protobufjs/inquire': 1.1.0
      '@protobufjs/path': 1.1.2
      '@protobufjs/pool': 1.1.0
      '@protobufjs/utf8': 1.1.0
      '@types/long': 4.0.2
      '@types/node': 20.19.9
      long: 4.0.0

  protobufjs@7.5.3:
    dependencies:
      '@protobufjs/aspromise': 1.1.2
      '@protobufjs/base64': 1.1.2
      '@protobufjs/codegen': 2.0.4
      '@protobufjs/eventemitter': 1.1.0
      '@protobufjs/fetch': 1.1.0
      '@protobufjs/float': 1.0.2
      '@protobufjs/inquire': 1.1.0
      '@protobufjs/path': 1.1.2
      '@protobufjs/pool': 1.1.0
      '@protobufjs/utf8': 1.1.0
      '@types/node': 20.19.9
      long: 5.3.2

  proxy-addr@2.0.7:
    dependencies:
      forwarded: 0.2.0
      ipaddr.js: 1.9.1

  proxy-from-env@1.1.0: {}

  pump@3.0.3:
    dependencies:
      end-of-stream: 1.4.5
      once: 1.4.0

  punycode@2.3.1: {}

  pure-rand@6.1.0: {}

  pvtsutils@1.3.6:
    dependencies:
      tslib: 2.8.1

  pvutils@1.1.3: {}

  qs@6.14.0:
    dependencies:
      side-channel: 1.1.0

  quansync@0.2.10: {}

  query-string@7.1.3:
    dependencies:
      decode-uri-component: 0.2.2
      filter-obj: 1.1.0
      split-on-first: 1.1.0
      strict-uri-encode: 2.0.0

  queue-microtask@1.2.3: {}

  quick-format-unescaped@4.0.4: {}

  quick-lru@4.0.1: {}

  rabin-wasm@0.1.5:
    dependencies:
      '@assemblyscript/loader': 0.9.4
      bl: 5.1.0
      debug: 4.4.1
      minimist: 1.2.8
      node-fetch: 2.7.0
      readable-stream: 3.6.2
    transitivePeerDependencies:
      - encoding
      - supports-color

  radix3@1.1.2: {}

  randexp@0.5.3:
    dependencies:
      drange: 1.1.1
      ret: 0.2.2

  randombytes@2.1.0:
    dependencies:
      safe-buffer: 5.2.1

  range-parser@1.2.1: {}

  raw-body@3.0.0:
    dependencies:
      bytes: 3.1.2
      http-errors: 2.0.0
      iconv-lite: 0.6.3
      unpipe: 1.0.0

  react-is@18.3.1: {}

  read-pkg-up@7.0.1:
    dependencies:
      find-up: 4.1.0
      read-pkg: 5.2.0
      type-fest: 0.8.1

  read-pkg@5.2.0:
    dependencies:
      '@types/normalize-package-data': 2.4.4
      normalize-package-data: 2.5.0
      parse-json: 5.2.0
      type-fest: 0.6.0

  readable-stream@2.3.8:
    dependencies:
      core-util-is: 1.0.3
      inherits: 2.0.4
      isarray: 1.0.0
      process-nextick-args: 2.0.1
      safe-buffer: 5.1.2
      string_decoder: 1.1.1
      util-deprecate: 1.0.2

  readable-stream@3.6.2:
    dependencies:
      inherits: 2.0.4
      string_decoder: 1.3.0
      util-deprecate: 1.0.2

  readable-stream@4.7.0:
    dependencies:
      abort-controller: 3.0.0
      buffer: 6.0.3
      events: 3.3.0
      process: 0.11.10
      string_decoder: 1.3.0

  readdir-glob@1.1.3:
    dependencies:
      minimatch: 5.1.6

  readdirp@3.6.0:
    dependencies:
      picomatch: 2.3.1

  readdirp@4.1.2: {}

  readonly-date@1.0.0: {}

  real-require@0.1.0: {}

  real-require@0.2.0: {}

  redent@3.0.0:
    dependencies:
      indent-string: 4.0.0
      strip-indent: 3.0.0

  redis-errors@1.2.0: {}

  redis-parser@3.0.0:
    dependencies:
      redis-errors: 1.2.0

  redlock@5.0.0-beta.2:
    dependencies:
      node-abort-controller: 3.1.1

  reflect-metadata@0.2.2: {}

  repeat-string@1.6.1: {}

  require-directory@2.1.1: {}

  require-from-string@2.0.2: {}

  resolve-cwd@3.0.0:
    dependencies:
      resolve-from: 5.0.0

  resolve-from@4.0.0: {}

  resolve-from@5.0.0: {}

  resolve.exports@2.0.3: {}

  resolve@1.22.10:
    dependencies:
      is-core-module: 2.16.1
      path-parse: 1.0.7
      supports-preserve-symlinks-flag: 1.0.0

  restore-cursor@3.1.0:
    dependencies:
      onetime: 5.1.2
      signal-exit: 3.0.7

  ret@0.2.2: {}

  retry@0.12.0: {}

  reusify@1.1.0: {}

  rimraf@3.0.2:
    dependencies:
      glob: 7.2.3

  router@2.2.0:
    dependencies:
      debug: 4.4.1
      depd: 2.0.0
      is-promise: 4.0.0
      parseurl: 1.3.3
      path-to-regexp: 8.2.0
    transitivePeerDependencies:
      - supports-color

  rpc-websockets@9.1.2:
    dependencies:
      '@swc/helpers': 0.5.17
      '@types/uuid': 8.3.4
      '@types/ws': 8.18.1
      buffer: 6.0.3
      eventemitter3: 5.0.1
      uuid: 8.3.2
      ws: 8.18.3(bufferutil@4.0.9)(utf-8-validate@5.0.10)
    optionalDependencies:
      bufferutil: 4.0.9
      utf-8-validate: 5.0.10

  run-async@2.4.1: {}

  run-async@3.0.0: {}

  run-parallel@1.2.0:
    dependencies:
      queue-microtask: 1.2.3

  rxjs@7.8.1:
    dependencies:
      tslib: 2.8.1

  rxjs@7.8.2:
    dependencies:
      tslib: 2.8.1

  safe-buffer@5.1.2: {}

  safe-buffer@5.2.1: {}

  safe-regex-test@1.1.0:
    dependencies:
      call-bound: 1.0.4
      es-errors: 1.3.0
      is-regex: 1.2.1

  safe-stable-stringify@2.5.0: {}

  safer-buffer@2.1.2: {}

  schema-utils@3.3.0:
    dependencies:
      '@types/json-schema': 7.0.15
      ajv: 6.12.6
      ajv-keywords: 3.5.2(ajv@6.12.6)

  schema-utils@4.3.2:
    dependencies:
      '@types/json-schema': 7.0.15
      ajv: 8.17.1
      ajv-formats: 2.1.1(ajv@8.17.1)
      ajv-keywords: 5.1.0(ajv@8.17.1)

  scrypt-js@3.0.1: {}

  semver@5.7.2: {}

  semver@6.3.1: {}

  semver@7.5.4:
    dependencies:
      lru-cache: 6.0.0

  semver@7.7.2: {}

  send@1.2.0:
    dependencies:
      debug: 4.4.1
      encodeurl: 2.0.0
      escape-html: 1.0.3
      etag: 1.8.1
      fresh: 2.0.0
      http-errors: 2.0.0
      mime-types: 3.0.1
      ms: 2.1.3
      on-finished: 2.4.1
      range-parser: 1.2.1
      statuses: 2.0.2
    transitivePeerDependencies:
      - supports-color

  serialize-javascript@6.0.2:
    dependencies:
      randombytes: 2.1.0

  serve-static@2.2.0:
    dependencies:
      encodeurl: 2.0.0
      escape-html: 1.0.3
      parseurl: 1.3.3
      send: 1.2.0
    transitivePeerDependencies:
      - supports-color

  set-function-length@1.2.2:
    dependencies:
      define-data-property: 1.1.4
      es-errors: 1.3.0
      function-bind: 1.1.2
      get-intrinsic: 1.3.0
      gopd: 1.2.0
      has-property-descriptors: 1.0.2

  setprototypeof@1.2.0: {}

  shebang-command@2.0.0:
    dependencies:
      shebang-regex: 3.0.0

  shebang-regex@3.0.0: {}

  side-channel-list@1.0.0:
    dependencies:
      es-errors: 1.3.0
      object-inspect: 1.13.4

  side-channel-map@1.0.1:
    dependencies:
      call-bound: 1.0.4
      es-errors: 1.3.0
      get-intrinsic: 1.3.0
      object-inspect: 1.13.4

  side-channel-weakmap@1.0.2:
    dependencies:
      call-bound: 1.0.4
      es-errors: 1.3.0
      get-intrinsic: 1.3.0
      object-inspect: 1.13.4
      side-channel-map: 1.0.1

  side-channel@1.1.0:
    dependencies:
      es-errors: 1.3.0
      object-inspect: 1.13.4
      side-channel-list: 1.0.0
      side-channel-map: 1.0.1
      side-channel-weakmap: 1.0.2

  sift@17.1.3: {}

  signal-exit@3.0.7: {}

  signal-exit@4.1.0: {}

  sisteransi@1.0.5: {}

  siwe-recap@0.0.2-alpha.0(ethers@5.8.0(bufferutil@4.0.9)(utf-8-validate@5.0.10)):
    dependencies:
      canonicalize: 2.1.0
      ethers: 5.8.0(bufferutil@4.0.9)(utf-8-validate@5.0.10)
      multiformats: 11.0.2
      siwe: 2.3.2(ethers@5.8.0(bufferutil@4.0.9)(utf-8-validate@5.0.10))

  siwe@2.3.2(ethers@5.8.0(bufferutil@4.0.9)(utf-8-validate@5.0.10)):
    dependencies:
      '@spruceid/siwe-parser': 2.1.2
      '@stablelib/random': 1.0.2
      ethers: 5.8.0(bufferutil@4.0.9)(utf-8-validate@5.0.10)
      uri-js: 4.4.1
      valid-url: 1.0.9

  slash@3.0.0: {}

  slice-ansi@4.0.0:
    dependencies:
      ansi-styles: 4.3.0
      astral-regex: 2.0.0
      is-fullwidth-code-point: 3.0.0

  smart-buffer@4.2.0:
    optional: true

  snake-case@3.0.4:
    dependencies:
      dot-case: 3.0.4
      tslib: 2.8.1

  socks@2.8.6:
    dependencies:
      ip-address: 9.0.5
      smart-buffer: 4.2.0
    optional: true

  solady@0.0.235: {}

  sonic-boom@2.8.0:
    dependencies:
      atomic-sleep: 1.0.0

  sonic-boom@4.2.0:
    dependencies:
      atomic-sleep: 1.0.0

  source-map-support@0.5.13:
    dependencies:
      buffer-from: 1.1.2
      source-map: 0.6.1

  source-map-support@0.5.21:
    dependencies:
      buffer-from: 1.1.2
      source-map: 0.6.1

  source-map@0.6.1: {}

  source-map@0.7.4: {}

  sparse-array@1.3.2: {}

  sparse-bitfield@3.0.3:
    dependencies:
      memory-pager: 1.5.0

  spdx-correct@3.2.0:
    dependencies:
      spdx-expression-parse: 3.0.1
      spdx-license-ids: 3.0.21

  spdx-exceptions@2.5.0: {}

  spdx-expression-parse@3.0.1:
    dependencies:
      spdx-exceptions: 2.5.0
      spdx-license-ids: 3.0.21

  spdx-license-ids@3.0.21: {}

  split-ca@1.0.1: {}

  split-on-first@1.1.0: {}

  split2@4.2.0: {}

  sprintf-js@1.0.3: {}

  sprintf-js@1.1.3: {}

  ssh-remote-port-forward@1.0.4:
    dependencies:
      '@types/ssh2': 0.5.52
      ssh2: 1.16.0

  ssh2@1.16.0:
    dependencies:
      asn1: 0.2.6
      bcrypt-pbkdf: 1.0.2
    optionalDependencies:
      cpu-features: 0.0.10
      nan: 2.23.0

  stable@0.1.8: {}

  stack-utils@2.0.6:
    dependencies:
      escape-string-regexp: 2.0.0

  standard-as-callback@2.1.0: {}

  statuses@2.0.1: {}

  statuses@2.0.2: {}

  stream-chain@2.2.5: {}

  stream-json@1.9.1:
    dependencies:
      stream-chain: 2.2.5

  stream-shift@1.0.3: {}

  streamsearch@1.1.0: {}

  streamx@2.22.1:
    dependencies:
      fast-fifo: 1.3.2
      text-decoder: 1.2.3
    optionalDependencies:
      bare-events: 2.6.0

  strict-uri-encode@2.0.0: {}

  string-length@4.0.2:
    dependencies:
      char-regex: 1.0.2
      strip-ansi: 6.0.1

  string-width@4.2.3:
    dependencies:
      emoji-regex: 8.0.0
      is-fullwidth-code-point: 3.0.0
      strip-ansi: 6.0.1

  string-width@5.1.2:
    dependencies:
      eastasianwidth: 0.2.0
      emoji-regex: 9.2.2
      strip-ansi: 7.1.0

  string_decoder@1.1.1:
    dependencies:
      safe-buffer: 5.1.2

  string_decoder@1.3.0:
    dependencies:
      safe-buffer: 5.2.1

  strip-ansi@6.0.1:
    dependencies:
      ansi-regex: 5.0.1

  strip-ansi@7.1.0:
    dependencies:
      ansi-regex: 6.1.0

  strip-bom@3.0.0: {}

  strip-bom@4.0.0: {}

  strip-final-newline@2.0.0: {}

  strip-indent@3.0.0:
    dependencies:
      min-indent: 1.0.1

  strip-json-comments@3.1.1: {}

  strnum@2.1.1: {}

  strtok3@10.3.2:
    dependencies:
      '@tokenizer/token': 0.3.0

  superagent@8.1.2:
    dependencies:
      component-emitter: 1.3.1
      cookiejar: 2.1.4
      debug: 4.4.1
      fast-safe-stringify: 2.1.1
      form-data: 4.0.4
      formidable: 2.1.5
      methods: 1.1.2
      mime: 2.6.0
      qs: 6.14.0
      semver: 7.7.2
    transitivePeerDependencies:
      - supports-color

  superstruct@0.15.5: {}

  superstruct@2.0.2: {}

  supertest@6.3.4:
    dependencies:
      methods: 1.1.2
      superagent: 8.1.2
    transitivePeerDependencies:
      - supports-color

  supports-color@7.2.0:
    dependencies:
      has-flag: 4.0.0

  supports-color@8.1.1:
    dependencies:
      has-flag: 4.0.0

  supports-preserve-symlinks-flag@1.0.0: {}

  swagger-ui-dist@5.21.0:
    dependencies:
      '@scarf/scarf': 1.4.0

  symbol-observable@2.0.3: {}

  symbol-observable@4.0.0: {}

  synckit@0.11.11:
    dependencies:
      '@pkgr/core': 0.2.9

  table@6.9.0:
    dependencies:
      ajv: 8.17.1
      lodash.truncate: 4.4.2
      slice-ansi: 4.0.0
      string-width: 4.2.3
      strip-ansi: 6.0.1

  tapable@2.2.2: {}

  tar-fs@2.1.3:
    dependencies:
      chownr: 1.1.4
      mkdirp-classic: 0.5.3
      pump: 3.0.3
      tar-stream: 2.2.0

  tar-fs@3.1.0:
    dependencies:
      pump: 3.0.3
      tar-stream: 3.1.7
    optionalDependencies:
      bare-fs: 4.1.6
      bare-path: 3.0.0
    transitivePeerDependencies:
      - bare-buffer

  tar-stream@2.2.0:
    dependencies:
      bl: 4.1.0
      end-of-stream: 1.4.5
      fs-constants: 1.0.0
      inherits: 2.0.4
      readable-stream: 3.6.2

  tar-stream@3.1.7:
    dependencies:
      b4a: 1.6.7
      fast-fifo: 1.3.2
      streamx: 2.22.1

  terser-webpack-plugin@5.3.14(webpack@5.97.1):
    dependencies:
      '@jridgewell/trace-mapping': 0.3.29
      jest-worker: 27.5.1
      schema-utils: 4.3.2
      serialize-javascript: 6.0.2
      terser: 5.43.1
      webpack: 5.97.1

  terser@5.43.1:
    dependencies:
      '@jridgewell/source-map': 0.3.10
      acorn: 8.15.0
      commander: 2.20.3
      source-map-support: 0.5.21

  test-exclude@6.0.0:
    dependencies:
      '@istanbuljs/schema': 0.1.3
      glob: 7.2.3
      minimatch: 3.1.2

  testcontainers@11.5.0:
    dependencies:
      '@balena/dockerignore': 1.0.2
      '@types/dockerode': 3.3.42
      archiver: 7.0.1
      async-lock: 1.4.1
      byline: 5.0.0
      debug: 4.4.1
      docker-compose: 1.2.0
      dockerode: 4.0.7
      get-port: 7.1.0
      proper-lockfile: 4.1.2
      properties-reader: 2.3.0
      ssh-remote-port-forward: 1.0.4
      tar-fs: 3.1.0
      tmp: 0.2.3
      undici: 7.13.0
    transitivePeerDependencies:
      - bare-buffer
      - supports-color

  text-decoder@1.2.3:
    dependencies:
      b4a: 1.6.7

  text-encoding-utf-8@1.0.2: {}

  text-table@0.2.0: {}

  thread-stream@0.15.2:
    dependencies:
      real-require: 0.1.0

  thread-stream@3.1.0:
    dependencies:
      real-require: 0.2.0

  through@2.3.8: {}

  tmp@0.0.33:
    dependencies:
      os-tmpdir: 1.0.2

  tmp@0.2.3: {}

  tmpl@1.0.5: {}

  to-regex-range@5.0.1:
    dependencies:
      is-number: 7.0.0

  toidentifier@1.0.1: {}

  token-types@6.0.3:
    dependencies:
      '@tokenizer/token': 0.3.0
      ieee754: 1.2.1

  toml@3.0.0: {}

  tr46@0.0.3: {}

  tr46@5.1.1:
    dependencies:
      punycode: 2.3.1

  tree-kill@1.2.2: {}

  trim-newlines@3.0.1: {}

  ts-api-utils@1.4.3(typescript@5.8.3):
    dependencies:
      typescript: 5.8.3

  ts-jest@29.4.0(@babel/core@7.28.0)(@jest/transform@30.0.5)(@jest/types@30.0.5)(babel-jest@29.7.0(@babel/core@7.28.0))(jest-util@30.0.5)(jest@29.7.0(@types/node@20.19.9)(ts-node@10.9.2(@types/node@20.19.9)(typescript@5.8.3)))(typescript@5.8.3):
    dependencies:
      bs-logger: 0.2.6
      ejs: 3.1.10
      fast-json-stable-stringify: 2.1.0
      jest: 29.7.0(@types/node@20.19.9)(ts-node@10.9.2(@types/node@20.19.9)(typescript@5.8.3))
      json5: 2.2.3
      lodash.memoize: 4.1.2
      make-error: 1.3.6
      semver: 7.7.2
      type-fest: 4.41.0
      typescript: 5.8.3
      yargs-parser: 21.1.1
    optionalDependencies:
      '@babel/core': 7.28.0
      '@jest/transform': 30.0.5
      '@jest/types': 30.0.5
      babel-jest: 29.7.0(@babel/core@7.28.0)
      jest-util: 30.0.5

  ts-loader@9.5.2(typescript@5.8.3)(webpack@5.97.1):
    dependencies:
      chalk: 4.1.2
      enhanced-resolve: 5.18.2
      micromatch: 4.0.8
      semver: 7.7.2
      source-map: 0.7.4
      typescript: 5.8.3
      webpack: 5.97.1

  ts-node@10.9.2(@types/node@20.19.9)(typescript@5.8.3):
    dependencies:
      '@cspotcode/source-map-support': 0.8.1
      '@tsconfig/node10': 1.0.11
      '@tsconfig/node12': 1.0.11
      '@tsconfig/node14': 1.0.3
      '@tsconfig/node16': 1.0.4
      '@types/node': 20.19.9
      acorn: 8.15.0
      acorn-walk: 8.3.4
      arg: 4.1.3
      create-require: 1.1.1
      diff: 4.0.2
      make-error: 1.3.6
      typescript: 5.8.3
      v8-compile-cache-lib: 3.0.1
      yn: 3.1.1

  tsconfig-paths-webpack-plugin@4.2.0:
    dependencies:
      chalk: 4.1.2
      enhanced-resolve: 5.18.2
      tapable: 2.2.2
      tsconfig-paths: 4.2.0

  tsconfig-paths@4.2.0:
    dependencies:
      json5: 2.2.3
      minimist: 1.2.8
      strip-bom: 3.0.0

  tslib@1.14.1: {}

  tslib@2.4.1: {}

  tslib@2.7.0: {}

  tslib@2.8.1: {}

  tweetnacl-util@0.15.1: {}

  tweetnacl@0.14.5: {}

  tweetnacl@1.0.3: {}

  type-check@0.4.0:
    dependencies:
      prelude-ls: 1.2.1

  type-detect@4.0.8: {}

  type-fest@0.18.1: {}

  type-fest@0.20.2: {}

  type-fest@0.21.3: {}

  type-fest@0.6.0: {}

  type-fest@0.8.1: {}

  type-fest@4.41.0: {}

  type-is@1.6.18:
    dependencies:
      media-typer: 0.3.0
      mime-types: 2.1.35

  type-is@2.0.1:
    dependencies:
      content-type: 1.0.5
      media-typer: 1.1.0
      mime-types: 3.0.1

  typedarray@0.0.6: {}

  typescript@5.7.2: {}

  typescript@5.8.3: {}

  typestub-ipfs-only-hash@4.0.0:
    dependencies:
      ipfs-only-hash: 4.0.0
    transitivePeerDependencies:
      - encoding
      - supports-color

  typia@8.2.0(@samchon/openapi@3.3.0)(typescript@5.8.3):
    dependencies:
      '@samchon/openapi': 3.3.0
      commander: 10.0.1
      comment-json: 4.2.5
      inquirer: 8.2.6
      package-manager-detector: 0.2.11
      randexp: 0.5.3
      typescript: 5.8.3

  ufo@1.6.1: {}

  uid@2.0.2:
    dependencies:
      '@lukeed/csprng': 1.1.0

  uint8array-extras@1.4.0: {}

  uint8array-tools@0.0.8: {}

  uint8array-tools@0.0.9: {}

  uint8arrays@2.1.10:
    dependencies:
      multiformats: 9.9.0

  uint8arrays@3.1.1:
    dependencies:
      multiformats: 9.9.0

  uncrypto@0.1.3: {}

  undici-types@5.26.5: {}

  undici-types@6.19.8: {}

  undici-types@6.21.0: {}

  undici@7.13.0: {}

  universalify@2.0.1: {}

  unpipe@1.0.0: {}

  unstorage@1.16.1(idb-keyval@6.2.2)(ioredis@5.6.1):
    dependencies:
      anymatch: 3.1.3
      chokidar: 4.0.3
      destr: 2.0.5
      h3: 1.15.3
      lru-cache: 10.4.3
      node-fetch-native: 1.6.6
      ofetch: 1.4.1
      ufo: 1.6.1
    optionalDependencies:
      idb-keyval: 6.2.2
      ioredis: 5.6.1

  update-browserslist-db@1.1.3(browserslist@4.25.1):
    dependencies:
      browserslist: 4.25.1
      escalade: 3.2.0
      picocolors: 1.1.1

  uri-js@4.4.1:
    dependencies:
      punycode: 2.3.1

  utf-8-validate@5.0.10:
    dependencies:
      node-gyp-build: 4.8.4
    optional: true

  util-deprecate@1.0.2: {}

  util@0.12.5:
    dependencies:
      inherits: 2.0.4
      is-arguments: 1.2.0
      is-generator-function: 1.1.0
      is-typed-array: 1.1.15
      which-typed-array: 1.1.19

  uuid@10.0.0: {}

  uuid@11.1.0: {}

  uuid@8.3.2: {}

  uuid@9.0.1: {}

  v8-compile-cache-lib@3.0.1: {}

  v8-to-istanbul@9.3.0:
    dependencies:
      '@jridgewell/trace-mapping': 0.3.29
      '@types/istanbul-lib-coverage': 2.0.6
      convert-source-map: 2.0.0

  valibot@0.36.0: {}

  valibot@0.38.0(typescript@5.8.3):
    optionalDependencies:
      typescript: 5.8.3

  valid-url@1.0.9: {}

  validate-npm-package-license@3.0.4:
    dependencies:
      spdx-correct: 3.2.0
      spdx-expression-parse: 3.0.1

  validator@13.15.15: {}

  varint@5.0.2: {}

  varint@6.0.0: {}

  varuint-bitcoin@2.0.0:
    dependencies:
      uint8array-tools: 0.0.8

  vary@1.1.2: {}

  viem@2.33.0(bufferutil@4.0.9)(typescript@5.8.3)(utf-8-validate@5.0.10):
    dependencies:
      '@noble/curves': 1.9.2
      '@noble/hashes': 1.8.0
      '@scure/bip32': 1.7.0
      '@scure/bip39': 1.6.0
      abitype: 1.0.8(typescript@5.8.3)
      isows: 1.0.7(ws@8.18.2(bufferutil@4.0.9)(utf-8-validate@5.0.10))
      ox: 0.8.1(typescript@5.8.3)
      ws: 8.18.2(bufferutil@4.0.9)(utf-8-validate@5.0.10)
    optionalDependencies:
      typescript: 5.8.3
    transitivePeerDependencies:
      - bufferutil
      - utf-8-validate
      - zod

  walker@1.0.8:
    dependencies:
      makeerror: 1.0.12

  watchpack@2.4.4:
    dependencies:
      glob-to-regexp: 0.4.1
      graceful-fs: 4.2.11

  wcwidth@1.0.1:
    dependencies:
      defaults: 1.0.4

  webidl-conversions@3.0.1: {}

  webidl-conversions@7.0.0: {}

  webpack-node-externals@3.0.0: {}

  webpack-sources@3.3.3: {}

  webpack@5.97.1:
    dependencies:
      '@types/eslint-scope': 3.7.7
      '@types/estree': 1.0.8
      '@webassemblyjs/ast': 1.14.1
      '@webassemblyjs/wasm-edit': 1.14.1
      '@webassemblyjs/wasm-parser': 1.14.1
      acorn: 8.15.0
      browserslist: 4.25.1
      chrome-trace-event: 1.0.4
      enhanced-resolve: 5.18.2
      es-module-lexer: 1.7.0
      eslint-scope: 5.1.1
      events: 3.3.0
      glob-to-regexp: 0.4.1
      graceful-fs: 4.2.11
      json-parse-even-better-errors: 2.3.1
      loader-runner: 4.3.0
      mime-types: 2.1.35
      neo-async: 2.6.2
      schema-utils: 3.3.0
      tapable: 2.2.2
      terser-webpack-plugin: 5.3.14(webpack@5.97.1)
      watchpack: 2.4.4
      webpack-sources: 3.3.3
    transitivePeerDependencies:
      - '@swc/core'
      - esbuild
      - uglify-js

  whatwg-url@14.2.0:
    dependencies:
      tr46: 5.1.1
      webidl-conversions: 7.0.0

  whatwg-url@5.0.0:
    dependencies:
      tr46: 0.0.3
      webidl-conversions: 3.0.1

  which-typed-array@1.1.19:
    dependencies:
      available-typed-arrays: 1.0.7
      call-bind: 1.0.8
      call-bound: 1.0.4
      for-each: 0.3.5
      get-proto: 1.0.1
      gopd: 1.2.0
      has-tostringtag: 1.0.2

  which@2.0.2:
    dependencies:
      isexe: 2.0.0

  widest-line@3.1.0:
    dependencies:
      string-width: 4.2.3

  word-wrap@1.2.5: {}

  wrap-ansi@6.2.0:
    dependencies:
      ansi-styles: 4.3.0
      string-width: 4.2.3
      strip-ansi: 6.0.1

  wrap-ansi@7.0.0:
    dependencies:
      ansi-styles: 4.3.0
      string-width: 4.2.3
      strip-ansi: 6.0.1

  wrap-ansi@8.1.0:
    dependencies:
      ansi-styles: 6.2.1
      string-width: 5.1.2
      strip-ansi: 7.1.0

  wrappy@1.0.2: {}

  write-file-atomic@4.0.2:
    dependencies:
      imurmurhash: 0.1.4
      signal-exit: 3.0.7

  write-file-atomic@5.0.1:
    dependencies:
      imurmurhash: 0.1.4
      signal-exit: 4.1.0

  ws@7.4.6(bufferutil@4.0.9)(utf-8-validate@5.0.10):
    optionalDependencies:
      bufferutil: 4.0.9
      utf-8-validate: 5.0.10

  ws@7.5.10(bufferutil@4.0.9)(utf-8-validate@5.0.10):
    optionalDependencies:
      bufferutil: 4.0.9
      utf-8-validate: 5.0.10

  ws@8.17.1(bufferutil@4.0.9)(utf-8-validate@5.0.10):
    optionalDependencies:
      bufferutil: 4.0.9
      utf-8-validate: 5.0.10

  ws@8.18.0(bufferutil@4.0.9)(utf-8-validate@5.0.10):
    optionalDependencies:
      bufferutil: 4.0.9
      utf-8-validate: 5.0.10

  ws@8.18.2(bufferutil@4.0.9)(utf-8-validate@5.0.10):
    optionalDependencies:
      bufferutil: 4.0.9
      utf-8-validate: 5.0.10

  ws@8.18.3(bufferutil@4.0.9)(utf-8-validate@5.0.10):
    optionalDependencies:
      bufferutil: 4.0.9
      utf-8-validate: 5.0.10

  xstream@11.14.0:
    dependencies:
      globalthis: 1.0.4
      symbol-observable: 2.0.3

  xtend@4.0.2: {}

  y18n@5.0.8: {}

  yallist@3.1.1: {}

  yallist@4.0.0: {}

  yaml@2.8.0: {}

  yargs-parser@20.2.9: {}

  yargs-parser@21.1.1: {}

  yargs@17.7.2:
    dependencies:
      cliui: 8.0.1
      escalade: 3.2.0
      get-caller-file: 2.0.5
      require-directory: 2.1.1
      string-width: 4.2.3
      y18n: 5.0.8
      yargs-parser: 21.1.1

  yauzl@3.2.0:
    dependencies:
      buffer-crc32: 0.2.13
      pend: 1.2.0

  yn@3.1.1: {}

  yocto-queue@0.1.0: {}

  zip-stream@6.0.1:
    dependencies:
      archiver-utils: 5.0.2
      compress-commons: 6.0.2
      readable-stream: 4.7.0

  zustand@5.0.6: {}<|MERGE_RESOLUTION|>--- conflicted
+++ resolved
@@ -40,11 +40,7 @@
         version: 9.10.1
       '@liaoliaots/nestjs-redis-health':
         specifier: ^9.0.4
-<<<<<<< HEAD
-        version: 9.0.4(@nestjs/common@10.4.20(class-transformer@0.5.1)(class-validator@0.14.2)(reflect-metadata@0.2.2)(rxjs@7.8.2))(@nestjs/core@10.4.20)(@nestjs/terminus@10.3.0(@nestjs/axios@3.1.3(@nestjs/common@10.4.20(class-transformer@0.5.1)(class-validator@0.14.2)(reflect-metadata@0.2.2)(rxjs@7.8.2))(axios@0.21.4)(rxjs@7.8.2))(@nestjs/common@10.4.20(class-transformer@0.5.1)(class-validator@0.14.2)(reflect-metadata@0.2.2)(rxjs@7.8.2))(@nestjs/core@10.4.20)(@nestjs/mongoose@11.0.3(@nestjs/common@10.4.20(class-transformer@0.5.1)(class-validator@0.14.2)(reflect-metadata@0.2.2)(rxjs@7.8.2))(@nestjs/core@10.4.20)(mongoose@8.16.4(socks@2.8.6))(rxjs@7.8.2))(mongoose@8.16.4(socks@2.8.6))(reflect-metadata@0.2.2)(rxjs@7.8.2))(ioredis@5.6.1)
-=======
         version: 9.0.4(@nestjs/common@10.4.20(class-transformer@0.5.1)(class-validator@0.14.2)(reflect-metadata@0.2.2)(rxjs@7.8.2))(@nestjs/core@10.4.20)(@nestjs/terminus@10.3.0(@grpc/grpc-js@1.13.4)(@grpc/proto-loader@0.7.15)(@nestjs/axios@3.1.3(@nestjs/common@10.4.20(class-transformer@0.5.1)(class-validator@0.14.2)(reflect-metadata@0.2.2)(rxjs@7.8.2))(axios@0.21.4)(rxjs@7.8.2))(@nestjs/common@10.4.20(class-transformer@0.5.1)(class-validator@0.14.2)(reflect-metadata@0.2.2)(rxjs@7.8.2))(@nestjs/core@10.4.20)(@nestjs/mongoose@11.0.3(@nestjs/common@10.4.20(class-transformer@0.5.1)(class-validator@0.14.2)(reflect-metadata@0.2.2)(rxjs@7.8.2))(@nestjs/core@10.4.20)(mongoose@8.16.4(socks@2.8.6))(rxjs@7.8.2))(mongoose@8.16.4(socks@2.8.6))(reflect-metadata@0.2.2)(rxjs@7.8.2))(ioredis@5.6.1)
->>>>>>> e7aab186
       '@lifi/sdk':
         specifier: ^3.6.6
         version: 3.8.5(@solana/wallet-adapter-base@0.9.27(@solana/web3.js@1.98.2(bufferutil@4.0.9)(typescript@5.8.3)(utf-8-validate@5.0.10)))(@solana/web3.js@1.98.2(bufferutil@4.0.9)(typescript@5.8.3)(utf-8-validate@5.0.10))(bufferutil@4.0.9)(typescript@5.8.3)(utf-8-validate@5.0.10)(viem@2.33.0(bufferutil@4.0.9)(typescript@5.8.3)(utf-8-validate@5.0.10))
@@ -89,17 +85,16 @@
         version: 11.2.0(@nestjs/common@10.4.20(class-transformer@0.5.1)(class-validator@0.14.2)(reflect-metadata@0.2.2)(rxjs@7.8.2))(@nestjs/core@10.4.20)(class-transformer@0.5.1)(class-validator@0.14.2)(reflect-metadata@0.2.2)
       '@nestjs/terminus':
         specifier: ^10.2.3
-<<<<<<< HEAD
-        version: 10.3.0(@nestjs/axios@3.1.3(@nestjs/common@10.4.20(class-transformer@0.5.1)(class-validator@0.14.2)(reflect-metadata@0.2.2)(rxjs@7.8.2))(axios@0.21.4)(rxjs@7.8.2))(@nestjs/common@10.4.20(class-transformer@0.5.1)(class-validator@0.14.2)(reflect-metadata@0.2.2)(rxjs@7.8.2))(@nestjs/core@10.4.20)(@nestjs/mongoose@11.0.3(@nestjs/common@10.4.20(class-transformer@0.5.1)(class-validator@0.14.2)(reflect-metadata@0.2.2)(rxjs@7.8.2))(@nestjs/core@10.4.20)(mongoose@8.16.4(socks@2.8.6))(rxjs@7.8.2))(mongoose@8.16.4(socks@2.8.6))(reflect-metadata@0.2.2)(rxjs@7.8.2)
-=======
         version: 10.3.0(@grpc/grpc-js@1.13.4)(@grpc/proto-loader@0.7.15)(@nestjs/axios@3.1.3(@nestjs/common@10.4.20(class-transformer@0.5.1)(class-validator@0.14.2)(reflect-metadata@0.2.2)(rxjs@7.8.2))(axios@0.21.4)(rxjs@7.8.2))(@nestjs/common@10.4.20(class-transformer@0.5.1)(class-validator@0.14.2)(reflect-metadata@0.2.2)(rxjs@7.8.2))(@nestjs/core@10.4.20)(@nestjs/mongoose@11.0.3(@nestjs/common@10.4.20(class-transformer@0.5.1)(class-validator@0.14.2)(reflect-metadata@0.2.2)(rxjs@7.8.2))(@nestjs/core@10.4.20)(mongoose@8.16.4(socks@2.8.6))(rxjs@7.8.2))(mongoose@8.16.4(socks@2.8.6))(reflect-metadata@0.2.2)(rxjs@7.8.2)
->>>>>>> e7aab186
       '@reservoir0x/relay-sdk':
         specifier: ^2.0.1
         version: 2.3.0(viem@2.33.0(bufferutil@4.0.9)(typescript@5.8.3)(utf-8-validate@5.0.10))
       '@rhinestone/module-sdk':
         specifier: ^0.2.7
         version: 0.2.10(viem@2.33.0(bufferutil@4.0.9)(typescript@5.8.3)(utf-8-validate@5.0.10))
+      '@shelf/jest-mongodb':
+        specifier: ^4.1.7
+        version: 4.3.2(jest-environment-node@29.7.0)(mongodb@6.17.0(socks@2.8.6))
       '@zerodev/ecdsa-validator':
         specifier: ^5.4.9
         version: 5.4.9(@zerodev/sdk@5.4.41(viem@2.33.0(bufferutil@4.0.9)(typescript@5.8.3)(utf-8-validate@5.0.10)))(viem@2.33.0(bufferutil@4.0.9)(typescript@5.8.3)(utf-8-validate@5.0.10))
@@ -203,12 +198,6 @@
       '@nestjs/testing':
         specifier: ^10.4.16
         version: 10.4.20(@nestjs/common@10.4.20(class-transformer@0.5.1)(class-validator@0.14.2)(reflect-metadata@0.2.2)(rxjs@7.8.2))(@nestjs/core@10.4.20)(@nestjs/platform-express@11.1.5)
-<<<<<<< HEAD
-      '@shelf/jest-mongodb':
-        specifier: ^5.2.2
-        version: 5.2.2(jest-environment-node@29.7.0)(mongodb@6.17.0(socks@2.8.6))(socks@2.8.6)
-=======
->>>>>>> e7aab186
       '@types/config':
         specifier: ^3.3.5
         version: 3.3.5
@@ -1544,9 +1533,9 @@
   '@scure/bip39@1.6.0':
     resolution: {integrity: sha512-+lF0BbLiJNwVlev4eKelw1WWLaiKXw7sSl8T6FvBlWkdX+94aGJ4o8XjUdlyhTCjd8c+B3KT3JfS8P0bLRNU6A==}
 
-  '@shelf/jest-mongodb@5.2.2':
-    resolution: {integrity: sha512-kQwMjswHVjxElsXhCwBxG1NncZK0GtHd8o+U/OQLx+noer4mc/mO5KD46NmmF3oRIjgfGtvf6WB2OyO1FTKAqA==}
-    engines: {node: '>=22'}
+  '@shelf/jest-mongodb@4.3.2':
+    resolution: {integrity: sha512-LL7NBaT04sJspoOZXqw3HGLw0+XnZNlIV72x2ymzyuloqIKXwgUl8eL1XKDUh4Ud8dUBRMrOngCQBcHKjWnrHQ==}
+    engines: {node: '>=16'}
     peerDependencies:
       jest-environment-node: 28.x || 29.x
       mongodb: 3.x.x || 4.x || 5.x || 6.x
@@ -1998,6 +1987,9 @@
 
   '@types/whatwg-url@11.0.5':
     resolution: {integrity: sha512-coYR071JRaHa+xoEvvYqvnIHaVqaYrLPbsufM9BF63HkwI5Lgmy2QR8Q5K/lYDYo5AK82wOvSOS0UsLTpTG7uQ==}
+
+  '@types/whatwg-url@8.2.2':
+    resolution: {integrity: sha512-FtQu10RWgn3D9U4aazdwIE2yzphmTJREDqNdODHrbrZmmMqI0vMheC/6NE/J1Yveaj8H+ela+YwWTjq5PGmuhA==}
 
   '@types/ws@7.4.7':
     resolution: {integrity: sha512-JQbbmxZTZehdc2iszGKs5oC3NFnjeay7mtAWrdt7qNtAVK0g19muApzAy4bm9byz79xa2ZnO/BOBC2R8RC5Lww==}
@@ -2407,16 +2399,11 @@
     resolution: {integrity: sha512-Z7tMw1ytTXt5jqMcOP+OQteU1VuNK9Y02uuJtKQ1Sv69jXQKKg5cibLwGJow8yzZP+eAc18EmLGPal0bp36rvQ==}
     engines: {node: '>=8'}
 
-<<<<<<< HEAD
-  async-mutex@0.5.0:
-    resolution: {integrity: sha512-1A94B18jkJ3DYq284ohPxoXbfTA5HsQ7/Mf4DEhcyLx3Bz27Rh59iScbB6EPiP+B+joue6YCxcMXSbFC1tZKwA==}
-=======
   async-lock@1.4.1:
     resolution: {integrity: sha512-Az2ZTpuytrtqENulXwO3GGv1Bztugx6TT37NIo7imr/Qo0gsYiGtSdBa2B6fsXhTpVZDNfu1Qn3pk531e3q+nQ==}
 
   async-mutex@0.4.1:
     resolution: {integrity: sha512-WfoBo4E/TbCX1G95XTjbWTE3X2XLG0m1Xbv2cwOtuPdyH9CZvnaA5nCt1ucjaKEgW2A5IF71hxrRhr83Je5xjA==}
->>>>>>> e7aab186
 
   async@3.2.6:
     resolution: {integrity: sha512-htCUDlxyyCLMgaM3xXg0C0LW2xqfuQ6p05pCEIsXuyQ+a1koYKTuBMzRNwmybfLgvJDMd0r1LTn4+E0Ti6C2AA==}
@@ -2599,6 +2586,10 @@
   bser@2.1.1:
     resolution: {integrity: sha512-gQxTNE/GAfIIrmHLUE3oJyp5FO6HRBfhjnw4/wMmA63ZGDJnWBmgY/lyQBpnDUkGmAhbSe39tx2d/iTOAfglwQ==}
 
+  bson@5.5.1:
+    resolution: {integrity: sha512-ix0EwukN2EpC0SRWIj/7B5+A6uQMQy6KMREI9qQqvgpkV2frH63T0UDVd1SYedL6dNCmDBYB3QtXi4ISk9YT+g==}
+    engines: {node: '>=14.20.1'}
+
   bson@6.10.4:
     resolution: {integrity: sha512-WIsKqkSC0ABoBJuT1LEX+2HEvNmNKKgnTAyd0fL8qzK4SH2i9NXg+t08YtdZp/V9IZ33cxe3iV4yM0qg8lMQng==}
     engines: {node: '>=16.20.1'}
@@ -2939,6 +2930,15 @@
 
   dayjs@1.11.13:
     resolution: {integrity: sha512-oaMBel6gjolK862uaPQOVTA7q3TZhuSvuMQAAglQDOWYO9A91IrAOUJEyKVlqJlHE0vq5p5UXxzdPfMH/x6xNg==}
+
+  debug@4.3.4:
+    resolution: {integrity: sha512-PRWFHuSU3eDtQJPvnNY7Jcket1j0t5OuOsFzPPzsekD52Zl8qUfFIPEiswXqIvHWGVHOgX+7G/vCNNhehwxfkQ==}
+    engines: {node: '>=6.0'}
+    peerDependencies:
+      supports-color: '*'
+    peerDependenciesMeta:
+      supports-color:
+        optional: true
 
   debug@4.4.1:
     resolution: {integrity: sha512-KcKCqiftBJcZr++7ykoDIEwSa3XWowTfNPo92BYxjXiyYEVrUQh2aLyhxBCwww+heortUFxEJYcRzosstTEBYQ==}
@@ -4318,8 +4318,6 @@
     resolution: {integrity: sha512-FP+p8RB8OWpF3YZBCrP5gtADmtXApB5AMLn+vdyA+PyxCjrCs00mjyUozssO33cwDeT3wNGdLxJ5M//YqtHAJw==}
     hasBin: true
 
-<<<<<<< HEAD
-=======
   mkdirp@1.0.4:
     resolution: {integrity: sha512-vVqVZQyf3WLx2Shd0qJ9xuvqgAyKPLAiqITEtqW0oIUjzo3PePDd6fW9iFz30ef7Ysp/oiWqbhszeGWW2T6Gzw==}
     engines: {node: '>=10'}
@@ -4328,17 +4326,37 @@
   mongodb-connection-string-url@2.6.0:
     resolution: {integrity: sha512-WvTZlI9ab0QYtTYnuMLgobULWhokRjtC7db9LtcVfJ+Hsnyr5eo6ZtNAt3Ly24XZScGMelOcGtm7lSn0332tPQ==}
 
->>>>>>> e7aab186
   mongodb-connection-string-url@3.0.2:
     resolution: {integrity: sha512-rMO7CGo/9BFwyZABcKAWL8UJwH/Kc2x0g72uhDWzG48URRax5TCIcJ7Rc3RZqffZzO/Gwff/jyKwCU9TN8gehA==}
 
-  mongodb-memory-server-core@10.1.4:
-    resolution: {integrity: sha512-o8fgY7ZalEd8pGps43fFPr/hkQu1L8i6HFEGbsTfA2zDOW0TopgpswaBCqDr0qD7ptibyPfB5DmC+UlIxbThzA==}
-    engines: {node: '>=16.20.1'}
-
-  mongodb-memory-server@10.1.4:
-    resolution: {integrity: sha512-+oKQ/kc3CX+816oPFRtaF0CN4vNcGKNjpOQe4bHo/21A3pMD+lC7Xz1EX5HP7siCX4iCpVchDMmCOFXVQSGkUg==}
-    engines: {node: '>=16.20.1'}
+  mongodb-memory-server-core@9.2.0:
+    resolution: {integrity: sha512-9SWZEy+dGj5Fvm5RY/mtqHZKS64o4heDwReD4SsfR7+uNgtYo+JN41kPCcJeIH3aJf04j25i5Dia2s52KmsMPA==}
+    engines: {node: '>=14.20.1'}
+
+  mongodb-memory-server@9.2.0:
+    resolution: {integrity: sha512-w/usKdYtby5EALERxmA0+et+D0brP0InH3a26shNDgGefXA61hgl6U0P3IfwqZlEGRZdkbZig3n57AHZgDiwvg==}
+    engines: {node: '>=14.20.1'}
+
+  mongodb@5.9.2:
+    resolution: {integrity: sha512-H60HecKO4Bc+7dhOv4sJlgvenK4fQNqqUIlXxZYQNbfEWSALGAwGoyJd/0Qwk4TttFXUOHJ2ZJQe/52ScaUwtQ==}
+    engines: {node: '>=14.20.1'}
+    peerDependencies:
+      '@aws-sdk/credential-providers': ^3.188.0
+      '@mongodb-js/zstd': ^1.0.0
+      kerberos: ^1.0.0 || ^2.0.0
+      mongodb-client-encryption: '>=2.3.0 <3'
+      snappy: ^7.2.2
+    peerDependenciesMeta:
+      '@aws-sdk/credential-providers':
+        optional: true
+      '@mongodb-js/zstd':
+        optional: true
+      kerberos:
+        optional: true
+      mongodb-client-encryption:
+        optional: true
+      snappy:
+        optional: true
 
   mongodb@6.17.0:
     resolution: {integrity: sha512-neerUzg/8U26cgruLysKEjJvoNSXhyID3RvzvdcpsIi2COYM3FS3o9nlH7fxFtefTb942dX3W9i37oPfCVj4wA==}
@@ -4379,6 +4397,9 @@
     resolution: {integrity: sha512-iQMncpmEK8R8ncT8HJGsGc9Dsp8xcgYMVSbs5jgnm1lFHTZqMJTUWTDx1LBO8+mK3tPNZWFLBghQEIOULSTHZg==}
     engines: {node: '>=14.0.0'}
 
+  ms@2.1.2:
+    resolution: {integrity: sha512-sGkPx+VjMtmA6MX27oA4FBFELFCZZ4S4XqeGOXCv68tT+jb3vk/RyaKWP0PTKyWtmLSM0b+adUTEvbs1PEaH2w==}
+
   ms@2.1.3:
     resolution: {integrity: sha512-6FlzubTLZG3J2a/NVCAleEhjzq5oxgHyaCU9yYXvcLsvoVaHJq/s5xXI6/XXP6tz7R9xAOtHnSO/tXtF3WRTlA==}
 
@@ -5398,6 +5419,10 @@
 
   tr46@0.0.3:
     resolution: {integrity: sha512-N3WMsuqV66lT30CrXNbEjx4GEwlow3v6rr4mCcv6prnfwhS01rkgyFdjPNBYd9br7LpXV1+Emh01fHnq2Gdgrw==}
+
+  tr46@3.0.0:
+    resolution: {integrity: sha512-l7FvfAHlcmulp8kr+flpQZmVwtu7nfRV7NZujtN0OqES8EL4O4e0qqzL0DC5gAvx/ZC/9lk6rhcUwYvkBnBnYA==}
+    engines: {node: '>=12'}
 
   tr46@5.1.1:
     resolution: {integrity: sha512-hdF5ZgjTqgAntKkklYw0R03MG2x/bSzTtkxmIRw/sTNV8YXsCJ1tfLAX23lhxhHJlEf3CRCOCGGWw3vI3GaSPw==}
@@ -5784,6 +5809,10 @@
       webpack-cli:
         optional: true
 
+  whatwg-url@11.0.0:
+    resolution: {integrity: sha512-RKT8HExMpoYx4igMiVMY83lN6UeITKJlBQ+vR/8ZJ8OCdSiN3RwCq+9gH0+Xzj0+5IrM6i4j/6LuvzbZIQgEcQ==}
+    engines: {node: '>=12'}
+
   whatwg-url@14.2.0:
     resolution: {integrity: sha512-De72GdQZzNTUBBChsXueQUnPKDkg/5A5zp7pFDuQAj5UFoENpiACU0wlCvzpAGnTkj++ihpKwKyYewn/XNUbKw==}
     engines: {node: '>=18'}
@@ -7578,19 +7607,11 @@
     transitivePeerDependencies:
       - supports-color
 
-<<<<<<< HEAD
-  '@liaoliaots/nestjs-redis-health@9.0.4(@nestjs/common@10.4.20(class-transformer@0.5.1)(class-validator@0.14.2)(reflect-metadata@0.2.2)(rxjs@7.8.2))(@nestjs/core@10.4.20)(@nestjs/terminus@10.3.0(@nestjs/axios@3.1.3(@nestjs/common@10.4.20(class-transformer@0.5.1)(class-validator@0.14.2)(reflect-metadata@0.2.2)(rxjs@7.8.2))(axios@0.21.4)(rxjs@7.8.2))(@nestjs/common@10.4.20(class-transformer@0.5.1)(class-validator@0.14.2)(reflect-metadata@0.2.2)(rxjs@7.8.2))(@nestjs/core@10.4.20)(@nestjs/mongoose@11.0.3(@nestjs/common@10.4.20(class-transformer@0.5.1)(class-validator@0.14.2)(reflect-metadata@0.2.2)(rxjs@7.8.2))(@nestjs/core@10.4.20)(mongoose@8.16.4(socks@2.8.6))(rxjs@7.8.2))(mongoose@8.16.4(socks@2.8.6))(reflect-metadata@0.2.2)(rxjs@7.8.2))(ioredis@5.6.1)':
-    dependencies:
-      '@nestjs/common': 10.4.20(class-transformer@0.5.1)(class-validator@0.14.2)(reflect-metadata@0.2.2)(rxjs@7.8.2)
-      '@nestjs/core': 10.4.20(@nestjs/common@10.4.20(class-transformer@0.5.1)(class-validator@0.14.2)(reflect-metadata@0.2.2)(rxjs@7.8.2))(@nestjs/platform-express@11.1.5)(reflect-metadata@0.2.2)(rxjs@7.8.2)
-      '@nestjs/terminus': 10.3.0(@nestjs/axios@3.1.3(@nestjs/common@10.4.20(class-transformer@0.5.1)(class-validator@0.14.2)(reflect-metadata@0.2.2)(rxjs@7.8.2))(axios@0.21.4)(rxjs@7.8.2))(@nestjs/common@10.4.20(class-transformer@0.5.1)(class-validator@0.14.2)(reflect-metadata@0.2.2)(rxjs@7.8.2))(@nestjs/core@10.4.20)(@nestjs/mongoose@11.0.3(@nestjs/common@10.4.20(class-transformer@0.5.1)(class-validator@0.14.2)(reflect-metadata@0.2.2)(rxjs@7.8.2))(@nestjs/core@10.4.20)(mongoose@8.16.4(socks@2.8.6))(rxjs@7.8.2))(mongoose@8.16.4(socks@2.8.6))(reflect-metadata@0.2.2)(rxjs@7.8.2)
-=======
   '@liaoliaots/nestjs-redis-health@9.0.4(@nestjs/common@10.4.20(class-transformer@0.5.1)(class-validator@0.14.2)(reflect-metadata@0.2.2)(rxjs@7.8.2))(@nestjs/core@10.4.20)(@nestjs/terminus@10.3.0(@grpc/grpc-js@1.13.4)(@grpc/proto-loader@0.7.15)(@nestjs/axios@3.1.3(@nestjs/common@10.4.20(class-transformer@0.5.1)(class-validator@0.14.2)(reflect-metadata@0.2.2)(rxjs@7.8.2))(axios@0.21.4)(rxjs@7.8.2))(@nestjs/common@10.4.20(class-transformer@0.5.1)(class-validator@0.14.2)(reflect-metadata@0.2.2)(rxjs@7.8.2))(@nestjs/core@10.4.20)(@nestjs/mongoose@11.0.3(@nestjs/common@10.4.20(class-transformer@0.5.1)(class-validator@0.14.2)(reflect-metadata@0.2.2)(rxjs@7.8.2))(@nestjs/core@10.4.20)(mongoose@8.16.4(socks@2.8.6))(rxjs@7.8.2))(mongoose@8.16.4(socks@2.8.6))(reflect-metadata@0.2.2)(rxjs@7.8.2))(ioredis@5.6.1)':
     dependencies:
       '@nestjs/common': 10.4.20(class-transformer@0.5.1)(class-validator@0.14.2)(reflect-metadata@0.2.2)(rxjs@7.8.2)
       '@nestjs/core': 10.4.20(@nestjs/common@10.4.20(class-transformer@0.5.1)(class-validator@0.14.2)(reflect-metadata@0.2.2)(rxjs@7.8.2))(@nestjs/platform-express@11.1.5)(reflect-metadata@0.2.2)(rxjs@7.8.2)
       '@nestjs/terminus': 10.3.0(@grpc/grpc-js@1.13.4)(@grpc/proto-loader@0.7.15)(@nestjs/axios@3.1.3(@nestjs/common@10.4.20(class-transformer@0.5.1)(class-validator@0.14.2)(reflect-metadata@0.2.2)(rxjs@7.8.2))(axios@0.21.4)(rxjs@7.8.2))(@nestjs/common@10.4.20(class-transformer@0.5.1)(class-validator@0.14.2)(reflect-metadata@0.2.2)(rxjs@7.8.2))(@nestjs/core@10.4.20)(@nestjs/mongoose@11.0.3(@nestjs/common@10.4.20(class-transformer@0.5.1)(class-validator@0.14.2)(reflect-metadata@0.2.2)(rxjs@7.8.2))(@nestjs/core@10.4.20)(mongoose@8.16.4(socks@2.8.6))(rxjs@7.8.2))(mongoose@8.16.4(socks@2.8.6))(reflect-metadata@0.2.2)(rxjs@7.8.2)
->>>>>>> e7aab186
       ioredis: 5.6.1
       tslib: 2.4.1
 
@@ -8326,11 +8347,7 @@
       class-transformer: 0.5.1
       class-validator: 0.14.2
 
-<<<<<<< HEAD
-  '@nestjs/terminus@10.3.0(@nestjs/axios@3.1.3(@nestjs/common@10.4.20(class-transformer@0.5.1)(class-validator@0.14.2)(reflect-metadata@0.2.2)(rxjs@7.8.2))(axios@0.21.4)(rxjs@7.8.2))(@nestjs/common@10.4.20(class-transformer@0.5.1)(class-validator@0.14.2)(reflect-metadata@0.2.2)(rxjs@7.8.2))(@nestjs/core@10.4.20)(@nestjs/mongoose@11.0.3(@nestjs/common@10.4.20(class-transformer@0.5.1)(class-validator@0.14.2)(reflect-metadata@0.2.2)(rxjs@7.8.2))(@nestjs/core@10.4.20)(mongoose@8.16.4(socks@2.8.6))(rxjs@7.8.2))(mongoose@8.16.4(socks@2.8.6))(reflect-metadata@0.2.2)(rxjs@7.8.2)':
-=======
   '@nestjs/terminus@10.3.0(@grpc/grpc-js@1.13.4)(@grpc/proto-loader@0.7.15)(@nestjs/axios@3.1.3(@nestjs/common@10.4.20(class-transformer@0.5.1)(class-validator@0.14.2)(reflect-metadata@0.2.2)(rxjs@7.8.2))(axios@0.21.4)(rxjs@7.8.2))(@nestjs/common@10.4.20(class-transformer@0.5.1)(class-validator@0.14.2)(reflect-metadata@0.2.2)(rxjs@7.8.2))(@nestjs/core@10.4.20)(@nestjs/mongoose@11.0.3(@nestjs/common@10.4.20(class-transformer@0.5.1)(class-validator@0.14.2)(reflect-metadata@0.2.2)(rxjs@7.8.2))(@nestjs/core@10.4.20)(mongoose@8.16.4(socks@2.8.6))(rxjs@7.8.2))(mongoose@8.16.4(socks@2.8.6))(reflect-metadata@0.2.2)(rxjs@7.8.2)':
->>>>>>> e7aab186
     dependencies:
       '@nestjs/common': 10.4.20(class-transformer@0.5.1)(class-validator@0.14.2)(reflect-metadata@0.2.2)(rxjs@7.8.2)
       '@nestjs/core': 10.4.20(@nestjs/common@10.4.20(class-transformer@0.5.1)(class-validator@0.14.2)(reflect-metadata@0.2.2)(rxjs@7.8.2))(@nestjs/platform-express@11.1.5)(reflect-metadata@0.2.2)(rxjs@7.8.2)
@@ -8508,20 +8525,18 @@
       '@noble/hashes': 1.8.0
       '@scure/base': 1.2.6
 
-  '@shelf/jest-mongodb@5.2.2(jest-environment-node@29.7.0)(mongodb@6.17.0(socks@2.8.6))(socks@2.8.6)':
-    dependencies:
-      debug: 4.4.1
+  '@shelf/jest-mongodb@4.3.2(jest-environment-node@29.7.0)(mongodb@6.17.0(socks@2.8.6))':
+    dependencies:
+      debug: 4.3.4
       jest-environment-node: 29.7.0
       mongodb: 6.17.0(socks@2.8.6)
-      mongodb-memory-server: 10.1.4(socks@2.8.6)
+      mongodb-memory-server: 9.2.0
     transitivePeerDependencies:
       - '@aws-sdk/credential-providers'
       - '@mongodb-js/zstd'
-      - gcp-metadata
       - kerberos
       - mongodb-client-encryption
       - snappy
-      - socks
       - supports-color
 
   '@sinclair/typebox@0.27.8': {}
@@ -9152,6 +9167,11 @@
 
   '@types/whatwg-url@11.0.5':
     dependencies:
+      '@types/webidl-conversions': 7.0.3
+
+  '@types/whatwg-url@8.2.2':
+    dependencies:
+      '@types/node': 20.19.9
       '@types/webidl-conversions': 7.0.3
 
   '@types/ws@7.4.7':
@@ -9859,13 +9879,9 @@
 
   astral-regex@2.0.0: {}
 
-<<<<<<< HEAD
-  async-mutex@0.5.0:
-=======
   async-lock@1.4.1: {}
 
   async-mutex@0.4.1:
->>>>>>> e7aab186
     dependencies:
       tslib: 2.8.1
 
@@ -9881,13 +9897,13 @@
 
   axios@0.21.4:
     dependencies:
-      follow-redirects: 1.15.9(debug@4.4.1)
+      follow-redirects: 1.15.9(debug@4.3.4)
     transitivePeerDependencies:
       - debug
 
   axios@1.10.0:
     dependencies:
-      follow-redirects: 1.15.9(debug@4.4.1)
+      follow-redirects: 1.15.9(debug@4.3.4)
       form-data: 4.0.4
       proxy-from-env: 1.1.0
     transitivePeerDependencies:
@@ -9895,7 +9911,7 @@
 
   axios@1.11.0:
     dependencies:
-      follow-redirects: 1.15.9(debug@4.4.1)
+      follow-redirects: 1.15.9(debug@4.3.4)
       form-data: 4.0.4
       proxy-from-env: 1.1.0
     transitivePeerDependencies:
@@ -10124,6 +10140,8 @@
     dependencies:
       node-int64: 0.4.0
 
+  bson@5.5.1: {}
+
   bson@6.10.4: {}
 
   buffer-crc32@0.2.13: {}
@@ -10458,6 +10476,10 @@
   date-fns@3.6.0: {}
 
   dayjs@1.11.13: {}
+
+  debug@4.3.4:
+    dependencies:
+      ms: 2.1.2
 
   debug@4.4.1:
     dependencies:
@@ -11015,9 +11037,9 @@
 
   flatted@3.3.3: {}
 
-  follow-redirects@1.15.9(debug@4.4.1):
+  follow-redirects@1.15.9(debug@4.3.4):
     optionalDependencies:
-      debug: 4.4.1
+      debug: 4.3.4
 
   for-each@0.3.5:
     dependencies:
@@ -11347,7 +11369,6 @@
     dependencies:
       jsbn: 1.1.0
       sprintf-js: 1.1.3
-    optional: true
 
   ipaddr.js@1.9.1: {}
 
@@ -12010,8 +12031,7 @@
     dependencies:
       argparse: 2.0.1
 
-  jsbn@1.1.0:
-    optional: true
+  jsbn@1.1.0: {}
 
   jsesc@3.1.0: {}
 
@@ -12249,8 +12269,6 @@
     dependencies:
       minimist: 1.2.8
 
-<<<<<<< HEAD
-=======
   mkdirp@1.0.4: {}
 
   mongodb-connection-string-url@2.6.0:
@@ -12258,26 +12276,70 @@
       '@types/whatwg-url': 8.2.2
       whatwg-url: 11.0.0
 
->>>>>>> e7aab186
   mongodb-connection-string-url@3.0.2:
     dependencies:
       '@types/whatwg-url': 11.0.5
       whatwg-url: 14.2.0
 
-  mongodb-memory-server-core@10.1.4(socks@2.8.6):
-    dependencies:
-      async-mutex: 0.5.0
+  mongodb-memory-server-core@9.2.0:
+    dependencies:
+      async-mutex: 0.4.1
       camelcase: 6.3.0
-      debug: 4.4.1
+      debug: 4.3.4
       find-cache-dir: 3.3.2
-      follow-redirects: 1.15.9(debug@4.4.1)
+      follow-redirects: 1.15.9(debug@4.3.4)
       https-proxy-agent: 7.0.6
-      mongodb: 6.17.0(socks@2.8.6)
+      mongodb: 5.9.2
       new-find-package-json: 2.0.0
       semver: 7.7.2
       tar-stream: 3.1.7
       tslib: 2.8.1
       yauzl: 3.2.0
+    transitivePeerDependencies:
+      - '@aws-sdk/credential-providers'
+      - '@mongodb-js/zstd'
+      - kerberos
+      - mongodb-client-encryption
+      - snappy
+      - supports-color
+
+  mongodb-memory-server@9.2.0:
+    dependencies:
+      mongodb-memory-server-core: 9.2.0
+      tslib: 2.8.1
+    transitivePeerDependencies:
+      - '@aws-sdk/credential-providers'
+      - '@mongodb-js/zstd'
+      - kerberos
+      - mongodb-client-encryption
+      - snappy
+      - supports-color
+
+  mongodb@5.9.2:
+    dependencies:
+      bson: 5.5.1
+      mongodb-connection-string-url: 2.6.0
+      socks: 2.8.6
+    optionalDependencies:
+      '@mongodb-js/saslprep': 1.3.0
+
+  mongodb@6.17.0(socks@2.8.6):
+    dependencies:
+      '@mongodb-js/saslprep': 1.3.0
+      bson: 6.10.4
+      mongodb-connection-string-url: 3.0.2
+    optionalDependencies:
+      socks: 2.8.6
+
+  mongoose@8.16.4(socks@2.8.6):
+    dependencies:
+      bson: 6.10.4
+      kareem: 2.6.3
+      mongodb: 6.17.0(socks@2.8.6)
+      mpath: 0.9.0
+      mquery: 5.0.0
+      ms: 2.1.3
+      sift: 17.1.3
     transitivePeerDependencies:
       - '@aws-sdk/credential-providers'
       - '@mongodb-js/zstd'
@@ -12288,54 +12350,15 @@
       - socks
       - supports-color
 
-  mongodb-memory-server@10.1.4(socks@2.8.6):
-    dependencies:
-      mongodb-memory-server-core: 10.1.4(socks@2.8.6)
-      tslib: 2.8.1
-    transitivePeerDependencies:
-      - '@aws-sdk/credential-providers'
-      - '@mongodb-js/zstd'
-      - gcp-metadata
-      - kerberos
-      - mongodb-client-encryption
-      - snappy
-      - socks
+  mpath@0.9.0: {}
+
+  mquery@5.0.0:
+    dependencies:
+      debug: 4.4.1
+    transitivePeerDependencies:
       - supports-color
 
-  mongodb@6.17.0(socks@2.8.6):
-    dependencies:
-      '@mongodb-js/saslprep': 1.3.0
-      bson: 6.10.4
-      mongodb-connection-string-url: 3.0.2
-    optionalDependencies:
-      socks: 2.8.6
-
-  mongoose@8.16.4(socks@2.8.6):
-    dependencies:
-      bson: 6.10.4
-      kareem: 2.6.3
-      mongodb: 6.17.0(socks@2.8.6)
-      mpath: 0.9.0
-      mquery: 5.0.0
-      ms: 2.1.3
-      sift: 17.1.3
-    transitivePeerDependencies:
-      - '@aws-sdk/credential-providers'
-      - '@mongodb-js/zstd'
-      - gcp-metadata
-      - kerberos
-      - mongodb-client-encryption
-      - snappy
-      - socks
-      - supports-color
-
-  mpath@0.9.0: {}
-
-  mquery@5.0.0:
-    dependencies:
-      debug: 4.4.1
-    transitivePeerDependencies:
-      - supports-color
+  ms@2.1.2: {}
 
   ms@2.1.3: {}
 
@@ -12430,7 +12453,7 @@
 
   new-find-package-json@2.0.0:
     dependencies:
-      debug: 4.4.1
+      debug: 4.3.4
     transitivePeerDependencies:
       - supports-color
 
@@ -13124,8 +13147,7 @@
       astral-regex: 2.0.0
       is-fullwidth-code-point: 3.0.0
 
-  smart-buffer@4.2.0:
-    optional: true
+  smart-buffer@4.2.0: {}
 
   snake-case@3.0.4:
     dependencies:
@@ -13136,7 +13158,6 @@
     dependencies:
       ip-address: 9.0.5
       smart-buffer: 4.2.0
-    optional: true
 
   solady@0.0.235: {}
 
@@ -13459,6 +13480,10 @@
   toml@3.0.0: {}
 
   tr46@0.0.3: {}
+
+  tr46@3.0.0:
+    dependencies:
+      punycode: 2.3.1
 
   tr46@5.1.1:
     dependencies:
@@ -13781,6 +13806,11 @@
       - esbuild
       - uglify-js
 
+  whatwg-url@11.0.0:
+    dependencies:
+      tr46: 3.0.0
+      webidl-conversions: 7.0.0
+
   whatwg-url@14.2.0:
     dependencies:
       tr46: 5.1.1
