lockfileVersion: '9.0'

settings:
  autoInstallPeers: true
  excludeLinksFromLockfile: false

patchedDependencies:
  '@eco-foundation/routes-ts@2.8.14':
    hash: 6c844c2490a038f52cb02f0a951f27f3b102a70abcd19ec3e1f47238c86edcff
    path: patches/@eco-foundation__routes-ts@2.8.14.patch

importers:

  .:
    dependencies:
      '@0xsquid/sdk':
        specifier: ^2.10.0
        version: 2.10.1(bufferutil@4.0.9)(typescript@5.8.3)(utf-8-validate@5.0.10)
      '@0xsquid/squid-types':
        specifier: ^0.1.163
        version: 0.1.175(typescript@5.8.3)
      '@aws-sdk/client-kms':
        specifier: ^3.744.0
        version: 3.848.0
      '@aws-sdk/client-secrets-manager':
        specifier: ^3.592.0
        version: 3.848.0
      '@eco-foundation/chains':
<<<<<<< HEAD
        specifier: 2.0.0
        version: 2.0.0(@samchon/openapi@3.3.0)(bufferutil@4.0.9)(typescript@5.8.3)(utf-8-validate@5.0.10)
=======
        specifier: 2.0.4
        version: 2.0.4(@samchon/openapi@3.3.0)(bufferutil@4.0.9)(typescript@5.8.3)(utf-8-validate@5.0.10)
>>>>>>> 67a986a8
      '@eco-foundation/eco-kms-core':
        specifier: ^2.0.0
        version: 2.0.0(bufferutil@4.0.9)(utf-8-validate@5.0.10)
      '@eco-foundation/eco-kms-provider-aws':
        specifier: ^2.0.0
        version: 2.0.0(bufferutil@4.0.9)(utf-8-validate@5.0.10)
      '@eco-foundation/eco-kms-wallets':
        specifier: ^2.0.0
        version: 2.0.0(bufferutil@4.0.9)(utf-8-validate@5.0.10)
      '@eco-foundation/routes-ts':
        specifier: 2.8.14
        version: 2.8.14(patch_hash=6c844c2490a038f52cb02f0a951f27f3b102a70abcd19ec3e1f47238c86edcff)(bufferutil@4.0.9)(typescript@5.8.3)(utf-8-validate@5.0.10)
      '@launchdarkly/node-server-sdk':
        specifier: ^9.7.1
        version: 9.10.1
      '@liaoliaots/nestjs-redis-health':
        specifier: ^9.0.4
        version: 9.0.4(@nestjs/common@10.4.20(class-transformer@0.5.1)(class-validator@0.14.2)(reflect-metadata@0.2.2)(rxjs@7.8.2))(@nestjs/core@10.4.20)(@nestjs/terminus@10.3.0(@grpc/grpc-js@1.13.4)(@grpc/proto-loader@0.7.15)(@nestjs/axios@3.1.3(@nestjs/common@10.4.20(class-transformer@0.5.1)(class-validator@0.14.2)(reflect-metadata@0.2.2)(rxjs@7.8.2))(axios@0.21.4)(rxjs@7.8.2))(@nestjs/common@10.4.20(class-transformer@0.5.1)(class-validator@0.14.2)(reflect-metadata@0.2.2)(rxjs@7.8.2))(@nestjs/core@10.4.20)(@nestjs/mongoose@11.0.3(@nestjs/common@10.4.20(class-transformer@0.5.1)(class-validator@0.14.2)(reflect-metadata@0.2.2)(rxjs@7.8.2))(@nestjs/core@10.4.20)(mongoose@8.16.4(socks@2.8.6))(rxjs@7.8.2))(mongoose@8.16.4(socks@2.8.6))(reflect-metadata@0.2.2)(rxjs@7.8.2))(ioredis@5.6.1)
      '@lifi/sdk':
        specifier: ^3.12.6
        version: 3.12.9(@solana/wallet-adapter-base@0.9.27(@solana/web3.js@1.98.2(bufferutil@4.0.9)(typescript@5.8.3)(utf-8-validate@5.0.10)))(@solana/web3.js@1.98.2(bufferutil@4.0.9)(typescript@5.8.3)(utf-8-validate@5.0.10))(bufferutil@4.0.9)(typescript@5.8.3)(utf-8-validate@5.0.10)(viem@2.37.5(bufferutil@4.0.9)(typescript@5.8.3)(utf-8-validate@5.0.10))
      '@lit-protocol/auth-helpers':
        specifier: ^7.0.4
        version: 7.2.0(bufferutil@4.0.9)(typescript@5.8.3)(utf-8-validate@5.0.10)
      '@lit-protocol/constants':
        specifier: ^7.0.4
        version: 7.2.0(bufferutil@4.0.9)(typescript@5.8.3)(utf-8-validate@5.0.10)
      '@lit-protocol/lit-node-client':
        specifier: ^7.0.4
        version: 7.2.0(bufferutil@4.0.9)(ioredis@5.6.1)(typescript@5.8.3)(utf-8-validate@5.0.10)
      '@lit-protocol/types':
        specifier: ^7.2.0
        version: 7.2.0(bufferutil@4.0.9)(utf-8-validate@5.0.10)
      '@nestjs/bullmq':
        specifier: ^10.1.1
        version: 10.2.3(@nestjs/common@10.4.20(class-transformer@0.5.1)(class-validator@0.14.2)(reflect-metadata@0.2.2)(rxjs@7.8.2))(@nestjs/core@10.4.20)(bullmq@5.56.5)
      '@nestjs/cache-manager':
        specifier: ^3.0.0
        version: 3.0.1(@nestjs/common@10.4.20(class-transformer@0.5.1)(class-validator@0.14.2)(reflect-metadata@0.2.2)(rxjs@7.8.2))(@nestjs/core@10.4.20)(cache-manager@6.4.3)(keyv@5.4.0)(rxjs@7.8.2)
      '@nestjs/common':
        specifier: ^10.4.16
        version: 10.4.20(class-transformer@0.5.1)(class-validator@0.14.2)(reflect-metadata@0.2.2)(rxjs@7.8.2)
      '@nestjs/config':
        specifier: ^3.2.2
        version: 3.3.0(@nestjs/common@10.4.20(class-transformer@0.5.1)(class-validator@0.14.2)(reflect-metadata@0.2.2)(rxjs@7.8.2))(rxjs@7.8.2)
      '@nestjs/core':
        specifier: ^10.4.16
        version: 10.4.20(@nestjs/common@10.4.20(class-transformer@0.5.1)(class-validator@0.14.2)(reflect-metadata@0.2.2)(rxjs@7.8.2))(@nestjs/platform-express@11.1.5)(reflect-metadata@0.2.2)(rxjs@7.8.2)
      '@nestjs/event-emitter':
        specifier: ^2.0.4
        version: 2.1.1(@nestjs/common@10.4.20(class-transformer@0.5.1)(class-validator@0.14.2)(reflect-metadata@0.2.2)(rxjs@7.8.2))(@nestjs/core@10.4.20)
      '@nestjs/mongoose':
        specifier: ^11.0.1
        version: 11.0.3(@nestjs/common@10.4.20(class-transformer@0.5.1)(class-validator@0.14.2)(reflect-metadata@0.2.2)(rxjs@7.8.2))(@nestjs/core@10.4.20)(mongoose@8.16.4(socks@2.8.6))(rxjs@7.8.2)
      '@nestjs/platform-express':
        specifier: ^11.0.11
        version: 11.1.5(@nestjs/common@10.4.20(class-transformer@0.5.1)(class-validator@0.14.2)(reflect-metadata@0.2.2)(rxjs@7.8.2))(@nestjs/core@10.4.20)
      '@nestjs/swagger':
        specifier: ^11.0.3
        version: 11.2.0(@nestjs/common@10.4.20(class-transformer@0.5.1)(class-validator@0.14.2)(reflect-metadata@0.2.2)(rxjs@7.8.2))(@nestjs/core@10.4.20)(class-transformer@0.5.1)(class-validator@0.14.2)(reflect-metadata@0.2.2)
      '@nestjs/terminus':
        specifier: ^10.2.3
        version: 10.3.0(@grpc/grpc-js@1.13.4)(@grpc/proto-loader@0.7.15)(@nestjs/axios@3.1.3(@nestjs/common@10.4.20(class-transformer@0.5.1)(class-validator@0.14.2)(reflect-metadata@0.2.2)(rxjs@7.8.2))(axios@0.21.4)(rxjs@7.8.2))(@nestjs/common@10.4.20(class-transformer@0.5.1)(class-validator@0.14.2)(reflect-metadata@0.2.2)(rxjs@7.8.2))(@nestjs/core@10.4.20)(@nestjs/mongoose@11.0.3(@nestjs/common@10.4.20(class-transformer@0.5.1)(class-validator@0.14.2)(reflect-metadata@0.2.2)(rxjs@7.8.2))(@nestjs/core@10.4.20)(mongoose@8.16.4(socks@2.8.6))(rxjs@7.8.2))(mongoose@8.16.4(socks@2.8.6))(reflect-metadata@0.2.2)(rxjs@7.8.2)
      '@reservoir0x/relay-sdk':
        specifier: ^2.4.0
        version: 2.4.0(viem@2.37.5(bufferutil@4.0.9)(typescript@5.8.3)(utf-8-validate@5.0.10))
      '@rhinestone/module-sdk':
        specifier: ^0.2.7
        version: 0.2.10(viem@2.37.5(bufferutil@4.0.9)(typescript@5.8.3)(utf-8-validate@5.0.10))
      '@shelf/jest-mongodb':
        specifier: ^4.1.7
        version: 4.3.2(jest-environment-node@29.7.0)(mongodb@6.17.0(socks@2.8.6))
      '@zerodev/ecdsa-validator':
        specifier: ^5.4.9
        version: 5.4.9(@zerodev/sdk@5.4.41(viem@2.37.5(bufferutil@4.0.9)(typescript@5.8.3)(utf-8-validate@5.0.10)))(viem@2.37.5(bufferutil@4.0.9)(typescript@5.8.3)(utf-8-validate@5.0.10))
      '@zerodev/sdk':
        specifier: ^5.4.40
        version: 5.4.41(viem@2.37.5(bufferutil@4.0.9)(typescript@5.8.3)(utf-8-validate@5.0.10))
      abitype:
        specifier: ^1.0.8
        version: 1.0.8(typescript@5.8.3)
      asn1js:
        specifier: ^3.0.5
        version: 3.0.6
      axios:
        specifier: 0.21.4
        version: 0.21.4
      bullmq:
        specifier: ^5.8.5
        version: 5.56.5
      cache-manager:
        specifier: ^6.4.0
        version: 6.4.3
      canonicalize:
        specifier: ^2.1.0
        version: 2.1.0
      class-transformer:
        specifier: ^0.5.1
        version: 0.5.1
      class-validator:
        specifier: ^0.14.1
        version: 0.14.2
      config:
        specifier: ^3.3.11
        version: 3.3.12
      date-fns:
        specifier: ^3.6.0
        version: 3.6.0
      dayjs:
        specifier: ^1.11.13
        version: 1.11.13
      enumify:
        specifier: ^2.0.0
        version: 2.0.0
      ioredis:
        specifier: ^5.4.1
        version: 5.6.1
      lodash:
        specifier: ^4.17.21
        version: 4.17.21
      mongoose:
        specifier: ^8.9.5
        version: 8.16.4(socks@2.8.6)
      nest-commander:
        specifier: ^3.17.0
        version: 3.18.0(@nestjs/common@10.4.20(class-transformer@0.5.1)(class-validator@0.14.2)(reflect-metadata@0.2.2)(rxjs@7.8.2))(@nestjs/core@10.4.20)(@types/inquirer@8.2.11)(typescript@5.8.3)
      nestjs-pino:
        specifier: ^4.1.0
        version: 4.4.0(@nestjs/common@10.4.20(class-transformer@0.5.1)(class-validator@0.14.2)(reflect-metadata@0.2.2)(rxjs@7.8.2))(pino-http@10.5.0)(pino@9.7.0)(rxjs@7.8.2)
      permissionless:
        specifier: ^0.2.49
        version: 0.2.52(viem@2.37.5(bufferutil@4.0.9)(typescript@5.8.3)(utf-8-validate@5.0.10))
      pino-http:
        specifier: ^10.2.0
        version: 10.5.0
      posthog-node:
        specifier: ^5.1.1
        version: 5.5.1
      redlock:
        specifier: ^5.0.0-beta.2
        version: 5.0.0-beta.2
      reflect-metadata:
        specifier: ^0.2.0
        version: 0.2.2
      rxjs:
        specifier: ^7.8.1
        version: 7.8.2
      table:
        specifier: ^6.8.2
        version: 6.9.0
      uuid:
        specifier: ^11.0.5
        version: 11.1.0
      viem:
        specifier: ^2.37.3
        version: 2.37.5(bufferutil@4.0.9)(typescript@5.8.3)(utf-8-validate@5.0.10)
    devDependencies:
      '@golevelup/ts-jest':
        specifier: ^0.5.0
        version: 0.5.6
      '@jest/globals':
        specifier: ^30.0.5
        version: 30.0.5
      '@nestjs/axios':
        specifier: ^3.0.0
        version: 3.1.3(@nestjs/common@10.4.20(class-transformer@0.5.1)(class-validator@0.14.2)(reflect-metadata@0.2.2)(rxjs@7.8.2))(axios@0.21.4)(rxjs@7.8.2)
      '@nestjs/cli':
        specifier: ^10.0.0
        version: 10.4.9
      '@nestjs/schematics':
        specifier: ^10.0.0
        version: 10.2.3(chokidar@3.6.0)(typescript@5.8.3)
      '@nestjs/testing':
        specifier: ^10.4.16
        version: 10.4.20(@nestjs/common@10.4.20(class-transformer@0.5.1)(class-validator@0.14.2)(reflect-metadata@0.2.2)(rxjs@7.8.2))(@nestjs/core@10.4.20)(@nestjs/platform-express@11.1.5)
      '@types/config':
        specifier: ^3.3.5
        version: 3.3.5
      '@types/express':
        specifier: ^4.17.17
        version: 4.17.23
      '@types/jest':
        specifier: ^29.5.2
        version: 29.5.14
      '@types/lodash':
        specifier: ^4.17.5
        version: 4.17.20
      '@types/node':
        specifier: ^20.3.1
        version: 20.19.9
      '@types/supertest':
        specifier: ^6.0.0
        version: 6.0.3
      '@typescript-eslint/eslint-plugin':
        specifier: ^6.0.0
        version: 6.21.0(@typescript-eslint/parser@6.21.0(eslint@8.57.1)(typescript@5.8.3))(eslint@8.57.1)(typescript@5.8.3)
      '@typescript-eslint/parser':
        specifier: ^6.0.0
        version: 6.21.0(eslint@8.57.1)(typescript@5.8.3)
      env-cmd:
        specifier: ^10.1.0
        version: 10.1.0
      eslint:
        specifier: ^8.42.0
        version: 8.57.1
      eslint-config-prettier:
        specifier: ^9.0.0
        version: 9.1.2(eslint@8.57.1)
      eslint-plugin-prettier:
        specifier: ^5.0.0
        version: 5.5.3(@types/eslint@9.6.1)(eslint-config-prettier@9.1.2(eslint@8.57.1))(eslint@8.57.1)(prettier@3.6.2)
      jest:
        specifier: ^29.5.0
        version: 29.7.0(@types/node@20.19.9)(ts-node@10.9.2(@types/node@20.19.9)(typescript@5.8.3))
      jest-config:
        specifier: ^29.7.0
        version: 29.7.0(@types/node@20.19.9)(ts-node@10.9.2(@types/node@20.19.9)(typescript@5.8.3))
      prettier:
        specifier: ^3.0.0
        version: 3.6.2
      source-map-support:
        specifier: ^0.5.21
        version: 0.5.21
      supertest:
        specifier: ^6.3.3
        version: 6.3.4
      testcontainers:
        specifier: ^11.5.0
        version: 11.5.0
      ts-jest:
        specifier: ^29.1.0
        version: 29.4.0(@babel/core@7.28.0)(@jest/transform@30.0.5)(@jest/types@30.0.5)(babel-jest@29.7.0(@babel/core@7.28.0))(jest-util@30.0.5)(jest@29.7.0(@types/node@20.19.9)(ts-node@10.9.2(@types/node@20.19.9)(typescript@5.8.3)))(typescript@5.8.3)
      ts-loader:
        specifier: ^9.4.3
        version: 9.5.2(typescript@5.8.3)(webpack@5.97.1)
      ts-node:
        specifier: ^10.9.1
        version: 10.9.2(@types/node@20.19.9)(typescript@5.8.3)
      tsconfig-paths:
        specifier: ^4.2.0
        version: 4.2.0
      typescript:
        specifier: ^5.1.3
        version: 5.8.3

packages:

  '@0no-co/graphql.web@1.1.2':
    resolution: {integrity: sha512-N2NGsU5FLBhT8NZ+3l2YrzZSHITjNXNuDhC4iDiikv0IujaJ0Xc6xIxQZ/Ek3Cb+rgPjnLHYyJm11tInuJn+cw==}
    peerDependencies:
      graphql: ^14.0.0 || ^15.0.0 || ^16.0.0
    peerDependenciesMeta:
      graphql:
        optional: true

  '@0no-co/graphqlsp@1.14.0':
    resolution: {integrity: sha512-rgOJ0Bj9UFBmE7BfUGhsqYPYqPwCk1MCggoYN4NUSdX6gpqatNuzHNB2wHcAd9xdY55jHNRhHy5NsgwY6EGgmg==}
    peerDependencies:
      graphql: ^15.5.0 || ^16.0.0 || ^17.0.0
      typescript: ^5.0.0

  '@0xsquid/sdk@2.10.1':
    resolution: {integrity: sha512-w5wMP3TJIXXImGy35DsUaa2apcqik8RjJRFnF89CyfNx4rkOc0AXxJEyEit5Qe4W31EdlAqgI3hI/GBwUmLIww==}

  '@0xsquid/squid-types@0.1.175':
    resolution: {integrity: sha512-d5BeSfROy+mBw5kXJDF0n/VMtr33uP30LCbueoHZ+r44qEqNKzQ8iCbF2fMIv+90URNIn4wyHIqIbYV+uBjvMA==}
    peerDependencies:
      typescript: ^5.3.3

  '@adraffy/ens-normalize@1.10.1':
    resolution: {integrity: sha512-96Z2IP3mYmF1Xg2cDm8f1gWGf/HUVedQ3FMifV4kG/PQ4yEP51xDtRAEfhVNt5f/uzpNkZHwWQuUcu6D6K+Ekw==}

  '@adraffy/ens-normalize@1.11.0':
    resolution: {integrity: sha512-/3DDPKHqqIqxUULp8yP4zODUY1i+2xvVWsv8A79xGWdCAG+8sb0hRh0Rk2QyOJUnnbyPUAZYcpBuRe3nS2OIUg==}

  '@ampproject/remapping@2.3.0':
    resolution: {integrity: sha512-30iZtAPgz+LTIYoeivqYo853f02jBYSd5uGnGpkFV0M3xOt9aN73erkgYAmZU43x4VfqcnLxW9Kpg3R5LC4YYw==}
    engines: {node: '>=6.0.0'}

  '@angular-devkit/core@17.3.11':
    resolution: {integrity: sha512-vTNDYNsLIWpYk2I969LMQFH29GTsLzxNk/0cLw5q56ARF0v5sIWfHYwGTS88jdDqIpuuettcSczbxeA7EuAmqQ==}
    engines: {node: ^18.13.0 || >=20.9.0, npm: ^6.11.0 || ^7.5.6 || >=8.0.0, yarn: '>= 1.13.0'}
    peerDependencies:
      chokidar: ^3.5.2
    peerDependenciesMeta:
      chokidar:
        optional: true

  '@angular-devkit/schematics-cli@17.3.11':
    resolution: {integrity: sha512-kcOMqp+PHAKkqRad7Zd7PbpqJ0LqLaNZdY1+k66lLWmkEBozgq8v4ASn/puPWf9Bo0HpCiK+EzLf0VHE8Z/y6Q==}
    engines: {node: ^18.13.0 || >=20.9.0, npm: ^6.11.0 || ^7.5.6 || >=8.0.0, yarn: '>= 1.13.0'}
    hasBin: true

  '@angular-devkit/schematics@17.3.11':
    resolution: {integrity: sha512-I5wviiIqiFwar9Pdk30Lujk8FczEEc18i22A5c6Z9lbmhPQdTroDnEQdsfXjy404wPe8H62s0I15o4pmMGfTYQ==}
    engines: {node: ^18.13.0 || >=20.9.0, npm: ^6.11.0 || ^7.5.6 || >=8.0.0, yarn: '>= 1.13.0'}

  '@assemblyscript/loader@0.9.4':
    resolution: {integrity: sha512-HazVq9zwTVwGmqdwYzu7WyQ6FQVZ7SwET0KKQuKm55jD0IfUpZgN0OPIiZG3zV1iSrVYcN0bdwLRXI/VNCYsUA==}

  '@aws-crypto/sha256-browser@5.2.0':
    resolution: {integrity: sha512-AXfN/lGotSQwu6HNcEsIASo7kWXZ5HYWvfOmSNKDsEqC4OashTp8alTmaz+F7TC2L083SFv5RdB+qU3Vs1kZqw==}

  '@aws-crypto/sha256-js@5.2.0':
    resolution: {integrity: sha512-FFQQyu7edu4ufvIZ+OadFpHHOt+eSTBaYaki44c+akjg7qZg9oOQeLlk77F6tSYqjDAFClrHJk9tMf0HdVyOvA==}
    engines: {node: '>=16.0.0'}

  '@aws-crypto/supports-web-crypto@5.2.0':
    resolution: {integrity: sha512-iAvUotm021kM33eCdNfwIN//F77/IADDSs58i+MDaOqFrVjZo9bAal0NK7HurRuWLLpF1iLX7gbWrjHjeo+YFg==}

  '@aws-crypto/util@5.2.0':
    resolution: {integrity: sha512-4RkU9EsI6ZpBve5fseQlGNUWKMa1RLPQ1dnjnQoe07ldfIzcsGb5hC5W0Dm7u423KWzawlrpbjXBrXCEv9zazQ==}

  '@aws-sdk/client-kms@3.848.0':
    resolution: {integrity: sha512-kMb40oqSrEKtQChgdkJi5pCAWCFvthttgiGugwoXFZ/vDv54XRKGClAVzJ/b51Dkh1NLmuWgteXVtnDsfo9PHg==}
    engines: {node: '>=18.0.0'}

  '@aws-sdk/client-secrets-manager@3.848.0':
    resolution: {integrity: sha512-T1SRQrBvUD8KGArFpWeVuXD1Qh2zqMErayRvJiTvVMy8ru1jXDr58MVdoIDnRVLQFeE4k9f0jtPbUXJsRIoGIQ==}
    engines: {node: '>=18.0.0'}

  '@aws-sdk/client-sso@3.848.0':
    resolution: {integrity: sha512-mD+gOwoeZQvbecVLGoCmY6pS7kg02BHesbtIxUj+PeBqYoZV5uLvjUOmuGfw1SfoSobKvS11urxC9S7zxU/Maw==}
    engines: {node: '>=18.0.0'}

  '@aws-sdk/core@3.846.0':
    resolution: {integrity: sha512-7CX0pM906r4WSS68fCTNMTtBCSkTtf3Wggssmx13gD40gcWEZXsU00KzPp1bYheNRyPlAq3rE22xt4wLPXbuxA==}
    engines: {node: '>=18.0.0'}

  '@aws-sdk/credential-provider-env@3.846.0':
    resolution: {integrity: sha512-QuCQZET9enja7AWVISY+mpFrEIeHzvkx/JEEbHYzHhUkxcnC2Kq2c0bB7hDihGD0AZd3Xsm653hk1O97qu69zg==}
    engines: {node: '>=18.0.0'}

  '@aws-sdk/credential-provider-http@3.846.0':
    resolution: {integrity: sha512-Jh1iKUuepdmtreMYozV2ePsPcOF5W9p3U4tWhi3v6nDvz0GsBjzjAROW+BW8XMz9vAD3I9R+8VC3/aq63p5nlw==}
    engines: {node: '>=18.0.0'}

  '@aws-sdk/credential-provider-ini@3.848.0':
    resolution: {integrity: sha512-r6KWOG+En2xujuMhgZu7dzOZV3/M5U/5+PXrG8dLQ3rdPRB3vgp5tc56KMqLwm/EXKRzAOSuw/UE4HfNOAB8Hw==}
    engines: {node: '>=18.0.0'}

  '@aws-sdk/credential-provider-node@3.848.0':
    resolution: {integrity: sha512-AblNesOqdzrfyASBCo1xW3uweiSro4Kft9/htdxLeCVU1KVOnFWA5P937MNahViRmIQm2sPBCqL8ZG0u9lnh5g==}
    engines: {node: '>=18.0.0'}

  '@aws-sdk/credential-provider-process@3.846.0':
    resolution: {integrity: sha512-mEpwDYarJSH+CIXnnHN0QOe0MXI+HuPStD6gsv3z/7Q6ESl8KRWon3weFZCDnqpiJMUVavlDR0PPlAFg2MQoPg==}
    engines: {node: '>=18.0.0'}

  '@aws-sdk/credential-provider-sso@3.848.0':
    resolution: {integrity: sha512-pozlDXOwJZL0e7w+dqXLgzVDB7oCx4WvtY0sk6l4i07uFliWF/exupb6pIehFWvTUcOvn5aFTTqcQaEzAD5Wsg==}
    engines: {node: '>=18.0.0'}

  '@aws-sdk/credential-provider-web-identity@3.848.0':
    resolution: {integrity: sha512-D1fRpwPxtVDhcSc/D71exa2gYweV+ocp4D3brF0PgFd//JR3XahZ9W24rVnTQwYEcK9auiBZB89Ltv+WbWN8qw==}
    engines: {node: '>=18.0.0'}

  '@aws-sdk/middleware-host-header@3.840.0':
    resolution: {integrity: sha512-ub+hXJAbAje94+Ya6c6eL7sYujoE8D4Bumu1NUI8TXjUhVVn0HzVWQjpRLshdLsUp1AW7XyeJaxyajRaJQ8+Xg==}
    engines: {node: '>=18.0.0'}

  '@aws-sdk/middleware-logger@3.840.0':
    resolution: {integrity: sha512-lSV8FvjpdllpGaRspywss4CtXV8M7NNNH+2/j86vMH+YCOZ6fu2T/TyFd/tHwZ92vDfHctWkRbQxg0bagqwovA==}
    engines: {node: '>=18.0.0'}

  '@aws-sdk/middleware-recursion-detection@3.840.0':
    resolution: {integrity: sha512-Gu7lGDyfddyhIkj1Z1JtrY5NHb5+x/CRiB87GjaSrKxkDaydtX2CU977JIABtt69l9wLbcGDIQ+W0uJ5xPof7g==}
    engines: {node: '>=18.0.0'}

  '@aws-sdk/middleware-user-agent@3.848.0':
    resolution: {integrity: sha512-rjMuqSWJEf169/ByxvBqfdei1iaduAnfolTshsZxwcmLIUtbYrFUmts0HrLQqsAG8feGPpDLHA272oPl+NTCCA==}
    engines: {node: '>=18.0.0'}

  '@aws-sdk/nested-clients@3.848.0':
    resolution: {integrity: sha512-joLsyyo9u61jnZuyYzo1z7kmS7VgWRAkzSGESVzQHfOA1H2PYeUFek6vLT4+c9xMGrX/Z6B0tkRdzfdOPiatLg==}
    engines: {node: '>=18.0.0'}

  '@aws-sdk/region-config-resolver@3.840.0':
    resolution: {integrity: sha512-Qjnxd/yDv9KpIMWr90ZDPtRj0v75AqGC92Lm9+oHXZ8p1MjG5JE2CW0HL8JRgK9iKzgKBL7pPQRXI8FkvEVfrA==}
    engines: {node: '>=18.0.0'}

  '@aws-sdk/token-providers@3.848.0':
    resolution: {integrity: sha512-oNPyM4+Di2Umu0JJRFSxDcKQ35+Chl/rAwD47/bS0cDPI8yrao83mLXLeDqpRPHyQW4sXlP763FZcuAibC0+mg==}
    engines: {node: '>=18.0.0'}

  '@aws-sdk/types@3.840.0':
    resolution: {integrity: sha512-xliuHaUFZxEx1NSXeLLZ9Dyu6+EJVQKEoD+yM+zqUo3YDZ7medKJWY6fIOKiPX/N7XbLdBYwajb15Q7IL8KkeA==}
    engines: {node: '>=18.0.0'}

  '@aws-sdk/util-endpoints@3.848.0':
    resolution: {integrity: sha512-fY/NuFFCq/78liHvRyFKr+aqq1aA/uuVSANjzr5Ym8c+9Z3HRPE9OrExAHoMrZ6zC8tHerQwlsXYYH5XZ7H+ww==}
    engines: {node: '>=18.0.0'}

  '@aws-sdk/util-locate-window@3.804.0':
    resolution: {integrity: sha512-zVoRfpmBVPodYlnMjgVjfGoEZagyRF5IPn3Uo6ZvOZp24chnW/FRstH7ESDHDDRga4z3V+ElUQHKpFDXWyBW5A==}
    engines: {node: '>=18.0.0'}

  '@aws-sdk/util-user-agent-browser@3.840.0':
    resolution: {integrity: sha512-JdyZM3EhhL4PqwFpttZu1afDpPJCCc3eyZOLi+srpX11LsGj6sThf47TYQN75HT1CarZ7cCdQHGzP2uy3/xHfQ==}

  '@aws-sdk/util-user-agent-node@3.848.0':
    resolution: {integrity: sha512-Zz1ft9NiLqbzNj/M0jVNxaoxI2F4tGXN0ZbZIj+KJ+PbJo+w5+Jo6d0UDAtbj3AEd79pjcCaP4OA9NTVzItUdw==}
    engines: {node: '>=18.0.0'}
    peerDependencies:
      aws-crt: '>=1.0.0'
    peerDependenciesMeta:
      aws-crt:
        optional: true

  '@aws-sdk/xml-builder@3.821.0':
    resolution: {integrity: sha512-DIIotRnefVL6DiaHtO6/21DhJ4JZnnIwdNbpwiAhdt/AVbttcE4yw925gsjur0OGv5BTYXQXU3YnANBYnZjuQA==}
    engines: {node: '>=18.0.0'}

  '@babel/code-frame@7.27.1':
    resolution: {integrity: sha512-cjQ7ZlQ0Mv3b47hABuTevyTuYN4i+loJKGeV9flcCgIK37cCXRh+L1bd3iBHlynerhQ7BhCkn2BPbQUL+rGqFg==}
    engines: {node: '>=6.9.0'}

  '@babel/compat-data@7.28.0':
    resolution: {integrity: sha512-60X7qkglvrap8mn1lh2ebxXdZYtUcpd7gsmy9kLaBJ4i/WdY8PqTSdxyA8qraikqKQK5C1KRBKXqznrVapyNaw==}
    engines: {node: '>=6.9.0'}

  '@babel/core@7.28.0':
    resolution: {integrity: sha512-UlLAnTPrFdNGoFtbSXwcGFQBtQZJCNjaN6hQNP3UPvuNXT1i82N26KL3dZeIpNalWywr9IuQuncaAfUaS1g6sQ==}
    engines: {node: '>=6.9.0'}

  '@babel/generator@7.28.0':
    resolution: {integrity: sha512-lJjzvrbEeWrhB4P3QBsH7tey117PjLZnDbLiQEKjQ/fNJTjuq4HSqgFA+UNSwZT8D7dxxbnuSBMsa1lrWzKlQg==}
    engines: {node: '>=6.9.0'}

  '@babel/helper-compilation-targets@7.27.2':
    resolution: {integrity: sha512-2+1thGUUWWjLTYTHZWK1n8Yga0ijBz1XAhUXcKy81rd5g6yh7hGqMp45v7cadSbEHc9G3OTv45SyneRN3ps4DQ==}
    engines: {node: '>=6.9.0'}

  '@babel/helper-globals@7.28.0':
    resolution: {integrity: sha512-+W6cISkXFa1jXsDEdYA8HeevQT/FULhxzR99pxphltZcVaugps53THCeiWA8SguxxpSp3gKPiuYfSWopkLQ4hw==}
    engines: {node: '>=6.9.0'}

  '@babel/helper-module-imports@7.27.1':
    resolution: {integrity: sha512-0gSFWUPNXNopqtIPQvlD5WgXYI5GY2kP2cCvoT8kczjbfcfuIljTbcWrulD1CIPIX2gt1wghbDy08yE1p+/r3w==}
    engines: {node: '>=6.9.0'}

  '@babel/helper-module-transforms@7.27.3':
    resolution: {integrity: sha512-dSOvYwvyLsWBeIRyOeHXp5vPj5l1I011r52FM1+r1jCERv+aFXYk4whgQccYEGYxK2H3ZAIA8nuPkQ0HaUo3qg==}
    engines: {node: '>=6.9.0'}
    peerDependencies:
      '@babel/core': ^7.0.0

  '@babel/helper-plugin-utils@7.27.1':
    resolution: {integrity: sha512-1gn1Up5YXka3YYAHGKpbideQ5Yjf1tDa9qYcgysz+cNCXukyLl6DjPXhD3VRwSb8c0J9tA4b2+rHEZtc6R0tlw==}
    engines: {node: '>=6.9.0'}

  '@babel/helper-string-parser@7.27.1':
    resolution: {integrity: sha512-qMlSxKbpRlAridDExk92nSobyDdpPijUq2DW6oDnUqd0iOGxmQjyqhMIihI9+zv4LPyZdRje2cavWPbCbWm3eA==}
    engines: {node: '>=6.9.0'}

  '@babel/helper-validator-identifier@7.27.1':
    resolution: {integrity: sha512-D2hP9eA+Sqx1kBZgzxZh0y1trbuU+JoDkiEwqhQ36nodYqJwyEIhPSdMNd7lOm/4io72luTPWH20Yda0xOuUow==}
    engines: {node: '>=6.9.0'}

  '@babel/helper-validator-option@7.27.1':
    resolution: {integrity: sha512-YvjJow9FxbhFFKDSuFnVCe2WxXk1zWc22fFePVNEaWJEu8IrZVlda6N0uHwzZrUM1il7NC9Mlp4MaJYbYd9JSg==}
    engines: {node: '>=6.9.0'}

  '@babel/helpers@7.27.6':
    resolution: {integrity: sha512-muE8Tt8M22638HU31A3CgfSUciwz1fhATfoVai05aPXGor//CdWDCbnlY1yvBPo07njuVOCNGCSp/GTt12lIug==}
    engines: {node: '>=6.9.0'}

  '@babel/parser@7.28.0':
    resolution: {integrity: sha512-jVZGvOxOuNSsuQuLRTh13nU0AogFlw32w/MT+LV6D3sP5WdbW61E77RnkbaO2dUvmPAYrBDJXGn5gGS6tH4j8g==}
    engines: {node: '>=6.0.0'}
    hasBin: true

  '@babel/plugin-syntax-async-generators@7.8.4':
    resolution: {integrity: sha512-tycmZxkGfZaxhMRbXlPXuVFpdWlXpir2W4AMhSJgRKzk/eDlIXOhb2LHWoLpDF7TEHylV5zNhykX6KAgHJmTNw==}
    peerDependencies:
      '@babel/core': ^7.0.0-0

  '@babel/plugin-syntax-bigint@7.8.3':
    resolution: {integrity: sha512-wnTnFlG+YxQm3vDxpGE57Pj0srRU4sHE/mDkt1qv2YJJSeUAec2ma4WLUnUPeKjyrfntVwe/N6dCXpU+zL3Npg==}
    peerDependencies:
      '@babel/core': ^7.0.0-0

  '@babel/plugin-syntax-class-properties@7.12.13':
    resolution: {integrity: sha512-fm4idjKla0YahUNgFNLCB0qySdsoPiZP3iQE3rky0mBUtMZ23yDJ9SJdg6dXTSDnulOVqiF3Hgr9nbXvXTQZYA==}
    peerDependencies:
      '@babel/core': ^7.0.0-0

  '@babel/plugin-syntax-class-static-block@7.14.5':
    resolution: {integrity: sha512-b+YyPmr6ldyNnM6sqYeMWE+bgJcJpO6yS4QD7ymxgH34GBPNDM/THBh8iunyvKIZztiwLH4CJZ0RxTk9emgpjw==}
    engines: {node: '>=6.9.0'}
    peerDependencies:
      '@babel/core': ^7.0.0-0

  '@babel/plugin-syntax-import-attributes@7.27.1':
    resolution: {integrity: sha512-oFT0FrKHgF53f4vOsZGi2Hh3I35PfSmVs4IBFLFj4dnafP+hIWDLg3VyKmUHfLoLHlyxY4C7DGtmHuJgn+IGww==}
    engines: {node: '>=6.9.0'}
    peerDependencies:
      '@babel/core': ^7.0.0-0

  '@babel/plugin-syntax-import-meta@7.10.4':
    resolution: {integrity: sha512-Yqfm+XDx0+Prh3VSeEQCPU81yC+JWZ2pDPFSS4ZdpfZhp4MkFMaDC1UqseovEKwSUpnIL7+vK+Clp7bfh0iD7g==}
    peerDependencies:
      '@babel/core': ^7.0.0-0

  '@babel/plugin-syntax-json-strings@7.8.3':
    resolution: {integrity: sha512-lY6kdGpWHvjoe2vk4WrAapEuBR69EMxZl+RoGRhrFGNYVK8mOPAW8VfbT/ZgrFbXlDNiiaxQnAtgVCZ6jv30EA==}
    peerDependencies:
      '@babel/core': ^7.0.0-0

  '@babel/plugin-syntax-jsx@7.27.1':
    resolution: {integrity: sha512-y8YTNIeKoyhGd9O0Jiyzyyqk8gdjnumGTQPsz0xOZOQ2RmkVJeZ1vmmfIvFEKqucBG6axJGBZDE/7iI5suUI/w==}
    engines: {node: '>=6.9.0'}
    peerDependencies:
      '@babel/core': ^7.0.0-0

  '@babel/plugin-syntax-logical-assignment-operators@7.10.4':
    resolution: {integrity: sha512-d8waShlpFDinQ5MtvGU9xDAOzKH47+FFoney2baFIoMr952hKOLp1HR7VszoZvOsV/4+RRszNY7D17ba0te0ig==}
    peerDependencies:
      '@babel/core': ^7.0.0-0

  '@babel/plugin-syntax-nullish-coalescing-operator@7.8.3':
    resolution: {integrity: sha512-aSff4zPII1u2QD7y+F8oDsz19ew4IGEJg9SVW+bqwpwtfFleiQDMdzA/R+UlWDzfnHFCxxleFT0PMIrR36XLNQ==}
    peerDependencies:
      '@babel/core': ^7.0.0-0

  '@babel/plugin-syntax-numeric-separator@7.10.4':
    resolution: {integrity: sha512-9H6YdfkcK/uOnY/K7/aA2xpzaAgkQn37yzWUMRK7OaPOqOpGS1+n0H5hxT9AUw9EsSjPW8SVyMJwYRtWs3X3ug==}
    peerDependencies:
      '@babel/core': ^7.0.0-0

  '@babel/plugin-syntax-object-rest-spread@7.8.3':
    resolution: {integrity: sha512-XoqMijGZb9y3y2XskN+P1wUGiVwWZ5JmoDRwx5+3GmEplNyVM2s2Dg8ILFQm8rWM48orGy5YpI5Bl8U1y7ydlA==}
    peerDependencies:
      '@babel/core': ^7.0.0-0

  '@babel/plugin-syntax-optional-catch-binding@7.8.3':
    resolution: {integrity: sha512-6VPD0Pc1lpTqw0aKoeRTMiB+kWhAoT24PA+ksWSBrFtl5SIRVpZlwN3NNPQjehA2E/91FV3RjLWoVTglWcSV3Q==}
    peerDependencies:
      '@babel/core': ^7.0.0-0

  '@babel/plugin-syntax-optional-chaining@7.8.3':
    resolution: {integrity: sha512-KoK9ErH1MBlCPxV0VANkXW2/dw4vlbGDrFgz8bmUsBGYkFRcbRwMh6cIJubdPrkxRwuGdtCk0v/wPTKbQgBjkg==}
    peerDependencies:
      '@babel/core': ^7.0.0-0

  '@babel/plugin-syntax-private-property-in-object@7.14.5':
    resolution: {integrity: sha512-0wVnp9dxJ72ZUJDV27ZfbSj6iHLoytYZmh3rFcxNnvsJF3ktkzLDZPy/mA17HGsaQT3/DQsWYX1f1QGWkCoVUg==}
    engines: {node: '>=6.9.0'}
    peerDependencies:
      '@babel/core': ^7.0.0-0

  '@babel/plugin-syntax-top-level-await@7.14.5':
    resolution: {integrity: sha512-hx++upLv5U1rgYfwe1xBQUhRmU41NEvpUvrp8jkrSCdvGSnM5/qdRMtylJ6PG5OFkBaHkbTAKTnd3/YyESRHFw==}
    engines: {node: '>=6.9.0'}
    peerDependencies:
      '@babel/core': ^7.0.0-0

  '@babel/plugin-syntax-typescript@7.27.1':
    resolution: {integrity: sha512-xfYCBMxveHrRMnAWl1ZlPXOZjzkN82THFvLhQhFXFt81Z5HnN+EtUkZhv/zcKpmT3fzmWZB0ywiBrbC3vogbwQ==}
    engines: {node: '>=6.9.0'}
    peerDependencies:
      '@babel/core': ^7.0.0-0

  '@babel/runtime@7.27.6':
    resolution: {integrity: sha512-vbavdySgbTTrmFE+EsiqUTzlOr5bzlnJtUv9PynGCAKvfQqjIXbvFdumPM/GxMDfyuGMJaJAU6TO4zc1Jf1i8Q==}
    engines: {node: '>=6.9.0'}

  '@babel/template@7.27.2':
    resolution: {integrity: sha512-LPDZ85aEJyYSd18/DkjNh4/y1ntkE5KwUHWTiqgRxruuZL2F1yuHligVHLvcHY2vMHXttKFpJn6LwfI7cw7ODw==}
    engines: {node: '>=6.9.0'}

  '@babel/traverse@7.28.0':
    resolution: {integrity: sha512-mGe7UK5wWyh0bKRfupsUchrQGqvDbZDbKJw+kcRGSmdHVYrv+ltd0pnpDTVpiTqnaBru9iEvA8pz8W46v0Amwg==}
    engines: {node: '>=6.9.0'}

  '@babel/types@7.28.1':
    resolution: {integrity: sha512-x0LvFTekgSX+83TI28Y9wYPUfzrnl2aT5+5QLnO6v7mSJYtEEevuDRN0F0uSHRk1G1IWZC43o00Y0xDDrpBGPQ==}
    engines: {node: '>=6.9.0'}

  '@balena/dockerignore@1.0.2':
    resolution: {integrity: sha512-wMue2Sy4GAVTk6Ic4tJVcnfdau+gx2EnG7S+uAEe+TWJFqE4YoWN4/H8MSLj4eYJKxGg26lZwboEniNiNwZQ6Q==}

  '@bcoe/v8-coverage@0.2.3':
    resolution: {integrity: sha512-0hYQ8SB4Db5zvZB4axdMHGwEaQjkZzFjQiN9LVYvIFB2nSUHW9tYpxWriPrWDASIxiaXax83REcLxuSdnGPZtw==}

  '@bigmi/core@0.5.3':
    resolution: {integrity: sha512-PbNUya9Nc8SxijGG36oWbg5ArxAvzVA1CsXdUCUNsFaT0vzIj/vEPTNQt/Vf3uPB2zVv9A74DPzQKqNIr3rpng==}
    peerDependencies:
      bs58: ^6.0.0

  '@bitcoinerlab/secp256k1@1.2.0':
    resolution: {integrity: sha512-jeujZSzb3JOZfmJYI0ph1PVpCRV5oaexCgy+RvCXV8XlY+XFB/2n3WOcvBsKLsOw78KYgnQrQWb2HrKE4be88Q==}

  '@colors/colors@1.5.0':
    resolution: {integrity: sha512-ooWCrlZP11i8GImSjTHYHLkvFDP48nS4+204nGb1RiX/WXYHmJA2III9/e2DWVabCESdW7hBAEzHRqUn9OUVvQ==}
    engines: {node: '>=0.1.90'}

  '@coral-xyz/borsh@0.26.0':
    resolution: {integrity: sha512-uCZ0xus0CszQPHYfWAqKS5swS1UxvePu83oOF+TWpUkedsNlg6p2p4azxZNSSqwXb9uXMFgxhuMBX9r3Xoi0vQ==}
    engines: {node: '>=10'}
    peerDependencies:
      '@solana/web3.js': ^1.68.0

  '@cosmjs/amino@0.33.1':
    resolution: {integrity: sha512-WfWiBf2EbIWpwKG9AOcsIIkR717SY+JdlXM/SL/bI66BdrhniAF+/ZNis9Vo9HF6lP2UU5XrSmFA4snAvEgdrg==}

  '@cosmjs/crypto@0.33.1':
    resolution: {integrity: sha512-U4kGIj/SNBzlb2FGgA0sMR0MapVgJUg8N+oIAiN5+vl4GZ3aefmoL1RDyTrFS/7HrB+M+MtHsxC0tvEu4ic/zA==}

  '@cosmjs/encoding@0.33.0':
    resolution: {integrity: sha512-9z0g9mM7w5BISVVs8BK1Yp7KSQgNLGz2SBoWYOm4wODB/YcoitODgyRqECcuMZBXtd2sCyy2M1VLs9Z69BPZRQ==}

  '@cosmjs/encoding@0.33.1':
    resolution: {integrity: sha512-nuNxf29fUcQE14+1p//VVQDwd1iau5lhaW/7uMz7V2AH3GJbFJoJVaKvVyZvdFk+Cnu+s3wCqgq4gJkhRCJfKw==}

  '@cosmjs/json-rpc@0.33.1':
    resolution: {integrity: sha512-T6VtWzecpmuTuMRGZWuBYHsMF/aznWCYUt/cGMWNSz7DBPipVd0w774PKpxXzpEbyt5sr61NiuLXc+Az15S/Cw==}

  '@cosmjs/math@0.33.1':
    resolution: {integrity: sha512-ytGkWdKFCPiiBU5eqjHNd59djPpIsOjbr2CkNjlnI1Zmdj+HDkSoD9MUGpz9/RJvRir5IvsXqdE05x8EtoQkJA==}

  '@cosmjs/proto-signing@0.33.1':
    resolution: {integrity: sha512-Sv4W+MxX+0LVnd+2rU4Fw1HRsmMwSVSYULj7pRkij3wnPwUlTVoJjmKFgKz13ooIlfzPrz/dnNjGp/xnmXChFQ==}

  '@cosmjs/socket@0.33.1':
    resolution: {integrity: sha512-KzAeorten6Vn20sMiM6NNWfgc7jbyVo4Zmxev1FXa5EaoLCZy48cmT3hJxUJQvJP/lAy8wPGEjZ/u4rmF11x9A==}

  '@cosmjs/stargate@0.33.0':
    resolution: {integrity: sha512-Ti/2RRl+LKTNUrOqj6TpGnTRcbmQ5zD4Ujx/PDNPHEexyuwbz+tMcF8Y1kKPWQ1g4wWxLYO4tKY4Gm0J3c5hWA==}

  '@cosmjs/stream@0.33.1':
    resolution: {integrity: sha512-bMUvEENjeQPSTx+YRzVsWT1uFIdHRcf4brsc14SOoRQ/j5rOJM/aHfsf/BmdSAnYbdOQ3CMKj/8nGAQ7xUdn7w==}

  '@cosmjs/tendermint-rpc@0.33.1':
    resolution: {integrity: sha512-22klDFq2MWnf//C8+rZ5/dYatr6jeGT+BmVbutXYfAK9fmODbtFcumyvB6uWaEORWfNukl8YK1OLuaWezoQvxA==}

  '@cosmjs/utils@0.33.1':
    resolution: {integrity: sha512-UnLHDY6KMmC+UXf3Ufyh+onE19xzEXjT4VZ504Acmk4PXxqyvG4cCPprlKUFnGUX7f0z8Or9MAOHXBx41uHBcg==}

  '@cspotcode/source-map-support@0.8.1':
    resolution: {integrity: sha512-IchNf6dN4tHoMFIn/7OE8LWZ19Y6q/67Bmf6vnGREv8RSbBVb9LPJxEcnwrcwX6ixSvaiGoomAUvu4YSxXrVgw==}
    engines: {node: '>=12'}

<<<<<<< HEAD
  '@eco-foundation/chains@2.0.0':
    resolution: {integrity: sha512-4hcwjKr0zCpIbXay+Jby7BhDp7cEuGo35MlZdQffYBuSzPtAr0ROCCQeSswOFfSGl6Mt6512/GXE9gP95JsZtg==}
=======
  '@eco-foundation/chains@2.0.4':
    resolution: {integrity: sha512-eGTeH7gdTRZzUwhyanzoSBy+Jp/15kls+PmV9UTO3qLRDvSxPMTlpb0B710pNV6X91+LWrKkMEGkdgmUNxZKXw==}
>>>>>>> 67a986a8

  '@eco-foundation/eco-kms-core@2.0.0':
    resolution: {integrity: sha512-hCYeg6/pQsFz1StA96FX8uG40g8H5Jj/Z4Vb0Si4yXNYZ8DdqiOHa2JYv5F24Vipu3vkSBIPllkhNisE8R83jg==}

  '@eco-foundation/eco-kms-provider-aws@2.0.0':
    resolution: {integrity: sha512-2AAmoXLYVes8DVe2hdk8ET9Fji/Pa5hWheQ6QVelLMEtuHbKPPSCmCLgORjRu96ereu9Dt6vFc9/lDNddQByHw==}

  '@eco-foundation/eco-kms-wallets@2.0.0':
    resolution: {integrity: sha512-7zaH5uKk23layaqD35xyM1cT3bWr8VPpf/gXrYL344SkAdBt1FyDfeOt59TMuezmp5Bbxg5/NIcn3DGp/RzMHg==}

  '@eco-foundation/routes-ts@2.8.14':
    resolution: {integrity: sha512-I8yLLoWIlXcZnC0FZAaLVzGYi+pNeDNn0c0cZ3+kWXXOJsh7QXeNbsesMvOuvDqRLGcAt9l2AN7dYo1yK2Uzjg==}

  '@eslint-community/eslint-utils@4.7.0':
    resolution: {integrity: sha512-dyybb3AcajC7uha6CvhdVRJqaKyn7w2YKqKyAN37NKYgZT36w+iRb0Dymmc5qEJ549c/S31cMMSFd75bteCpCw==}
    engines: {node: ^12.22.0 || ^14.17.0 || >=16.0.0}
    peerDependencies:
      eslint: ^6.0.0 || ^7.0.0 || >=8.0.0

  '@eslint-community/regexpp@4.12.1':
    resolution: {integrity: sha512-CCZCDJuduB9OUkFkY2IgppNZMi2lBQgD2qzwXkEia16cge2pijY/aXi96CJMquDMn3nJdlPV1A5KrJEXwfLNzQ==}
    engines: {node: ^12.0.0 || ^14.0.0 || >=16.0.0}

  '@eslint/eslintrc@2.1.4':
    resolution: {integrity: sha512-269Z39MS6wVJtsoUl10L60WdkhJVdPG24Q4eZTH3nnF6lpvSShEK3wQjDX9JRWAUPvPh7COouPpU9IrqaZFvtQ==}
    engines: {node: ^12.22.0 || ^14.17.0 || >=16.0.0}

  '@eslint/js@8.57.1':
    resolution: {integrity: sha512-d9zaMRSTIKDLhctzH12MtXvJKSSUhaHcjV+2Z+GK+EEY7XKpP5yR4x+N3TAcHTcu963nIr+TMcCb4DBCYX1z6Q==}
    engines: {node: ^12.22.0 || ^14.17.0 || >=16.0.0}

  '@ethereumjs/common@4.4.0':
    resolution: {integrity: sha512-Fy5hMqF6GsE6DpYTyqdDIJPJgUtDn4dL120zKw+Pswuo+iLyBsEYuSyzMw6NVzD2vDzcBG9fE4+qX4X2bPc97w==}

  '@ethereumjs/rlp@5.0.2':
    resolution: {integrity: sha512-DziebCdg4JpGlEqEdGgXmjqcFoJi+JGulUXwEjsZGAscAQ7MyD/7LE/GVCP29vEQxKc7AAwjT3A2ywHp2xfoCA==}
    engines: {node: '>=18'}
    hasBin: true

  '@ethereumjs/tx@5.4.0':
    resolution: {integrity: sha512-SCHnK7m/AouZ7nyoR0MEXw1OO/tQojSbp88t8oxhwes5iZkZCtfFdUrJaiIb72qIpH2FVw6s1k1uP7LXuH7PsA==}
    engines: {node: '>=18'}

  '@ethereumjs/util@9.1.0':
    resolution: {integrity: sha512-XBEKsYqLGXLah9PNJbgdkigthkG7TAGvlD/sH12beMXEyHDyigfcbdvHhmLyDWgDyOJn4QwiQUaF7yeuhnjdog==}
    engines: {node: '>=18'}

  '@ethersproject/abi@5.7.0':
    resolution: {integrity: sha512-351ktp42TiRcYB3H1OP8yajPeAQstMW/yCFokj/AthP9bLHzQFPlOrxOcwYEDkUAICmOHljvN4K39OMTMUa9RA==}

  '@ethersproject/abi@5.8.0':
    resolution: {integrity: sha512-b9YS/43ObplgyV6SlyQsG53/vkSal0MNA1fskSC4mbnCMi8R+NkcH8K9FPYNESf6jUefBUniE4SOKms0E/KK1Q==}

  '@ethersproject/abstract-provider@5.7.0':
    resolution: {integrity: sha512-R41c9UkchKCpAqStMYUpdunjo3pkEvZC3FAwZn5S5MGbXoMQOHIdHItezTETxAO5bevtMApSyEhn9+CHcDsWBw==}

  '@ethersproject/abstract-provider@5.8.0':
    resolution: {integrity: sha512-wC9SFcmh4UK0oKuLJQItoQdzS/qZ51EJegK6EmAWlh+OptpQ/npECOR3QqECd8iGHC0RJb4WKbVdSfif4ammrg==}

  '@ethersproject/abstract-signer@5.8.0':
    resolution: {integrity: sha512-N0XhZTswXcmIZQdYtUnd79VJzvEwXQw6PK0dTl9VoYrEBxxCPXqS0Eod7q5TNKRxe1/5WUMuR0u0nqTF/avdCA==}

  '@ethersproject/address@5.8.0':
    resolution: {integrity: sha512-GhH/abcC46LJwshoN+uBNoKVFPxUuZm6dA257z0vZkKmU1+t8xTn8oK7B9qrj8W2rFRMch4gbJl6PmVxjxBEBA==}

  '@ethersproject/base64@5.8.0':
    resolution: {integrity: sha512-lN0oIwfkYj9LbPx4xEkie6rAMJtySbpOAFXSDVQaBnAzYfB4X2Qr+FXJGxMoc3Bxp2Sm8OwvzMrywxyw0gLjIQ==}

  '@ethersproject/basex@5.8.0':
    resolution: {integrity: sha512-PIgTszMlDRmNwW9nhS6iqtVfdTAKosA7llYXNmGPw4YAI1PUyMv28988wAb41/gHF/WqGdoLv0erHaRcHRKW2Q==}

  '@ethersproject/bignumber@5.8.0':
    resolution: {integrity: sha512-ZyaT24bHaSeJon2tGPKIiHszWjD/54Sz8t57Toch475lCLljC6MgPmxk7Gtzz+ddNN5LuHea9qhAe0x3D+uYPA==}

  '@ethersproject/bytes@5.7.0':
    resolution: {integrity: sha512-nsbxwgFXWh9NyYWo+U8atvmMsSdKJprTcICAkvbBffT75qDocbuggBU0SJiVK2MuTrp0q+xvLkTnGMPK1+uA9A==}

  '@ethersproject/bytes@5.8.0':
    resolution: {integrity: sha512-vTkeohgJVCPVHu5c25XWaWQOZ4v+DkGoC42/TS2ond+PARCxTJvgTFUNDZovyQ/uAQ4EcpqqowKydcdmRKjg7A==}

  '@ethersproject/constants@5.8.0':
    resolution: {integrity: sha512-wigX4lrf5Vu+axVTIvNsuL6YrV4O5AXl5ubcURKMEME5TnWBouUh0CDTWxZ2GpnRn1kcCgE7l8O5+VbV9QTTcg==}

  '@ethersproject/contracts@5.7.0':
    resolution: {integrity: sha512-5GJbzEU3X+d33CdfPhcyS+z8MzsTrBGk/sc+G+59+tPa9yFkl6HQ9D6L0QMgNTA9q8dT0XKxxkyp883XsQvbbg==}

  '@ethersproject/contracts@5.8.0':
    resolution: {integrity: sha512-0eFjGz9GtuAi6MZwhb4uvUM216F38xiuR0yYCjKJpNfSEy4HUM8hvqqBj9Jmm0IUz8l0xKEhWwLIhPgxNY0yvQ==}

  '@ethersproject/hash@5.8.0':
    resolution: {integrity: sha512-ac/lBcTbEWW/VGJij0CNSw/wPcw9bSRgCB0AIBz8CvED/jfvDoV9hsIIiWfvWmFEi8RcXtlNwp2jv6ozWOsooA==}

  '@ethersproject/hdnode@5.8.0':
    resolution: {integrity: sha512-4bK1VF6E83/3/Im0ERnnUeWOY3P1BZml4ZD3wcH8Ys0/d1h1xaFt6Zc+Dh9zXf9TapGro0T4wvO71UTCp3/uoA==}

  '@ethersproject/json-wallets@5.8.0':
    resolution: {integrity: sha512-HxblNck8FVUtNxS3VTEYJAcwiKYsBIF77W15HufqlBF9gGfhmYOJtYZp8fSDZtn9y5EaXTE87zDwzxRoTFk11w==}

  '@ethersproject/keccak256@5.8.0':
    resolution: {integrity: sha512-A1pkKLZSz8pDaQ1ftutZoaN46I6+jvuqugx5KYNeQOPqq+JZ0Txm7dlWesCHB5cndJSu5vP2VKptKf7cksERng==}

  '@ethersproject/logger@5.8.0':
    resolution: {integrity: sha512-Qe6knGmY+zPPWTC+wQrpitodgBfH7XoceCGL5bJVejmH+yCS3R8jJm8iiWuvWbG76RUmyEG53oqv6GMVWqunjA==}

  '@ethersproject/networks@5.8.0':
    resolution: {integrity: sha512-egPJh3aPVAzbHwq8DD7Po53J4OUSsA1MjQp8Vf/OZPav5rlmWUaFLiq8cvQiGK0Z5K6LYzm29+VA/p4RL1FzNg==}

  '@ethersproject/pbkdf2@5.8.0':
    resolution: {integrity: sha512-wuHiv97BrzCmfEaPbUFpMjlVg/IDkZThp9Ri88BpjRleg4iePJaj2SW8AIyE8cXn5V1tuAaMj6lzvsGJkGWskg==}

  '@ethersproject/properties@5.8.0':
    resolution: {integrity: sha512-PYuiEoQ+FMaZZNGrStmN7+lWjlsoufGIHdww7454FIaGdbe/p5rnaCXTr5MtBYl3NkeoVhHZuyzChPeGeKIpQw==}

  '@ethersproject/providers@5.7.2':
    resolution: {integrity: sha512-g34EWZ1WWAVgr4aptGlVBF8mhl3VWjv+8hoAnzStu8Ah22VHBsuGzP17eb6xDVRzw895G4W7vvx60lFFur/1Rg==}

  '@ethersproject/providers@5.8.0':
    resolution: {integrity: sha512-3Il3oTzEx3o6kzcg9ZzbE+oCZYyY+3Zh83sKkn4s1DZfTUjIegHnN2Cm0kbn9YFy45FDVcuCLLONhU7ny0SsCw==}

  '@ethersproject/random@5.8.0':
    resolution: {integrity: sha512-E4I5TDl7SVqyg4/kkA/qTfuLWAQGXmSOgYyO01So8hLfwgKvYK5snIlzxJMk72IFdG/7oh8yuSqY2KX7MMwg+A==}

  '@ethersproject/rlp@5.8.0':
    resolution: {integrity: sha512-LqZgAznqDbiEunaUvykH2JAoXTT9NV0Atqk8rQN9nx9SEgThA/WMx5DnW8a9FOufo//6FZOCHZ+XiClzgbqV9Q==}

  '@ethersproject/sha2@5.8.0':
    resolution: {integrity: sha512-dDOUrXr9wF/YFltgTBYS0tKslPEKr6AekjqDW2dbn1L1xmjGR+9GiKu4ajxovnrDbwxAKdHjW8jNcwfz8PAz4A==}

  '@ethersproject/signing-key@5.8.0':
    resolution: {integrity: sha512-LrPW2ZxoigFi6U6aVkFN/fa9Yx/+4AtIUe4/HACTvKJdhm0eeb107EVCIQcrLZkxaSIgc/eCrX8Q1GtbH+9n3w==}

  '@ethersproject/solidity@5.8.0':
    resolution: {integrity: sha512-4CxFeCgmIWamOHwYN9d+QWGxye9qQLilpgTU0XhYs1OahkclF+ewO+3V1U0mvpiuQxm5EHHmv8f7ClVII8EHsA==}

  '@ethersproject/strings@5.7.0':
    resolution: {integrity: sha512-/9nu+lj0YswRNSH0NXYqrh8775XNyEdUQAuf3f+SmOrnVewcJ5SBNAjF7lpgehKi4abvNNXyf+HX86czCdJ8Mg==}

  '@ethersproject/strings@5.8.0':
    resolution: {integrity: sha512-qWEAk0MAvl0LszjdfnZ2uC8xbR2wdv4cDabyHiBh3Cldq/T8dPH3V4BbBsAYJUeonwD+8afVXld274Ls+Y1xXg==}

  '@ethersproject/transactions@5.7.0':
    resolution: {integrity: sha512-kmcNicCp1lp8qanMTC3RIikGgoJ80ztTyvtsFvCYpSCfkjhD0jZ2LOrnbcuxuToLIUYYf+4XwD1rP+B/erDIhQ==}

  '@ethersproject/transactions@5.8.0':
    resolution: {integrity: sha512-UglxSDjByHG0TuU17bDfCemZ3AnKO2vYrL5/2n2oXvKzvb7Cz+W9gOWXKARjp2URVwcWlQlPOEQyAviKwT4AHg==}

  '@ethersproject/units@5.8.0':
    resolution: {integrity: sha512-lxq0CAnc5kMGIiWW4Mr041VT8IhNM+Pn5T3haO74XZWFulk7wH1Gv64HqE96hT4a7iiNMdOCFEBgaxWuk8ETKQ==}

  '@ethersproject/wallet@5.7.0':
    resolution: {integrity: sha512-MhmXlJXEJFBFVKrDLB4ZdDzxcBxQ3rLyCkhNqVu3CDYvR97E+8r01UgrI+TI99Le+aYm/in/0vp86guJuM7FCA==}

  '@ethersproject/wallet@5.8.0':
    resolution: {integrity: sha512-G+jnzmgg6UxurVKRKvw27h0kvG75YKXZKdlLYmAHeF32TGUzHkOFd7Zn6QHOTYRFWnfjtSSFjBowKo7vfrXzPA==}

  '@ethersproject/web@5.8.0':
    resolution: {integrity: sha512-j7+Ksi/9KfGviws6Qtf9Q7KCqRhpwrYKQPs+JBA/rKVFF/yaWLHJEH3zfVP2plVu+eys0d2DlFmhoQJayFewcw==}

  '@ethersproject/wordlists@5.8.0':
    resolution: {integrity: sha512-2df9bbXicZws2Sb5S6ET493uJ0Z84Fjr3pC4tu/qlnZERibZCeUVuqdtt+7Tv9xxhUxHoIekIA7avrKUWHrezg==}

  '@fig/complete-commander@3.2.0':
    resolution: {integrity: sha512-1Holl3XtRiANVKURZwgpjCnPuV4RsHp+XC0MhgvyAX/avQwj7F2HUItYOvGi/bXjJCkEzgBZmVfCr0HBA+q+Bw==}
    peerDependencies:
      commander: ^11.1.0

  '@golevelup/nestjs-discovery@4.0.3':
    resolution: {integrity: sha512-8w3CsXHN7+7Sn2i419Eal1Iw/kOjAd6Kb55M/ZqKBBwACCMn4WiEuzssC71LpBMI1090CiDxuelfPRwwIrQK+A==}
    peerDependencies:
      '@nestjs/common': ^10.x || ^11.0.0
      '@nestjs/core': ^10.x || ^11.0.0

  '@golevelup/ts-jest@0.5.6':
    resolution: {integrity: sha512-QnxP42Qu9M2UogdrF2kxpZcgWeW9R3WoUr+LdpcsbkvX3LjEoDYgrJ/PnV/QUCbxB1gaKbhR0ZxlDxE1cPkpDg==}

  '@gql.tada/cli-utils@1.7.0':
    resolution: {integrity: sha512-Jj74qfIplT+MzUUWABeUJxHF5lxiyOJpE4ENeIOwvcPAi+QYoxsKNj/aPcGAk2jK5CrP9aFtE5O7794q2rWjlQ==}
    peerDependencies:
      '@0no-co/graphqlsp': ^1.12.13
      '@gql.tada/svelte-support': 1.0.1
      '@gql.tada/vue-support': 1.0.1
      graphql: ^15.5.0 || ^16.0.0 || ^17.0.0
      typescript: ^5.0.0
    peerDependenciesMeta:
      '@gql.tada/svelte-support':
        optional: true
      '@gql.tada/vue-support':
        optional: true

  '@gql.tada/cli-utils@1.7.1':
    resolution: {integrity: sha512-wg5ysZNQxtNQm67T3laVWmZzLpGb7QfyYWZdaUD2r1OjDj5Bgftq7eQlplmH+hsdffjuUyhJw/b5XAjeE2mJtg==}
    peerDependencies:
      '@0no-co/graphqlsp': ^1.12.13
      '@gql.tada/svelte-support': 1.0.1
      '@gql.tada/vue-support': 1.0.1
      graphql: ^15.5.0 || ^16.0.0 || ^17.0.0
      typescript: ^5.0.0
    peerDependenciesMeta:
      '@gql.tada/svelte-support':
        optional: true
      '@gql.tada/vue-support':
        optional: true

  '@gql.tada/internal@1.0.8':
    resolution: {integrity: sha512-XYdxJhtHC5WtZfdDqtKjcQ4d7R1s0d1rnlSs3OcBEUbYiPoJJfZU7tWsVXuv047Z6msvmr4ompJ7eLSK5Km57g==}
    peerDependencies:
      graphql: ^15.5.0 || ^16.0.0 || ^17.0.0
      typescript: ^5.0.0

  '@graphql-typed-document-node/core@3.2.0':
    resolution: {integrity: sha512-mB9oAsNCm9aM3/SOv4YtBMqZbYj10R7dkq8byBqxGY/ncFwhf2oQzMV+LCRlWoDSEBJ3COiR1yeDvMtsoOsuFQ==}
    peerDependencies:
      graphql: ^0.8.0 || ^0.9.0 || ^0.10.0 || ^0.11.0 || ^0.12.0 || ^0.13.0 || ^14.0.0 || ^15.0.0 || ^16.0.0 || ^17.0.0

  '@grpc/grpc-js@1.13.4':
    resolution: {integrity: sha512-GsFaMXCkMqkKIvwCQjCrwH+GHbPKBjhwo/8ZuUkWHqbI73Kky9I+pQltrlT0+MWpedCoosda53lgjYfyEPgxBg==}
    engines: {node: '>=12.10.0'}

  '@grpc/proto-loader@0.7.15':
    resolution: {integrity: sha512-tMXdRCfYVixjuFK+Hk0Q1s38gV9zDiDJfWL3h1rv4Qc39oILCu1TRTDt7+fGUI8K4G1Fj125Hx/ru3azECWTyQ==}
    engines: {node: '>=6'}
    hasBin: true

  '@humanwhocodes/config-array@0.13.0':
    resolution: {integrity: sha512-DZLEEqFWQFiyK6h5YIeynKx7JlvCYWL0cImfSRXZ9l4Sg2efkFGTuFf6vzXjK1cq6IYkU+Eg/JizXw+TD2vRNw==}
    engines: {node: '>=10.10.0'}
    deprecated: Use @eslint/config-array instead

  '@humanwhocodes/module-importer@1.0.1':
    resolution: {integrity: sha512-bxveV4V8v5Yb4ncFTT3rPSgZBOpCkjfK0y4oVVVJwIuDVBRMDXrPyXRL988i5ap9m9bnyEEjWfm5WkBmtffLfA==}
    engines: {node: '>=12.22'}

  '@humanwhocodes/object-schema@2.0.3':
    resolution: {integrity: sha512-93zYdMES/c1D69yZiKDBj0V24vqNzB/koF26KPaagAfd3P/4gUlh3Dys5ogAK+Exi9QyzlD8x/08Zt7wIKcDcA==}
    deprecated: Use @eslint/object-schema instead

  '@ioredis/commands@1.2.0':
    resolution: {integrity: sha512-Sx1pU8EM64o2BrqNpEO1CNLtKQwyhuXuqyfH7oGKCk+1a33d2r5saW8zNwm3j6BTExtjrv2BxTgzzkMwts6vGg==}

  '@isaacs/cliui@8.0.2':
    resolution: {integrity: sha512-O8jcjabXaleOG9DQ0+ARXWZBTfnP4WNAqzuiJK7ll44AmxGKv/J2M4TPjxjY3znBCfvBXFzucm1twdyFybFqEA==}
    engines: {node: '>=12'}

  '@istanbuljs/load-nyc-config@1.1.0':
    resolution: {integrity: sha512-VjeHSlIzpv/NyD3N0YuHfXOPDIixcA1q2ZV98wsMqcYlPmv2n3Yb2lYP9XMElnaFVXg5A7YLTeLu6V84uQDjmQ==}
    engines: {node: '>=8'}

  '@istanbuljs/schema@0.1.3':
    resolution: {integrity: sha512-ZXRY4jNvVgSVQ8DL3LTcakaAtXwTVUxE81hslsyD2AtoXW/wVob10HkOJ1X/pAlcI7D+2YoZKg5do8G/w6RYgA==}
    engines: {node: '>=8'}

  '@jest/console@29.7.0':
    resolution: {integrity: sha512-5Ni4CU7XHQi32IJ398EEP4RrB8eV09sXP2ROqD4bksHrnTree52PsxvX8tpL8LvTZ3pFzXyPbNQReSN41CAhOg==}
    engines: {node: ^14.15.0 || ^16.10.0 || >=18.0.0}

  '@jest/core@29.7.0':
    resolution: {integrity: sha512-n7aeXWKMnGtDA48y8TLWJPJmLmmZ642Ceo78cYWEpiD7FzDgmNDV/GCVRorPABdXLJZ/9wzzgZAlHjXjxDHGsg==}
    engines: {node: ^14.15.0 || ^16.10.0 || >=18.0.0}
    peerDependencies:
      node-notifier: ^8.0.1 || ^9.0.0 || ^10.0.0
    peerDependenciesMeta:
      node-notifier:
        optional: true

  '@jest/diff-sequences@30.0.1':
    resolution: {integrity: sha512-n5H8QLDJ47QqbCNn5SuFjCRDrOLEZ0h8vAHCK5RL9Ls7Xa8AQLa/YxAc9UjFqoEDM48muwtBGjtMY5cr0PLDCw==}
    engines: {node: ^18.14.0 || ^20.0.0 || ^22.0.0 || >=24.0.0}

  '@jest/environment@29.7.0':
    resolution: {integrity: sha512-aQIfHDq33ExsN4jP1NWGXhxgQ/wixs60gDiKO+XVMd8Mn0NWPWgc34ZQDTb2jKaUWQ7MuwoitXAsN2XVXNMpAw==}
    engines: {node: ^14.15.0 || ^16.10.0 || >=18.0.0}

  '@jest/environment@30.0.5':
    resolution: {integrity: sha512-aRX7WoaWx1oaOkDQvCWImVQ8XNtdv5sEWgk4gxR6NXb7WBUnL5sRak4WRzIQRZ1VTWPvV4VI4mgGjNL9TeKMYA==}
    engines: {node: ^18.14.0 || ^20.0.0 || ^22.0.0 || >=24.0.0}

  '@jest/expect-utils@29.7.0':
    resolution: {integrity: sha512-GlsNBWiFQFCVi9QVSx7f5AgMeLxe9YCCs5PuP2O2LdjDAA8Jh9eX7lA1Jq/xdXw3Wb3hyvlFNfZIfcRetSzYcA==}
    engines: {node: ^14.15.0 || ^16.10.0 || >=18.0.0}

  '@jest/expect-utils@30.0.5':
    resolution: {integrity: sha512-F3lmTT7CXWYywoVUGTCmom0vXq3HTTkaZyTAzIy+bXSBizB7o5qzlC9VCtq0arOa8GqmNsbg/cE9C6HLn7Szew==}
    engines: {node: ^18.14.0 || ^20.0.0 || ^22.0.0 || >=24.0.0}

  '@jest/expect@29.7.0':
    resolution: {integrity: sha512-8uMeAMycttpva3P1lBHB8VciS9V0XAr3GymPpipdyQXbBcuhkLQOSe8E/p92RyAdToS6ZD1tFkX+CkhoECE0dQ==}
    engines: {node: ^14.15.0 || ^16.10.0 || >=18.0.0}

  '@jest/expect@30.0.5':
    resolution: {integrity: sha512-6udac8KKrtTtC+AXZ2iUN/R7dp7Ydry+Fo6FPFnDG54wjVMnb6vW/XNlf7Xj8UDjAE3aAVAsR4KFyKk3TCXmTA==}
    engines: {node: ^18.14.0 || ^20.0.0 || ^22.0.0 || >=24.0.0}

  '@jest/fake-timers@29.7.0':
    resolution: {integrity: sha512-q4DH1Ha4TTFPdxLsqDXK1d3+ioSL7yL5oCMJZgDYm6i+6CygW5E5xVr/D1HdsGxjt1ZWSfUAs9OxSB/BNelWrQ==}
    engines: {node: ^14.15.0 || ^16.10.0 || >=18.0.0}

  '@jest/fake-timers@30.0.5':
    resolution: {integrity: sha512-ZO5DHfNV+kgEAeP3gK3XlpJLL4U3Sz6ebl/n68Uwt64qFFs5bv4bfEEjyRGK5uM0C90ewooNgFuKMdkbEoMEXw==}
    engines: {node: ^18.14.0 || ^20.0.0 || ^22.0.0 || >=24.0.0}

  '@jest/get-type@30.0.1':
    resolution: {integrity: sha512-AyYdemXCptSRFirI5EPazNxyPwAL0jXt3zceFjaj8NFiKP9pOi0bfXonf6qkf82z2t3QWPeLCWWw4stPBzctLw==}
    engines: {node: ^18.14.0 || ^20.0.0 || ^22.0.0 || >=24.0.0}

  '@jest/globals@29.7.0':
    resolution: {integrity: sha512-mpiz3dutLbkW2MNFubUGUEVLkTGiqW6yLVTA+JbP6fI6J5iL9Y0Nlg8k95pcF8ctKwCS7WVxteBs29hhfAotzQ==}
    engines: {node: ^14.15.0 || ^16.10.0 || >=18.0.0}

  '@jest/globals@30.0.5':
    resolution: {integrity: sha512-7oEJT19WW4oe6HR7oLRvHxwlJk2gev0U9px3ufs8sX9PoD1Eza68KF0/tlN7X0dq/WVsBScXQGgCldA1V9Y/jA==}
    engines: {node: ^18.14.0 || ^20.0.0 || ^22.0.0 || >=24.0.0}

  '@jest/pattern@30.0.1':
    resolution: {integrity: sha512-gWp7NfQW27LaBQz3TITS8L7ZCQ0TLvtmI//4OwlQRx4rnWxcPNIYjxZpDcN4+UlGxgm3jS5QPz8IPTCkb59wZA==}
    engines: {node: ^18.14.0 || ^20.0.0 || ^22.0.0 || >=24.0.0}

  '@jest/reporters@29.7.0':
    resolution: {integrity: sha512-DApq0KJbJOEzAFYjHADNNxAE3KbhxQB1y5Kplb5Waqw6zVbuWatSnMjE5gs8FUgEPmNsnZA3NCWl9NG0ia04Pg==}
    engines: {node: ^14.15.0 || ^16.10.0 || >=18.0.0}
    peerDependencies:
      node-notifier: ^8.0.1 || ^9.0.0 || ^10.0.0
    peerDependenciesMeta:
      node-notifier:
        optional: true

  '@jest/schemas@29.6.3':
    resolution: {integrity: sha512-mo5j5X+jIZmJQveBKeS/clAueipV7KgiX1vMgCxam1RNYiqE1w62n0/tJJnHtjW8ZHcQco5gY85jA3mi0L+nSA==}
    engines: {node: ^14.15.0 || ^16.10.0 || >=18.0.0}

  '@jest/schemas@30.0.5':
    resolution: {integrity: sha512-DmdYgtezMkh3cpU8/1uyXakv3tJRcmcXxBOcO0tbaozPwpmh4YMsnWrQm9ZmZMfa5ocbxzbFk6O4bDPEc/iAnA==}
    engines: {node: ^18.14.0 || ^20.0.0 || ^22.0.0 || >=24.0.0}

  '@jest/snapshot-utils@30.0.5':
    resolution: {integrity: sha512-XcCQ5qWHLvi29UUrowgDFvV4t7ETxX91CbDczMnoqXPOIcZOxyNdSjm6kV5XMc8+HkxfRegU/MUmnTbJRzGrUQ==}
    engines: {node: ^18.14.0 || ^20.0.0 || ^22.0.0 || >=24.0.0}

  '@jest/source-map@29.6.3':
    resolution: {integrity: sha512-MHjT95QuipcPrpLM+8JMSzFx6eHp5Bm+4XeFDJlwsvVBjmKNiIAvasGK2fxz2WbGRlnvqehFbh07MMa7n3YJnw==}
    engines: {node: ^14.15.0 || ^16.10.0 || >=18.0.0}

  '@jest/test-result@29.7.0':
    resolution: {integrity: sha512-Fdx+tv6x1zlkJPcWXmMDAG2HBnaR9XPSd5aDWQVsfrZmLVT3lU1cwyxLgRmXR9yrq4NBoEm9BMsfgFzTQAbJYA==}
    engines: {node: ^14.15.0 || ^16.10.0 || >=18.0.0}

  '@jest/test-sequencer@29.7.0':
    resolution: {integrity: sha512-GQwJ5WZVrKnOJuiYiAF52UNUJXgTZx1NHjFSEB0qEMmSZKAkdMoIzw/Cj6x6NF4AvV23AUqDpFzQkN/eYCYTxw==}
    engines: {node: ^14.15.0 || ^16.10.0 || >=18.0.0}

  '@jest/transform@29.7.0':
    resolution: {integrity: sha512-ok/BTPFzFKVMwO5eOHRrvnBVHdRy9IrsrW1GpMaQ9MCnilNLXQKmAX8s1YXDFaai9xJpac2ySzV0YeRRECr2Vw==}
    engines: {node: ^14.15.0 || ^16.10.0 || >=18.0.0}

  '@jest/transform@30.0.5':
    resolution: {integrity: sha512-Vk8amLQCmuZyy6GbBht1Jfo9RSdBtg7Lks+B0PecnjI8J+PCLQPGh7uI8Q/2wwpW2gLdiAfiHNsmekKlywULqg==}
    engines: {node: ^18.14.0 || ^20.0.0 || ^22.0.0 || >=24.0.0}

  '@jest/types@29.6.3':
    resolution: {integrity: sha512-u3UPsIilWKOM3F9CXtrG8LEJmNxwoCQC/XVj4IKYXvvpx7QIi/Kg1LI5uDmDpKlac62NUtX7eLjRh+jVZcLOzw==}
    engines: {node: ^14.15.0 || ^16.10.0 || >=18.0.0}

  '@jest/types@30.0.5':
    resolution: {integrity: sha512-aREYa3aku9SSnea4aX6bhKn4bgv3AXkgijoQgbYV3yvbiGt6z+MQ85+6mIhx9DsKW2BuB/cLR/A+tcMThx+KLQ==}
    engines: {node: ^18.14.0 || ^20.0.0 || ^22.0.0 || >=24.0.0}

  '@jridgewell/gen-mapping@0.3.12':
    resolution: {integrity: sha512-OuLGC46TjB5BbN1dH8JULVVZY4WTdkF7tV9Ys6wLL1rubZnCMstOhNHueU5bLCrnRuDhKPDM4g6sw4Bel5Gzqg==}

  '@jridgewell/resolve-uri@3.1.2':
    resolution: {integrity: sha512-bRISgCIjP20/tbWSPWMEi54QVPRZExkuD9lJL+UIxUKtwVJA8wW1Trb1jMs1RFXo1CBTNZ/5hpC9QvmKWdopKw==}
    engines: {node: '>=6.0.0'}

  '@jridgewell/source-map@0.3.10':
    resolution: {integrity: sha512-0pPkgz9dY+bijgistcTTJ5mR+ocqRXLuhXHYdzoMmmoJ2C9S46RCm2GMUbatPEUK9Yjy26IrAy8D/M00lLkv+Q==}

  '@jridgewell/sourcemap-codec@1.5.4':
    resolution: {integrity: sha512-VT2+G1VQs/9oz078bLrYbecdZKs912zQlkelYpuf+SXF+QvZDYJlbx/LSx+meSAwdDFnF8FVXW92AVjjkVmgFw==}

  '@jridgewell/trace-mapping@0.3.29':
    resolution: {integrity: sha512-uw6guiW/gcAGPDhLmd77/6lW8QLeiV5RUTsAX46Db6oLhGaVj4lhnPwb184s1bkc8kdVg/+h988dro8GRDpmYQ==}

  '@jridgewell/trace-mapping@0.3.9':
    resolution: {integrity: sha512-3Belt6tdc8bPgAtbcmdtNJlirVoTmEb5e2gC94PnkwEW9jI6CAHUeoG85tjWP5WquqfavoMtMwiG4P926ZKKuQ==}

  '@js-sdsl/ordered-map@4.4.2':
    resolution: {integrity: sha512-iUKgm52T8HOE/makSxjqoWhe95ZJA1/G1sYsGev2JDKUSS14KAgg1LHb+Ba+IPow0xflbnSkOsZcO08C7w1gYw==}

  '@keyv/serialize@1.1.0':
    resolution: {integrity: sha512-RlDgexML7Z63Q8BSaqhXdCYNBy/JQnqYIwxofUrNLGCblOMHp+xux2Q8nLMLlPpgHQPoU0Do8Z6btCpRBEqZ8g==}

  '@launchdarkly/js-sdk-common@2.19.0':
    resolution: {integrity: sha512-p4MU3VxFSxj1T5yGm3OeJAS034nAiISGUF9Av3r9tClRCElcIdj159hADBYCE4VpiH6q+6KJ3cbvXF8v1200+g==}

  '@launchdarkly/js-server-sdk-common@2.16.1':
    resolution: {integrity: sha512-+040T/Wuvbhh1TJc2XdTjOpPtNOx6SLWpACJ920g188IG59RdOjwFrnuj000noygkmhc7vkgkjfTteSLtMiBrQ==}

  '@launchdarkly/node-server-sdk@9.10.1':
    resolution: {integrity: sha512-A+d7AqKo0a0N2yk1/hEzpuO8tLpriB72GcJK9RpK918jHzLQin/Nab7pbIqojjodgweo4r5XHlOGe0WNpl4w2w==}

  '@liaoliaots/nestjs-redis-health@9.0.4':
    resolution: {integrity: sha512-bVHQl4ZmkdJ6SpGi9vxBjl9RjaCA7enhOV9nFRviyfkMXV6Za0NaCGPwLmNeJJhXW2/ZYbSZFM/i/B3D8vX+wA==}
    engines: {node: '>=12.22.0'}
    peerDependencies:
      '@nestjs/common': ^9.0.0
      '@nestjs/core': ^9.0.0
      '@nestjs/terminus': ^9.0.0
      ioredis: ^5.0.0

  '@lifi/sdk@3.12.9':
    resolution: {integrity: sha512-twNTVP1MtP9igpKLZf9ou52/fFNT7kT2kMtduNorPy9Dasq56Hrognyv4MeuxWj4T9qGU3W/63CE/Zr9Eh+Dqw==}
    peerDependencies:
      '@solana/wallet-adapter-base': ^0.9.0
      '@solana/web3.js': ^1.98.0
      viem: ^2.21.0

  '@lifi/types@17.37.0':
    resolution: {integrity: sha512-XfURzS2x8wz+xt64+tgrIFg9DkkAgUTRfxI+QrXO9KiOmQ9jIpFoUxScAfXd/JZuAu8swMX5Bq4sC7+0Y09+Uw==}

  '@lit-protocol/access-control-conditions@7.2.0':
    resolution: {integrity: sha512-pET0l1lmpg1lgvRHZAiOhVk1qci4yvsArK/OMemsqkm1GC6b47Pqn9HkKMi7Hm8OiDhLrva635hQy7Hz5KZqag==}

  '@lit-protocol/accs-schemas@0.0.28':
    resolution: {integrity: sha512-SkayRWUz7MvibjKO/MN8xuhEziyWPlKYZ5wrPdC9gDqvgiJR1BM95tY89jv/ypVDA+u5B3DhtXXYMpIQCSHUOg==}

  '@lit-protocol/auth-browser@7.2.0':
    resolution: {integrity: sha512-fEIkFz9Dy8v51jTCSV3Se2Vkuzh5/lUJb5g80Jfy3OFHf4gz8G+Ka6o+9vhBamGGH3d1D2a6PXkTkh3JAp8c1Q==}

  '@lit-protocol/auth-helpers@7.2.0':
    resolution: {integrity: sha512-mG3/cZ6cvNhWiPOXxwX1Wr7x8UOUmH/xWU4O07EDJapdr1MhMrzUm/UzPVVTjwD/BlD9R5X7A4sMulzVglRAiw==}

  '@lit-protocol/constants@7.2.0':
    resolution: {integrity: sha512-oY/+pxWP5t/9ItE13wyM+79G2ORxpsIsCuke+k3vVuGLaApyYVQQBKc/qS2RWXLalQuCG/835T1KBUbf7ghISw==}

  '@lit-protocol/contracts-sdk@7.2.0':
    resolution: {integrity: sha512-2O0KCT/13JeI+WSbPAQTMoQmbfFbH//gi7VaBTpol8V2ZxnAIh24+KA5uHrvNVtipIWVr8YfxAT9ja0B+2oafQ==}

  '@lit-protocol/contracts@0.0.74':
    resolution: {integrity: sha512-8uV038gzBp7ew7a4884SVt9Zhu8CtiTb+A8dKNnByxVoT1kFt4O4DmsaniV8p9AGjNR13IWfpU1NFChmPHVIpQ==}
    peerDependencies:
      typescript: ^5.0.0

  '@lit-protocol/core@7.2.0':
    resolution: {integrity: sha512-PpO/XwBeiLIJZGL0S19qkTY5z6gjkW7pbOth6gUCMANfsdQvij+AMGsthOscgtKx5FnJ6oinpN0hNDtqoxMA1w==}

  '@lit-protocol/crypto@7.2.0':
    resolution: {integrity: sha512-Y1UyofhMXAHwbu6R14CZIHoEbXvVHrvD8kiL6C4LX0bYvfCsm73XEvTAQc80uRIg6GhfZHNBgqdaGpwJ2YjX8A==}

  '@lit-protocol/lit-node-client-nodejs@7.2.0':
    resolution: {integrity: sha512-C7ShAOSH+xJ6QOVATQ+EdH5n1h3UB6CG+XqOenViCYA2/Jcse0MZQxOmT4XnxEbQ9r4LUEQpdCi4XpBQvUvRVA==}

  '@lit-protocol/lit-node-client@7.2.0':
    resolution: {integrity: sha512-o8c1bamNHK5T3SMj1imW3Wgu781/VXvE3b2d+h5WfDqLnr1JNPTmeasEEnWNcHs2hXAIpCbEAtEQ174y1DYr1g==}

  '@lit-protocol/logger@7.2.0':
    resolution: {integrity: sha512-5Ao1UwBYUvbkhJlIbtCIYlvZ0c2CmnXRa2Xb742jioiVd93suYxl6WE0pKHTcoZW14vhG4bWjGzO/UvsOjrOHA==}

  '@lit-protocol/misc-browser@7.2.0':
    resolution: {integrity: sha512-HdE35c5cetrI4jMW6DWUbPEbfqV4DuNgBbN4IfUMP+HLBQXdzvKUHGSxispvXWljQFjqQeRcCXJxsdUwtR6Fuw==}

  '@lit-protocol/misc@7.2.0':
    resolution: {integrity: sha512-AsPC0LzUlyjTBECFude3dafcRPO71JPy4VfzhF6wsgppiRqVcJQfBMrqVtIxUiq8pkbuVFYljNMnPIEfKuUJBQ==}

  '@lit-protocol/nacl@7.2.0':
    resolution: {integrity: sha512-vDArfCAhyree2tTo8GK4nxOe+vMogXHJan+rdOY4T7cz8Vasro2Gb4CKHobW0KJ3W5ge4xmUshLB53k1mEqNDA==}

  '@lit-protocol/types@7.2.0':
    resolution: {integrity: sha512-OScABdsFUnVwMUzkGM7YEaZNAd/3lVKcjwuAiYSLlT0czFsbFJl0Q7UVzB9QQyawgeezKQrkIfV+/XlqBra7jw==}

  '@lit-protocol/uint8arrays@7.2.0':
    resolution: {integrity: sha512-Gc+REd0RRPivUPrwMklAhrwdRmTVbs2XatZpeJpjoUlXhqIIf9gWau33GKbZI3k6vEEeVoLqJU0JqEQoeEzKMA==}

  '@lit-protocol/wasm@7.2.0':
    resolution: {integrity: sha512-sSm7ptR3t6h1+5UaUjBjcWyXvt7UGnkNuDdyz6khFHJyr6DT3ASv0kxupxSWistMC5tmxPVgixI/nqwI+zgSTQ==}

  '@ljharb/through@2.3.14':
    resolution: {integrity: sha512-ajBvlKpWucBB17FuQYUShqpqy8GRgYEpJW0vWJbUu1CV9lWyrDCapy0lScU8T8Z6qn49sSwJB3+M+evYIdGg+A==}
    engines: {node: '>= 0.4'}

  '@lukeed/csprng@1.1.0':
    resolution: {integrity: sha512-Z7C/xXCiGWsg0KuKsHTKJxbWhpI3Vs5GwLfOean7MGyVFGqdRgBbAjOCh6u4bbjPc/8MJ2pZmK/0DLdCbivLDA==}
    engines: {node: '>=8'}

  '@microsoft/tsdoc@0.15.1':
    resolution: {integrity: sha512-4aErSrCR/On/e5G2hDP0wjooqDdauzEbIq8hIkIe5pXV0rtWJZvdCEKL0ykZxex+IxIwBp0eGeV48hQN07dXtw==}

  '@mongodb-js/saslprep@1.3.0':
    resolution: {integrity: sha512-zlayKCsIjYb7/IdfqxorK5+xUMyi4vOKcFy10wKJYc63NSdKI8mNME+uJqfatkPmOSMMUiojrL58IePKBm3gvQ==}

  '@msgpackr-extract/msgpackr-extract-darwin-arm64@3.0.3':
    resolution: {integrity: sha512-QZHtlVgbAdy2zAqNA9Gu1UpIuI8Xvsd1v8ic6B2pZmeFnFcMWiPLfWXh7TVw4eGEZ/C9TH281KwhVoeQUKbyjw==}
    cpu: [arm64]
    os: [darwin]

  '@msgpackr-extract/msgpackr-extract-darwin-x64@3.0.3':
    resolution: {integrity: sha512-mdzd3AVzYKuUmiWOQ8GNhl64/IoFGol569zNRdkLReh6LRLHOXxU4U8eq0JwaD8iFHdVGqSy4IjFL4reoWCDFw==}
    cpu: [x64]
    os: [darwin]

  '@msgpackr-extract/msgpackr-extract-linux-arm64@3.0.3':
    resolution: {integrity: sha512-YxQL+ax0XqBJDZiKimS2XQaf+2wDGVa1enVRGzEvLLVFeqa5kx2bWbtcSXgsxjQB7nRqqIGFIcLteF/sHeVtQg==}
    cpu: [arm64]
    os: [linux]

  '@msgpackr-extract/msgpackr-extract-linux-arm@3.0.3':
    resolution: {integrity: sha512-fg0uy/dG/nZEXfYilKoRe7yALaNmHoYeIoJuJ7KJ+YyU2bvY8vPv27f7UKhGRpY6euFYqEVhxCFZgAUNQBM3nw==}
    cpu: [arm]
    os: [linux]

  '@msgpackr-extract/msgpackr-extract-linux-x64@3.0.3':
    resolution: {integrity: sha512-cvwNfbP07pKUfq1uH+S6KJ7dT9K8WOE4ZiAcsrSes+UY55E/0jLYc+vq+DO7jlmqRb5zAggExKm0H7O/CBaesg==}
    cpu: [x64]
    os: [linux]

  '@msgpackr-extract/msgpackr-extract-win32-x64@3.0.3':
    resolution: {integrity: sha512-x0fWaQtYp4E6sktbsdAqnehxDgEc/VwM7uLsRCYWaiGu0ykYdZPiS8zCWdnjHwyiumousxfBm4SO31eXqwEZhQ==}
    cpu: [x64]
    os: [win32]

  '@multiformats/base-x@4.0.1':
    resolution: {integrity: sha512-eMk0b9ReBbV23xXU693TAIrLyeO5iTgBZGSJfpqriG8UkYvr/hC9u9pyMlAakDNHWmbhMZCDs6KQO0jzKD8OTw==}

  '@mysten/bcs@1.4.0':
    resolution: {integrity: sha512-YwDYspceLt8b7v6ohPvy8flQEi+smtfSG5d2A98CbUA48XBmOqTSPNmpw9wsZVVnrH2avr+BS5uVhDZT+EquYA==}

  '@mysten/bcs@1.5.0':
    resolution: {integrity: sha512-v39dm5oNfKYMAf2CVI+L0OaJiG9RVXsjqPM4BwTKcHNCZOvr35IIewGtXtWXsI67SQU2TRq8lhQzeibdiC/CNg==}

  '@mysten/bcs@1.8.0':
    resolution: {integrity: sha512-bDoLN1nN+XPONsvpNyNyqYHndM3PKWS419GLeRnbLoWyNm4bnyD1X4luEpJLLDq400hBuXiCan4RWjofvyTUIQ==}

  '@mysten/sui@1.21.2':
    resolution: {integrity: sha512-8AesvczokAUv796XiOo8af2+1IYA9bRon11Ra+rwehvqhz+sMRT8A+Cw5sDnlSc9/aQwM51JQKUnvMczNbpfYA==}
    engines: {node: '>=18'}

  '@mysten/sui@1.25.0':
    resolution: {integrity: sha512-oyncm8WKJ6RZPltJTcCOgdQbOIg6+7XYekMMhU5NDVYNnIhstRXX0axaSwZTR+kON17T92qcXntCN4AszEpH8w==}
    engines: {node: '>=18'}

  '@mysten/sui@1.38.0':
    resolution: {integrity: sha512-tH6V4BJsYi5d97MOiLoOhyldrYxkm/cu8dYV52asqh1i88HrSVMbPAJ9sVoeWN2Ju+QsJ/Go4ldSjdCkaBCyJQ==}
    engines: {node: '>=18'}

  '@mysten/utils@0.2.0':
    resolution: {integrity: sha512-CM6kJcJHX365cK6aXfFRLBiuyXc5WSBHQ43t94jqlCAIRw8umgNcTb5EnEA9n31wPAQgLDGgbG/rCUISCTJ66w==}

  '@mysten/wallet-standard@0.14.0':
    resolution: {integrity: sha512-Wzrtzsklg0qSPTGxIT42NVyfjzcay96xYxSg4OFDr8J26uXXcVFDTalHkIGlz9XiIOdWn6/1I9eql1yjzSCnlg==}

  '@mysten/wallet-standard@0.17.0':
    resolution: {integrity: sha512-UQ6tvqQ/lDKZhQm2d3ajky/xl+NgpYpNXYIpWfYGOLvGe4GyK6GHysMNHsRpFa+xA2yVa6w3nWO2RQ8WIy7ivA==}

  '@nestjs/axios@3.1.3':
    resolution: {integrity: sha512-RZ/63c1tMxGLqyG3iOCVt7A72oy4x1eM6QEhd4KzCYpaVWW0igq0WSREeRoEZhIxRcZfDfIIkvsOMiM7yfVGZQ==}
    peerDependencies:
      '@nestjs/common': ^7.0.0 || ^8.0.0 || ^9.0.0 || ^10.0.0
      axios: ^1.3.1
      rxjs: ^6.0.0 || ^7.0.0

  '@nestjs/bull-shared@10.2.3':
    resolution: {integrity: sha512-XcgAjNOgq6b5DVCytxhR5BKiwWo7hsusVeyE7sfFnlXRHeEtIuC2hYWBr/ZAtvL/RH0/O0tqtq0rVl972nbhJw==}
    peerDependencies:
      '@nestjs/common': ^8.0.0 || ^9.0.0 || ^10.0.0
      '@nestjs/core': ^8.0.0 || ^9.0.0 || ^10.0.0

  '@nestjs/bullmq@10.2.3':
    resolution: {integrity: sha512-Lo4W5kWD61/246Y6H70RNgV73ybfRbZyKKS4CBRDaMELpxgt89O+EgYZUB4pdoNrWH16rKcaT0AoVsB/iDztKg==}
    peerDependencies:
      '@nestjs/common': ^8.0.0 || ^9.0.0 || ^10.0.0
      '@nestjs/core': ^8.0.0 || ^9.0.0 || ^10.0.0
      bullmq: ^3.0.0 || ^4.0.0 || ^5.0.0

  '@nestjs/cache-manager@3.0.1':
    resolution: {integrity: sha512-4UxTnR0fsmKL5YDalU2eLFVnL+OBebWUpX+hEduKGncrVKH4PPNoiRn1kXyOCjmzb0UvWgqubpssNouc8e0MCw==}
    peerDependencies:
      '@nestjs/common': ^9.0.0 || ^10.0.0 || ^11.0.0
      '@nestjs/core': ^9.0.0 || ^10.0.0 || ^11.0.0
      cache-manager: '>=6'
      keyv: '>=5'
      rxjs: ^7.8.1

  '@nestjs/cli@10.4.9':
    resolution: {integrity: sha512-s8qYd97bggqeK7Op3iD49X2MpFtW4LVNLAwXFkfbRxKME6IYT7X0muNTJ2+QfI8hpbNx9isWkrLWIp+g5FOhiA==}
    engines: {node: '>= 16.14'}
    hasBin: true
    peerDependencies:
      '@swc/cli': ^0.1.62 || ^0.3.0 || ^0.4.0 || ^0.5.0
      '@swc/core': ^1.3.62
    peerDependenciesMeta:
      '@swc/cli':
        optional: true
      '@swc/core':
        optional: true

  '@nestjs/common@10.4.20':
    resolution: {integrity: sha512-hxJxZF7jcKGuUzM9EYbuES80Z/36piJbiqmPy86mk8qOn5gglFebBTvcx7PWVbRNSb4gngASYnefBj/Y2HAzpQ==}
    peerDependencies:
      class-transformer: '*'
      class-validator: '*'
      reflect-metadata: ^0.1.12 || ^0.2.0
      rxjs: ^7.1.0
    peerDependenciesMeta:
      class-transformer:
        optional: true
      class-validator:
        optional: true

  '@nestjs/config@3.3.0':
    resolution: {integrity: sha512-pdGTp8m9d0ZCrjTpjkUbZx6gyf2IKf+7zlkrPNMsJzYZ4bFRRTpXrnj+556/5uiI6AfL5mMrJc2u7dB6bvM+VA==}
    peerDependencies:
      '@nestjs/common': ^8.0.0 || ^9.0.0 || ^10.0.0
      rxjs: ^7.1.0

  '@nestjs/core@10.4.20':
    resolution: {integrity: sha512-kRdtyKA3+Tu70N3RQ4JgmO1E3LzAMs/eppj7SfjabC7TgqNWoS4RLhWl4BqmsNVmjj6D5jgfPVtHtgYkU3AfpQ==}
    peerDependencies:
      '@nestjs/common': ^10.0.0
      '@nestjs/microservices': ^10.0.0
      '@nestjs/platform-express': ^10.0.0
      '@nestjs/websockets': ^10.0.0
      reflect-metadata: ^0.1.12 || ^0.2.0
      rxjs: ^7.1.0
    peerDependenciesMeta:
      '@nestjs/microservices':
        optional: true
      '@nestjs/platform-express':
        optional: true
      '@nestjs/websockets':
        optional: true

  '@nestjs/event-emitter@2.1.1':
    resolution: {integrity: sha512-6L6fBOZTyfFlL7Ih/JDdqlCzZeCW0RjCX28wnzGyg/ncv5F/EOeT1dfopQr1loBRQ3LTgu8OWM7n4zLN4xigsg==}
    peerDependencies:
      '@nestjs/common': ^8.0.0 || ^9.0.0 || ^10.0.0
      '@nestjs/core': ^8.0.0 || ^9.0.0 || ^10.0.0

  '@nestjs/mapped-types@2.1.0':
    resolution: {integrity: sha512-W+n+rM69XsFdwORF11UqJahn4J3xi4g/ZEOlJNL6KoW5ygWSmBB2p0S2BZ4FQeS/NDH72e6xIcu35SfJnE8bXw==}
    peerDependencies:
      '@nestjs/common': ^10.0.0 || ^11.0.0
      class-transformer: ^0.4.0 || ^0.5.0
      class-validator: ^0.13.0 || ^0.14.0
      reflect-metadata: ^0.1.12 || ^0.2.0
    peerDependenciesMeta:
      class-transformer:
        optional: true
      class-validator:
        optional: true

  '@nestjs/mongoose@11.0.3':
    resolution: {integrity: sha512-tg7bbKD4MnNMPaiDLXK/JUyTNQxIn3rNnI+oYU1HorLpNiR2E8vPraWVvfptpIj+zferpT6LkrHMvtqvuIKNPw==}
    peerDependencies:
      '@nestjs/common': ^10.0.0 || ^11.0.0
      '@nestjs/core': ^10.0.0 || ^11.0.0
      mongoose: ^7.0.0 || ^8.0.0
      rxjs: ^7.0.0

  '@nestjs/platform-express@11.1.5':
    resolution: {integrity: sha512-OsoiUBY9Shs5IG3uvDIt9/IDfY5OlvWBESuB/K4Eun8xILw1EK5d5qMfC3d2sIJ+kA3l+kBR1d/RuzH7VprLIg==}
    peerDependencies:
      '@nestjs/common': ^11.0.0
      '@nestjs/core': ^11.0.0

  '@nestjs/schematics@10.2.3':
    resolution: {integrity: sha512-4e8gxaCk7DhBxVUly2PjYL4xC2ifDFexCqq1/u4TtivLGXotVk0wHdYuPYe1tHTHuR1lsOkRbfOCpkdTnigLVg==}
    peerDependencies:
      typescript: '>=4.8.2'

  '@nestjs/swagger@11.2.0':
    resolution: {integrity: sha512-5wolt8GmpNcrQv34tIPUtPoV1EeFbCetm40Ij3+M0FNNnf2RJ3FyWfuQvI8SBlcJyfaounYVTKzKHreFXsUyOg==}
    peerDependencies:
      '@fastify/static': ^8.0.0
      '@nestjs/common': ^11.0.1
      '@nestjs/core': ^11.0.1
      class-transformer: '*'
      class-validator: '*'
      reflect-metadata: ^0.1.12 || ^0.2.0
    peerDependenciesMeta:
      '@fastify/static':
        optional: true
      class-transformer:
        optional: true
      class-validator:
        optional: true

  '@nestjs/terminus@10.3.0':
    resolution: {integrity: sha512-vOJGCwt1OgrFuuxWQwPoaHqy9m9CfIk2qMUX2mosZLK5dFVJSEjHXrklkh3/Fw9PiUnfzvYFfiAdJRzUaxx+5Q==}
    peerDependencies:
      '@grpc/grpc-js': '*'
      '@grpc/proto-loader': '*'
      '@mikro-orm/core': '*'
      '@mikro-orm/nestjs': '*'
      '@nestjs/axios': ^1.0.0 || ^2.0.0 || ^3.0.0
      '@nestjs/common': ^9.0.0 || ^10.0.0
      '@nestjs/core': ^9.0.0 || ^10.0.0
      '@nestjs/microservices': ^9.0.0 || ^10.0.0
      '@nestjs/mongoose': ^9.0.0 || ^10.0.0
      '@nestjs/sequelize': ^9.0.0 || ^10.0.0
      '@nestjs/typeorm': ^9.0.0 || ^10.0.0
      '@prisma/client': '*'
      mongoose: '*'
      reflect-metadata: 0.1.x || 0.2.x
      rxjs: 7.x
      sequelize: '*'
      typeorm: '*'
    peerDependenciesMeta:
      '@grpc/grpc-js':
        optional: true
      '@grpc/proto-loader':
        optional: true
      '@mikro-orm/core':
        optional: true
      '@mikro-orm/nestjs':
        optional: true
      '@nestjs/axios':
        optional: true
      '@nestjs/microservices':
        optional: true
      '@nestjs/mongoose':
        optional: true
      '@nestjs/sequelize':
        optional: true
      '@nestjs/typeorm':
        optional: true
      '@prisma/client':
        optional: true
      mongoose:
        optional: true
      sequelize:
        optional: true
      typeorm:
        optional: true

  '@nestjs/testing@10.4.20':
    resolution: {integrity: sha512-nMkRDukDKskdPruM6EsgMq7yJua+CPZM6I6FrLP8yXw8BiVSPv9Nm0CtcGGwt3kgZF9hfxKjGqLjsvVBsv6Vfw==}
    peerDependencies:
      '@nestjs/common': ^10.0.0
      '@nestjs/core': ^10.0.0
      '@nestjs/microservices': ^10.0.0
      '@nestjs/platform-express': ^10.0.0
    peerDependenciesMeta:
      '@nestjs/microservices':
        optional: true
      '@nestjs/platform-express':
        optional: true

  '@noble/ciphers@1.3.0':
    resolution: {integrity: sha512-2I0gnIVPtfnMw9ee9h1dJG7tp81+8Ob3OJb3Mv37rx5L40/b0i7djjCVvGOVqc9AEIQyvyu1i6ypKdFw8R8gQw==}
    engines: {node: ^14.21.3 || >=16}

  '@noble/curves@1.2.0':
    resolution: {integrity: sha512-oYclrNgRaM9SsBUBVbb8M6DTV7ZHRTKugureoYEncY5c65HOmRzvSiTE3y5CYaPYJA/GVkrhXEoF0M3Ya9PMnw==}

  '@noble/curves@1.4.2':
    resolution: {integrity: sha512-TavHr8qycMChk8UwMld0ZDRvatedkzWfH8IiaeGCfymOP5i0hSCozz9vHOL0nkwk7HRMlFnAiKpS2jrUmSybcw==}

  '@noble/curves@1.8.0':
    resolution: {integrity: sha512-j84kjAbzEnQHaSIhRPUmB3/eVXu2k3dKPl2LOrR8fSOIL+89U+7lV117EWHtq/GHM3ReGHM46iRBdZfpc4HRUQ==}
    engines: {node: ^14.21.3 || >=16}

  '@noble/curves@1.9.1':
    resolution: {integrity: sha512-k11yZxZg+t+gWvBbIswW0yoJlu8cHOC7dhunwOzoWH/mXGBiYyR4YY6hAEK/3EUs4UpB8la1RfdRpeGsFHkWsA==}
    engines: {node: ^14.21.3 || >=16}

  '@noble/curves@1.9.2':
    resolution: {integrity: sha512-HxngEd2XUcg9xi20JkwlLCtYwfoFw4JGkuZpT+WlsPD4gB/cxkvTD8fSsoAnphGZhFdZYKeQIPCuFlWPm1uE0g==}
    engines: {node: ^14.21.3 || >=16}

  '@noble/curves@1.9.4':
    resolution: {integrity: sha512-2bKONnuM53lINoDrSmK8qP8W271ms7pygDhZt4SiLOoLwBtoHqeCFi6RG42V8zd3mLHuJFhU/Bmaqo4nX0/kBw==}
    engines: {node: ^14.21.3 || >=16}

  '@noble/curves@1.9.7':
    resolution: {integrity: sha512-gbKGcRUYIjA3/zCCNaWDciTMFI0dCkvou3TL8Zmy5Nc7sJ47a0jtOeZoTaMxkuqRo9cRhjOdZJXegxYE5FN/xw==}
    engines: {node: ^14.21.3 || >=16}

  '@noble/hashes@1.3.2':
    resolution: {integrity: sha512-MVC8EAQp7MvEcm30KWENFjgR+Mkmf+D189XJTkFIlwohU5hcBbn1ZkKq7KVTi2Hme3PMGF390DaL52beVrIihQ==}
    engines: {node: '>= 16'}

  '@noble/hashes@1.4.0':
    resolution: {integrity: sha512-V1JJ1WTRUqHHrOSh597hURcMqVKVGL/ea3kv0gSnEdsEZ0/+VyPghM1lMNGc00z7CIQorSvbKpuJkxvuHbvdbg==}
    engines: {node: '>= 16'}

  '@noble/hashes@1.7.0':
    resolution: {integrity: sha512-HXydb0DgzTpDPwbVeDGCG1gIu7X6+AuU6Zl6av/E/KG8LMsvPntvq+w17CHRpKBmN6Ybdrt1eP3k4cj8DJa78w==}
    engines: {node: ^14.21.3 || >=16}

  '@noble/hashes@1.8.0':
    resolution: {integrity: sha512-jCs9ldd7NwzpgXDIf6P3+NrHh9/sD6CQdxHyjQI+h/6rDNo88ypBxxz45UDuZHz9r3tNz7N/VInSVoVdtXEI4A==}
    engines: {node: ^14.21.3 || >=16}

  '@nodelib/fs.scandir@2.1.5':
    resolution: {integrity: sha512-vq24Bq3ym5HEQm2NKCr3yXDwjc7vTsEThRDnkp2DK9p1uqLR+DHurm/NOTo0KG7HYHU7eppKZj3MyqYuMBf62g==}
    engines: {node: '>= 8'}

  '@nodelib/fs.stat@2.0.5':
    resolution: {integrity: sha512-RkhPPp2zrqDAQA/2jNhnztcPAlv64XdhIp7a7454A5ovI7Bukxgt7MX7udwAu3zg1DcpPU0rz3VV1SeaqvY4+A==}
    engines: {node: '>= 8'}

  '@nodelib/fs.walk@1.2.8':
    resolution: {integrity: sha512-oGB+UxlgWcgQkgwo8GcEGwemoTFt3FIO9ababBmaGwXIoBKZ+GTy0pP185beGg7Llih/NSHSV2XAs1lnznocSg==}
    engines: {node: '>= 8'}

  '@nuxtjs/opencollective@0.3.2':
    resolution: {integrity: sha512-um0xL3fO7Mf4fDxcqx9KryrB7zgRM5JSlvGN5AGkP6JLM5XEKyjeAiPbNxdXVXQ16isuAhYpvP88NgL2BGd6aA==}
    engines: {node: '>=8.0.0', npm: '>=5.0.0'}
    hasBin: true

  '@openagenda/verror@3.1.4':
    resolution: {integrity: sha512-+V7QuD6v5sMWez7cu+5DXoXMim+iQssOcspoNgbWDW8sEyC54Mdo5VuIkcIjqhPmQYOzBWo5qlbzNGEpD6PzMA==}

  '@paralleldrive/cuid2@2.2.2':
    resolution: {integrity: sha512-ZOBkgDwEdoYVlSeRbYYXs0S9MejQofiVYoTbKzy/6GQa39/q5tQU2IX46+shYnUkpEl3wc+J6wRlar7r2EK2xA==}

  '@pkgjs/parseargs@0.11.0':
    resolution: {integrity: sha512-+1VkjdD0QBLPodGrJUeqarH8VAIvQODIbwh9XpP5Syisf7YoQgsJKPNFoqqLQlu+VQ/tVSshMR6loPMn8U+dPg==}
    engines: {node: '>=14'}

  '@pkgr/core@0.2.9':
    resolution: {integrity: sha512-QNqXyfVS2wm9hweSYD2O7F0G06uurj9kZ96TRQE5Y9hU7+tgdZwIkbAKc5Ocy1HxEY2kuDQa6cQ1WRs/O5LFKA==}
    engines: {node: ^12.20.0 || ^14.18.0 || >=16.0.0}

  '@project-serum/anchor@0.26.0':
    resolution: {integrity: sha512-Nq+COIjE1135T7qfnOHEn7E0q39bQTgXLFk837/rgFe6Hkew9WML7eHsS+lSYD2p3OJaTiUOHTAq1lHy36oIqQ==}
    engines: {node: '>=11'}

  '@protobufjs/aspromise@1.1.2':
    resolution: {integrity: sha512-j+gKExEuLmKwvz3OgROXtrJ2UG2x8Ch2YZUxahh+s1F2HZ+wAceUNLkvy6zKCPVRkU++ZWQrdxsUeQXmcg4uoQ==}

  '@protobufjs/base64@1.1.2':
    resolution: {integrity: sha512-AZkcAA5vnN/v4PDqKyMR5lx7hZttPDgClv83E//FMNhR2TMcLUhfRUBHCmSl0oi9zMgDDqRUJkSxO3wm85+XLg==}

  '@protobufjs/codegen@2.0.4':
    resolution: {integrity: sha512-YyFaikqM5sH0ziFZCN3xDC7zeGaB/d0IUb9CATugHWbd1FRFwWwt4ld4OYMPWu5a3Xe01mGAULCdqhMlPl29Jg==}

  '@protobufjs/eventemitter@1.1.0':
    resolution: {integrity: sha512-j9ednRT81vYJ9OfVuXG6ERSTdEL1xVsNgqpkxMsbIabzSo3goCjDIveeGv5d03om39ML71RdmrGNjG5SReBP/Q==}

  '@protobufjs/fetch@1.1.0':
    resolution: {integrity: sha512-lljVXpqXebpsijW71PZaCYeIcE5on1w5DlQy5WH6GLbFryLUrBD4932W/E2BSpfRJWseIL4v/KPgBFxDOIdKpQ==}

  '@protobufjs/float@1.0.2':
    resolution: {integrity: sha512-Ddb+kVXlXst9d+R9PfTIxh1EdNkgoRe5tOX6t01f1lYWOvJnSPDBlG241QLzcyPdoNTsblLUdujGSE4RzrTZGQ==}

  '@protobufjs/inquire@1.1.0':
    resolution: {integrity: sha512-kdSefcPdruJiFMVSbn801t4vFK7KB/5gd2fYvrxhuJYg8ILrmn9SKSX2tZdV6V+ksulWqS7aXjBcRXl3wHoD9Q==}

  '@protobufjs/path@1.1.2':
    resolution: {integrity: sha512-6JOcJ5Tm08dOHAbdR3GrvP+yUUfkjG5ePsHYczMFLq3ZmMkAD98cDgcT2iA1lJ9NVwFd4tH/iSSoe44YWkltEA==}

  '@protobufjs/pool@1.1.0':
    resolution: {integrity: sha512-0kELaGSIDBKvcgS4zkjz1PeddatrjYcmMWOlAuAPwAeccUrPHdUqo/J6LiymHHEiJT5NrF1UVwxY14f+fy4WQw==}

  '@protobufjs/utf8@1.1.0':
    resolution: {integrity: sha512-Vvn3zZrhQZkkBE8LSuW3em98c0FwgO4nxzv6OdSxPKJIEKY2bGbHn+mhGIPerzI4twdxaP8/0+06HBpwf345Lw==}

  '@reservoir0x/relay-sdk@2.4.0':
    resolution: {integrity: sha512-0KPLtOQ+P/Y3WkS3NB17Nv22Ba1eAnNsnxNF1qRCCiXeK3tE99ZYeiuYGDMqbLeIE43yiyFHxVLP/V9YzauFcQ==}
    peerDependencies:
      viem: '>=2.26.0'

  '@rhinestone/module-sdk@0.2.10':
    resolution: {integrity: sha512-egf3L5ziIjP5DU4n8FB7na7r7x5HsisIwXFYd70PFR3l3Cs7fY7qlFyB42S7J9npw7OBsJ7RHVDgw0yA9gvWFQ==}
    peerDependencies:
      viem: ^2.0.0

  '@samchon/openapi@3.3.0':
    resolution: {integrity: sha512-f8HMS0PVAKTGR0TwgiBX4PKlZRPfdtH5fJbtpUth3fMUZmikjZ7CBey8gX7HZgY4n/aYHyNQKcf/W/E2267oYw==}

  '@scarf/scarf@1.4.0':
    resolution: {integrity: sha512-xxeapPiUXdZAE3che6f3xogoJPeZgig6omHEy1rIY5WVsB3H2BHNnZH+gHG6x91SCWyQCzWGsuL2Hh3ClO5/qQ==}

  '@scure/base@1.1.9':
    resolution: {integrity: sha512-8YKhl8GHiNI/pU2VMaofa2Tor7PJRAjwQLBBuilkJ9L5+13yVbC7JO/wS7piioAvPSwR3JKM1IJ/u4xQzbcXKg==}

  '@scure/base@1.2.6':
    resolution: {integrity: sha512-g/nm5FgUa//MCj1gV09zTJTaM6KBAHqLN907YVQqf7zC49+DcO4B1so4ZX07Ef10Twr6nuqYEH9GEggFXA4Fmg==}

  '@scure/bip32@1.4.0':
    resolution: {integrity: sha512-sVUpc0Vq3tXCkDGYVWGIZTRfnvu8LoTDaev7vbwh0omSvVORONr960MQWdKqJDCReIEmTj3PAr73O3aoxz7OPg==}

  '@scure/bip32@1.7.0':
    resolution: {integrity: sha512-E4FFX/N3f4B80AKWp5dP6ow+flD1LQZo/w8UnLGYZO674jS6YnYeepycOOksv+vLPSpgN35wgKgy+ybfTb2SMw==}

  '@scure/bip39@1.3.0':
    resolution: {integrity: sha512-disdg7gHuTDZtY+ZdkmLpPCk7fxZSu3gBiEGuoC1XYxv9cGx3Z6cpTggCgW6odSOOIXCiDjuGejW+aJKCY/pIQ==}

  '@scure/bip39@1.6.0':
    resolution: {integrity: sha512-+lF0BbLiJNwVlev4eKelw1WWLaiKXw7sSl8T6FvBlWkdX+94aGJ4o8XjUdlyhTCjd8c+B3KT3JfS8P0bLRNU6A==}

  '@shelf/jest-mongodb@4.3.2':
    resolution: {integrity: sha512-LL7NBaT04sJspoOZXqw3HGLw0+XnZNlIV72x2ymzyuloqIKXwgUl8eL1XKDUh4Ud8dUBRMrOngCQBcHKjWnrHQ==}
    engines: {node: '>=16'}
    peerDependencies:
      jest-environment-node: 28.x || 29.x
      mongodb: 3.x.x || 4.x || 5.x || 6.x

  '@sinclair/typebox@0.27.8':
    resolution: {integrity: sha512-+Fj43pSMwJs4KRrH/938Uf+uAELIgVBmQzg/q1YG10djyfA3TnrU8N8XzqCh/okZdszqBQTZf96idMfE5lnwTA==}

  '@sinclair/typebox@0.34.38':
    resolution: {integrity: sha512-HpkxMmc2XmZKhvaKIZZThlHmx1L0I/V1hWK1NubtlFnr6ZqdiOpV72TKudZUNQjZNsyDBay72qFEhEvb+bcwcA==}

  '@sinonjs/commons@3.0.1':
    resolution: {integrity: sha512-K3mCHKQ9sVh8o1C9cxkwxaOmXoAMlDxC1mYyHrjqOWEcBjYr76t96zL2zlj5dUGZ3HSw240X1qgH3Mjf1yJWpQ==}

  '@sinonjs/fake-timers@10.3.0':
    resolution: {integrity: sha512-V4BG07kuYSUkTCSBHG8G8TNhM+F19jXFWnQtzj+we8DrkpSBCee9Z3Ms8yiGer/dlmhe35/Xdgyo3/0rQKg7YA==}

  '@sinonjs/fake-timers@13.0.5':
    resolution: {integrity: sha512-36/hTbH2uaWuGVERyC6da9YwGWnzUZXuPro/F2LfsdOsLnCojz/iSH8MxUt/FD2S5XBSVPhmArFUXcpCQ2Hkiw==}

  '@smithy/abort-controller@4.0.4':
    resolution: {integrity: sha512-gJnEjZMvigPDQWHrW3oPrFhQtkrgqBkyjj3pCIdF3A5M6vsZODG93KNlfJprv6bp4245bdT32fsHK4kkH3KYDA==}
    engines: {node: '>=18.0.0'}

  '@smithy/config-resolver@4.1.4':
    resolution: {integrity: sha512-prmU+rDddxHOH0oNcwemL+SwnzcG65sBF2yXRO7aeXIn/xTlq2pX7JLVbkBnVLowHLg4/OL4+jBmv9hVrVGS+w==}
    engines: {node: '>=18.0.0'}

  '@smithy/core@3.7.2':
    resolution: {integrity: sha512-JoLw59sT5Bm8SAjFCYZyuCGxK8y3vovmoVbZWLDPTH5XpPEIwpFd9m90jjVMwoypDuB/SdVgje5Y4T7w50lJaw==}
    engines: {node: '>=18.0.0'}

  '@smithy/credential-provider-imds@4.0.6':
    resolution: {integrity: sha512-hKMWcANhUiNbCJouYkZ9V3+/Qf9pteR1dnwgdyzR09R4ODEYx8BbUysHwRSyex4rZ9zapddZhLFTnT4ZijR4pw==}
    engines: {node: '>=18.0.0'}

  '@smithy/fetch-http-handler@5.1.0':
    resolution: {integrity: sha512-mADw7MS0bYe2OGKkHYMaqarOXuDwRbO6ArD91XhHcl2ynjGCFF+hvqf0LyQcYxkA1zaWjefSkU7Ne9mqgApSgQ==}
    engines: {node: '>=18.0.0'}

  '@smithy/hash-node@4.0.4':
    resolution: {integrity: sha512-qnbTPUhCVnCgBp4z4BUJUhOEkVwxiEi1cyFM+Zj6o+aY8OFGxUQleKWq8ltgp3dujuhXojIvJWdoqpm6dVO3lQ==}
    engines: {node: '>=18.0.0'}

  '@smithy/invalid-dependency@4.0.4':
    resolution: {integrity: sha512-bNYMi7WKTJHu0gn26wg8OscncTt1t2b8KcsZxvOv56XA6cyXtOAAAaNP7+m45xfppXfOatXF3Sb1MNsLUgVLTw==}
    engines: {node: '>=18.0.0'}

  '@smithy/is-array-buffer@2.2.0':
    resolution: {integrity: sha512-GGP3O9QFD24uGeAXYUjwSTXARoqpZykHadOmA8G5vfJPK0/DC67qa//0qvqrJzL1xc8WQWX7/yc7fwudjPHPhA==}
    engines: {node: '>=14.0.0'}

  '@smithy/is-array-buffer@4.0.0':
    resolution: {integrity: sha512-saYhF8ZZNoJDTvJBEWgeBccCg+yvp1CX+ed12yORU3NilJScfc6gfch2oVb4QgxZrGUx3/ZJlb+c/dJbyupxlw==}
    engines: {node: '>=18.0.0'}

  '@smithy/middleware-content-length@4.0.4':
    resolution: {integrity: sha512-F7gDyfI2BB1Kc+4M6rpuOLne5LOcEknH1n6UQB69qv+HucXBR1rkzXBnQTB2q46sFy1PM/zuSJOB532yc8bg3w==}
    engines: {node: '>=18.0.0'}

  '@smithy/middleware-endpoint@4.1.17':
    resolution: {integrity: sha512-S3hSGLKmHG1m35p/MObQCBCdRsrpbPU8B129BVzRqRfDvQqPMQ14iO4LyRw+7LNizYc605COYAcjqgawqi+6jA==}
    engines: {node: '>=18.0.0'}

  '@smithy/middleware-retry@4.1.18':
    resolution: {integrity: sha512-bYLZ4DkoxSsPxpdmeapvAKy7rM5+25gR7PGxq2iMiecmbrRGBHj9s75N74Ylg+aBiw9i5jIowC/cLU2NR0qH8w==}
    engines: {node: '>=18.0.0'}

  '@smithy/middleware-serde@4.0.8':
    resolution: {integrity: sha512-iSSl7HJoJaGyMIoNn2B7czghOVwJ9nD7TMvLhMWeSB5vt0TnEYyRRqPJu/TqW76WScaNvYYB8nRoiBHR9S1Ddw==}
    engines: {node: '>=18.0.0'}

  '@smithy/middleware-stack@4.0.4':
    resolution: {integrity: sha512-kagK5ggDrBUCCzI93ft6DjteNSfY8Ulr83UtySog/h09lTIOAJ/xUSObutanlPT0nhoHAkpmW9V5K8oPyLh+QA==}
    engines: {node: '>=18.0.0'}

  '@smithy/node-config-provider@4.1.3':
    resolution: {integrity: sha512-HGHQr2s59qaU1lrVH6MbLlmOBxadtzTsoO4c+bF5asdgVik3I8o7JIOzoeqWc5MjVa+vD36/LWE0iXKpNqooRw==}
    engines: {node: '>=18.0.0'}

  '@smithy/node-http-handler@4.1.0':
    resolution: {integrity: sha512-vqfSiHz2v8b3TTTrdXi03vNz1KLYYS3bhHCDv36FYDqxT7jvTll1mMnCrkD+gOvgwybuunh/2VmvOMqwBegxEg==}
    engines: {node: '>=18.0.0'}

  '@smithy/property-provider@4.0.4':
    resolution: {integrity: sha512-qHJ2sSgu4FqF4U/5UUp4DhXNmdTrgmoAai6oQiM+c5RZ/sbDwJ12qxB1M6FnP+Tn/ggkPZf9ccn4jqKSINaquw==}
    engines: {node: '>=18.0.0'}

  '@smithy/protocol-http@5.1.2':
    resolution: {integrity: sha512-rOG5cNLBXovxIrICSBm95dLqzfvxjEmuZx4KK3hWwPFHGdW3lxY0fZNXfv2zebfRO7sJZ5pKJYHScsqopeIWtQ==}
    engines: {node: '>=18.0.0'}

  '@smithy/querystring-builder@4.0.4':
    resolution: {integrity: sha512-SwREZcDnEYoh9tLNgMbpop+UTGq44Hl9tdj3rf+yeLcfH7+J8OXEBaMc2kDxtyRHu8BhSg9ADEx0gFHvpJgU8w==}
    engines: {node: '>=18.0.0'}

  '@smithy/querystring-parser@4.0.4':
    resolution: {integrity: sha512-6yZf53i/qB8gRHH/l2ZwUG5xgkPgQF15/KxH0DdXMDHjesA9MeZje/853ifkSY0x4m5S+dfDZ+c4x439PF0M2w==}
    engines: {node: '>=18.0.0'}

  '@smithy/service-error-classification@4.0.6':
    resolution: {integrity: sha512-RRoTDL//7xi4tn5FrN2NzH17jbgmnKidUqd4KvquT0954/i6CXXkh1884jBiunq24g9cGtPBEXlU40W6EpNOOg==}
    engines: {node: '>=18.0.0'}

  '@smithy/shared-ini-file-loader@4.0.4':
    resolution: {integrity: sha512-63X0260LoFBjrHifPDs+nM9tV0VMkOTl4JRMYNuKh/f5PauSjowTfvF3LogfkWdcPoxsA9UjqEOgjeYIbhb7Nw==}
    engines: {node: '>=18.0.0'}

  '@smithy/signature-v4@5.1.2':
    resolution: {integrity: sha512-d3+U/VpX7a60seHziWnVZOHuEgJlclufjkS6zhXvxcJgkJq4UWdH5eOBLzHRMx6gXjsdT9h6lfpmLzbrdupHgQ==}
    engines: {node: '>=18.0.0'}

  '@smithy/smithy-client@4.4.9':
    resolution: {integrity: sha512-mbMg8mIUAWwMmb74LoYiArP04zWElPzDoA1jVOp3or0cjlDMgoS6WTC3QXK0Vxoc9I4zdrX0tq6qsOmaIoTWEQ==}
    engines: {node: '>=18.0.0'}

  '@smithy/types@4.3.1':
    resolution: {integrity: sha512-UqKOQBL2x6+HWl3P+3QqFD4ncKq0I8Nuz9QItGv5WuKuMHuuwlhvqcZCoXGfc+P1QmfJE7VieykoYYmrOoFJxA==}
    engines: {node: '>=18.0.0'}

  '@smithy/url-parser@4.0.4':
    resolution: {integrity: sha512-eMkc144MuN7B0TDA4U2fKs+BqczVbk3W+qIvcoCY6D1JY3hnAdCuhCZODC+GAeaxj0p6Jroz4+XMUn3PCxQQeQ==}
    engines: {node: '>=18.0.0'}

  '@smithy/util-base64@4.0.0':
    resolution: {integrity: sha512-CvHfCmO2mchox9kjrtzoHkWHxjHZzaFojLc8quxXY7WAAMAg43nuxwv95tATVgQFNDwd4M9S1qFzj40Ul41Kmg==}
    engines: {node: '>=18.0.0'}

  '@smithy/util-body-length-browser@4.0.0':
    resolution: {integrity: sha512-sNi3DL0/k64/LO3A256M+m3CDdG6V7WKWHdAiBBMUN8S3hK3aMPhwnPik2A/a2ONN+9doY9UxaLfgqsIRg69QA==}
    engines: {node: '>=18.0.0'}

  '@smithy/util-body-length-node@4.0.0':
    resolution: {integrity: sha512-q0iDP3VsZzqJyje8xJWEJCNIu3lktUGVoSy1KB0UWym2CL1siV3artm+u1DFYTLejpsrdGyCSWBdGNjJzfDPjg==}
    engines: {node: '>=18.0.0'}

  '@smithy/util-buffer-from@2.2.0':
    resolution: {integrity: sha512-IJdWBbTcMQ6DA0gdNhh/BwrLkDR+ADW5Kr1aZmd4k3DIF6ezMV4R2NIAmT08wQJ3yUK82thHWmC/TnK/wpMMIA==}
    engines: {node: '>=14.0.0'}

  '@smithy/util-buffer-from@4.0.0':
    resolution: {integrity: sha512-9TOQ7781sZvddgO8nxueKi3+yGvkY35kotA0Y6BWRajAv8jjmigQ1sBwz0UX47pQMYXJPahSKEKYFgt+rXdcug==}
    engines: {node: '>=18.0.0'}

  '@smithy/util-config-provider@4.0.0':
    resolution: {integrity: sha512-L1RBVzLyfE8OXH+1hsJ8p+acNUSirQnWQ6/EgpchV88G6zGBTDPdXiiExei6Z1wR2RxYvxY/XLw6AMNCCt8H3w==}
    engines: {node: '>=18.0.0'}

  '@smithy/util-defaults-mode-browser@4.0.25':
    resolution: {integrity: sha512-pxEWsxIsOPLfKNXvpgFHBGFC3pKYKUFhrud1kyooO9CJai6aaKDHfT10Mi5iiipPXN/JhKAu3qX9o75+X85OdQ==}
    engines: {node: '>=18.0.0'}

  '@smithy/util-defaults-mode-node@4.0.25':
    resolution: {integrity: sha512-+w4n4hKFayeCyELZLfsSQG5mCC3TwSkmRHv4+el5CzFU8ToQpYGhpV7mrRzqlwKkntlPilT1HJy1TVeEvEjWOQ==}
    engines: {node: '>=18.0.0'}

  '@smithy/util-endpoints@3.0.6':
    resolution: {integrity: sha512-YARl3tFL3WgPuLzljRUnrS2ngLiUtkwhQtj8PAL13XZSyUiNLQxwG3fBBq3QXFqGFUXepIN73pINp3y8c2nBmA==}
    engines: {node: '>=18.0.0'}

  '@smithy/util-hex-encoding@4.0.0':
    resolution: {integrity: sha512-Yk5mLhHtfIgW2W2WQZWSg5kuMZCVbvhFmC7rV4IO2QqnZdbEFPmQnCcGMAX2z/8Qj3B9hYYNjZOhWym+RwhePw==}
    engines: {node: '>=18.0.0'}

  '@smithy/util-middleware@4.0.4':
    resolution: {integrity: sha512-9MLKmkBmf4PRb0ONJikCbCwORACcil6gUWojwARCClT7RmLzF04hUR4WdRprIXal7XVyrddadYNfp2eF3nrvtQ==}
    engines: {node: '>=18.0.0'}

  '@smithy/util-retry@4.0.6':
    resolution: {integrity: sha512-+YekoF2CaSMv6zKrA6iI/N9yva3Gzn4L6n35Luydweu5MMPYpiGZlWqehPHDHyNbnyaYlz/WJyYAZnC+loBDZg==}
    engines: {node: '>=18.0.0'}

  '@smithy/util-stream@4.2.3':
    resolution: {integrity: sha512-cQn412DWHHFNKrQfbHY8vSFI3nTROY1aIKji9N0tpp8gUABRilr7wdf8fqBbSlXresobM+tQFNk6I+0LXK/YZg==}
    engines: {node: '>=18.0.0'}

  '@smithy/util-uri-escape@4.0.0':
    resolution: {integrity: sha512-77yfbCbQMtgtTylO9itEAdpPXSog3ZxMe09AEhm0dU0NLTalV70ghDZFR+Nfi1C60jnJoh/Re4090/DuZh2Omg==}
    engines: {node: '>=18.0.0'}

  '@smithy/util-utf8@2.3.0':
    resolution: {integrity: sha512-R8Rdn8Hy72KKcebgLiv8jQcQkXoLMOGGv5uI1/k0l+snqkOzQ1R0ChUBCxWMlBsFMekWjq0wRudIweFs7sKT5A==}
    engines: {node: '>=14.0.0'}

  '@smithy/util-utf8@4.0.0':
    resolution: {integrity: sha512-b+zebfKCfRdgNJDknHCob3O7FpeYQN6ZG6YLExMcasDHsCXlsXCEuiPZeLnJLpwa5dvPetGlnGCiMHuLwGvFow==}
    engines: {node: '>=18.0.0'}

  '@solana/buffer-layout@4.0.1':
    resolution: {integrity: sha512-E1ImOIAD1tBZFRdjeM4/pzTiTApC0AOBGwyAMS4fwIodCWArzJ3DWdoh8cKxeFM2fElkxBh2Aqts1BPC373rHA==}
    engines: {node: '>=5.10'}

  '@solana/codecs-core@2.3.0':
    resolution: {integrity: sha512-oG+VZzN6YhBHIoSKgS5ESM9VIGzhWjEHEGNPSibiDTxFhsFWxNaz8LbMDPjBUE69r9wmdGLkrQ+wVPbnJcZPvw==}
    engines: {node: '>=20.18.0'}
    peerDependencies:
      typescript: '>=5.3.3'

  '@solana/codecs-numbers@2.3.0':
    resolution: {integrity: sha512-jFvvwKJKffvG7Iz9dmN51OGB7JBcy2CJ6Xf3NqD/VP90xak66m/Lg48T01u5IQ/hc15mChVHiBm+HHuOFDUrQg==}
    engines: {node: '>=20.18.0'}
    peerDependencies:
      typescript: '>=5.3.3'

  '@solana/errors@2.3.0':
    resolution: {integrity: sha512-66RI9MAbwYV0UtP7kGcTBVLxJgUxoZGm8Fbc0ah+lGiAw17Gugco6+9GrJCV83VyF2mDWyYnYM9qdI3yjgpnaQ==}
    engines: {node: '>=20.18.0'}
    hasBin: true
    peerDependencies:
      typescript: '>=5.3.3'

  '@solana/wallet-adapter-base@0.9.27':
    resolution: {integrity: sha512-kXjeNfNFVs/NE9GPmysBRKQ/nf+foSaq3kfVSeMcO/iVgigyRmB551OjU3WyAolLG/1jeEfKLqF9fKwMCRkUqg==}
    engines: {node: '>=20'}
    peerDependencies:
      '@solana/web3.js': ^1.98.0

  '@solana/wallet-standard-features@1.3.0':
    resolution: {integrity: sha512-ZhpZtD+4VArf6RPitsVExvgkF+nGghd1rzPjd97GmBximpnt1rsUxMOEyoIEuH3XBxPyNB6Us7ha7RHWQR+abg==}
    engines: {node: '>=16'}

  '@solana/web3.js@1.98.2':
    resolution: {integrity: sha512-BqVwEG+TaG2yCkBMbD3C4hdpustR4FpuUFRPUmqRZYYlPI9Hg4XMWxHWOWRzHE9Lkc9NDjzXFX7lDXSgzC7R1A==}

  '@spruceid/siwe-parser@2.1.2':
    resolution: {integrity: sha512-d/r3S1LwJyMaRAKQ0awmo9whfXeE88Qt00vRj91q5uv5ATtWIQEGJ67Yr5eSZw5zp1/fZCXZYuEckt8lSkereQ==}

  '@stablelib/aead@1.0.1':
    resolution: {integrity: sha512-q39ik6sxGHewqtO0nP4BuSe3db5G1fEJE8ukvngS2gLkBXyy6E7pLubhbYgnkDFv6V8cWaxcE4Xn0t6LWcJkyg==}

  '@stablelib/binary@1.0.1':
    resolution: {integrity: sha512-ClJWvmL6UBM/wjkvv/7m5VP3GMr9t0osr4yVgLZsLCOz4hGN9gIAFEqnJ0TsSMAN+n840nf2cHZnA5/KFqHC7Q==}

  '@stablelib/bytes@1.0.1':
    resolution: {integrity: sha512-Kre4Y4kdwuqL8BR2E9hV/R5sOrUj6NanZaZis0V6lX5yzqC3hBuVSDXUIBqQv/sCpmuWRiHLwqiT1pqqjuBXoQ==}

  '@stablelib/chacha20poly1305@1.0.1':
    resolution: {integrity: sha512-MmViqnqHd1ymwjOQfghRKw2R/jMIGT3wySN7cthjXCBdO+qErNPUBnRzqNpnvIwg7JBCg3LdeCZZO4de/yEhVA==}

  '@stablelib/chacha@1.0.1':
    resolution: {integrity: sha512-Pmlrswzr0pBzDofdFuVe1q7KdsHKhhU24e8gkEwnTGOmlC7PADzLVxGdn2PoNVBBabdg0l/IfLKg6sHAbTQugg==}

  '@stablelib/constant-time@1.0.1':
    resolution: {integrity: sha512-tNOs3uD0vSJcK6z1fvef4Y+buN7DXhzHDPqRLSXUel1UfqMB1PWNsnnAezrKfEwTLpN0cGH2p9NNjs6IqeD0eg==}

  '@stablelib/hash@1.0.1':
    resolution: {integrity: sha512-eTPJc/stDkdtOcrNMZ6mcMK1e6yBbqRBaNW55XA1jU8w/7QdnCF0CmMmOD1m7VSkBR44PWrMHU2l6r8YEQHMgg==}

  '@stablelib/hkdf@1.0.1':
    resolution: {integrity: sha512-SBEHYE16ZXlHuaW5RcGk533YlBj4grMeg5TooN80W3NpcHRtLZLLXvKyX0qcRFxf+BGDobJLnwkvgEwHIDBR6g==}

  '@stablelib/hmac@1.0.1':
    resolution: {integrity: sha512-V2APD9NSnhVpV/QMYgCVMIYKiYG6LSqw1S65wxVoirhU/51ACio6D4yDVSwMzuTJXWZoVHbDdINioBwKy5kVmA==}

  '@stablelib/int@1.0.1':
    resolution: {integrity: sha512-byr69X/sDtDiIjIV6m4roLVWnNNlRGzsvxw+agj8CIEazqWGOQp2dTYgQhtyVXV9wpO6WyXRQUzLV/JRNumT2w==}

  '@stablelib/keyagreement@1.0.1':
    resolution: {integrity: sha512-VKL6xBwgJnI6l1jKrBAfn265cspaWBPAPEc62VBQrWHLqVgNRE09gQ/AnOEyKUWrrqfD+xSQ3u42gJjLDdMDQg==}

  '@stablelib/poly1305@1.0.1':
    resolution: {integrity: sha512-1HlG3oTSuQDOhSnLwJRKeTRSAdFNVB/1djy2ZbS35rBSJ/PFqx9cf9qatinWghC2UbfOYD8AcrtbUQl8WoxabA==}

  '@stablelib/random@1.0.2':
    resolution: {integrity: sha512-rIsE83Xpb7clHPVRlBj8qNe5L8ISQOzjghYQm/dZ7VaM2KHYwMW5adjQjrzTZCchFnNCNhkwtnOBa9HTMJCI8w==}

  '@stablelib/sha256@1.0.1':
    resolution: {integrity: sha512-GIIH3e6KH+91FqGV42Kcj71Uefd/QEe7Dy42sBTeqppXV95ggCcxLTk39bEr+lZfJmp+ghsR07J++ORkRELsBQ==}

  '@stablelib/wipe@1.0.1':
    resolution: {integrity: sha512-WfqfX/eXGiAd3RJe4VU2snh/ZPwtSjLG4ynQ/vYzvghTh7dHFcI1wl+nrkWG6lGhukOxOsUHfv8dUXr58D0ayg==}

  '@stablelib/x25519@1.0.3':
    resolution: {integrity: sha512-KnTbKmUhPhHavzobclVJQG5kuivH+qDLpe84iRqX3CLrKp881cF160JvXJ+hjn1aMyCwYOKeIZefIH/P5cJoRw==}

  '@suchipi/femver@1.0.0':
    resolution: {integrity: sha512-bprE8+K5V+DPX7q2e2K57ImqNBdfGHDIWaGI5xHxZoxbKOuQZn4wzPiUxOAHnsUr3w3xHrWXwN7gnG/iIuEMIg==}

  '@swc/helpers@0.5.17':
    resolution: {integrity: sha512-5IKx/Y13RsYd+sauPb2x+U/xZikHjolzfuDgTAl/Tdf3Q8rslRvC19NKDLgAJQ6wsqADk10ntlv08nPFw/gO/A==}

  '@tokenizer/inflate@0.2.7':
    resolution: {integrity: sha512-MADQgmZT1eKjp06jpI2yozxaU9uVs4GzzgSL+uEq7bVcJ9V1ZXQkeGNql1fsSI0gMy1vhvNTNbUqrx+pZfJVmg==}
    engines: {node: '>=18'}

  '@tokenizer/token@0.3.0':
    resolution: {integrity: sha512-OvjF+z51L3ov0OyAU0duzsYuvO01PH7x4t6DJx+guahgTnBHkhJdG7soQeTSFLWN3efnHyibZ4Z8l2EuWwJN3A==}

  '@tsconfig/node10@1.0.11':
    resolution: {integrity: sha512-DcRjDCujK/kCk/cUe8Xz8ZSpm8mS3mNNpta+jGCA6USEDfktlNvm1+IuZ9eTcDbNk41BHwpHHeW+N1lKCz4zOw==}

  '@tsconfig/node12@1.0.11':
    resolution: {integrity: sha512-cqefuRsh12pWyGsIoBKJA9luFu3mRxCA+ORZvA4ktLSzIuCUtWVxGIuXigEwO5/ywWFMZ2QEGKWvkZG1zDMTag==}

  '@tsconfig/node14@1.0.3':
    resolution: {integrity: sha512-ysT8mhdixWK6Hw3i1V2AeRqZ5WfXg1G43mqoYlM2nc6388Fq5jcXyr5mRsqViLx/GJYdoL0bfXD8nmF+Zn/Iow==}

  '@tsconfig/node16@1.0.4':
    resolution: {integrity: sha512-vxhUy4J8lyeyinH7Azl1pdd43GJhZH/tP2weN8TntQblOY+A0XbT8DJk1/oCPuOOyg/Ja757rG0CgHcWC8OfMA==}

  '@types/babel__core@7.20.5':
    resolution: {integrity: sha512-qoQprZvz5wQFJwMDqeseRXWv3rqMvhgpbXFfVyWhbx9X47POIA6i/+dXefEmZKoAgOaTdaIgNSMqMIU61yRyzA==}

  '@types/babel__generator@7.27.0':
    resolution: {integrity: sha512-ufFd2Xi92OAVPYsy+P4n7/U7e68fex0+Ee8gSG9KX7eo084CWiQ4sdxktvdl0bOPupXtVJPY19zk6EwWqUQ8lg==}

  '@types/babel__template@7.4.4':
    resolution: {integrity: sha512-h/NUaSyG5EyxBIp8YRxo4RMe2/qQgvyowRwVMzhYhBCONbW8PUsg4lkFMrhgZhUe5z3L3MiLDuvyJ/CaPa2A8A==}

  '@types/babel__traverse@7.20.7':
    resolution: {integrity: sha512-dkO5fhS7+/oos4ciWxyEyjWe48zmG6wbCheo/G2ZnHx4fs3EU6YC6UM8rk56gAjNJ9P3MTH2jo5jb92/K6wbng==}

  '@types/body-parser@1.19.6':
    resolution: {integrity: sha512-HLFeCYgz89uk22N5Qg3dvGvsv46B8GLvKKo1zKG4NybA8U2DiEO3w9lqGg29t/tfLRJpJ6iQxnVw4OnB7MoM9g==}

  '@types/config@3.3.5':
    resolution: {integrity: sha512-itq2HtXQBrNUKwMNZnb9mBRE3T99VYCdl1gjST9rq+9kFaB1iMMGuDeZnP88qid73DnpAMKH9ZolqDpS1Lz7+w==}

  '@types/connect@3.4.38':
    resolution: {integrity: sha512-K6uROf1LD88uDQqJCktA4yzL1YYAK6NgfsI0v/mTgyPKWsX1CnJ0XPSDhViejru1GcRkLWb8RlzFYJRqGUbaug==}

  '@types/cookiejar@2.1.5':
    resolution: {integrity: sha512-he+DHOWReW0nghN24E1WUqM0efK4kI9oTqDm6XmK8ZPe2djZ90BSNdGnIyCLzCPw7/pogPlGbzI2wHGGmi4O/Q==}

  '@types/docker-modem@3.0.6':
    resolution: {integrity: sha512-yKpAGEuKRSS8wwx0joknWxsmLha78wNMe9R2S3UNsVOkZded8UqOrV8KoeDXoXsjndxwyF3eIhyClGbO1SEhEg==}

  '@types/dockerode@3.3.42':
    resolution: {integrity: sha512-U1jqHMShibMEWHdxYhj3rCMNCiLx5f35i4e3CEUuW+JSSszc/tVqc6WCAPdhwBymG5R/vgbcceagK0St7Cq6Eg==}

  '@types/eslint-scope@3.7.7':
    resolution: {integrity: sha512-MzMFlSLBqNF2gcHWO0G1vP/YQyfvrxZ0bF+u7mzUdZ1/xK4A4sru+nraZz5i3iEIk1l1uyicaDVTB4QbbEkAYg==}

  '@types/eslint@9.6.1':
    resolution: {integrity: sha512-FXx2pKgId/WyYo2jXw63kk7/+TY7u7AziEJxJAnSFzHlqTAS3Ync6SvgYAN/k4/PQpnnVuzoMuVnByKK2qp0ag==}

  '@types/estree@1.0.8':
    resolution: {integrity: sha512-dWHzHa2WqEXI/O1E9OjrocMTKJl2mSrEolh1Iomrv6U+JuNwaHXsXx9bLu5gG7BUWFIN0skIQJQ/L1rIex4X6w==}

  '@types/express-serve-static-core@4.19.6':
    resolution: {integrity: sha512-N4LZ2xG7DatVqhCZzOGb1Yi5lMbXSZcmdLDe9EzSndPV2HpWYWzRbaerl2n27irrm94EPpprqa8KpskPT085+A==}

  '@types/express@4.17.23':
    resolution: {integrity: sha512-Crp6WY9aTYP3qPi2wGDo9iUe/rceX01UMhnF1jmwDcKCFM6cx7YhGP/Mpr3y9AASpfHixIG0E6azCcL5OcDHsQ==}

  '@types/graceful-fs@4.1.9':
    resolution: {integrity: sha512-olP3sd1qOEe5dXTSaFvQG+02VdRXcdytWLAZsAq1PecU8uqQAhkrnbli7DagjtXKW/Bl7YJbUsa8MPcuc8LHEQ==}

  '@types/http-errors@2.0.5':
    resolution: {integrity: sha512-r8Tayk8HJnX0FztbZN7oVqGccWgw98T/0neJphO91KkmOzug1KkofZURD4UaD5uH8AqcFLfdPErnBod0u71/qg==}

  '@types/inquirer@8.2.11':
    resolution: {integrity: sha512-15UboTvxb9SOaPG7CcXZ9dkv8lNqfiAwuh/5WxJDLjmElBt9tbx1/FDsEnJddUBKvN4mlPKvr8FyO1rAmBanzg==}

  '@types/istanbul-lib-coverage@2.0.6':
    resolution: {integrity: sha512-2QF/t/auWm0lsy8XtKVPG19v3sSOQlJe/YHZgfjb/KBBHOGSV+J2q/S671rcq9uTBrLAXmZpqJiaQbMT+zNU1w==}

  '@types/istanbul-lib-report@3.0.3':
    resolution: {integrity: sha512-NQn7AHQnk/RSLOxrBbGyJM/aVQ+pjj5HCgasFxc0K/KhoATfQ/47AyUl15I2yBUpihjmas+a+VJBOqecrFH+uA==}

  '@types/istanbul-reports@3.0.4':
    resolution: {integrity: sha512-pk2B1NWalF9toCRu6gjBzR69syFjP4Od8WRAX+0mmf9lAjCRicLOWc+ZrxZHx/0XRjotgkF9t6iaMJ+aXcOdZQ==}

  '@types/jest@29.5.14':
    resolution: {integrity: sha512-ZN+4sdnLUbo8EVvVc2ao0GFW6oVrQRPn4K2lglySj7APvSrgzxHiNNK99us4WDMi57xxA2yggblIAMNhXOotLQ==}

  '@types/json-schema@7.0.15':
    resolution: {integrity: sha512-5+fP8P8MFNC+AyZCDxrB2pkZFPGzqQWUzpSeuuVLvm8VMcorNYavBqoFcxK8bQz4Qsbn4oUEEem4wDLfcysGHA==}

  '@types/lodash@4.17.20':
    resolution: {integrity: sha512-H3MHACvFUEiujabxhaI/ImO6gUrd8oOurg7LQtS7mbwIXA/cUqWrvBsaeJ23aZEPk1TAYkurjfMbSELfoCXlGA==}

  '@types/long@4.0.2':
    resolution: {integrity: sha512-MqTGEo5bj5t157U6fA/BiDynNkn0YknVdh48CMPkTSpFTVmvao5UQmm7uEF6xBEo7qIMAlY/JSleYaE6VOdpaA==}

  '@types/methods@1.1.4':
    resolution: {integrity: sha512-ymXWVrDiCxTBE3+RIrrP533E70eA+9qu7zdWoHuOmGujkYtzf4HQF96b8nwHLqhuf4ykX61IGRIB38CC6/sImQ==}

  '@types/mime@1.3.5':
    resolution: {integrity: sha512-/pyBZWSLD2n0dcHE3hq8s8ZvcETHtEuF+3E7XVt0Ig2nvsVQXdghHVcEkIWjy9A0wKfTn97a/PSDYohKIlnP/w==}

  '@types/minimist@1.2.5':
    resolution: {integrity: sha512-hov8bUuiLiyFPGyFPE1lwWhmzYbirOXQNNo40+y3zow8aFVTeyn3VWL0VFFfdNddA8S4Vf0Tc062rzyNr7Paag==}

  '@types/node@12.20.55':
    resolution: {integrity: sha512-J8xLz7q2OFulZ2cyGTLE1TbbZcjpno7FaN6zdJNrgAdrJ+DZzh/uFR6YrTb4C+nXakvud8Q4+rbhoIWlYQbUFQ==}

  '@types/node@18.19.121':
    resolution: {integrity: sha512-bHOrbyztmyYIi4f1R0s17QsPs1uyyYnGcXeZoGEd227oZjry0q6XQBQxd82X1I57zEfwO8h9Xo+Kl5gX1d9MwQ==}

  '@types/node@20.19.13':
    resolution: {integrity: sha512-yCAeZl7a0DxgNVteXFHt9+uyFbqXGy/ShC4BlcHkoE0AfGXYv/BUiplV72DjMYXHDBXFjhvr6DD1NiRVfB4j8g==}

  '@types/node@20.19.8':
    resolution: {integrity: sha512-HzbgCY53T6bfu4tT7Aq3TvViJyHjLjPNaAS3HOuMc9pw97KHsUtXNX4L+wu59g1WnjsZSko35MbEqnO58rihhw==}

  '@types/node@20.19.9':
    resolution: {integrity: sha512-cuVNgarYWZqxRJDQHEB58GEONhOK79QVR/qYx4S7kcUObQvUwvFnYxJuuHUKm2aieN9X3yZB4LZsuYNU1Qphsw==}

  '@types/node@22.7.5':
    resolution: {integrity: sha512-jML7s2NAzMWc//QSJ1a3prpk78cOPchGvXJsC3C6R6PSMoooztvRVQEz89gmBTBY1SPMaqo5teB4uNHPdetShQ==}

  '@types/normalize-package-data@2.4.4':
    resolution: {integrity: sha512-37i+OaWTh9qeK4LSHPsyRC7NahnGotNuZvjLSgcPzblpHB3rrCJxAOgI5gCdKm7coonsaX1Of0ILiTcnZjbfxA==}

  '@types/qs@6.14.0':
    resolution: {integrity: sha512-eOunJqu0K1923aExK6y8p6fsihYEn/BYuQ4g0CxAAgFc4b/ZLN4CrsRZ55srTdqoiLzU2B2evC+apEIxprEzkQ==}

  '@types/range-parser@1.2.7':
    resolution: {integrity: sha512-hKormJbkJqzQGhziax5PItDUTMAM9uE2XXQmM37dyd4hVM+5aVl7oVxMVUiVQn2oCQFN/LKCZdvSM0pFRqbSmQ==}

  '@types/semver@7.7.0':
    resolution: {integrity: sha512-k107IF4+Xr7UHjwDc7Cfd6PRQfbdkiRabXGRjo07b4WyPahFBZCZ1sE+BNxYIJPPg73UkfOsVOLwqVc/6ETrIA==}

  '@types/send@0.17.5':
    resolution: {integrity: sha512-z6F2D3cOStZvuk2SaP6YrwkNO65iTZcwA2ZkSABegdkAh/lf+Aa/YQndZVfmEXT5vgAp6zv06VQ3ejSVjAny4w==}

  '@types/serve-static@1.15.8':
    resolution: {integrity: sha512-roei0UY3LhpOJvjbIP6ZZFngyLKl5dskOtDhxY5THRSpO+ZI+nzJ+m5yUMzGrp89YRa7lvknKkMYjqQFGwA7Sg==}

  '@types/ssh2-streams@0.1.12':
    resolution: {integrity: sha512-Sy8tpEmCce4Tq0oSOYdfqaBpA3hDM8SoxoFh5vzFsu2oL+znzGz8oVWW7xb4K920yYMUY+PIG31qZnFMfPWNCg==}

  '@types/ssh2@0.5.52':
    resolution: {integrity: sha512-lbLLlXxdCZOSJMCInKH2+9V/77ET2J6NPQHpFI0kda61Dd1KglJs+fPQBchizmzYSOJBgdTajhPqBO1xxLywvg==}

  '@types/ssh2@1.15.5':
    resolution: {integrity: sha512-N1ASjp/nXH3ovBHddRJpli4ozpk6UdDYIX4RJWFa9L1YKnzdhTlVmiGHm4DZnj/jLbqZpes4aeR30EFGQtvhQQ==}

  '@types/stack-utils@2.0.3':
    resolution: {integrity: sha512-9aEbYZ3TbYMznPdcdr3SmIrLXwC/AKZXQeCf9Pgao5CKb8CyHuEX5jzWPTkvregvhRJHcpRO6BFoGW9ycaOkYw==}

  '@types/superagent@8.1.9':
    resolution: {integrity: sha512-pTVjI73witn+9ILmoJdajHGW2jkSaOzhiFYF1Rd3EQ94kymLqB9PjD9ISg7WaALC7+dCHT0FGe9T2LktLq/3GQ==}

  '@types/supertest@6.0.3':
    resolution: {integrity: sha512-8WzXq62EXFhJ7QsH3Ocb/iKQ/Ty9ZVWnVzoTKc9tyyFRRF3a74Tk2+TLFgaFFw364Ere+npzHKEJ6ga2LzIL7w==}

  '@types/through@0.0.33':
    resolution: {integrity: sha512-HsJ+z3QuETzP3cswwtzt2vEIiHBk/dCcHGhbmG5X3ecnwFD/lPrMpliGXxSCg03L9AhrdwA4Oz/qfspkDW+xGQ==}

  '@types/uuid@8.3.4':
    resolution: {integrity: sha512-c/I8ZRb51j+pYGAu5CrFMRxqZ2ke4y2grEBO5AUjgSkSk+qT2Ea+OdWElz/OiMf5MNpn2b17kuVBwZLQJXzihw==}

  '@types/uuid@9.0.8':
    resolution: {integrity: sha512-jg+97EGIcY9AGHJJRaaPVgetKDsrTgbRjQ5Msgjh/DQKEFl0DtyRr/VCOyD1T2R1MNeWPK/u7JoGhlDZnKBAfA==}

  '@types/validator@13.15.2':
    resolution: {integrity: sha512-y7pa/oEJJ4iGYBxOpfAKn5b9+xuihvzDVnC/OSvlVnGxVg0pOqmjiMafiJ1KVNQEaPZf9HsEp5icEwGg8uIe5Q==}

  '@types/webidl-conversions@7.0.3':
    resolution: {integrity: sha512-CiJJvcRtIgzadHCYXw7dqEnMNRjhGZlYK05Mj9OyktqV8uVT8fD2BFOB7S1uwBE3Kj2Z+4UyPmFw/Ixgw/LAlA==}

  '@types/whatwg-url@11.0.5':
    resolution: {integrity: sha512-coYR071JRaHa+xoEvvYqvnIHaVqaYrLPbsufM9BF63HkwI5Lgmy2QR8Q5K/lYDYo5AK82wOvSOS0UsLTpTG7uQ==}

  '@types/whatwg-url@8.2.2':
    resolution: {integrity: sha512-FtQu10RWgn3D9U4aazdwIE2yzphmTJREDqNdODHrbrZmmMqI0vMheC/6NE/J1Yveaj8H+ela+YwWTjq5PGmuhA==}

  '@types/ws@7.4.7':
    resolution: {integrity: sha512-JQbbmxZTZehdc2iszGKs5oC3NFnjeay7mtAWrdt7qNtAVK0g19muApzAy4bm9byz79xa2ZnO/BOBC2R8RC5Lww==}

  '@types/ws@8.18.1':
    resolution: {integrity: sha512-ThVF6DCVhA8kUGy+aazFQ4kXQ7E1Ty7A3ypFOe0IcJV8O/M511G99AW24irKrW56Wt44yG9+ij8FaqoBGkuBXg==}

  '@types/yargs-parser@21.0.3':
    resolution: {integrity: sha512-I4q9QU9MQv4oEOz4tAHJtNz1cwuLxn2F3xcc2iV5WdqLPpUnj30aUuxt1mAxYTG+oe8CZMV/+6rU4S4gRDzqtQ==}

  '@types/yargs@17.0.33':
    resolution: {integrity: sha512-WpxBCKWPLr4xSsHgz511rFJAM+wS28w2zEO1QDNY5zM/S8ok70NNfztH0xwhqKyaK0OHCbN98LDAZuy1ctxDkA==}

  '@typescript-eslint/eslint-plugin@6.21.0':
    resolution: {integrity: sha512-oy9+hTPCUFpngkEZUSzbf9MxI65wbKFoQYsgPdILTfbUldp5ovUuphZVe4i30emU9M/kP+T64Di0mxl7dSw3MA==}
    engines: {node: ^16.0.0 || >=18.0.0}
    peerDependencies:
      '@typescript-eslint/parser': ^6.0.0 || ^6.0.0-alpha
      eslint: ^7.0.0 || ^8.0.0
      typescript: '*'
    peerDependenciesMeta:
      typescript:
        optional: true

  '@typescript-eslint/parser@6.21.0':
    resolution: {integrity: sha512-tbsV1jPne5CkFQCgPBcDOt30ItF7aJoZL997JSF7MhGQqOeT3svWRYxiqlfA5RUdlHN6Fi+EI9bxqbdyAUZjYQ==}
    engines: {node: ^16.0.0 || >=18.0.0}
    peerDependencies:
      eslint: ^7.0.0 || ^8.0.0
      typescript: '*'
    peerDependenciesMeta:
      typescript:
        optional: true

  '@typescript-eslint/scope-manager@6.21.0':
    resolution: {integrity: sha512-OwLUIWZJry80O99zvqXVEioyniJMa+d2GrqpUTqi5/v5D5rOrppJVBPa0yKCblcigC0/aYAzxxqQ1B+DS2RYsg==}
    engines: {node: ^16.0.0 || >=18.0.0}

  '@typescript-eslint/type-utils@6.21.0':
    resolution: {integrity: sha512-rZQI7wHfao8qMX3Rd3xqeYSMCL3SoiSQLBATSiVKARdFGCYSRvmViieZjqc58jKgs8Y8i9YvVVhRbHSTA4VBag==}
    engines: {node: ^16.0.0 || >=18.0.0}
    peerDependencies:
      eslint: ^7.0.0 || ^8.0.0
      typescript: '*'
    peerDependenciesMeta:
      typescript:
        optional: true

  '@typescript-eslint/types@6.21.0':
    resolution: {integrity: sha512-1kFmZ1rOm5epu9NZEZm1kckCDGj5UJEf7P1kliH4LKu/RkwpsfqqGmY2OOcUs18lSlQBKLDYBOGxRVtrMN5lpg==}
    engines: {node: ^16.0.0 || >=18.0.0}

  '@typescript-eslint/typescript-estree@6.21.0':
    resolution: {integrity: sha512-6npJTkZcO+y2/kr+z0hc4HwNfrrP4kNYh57ek7yCNlrBjWQ1Y0OS7jiZTkgumrvkX5HkEKXFZkkdFNkaW2wmUQ==}
    engines: {node: ^16.0.0 || >=18.0.0}
    peerDependencies:
      typescript: '*'
    peerDependenciesMeta:
      typescript:
        optional: true

  '@typescript-eslint/utils@6.21.0':
    resolution: {integrity: sha512-NfWVaC8HP9T8cbKQxHcsJBY5YE1O33+jpMwN45qzWWaPDZgLIbo12toGMWnmhvCpd3sIxkpDw3Wv1B3dYrbDQQ==}
    engines: {node: ^16.0.0 || >=18.0.0}
    peerDependencies:
      eslint: ^7.0.0 || ^8.0.0

  '@typescript-eslint/visitor-keys@6.21.0':
    resolution: {integrity: sha512-JJtkDduxLi9bivAB+cYOVMtbkqdPOhZ+ZI5LC47MIRrDV4Yn2o+ZnW10Nkmr28xRpSpdJ6Sm42Hjf2+REYXm0A==}
    engines: {node: ^16.0.0 || >=18.0.0}

  '@ungap/structured-clone@1.3.0':
    resolution: {integrity: sha512-WmoN8qaIAo7WTYWbAZuG8PYEhn5fkz7dZrqTBZ7dtt//lL2Gwms1IcnQ5yHqjDfX8Ft5j4YzDM23f87zBfDe9g==}

  '@wallet-standard/app@1.1.0':
    resolution: {integrity: sha512-3CijvrO9utx598kjr45hTbbeeykQrQfKmSnxeWOgU25TOEpvcipD/bYDQWIqUv1Oc6KK4YStokSMu/FBNecGUQ==}
    engines: {node: '>=16'}

  '@wallet-standard/base@1.1.0':
    resolution: {integrity: sha512-DJDQhjKmSNVLKWItoKThJS+CsJQjR9AOBOirBVT1F9YpRyC9oYHE+ZnSf8y8bxUphtKqdQMPVQ2mHohYdRvDVQ==}
    engines: {node: '>=16'}

  '@wallet-standard/core@1.1.0':
    resolution: {integrity: sha512-v2W5q/NlX1qkn2q/JOXQT//pOAdrhz7+nOcO2uiH9+a0uvreL+sdWWqkhFmMcX+HEBjaibdOQMUoIfDhOGX4XA==}
    engines: {node: '>=16'}

  '@wallet-standard/core@1.1.1':
    resolution: {integrity: sha512-5Xmjc6+Oe0hcPfVc5n8F77NVLwx1JVAoCVgQpLyv/43/bhtIif+Gx3WUrDlaSDoM8i2kA2xd6YoFbHCxs+e0zA==}
    engines: {node: '>=16'}

  '@wallet-standard/errors@0.1.1':
    resolution: {integrity: sha512-V8Ju1Wvol8i/VDyQOHhjhxmMVwmKiwyxUZBnHhtiPZJTWY0U/Shb2iEWyGngYEbAkp2sGTmEeNX1tVyGR7PqNw==}
    engines: {node: '>=16'}
    hasBin: true

  '@wallet-standard/features@1.1.0':
    resolution: {integrity: sha512-hiEivWNztx73s+7iLxsuD1sOJ28xtRix58W7Xnz4XzzA/pF0+aicnWgjOdA10doVDEDZdUuZCIIqG96SFNlDUg==}
    engines: {node: '>=16'}

  '@wallet-standard/wallet@1.1.0':
    resolution: {integrity: sha512-Gt8TnSlDZpAl+RWOOAB/kuvC7RpcdWAlFbHNoi4gsXsfaWa1QCT6LBcfIYTPdOZC9OVZUDwqGuGAcqZejDmHjg==}
    engines: {node: '>=16'}

  '@walletconnect/core@2.9.2':
    resolution: {integrity: sha512-VARMPAx8sIgodeyngDHbealP3B621PQqjqKsByFUTOep8ZI1/R/20zU+cmq6j9RCrL+kLKZcrZqeVzs8Z7OlqQ==}

  '@walletconnect/environment@1.0.1':
    resolution: {integrity: sha512-T426LLZtHj8e8rYnKfzsw1aG6+M0BT1ZxayMdv/p8yM0MU+eJDISqNY3/bccxRr4LrF9csq02Rhqt08Ibl0VRg==}

  '@walletconnect/ethereum-provider@2.9.2':
    resolution: {integrity: sha512-eO1dkhZffV1g7vpG19XUJTw09M/bwGUwwhy1mJ3AOPbOSbMPvwiCuRz2Kbtm1g9B0Jv15Dl+TvJ9vTgYF8zoZg==}
    deprecated: 'Reliability and performance improvements. See: https://github.com/WalletConnect/walletconnect-monorepo/releases'
    peerDependencies:
      '@walletconnect/modal': '>=2'
    peerDependenciesMeta:
      '@walletconnect/modal':
        optional: true

  '@walletconnect/events@1.0.1':
    resolution: {integrity: sha512-NPTqaoi0oPBVNuLv7qPaJazmGHs5JGyO8eEAk5VGKmJzDR7AHzD4k6ilox5kxk1iwiOnFopBOOMLs86Oa76HpQ==}

  '@walletconnect/heartbeat@1.2.1':
    resolution: {integrity: sha512-yVzws616xsDLJxuG/28FqtZ5rzrTA4gUjdEMTbWB5Y8V1XHRmqq4efAxCw5ie7WjbXFSUyBHaWlMR+2/CpQC5Q==}

  '@walletconnect/jsonrpc-http-connection@1.0.8':
    resolution: {integrity: sha512-+B7cRuaxijLeFDJUq5hAzNyef3e3tBDIxyaCNmFtjwnod5AGis3RToNqzFU33vpVcxFhofkpE7Cx+5MYejbMGw==}

  '@walletconnect/jsonrpc-provider@1.0.13':
    resolution: {integrity: sha512-K73EpThqHnSR26gOyNEL+acEex3P7VWZe6KE12ZwKzAt2H4e5gldZHbjsu2QR9cLeJ8AXuO7kEMOIcRv1QEc7g==}

  '@walletconnect/jsonrpc-provider@1.0.14':
    resolution: {integrity: sha512-rtsNY1XqHvWj0EtITNeuf8PHMvlCLiS3EjQL+WOkxEOA4KPxsohFnBDeyPYiNm4ZvkQdLnece36opYidmtbmow==}

  '@walletconnect/jsonrpc-types@1.0.3':
    resolution: {integrity: sha512-iIQ8hboBl3o5ufmJ8cuduGad0CQm3ZlsHtujv9Eu16xq89q+BG7Nh5VLxxUgmtpnrePgFkTwXirCTkwJH1v+Yw==}

  '@walletconnect/jsonrpc-types@1.0.4':
    resolution: {integrity: sha512-P6679fG/M+wuWg9TY8mh6xFSdYnFyFjwFelxyISxMDrlbXokorEVXYOxiqEbrU3x1BmBoCAJJ+vtEaEoMlpCBQ==}

  '@walletconnect/jsonrpc-utils@1.0.8':
    resolution: {integrity: sha512-vdeb03bD8VzJUL6ZtzRYsFMq1eZQcM3EAzT0a3st59dyLfJ0wq+tKMpmGH7HlB7waD858UWgfIcudbPFsbzVdw==}

  '@walletconnect/jsonrpc-ws-connection@1.0.13':
    resolution: {integrity: sha512-mfOM7uFH4lGtQxG+XklYuFBj6dwVvseTt5/ahOkkmpcAEgz2umuzu7fTR+h5EmjQBdrmYyEBOWADbeaFNxdySg==}

  '@walletconnect/keyvaluestorage@1.1.1':
    resolution: {integrity: sha512-V7ZQq2+mSxAq7MrRqDxanTzu2RcElfK1PfNYiaVnJgJ7Q7G7hTVwF8voIBx92qsRyGHZihrwNPHuZd1aKkd0rA==}
    peerDependencies:
      '@react-native-async-storage/async-storage': 1.x
    peerDependenciesMeta:
      '@react-native-async-storage/async-storage':
        optional: true

  '@walletconnect/logger@2.1.2':
    resolution: {integrity: sha512-aAb28I3S6pYXZHQm5ESB+V6rDqIYfsnHaQyzFbwUUBFY4H0OXx/YtTl8lvhUNhMMfb9UxbwEBS253TlXUYJWSw==}

  '@walletconnect/relay-api@1.0.11':
    resolution: {integrity: sha512-tLPErkze/HmC9aCmdZOhtVmYZq1wKfWTJtygQHoWtgg722Jd4homo54Cs4ak2RUFUZIGO2RsOpIcWipaua5D5Q==}

  '@walletconnect/relay-auth@1.1.0':
    resolution: {integrity: sha512-qFw+a9uRz26jRCDgL7Q5TA9qYIgcNY8jpJzI1zAWNZ8i7mQjaijRnWFKsCHAU9CyGjvt6RKrRXyFtFOpWTVmCQ==}

  '@walletconnect/safe-json@1.0.2':
    resolution: {integrity: sha512-Ogb7I27kZ3LPC3ibn8ldyUr5544t3/STow9+lzz7Sfo808YD7SBWk7SAsdBFlYgP2zDRy2hS3sKRcuSRM0OTmA==}

  '@walletconnect/sign-client@2.9.2':
    resolution: {integrity: sha512-anRwnXKlR08lYllFMEarS01hp1gr6Q9XUgvacr749hoaC/AwGVlxYFdM8+MyYr3ozlA+2i599kjbK/mAebqdXg==}
    deprecated: 'Reliability and performance improvements. See: https://github.com/WalletConnect/walletconnect-monorepo/releases'

  '@walletconnect/time@1.0.2':
    resolution: {integrity: sha512-uzdd9woDcJ1AaBZRhqy5rNC9laqWGErfc4dxA9a87mPdKOgWMD85mcFo9dIYIts/Jwocfwn07EC6EzclKubk/g==}

  '@walletconnect/types@2.9.2':
    resolution: {integrity: sha512-7Rdn30amnJEEal4hk83cdwHUuxI1SWQ+K7fFFHBMqkuHLGi3tpMY6kpyfDxnUScYEZXqgRps4Jo5qQgnRqVM7A==}

  '@walletconnect/universal-provider@2.9.2':
    resolution: {integrity: sha512-JmaolkO8D31UdRaQCHwlr8uIFUI5BYhBzqYFt54Mc6gbIa1tijGOmdyr6YhhFO70LPmS6gHIjljwOuEllmlrxw==}

  '@walletconnect/utils@2.9.2':
    resolution: {integrity: sha512-D44hwXET/8JhhIjqljY6qxSu7xXnlPrf63UN/Qfl98vDjWlYVcDl2+JIQRxD9GPastw0S8XZXdRq59XDXLuZBg==}

  '@walletconnect/window-getters@1.0.1':
    resolution: {integrity: sha512-vHp+HqzGxORPAN8gY03qnbTMnhqIwjeRJNOMOAzePRg4xVEEE2WvYsI9G2NMjOknA8hnuYbU3/hwLcKbjhc8+Q==}

  '@walletconnect/window-metadata@1.0.1':
    resolution: {integrity: sha512-9koTqyGrM2cqFRW517BPY/iEtUDx2r1+Pwwu5m7sJ7ka79wi3EyqhqcICk/yDmv6jAS1rjKgTKXlEhanYjijcA==}

  '@webassemblyjs/ast@1.14.1':
    resolution: {integrity: sha512-nuBEDgQfm1ccRp/8bCQrx1frohyufl4JlbMMZ4P1wpeOfDhF6FQkxZJ1b/e+PLwr6X1Nhw6OLme5usuBWYBvuQ==}

  '@webassemblyjs/floating-point-hex-parser@1.13.2':
    resolution: {integrity: sha512-6oXyTOzbKxGH4steLbLNOu71Oj+C8Lg34n6CqRvqfS2O71BxY6ByfMDRhBytzknj9yGUPVJ1qIKhRlAwO1AovA==}

  '@webassemblyjs/helper-api-error@1.13.2':
    resolution: {integrity: sha512-U56GMYxy4ZQCbDZd6JuvvNV/WFildOjsaWD3Tzzvmw/mas3cXzRJPMjP83JqEsgSbyrmaGjBfDtV7KDXV9UzFQ==}

  '@webassemblyjs/helper-buffer@1.14.1':
    resolution: {integrity: sha512-jyH7wtcHiKssDtFPRB+iQdxlDf96m0E39yb0k5uJVhFGleZFoNw1c4aeIcVUPPbXUVJ94wwnMOAqUHyzoEPVMA==}

  '@webassemblyjs/helper-numbers@1.13.2':
    resolution: {integrity: sha512-FE8aCmS5Q6eQYcV3gI35O4J789wlQA+7JrqTTpJqn5emA4U2hvwJmvFRC0HODS+3Ye6WioDklgd6scJ3+PLnEA==}

  '@webassemblyjs/helper-wasm-bytecode@1.13.2':
    resolution: {integrity: sha512-3QbLKy93F0EAIXLh0ogEVR6rOubA9AoZ+WRYhNbFyuB70j3dRdwH9g+qXhLAO0kiYGlg3TxDV+I4rQTr/YNXkA==}

  '@webassemblyjs/helper-wasm-section@1.14.1':
    resolution: {integrity: sha512-ds5mXEqTJ6oxRoqjhWDU83OgzAYjwsCV8Lo/N+oRsNDmx/ZDpqalmrtgOMkHwxsG0iI//3BwWAErYRHtgn0dZw==}

  '@webassemblyjs/ieee754@1.13.2':
    resolution: {integrity: sha512-4LtOzh58S/5lX4ITKxnAK2USuNEvpdVV9AlgGQb8rJDHaLeHciwG4zlGr0j/SNWlr7x3vO1lDEsuePvtcDNCkw==}

  '@webassemblyjs/leb128@1.13.2':
    resolution: {integrity: sha512-Lde1oNoIdzVzdkNEAWZ1dZ5orIbff80YPdHx20mrHwHrVNNTjNr8E3xz9BdpcGqRQbAEa+fkrCb+fRFTl/6sQw==}

  '@webassemblyjs/utf8@1.13.2':
    resolution: {integrity: sha512-3NQWGjKTASY1xV5m7Hr0iPeXD9+RDobLll3T9d2AO+g3my8xy5peVyjSag4I50mR1bBSN/Ct12lo+R9tJk0NZQ==}

  '@webassemblyjs/wasm-edit@1.14.1':
    resolution: {integrity: sha512-RNJUIQH/J8iA/1NzlE4N7KtyZNHi3w7at7hDjvRNm5rcUXa00z1vRz3glZoULfJ5mpvYhLybmVcwcjGrC1pRrQ==}

  '@webassemblyjs/wasm-gen@1.14.1':
    resolution: {integrity: sha512-AmomSIjP8ZbfGQhumkNvgC33AY7qtMCXnN6bL2u2Js4gVCg8fp735aEiMSBbDR7UQIj90n4wKAFUSEd0QN2Ukg==}

  '@webassemblyjs/wasm-opt@1.14.1':
    resolution: {integrity: sha512-PTcKLUNvBqnY2U6E5bdOQcSM+oVP/PmrDY9NzowJjislEjwP/C4an2303MCVS2Mg9d3AJpIGdUFIQQWbPds0Sw==}

  '@webassemblyjs/wasm-parser@1.14.1':
    resolution: {integrity: sha512-JLBl+KZ0R5qB7mCnud/yyX08jWFw5MsoalJ1pQ4EdFlgj9VdXKGuENGsiCIjegI1W7p91rUlcB/LB5yRJKNTcQ==}

  '@webassemblyjs/wast-printer@1.14.1':
    resolution: {integrity: sha512-kPSSXE6De1XOR820C90RIo2ogvZG+c3KiHzqUoO/F34Y2shGzesfqv7o57xrxovZJH/MetF5UjroJ/R/3isoiw==}

  '@xtuc/ieee754@1.2.0':
    resolution: {integrity: sha512-DX8nKgqcGwsc0eJSqYt5lwP4DH5FlHnmuWWBRy7X0NcaGR0ZtuyeESgMwTYVEtxmsNGY+qit4QYT/MIYTOTPeA==}

  '@xtuc/long@4.2.2':
    resolution: {integrity: sha512-NuHqBY1PB/D8xU6s/thBgOAiAP7HOYDQ32+BFZILJ8ivkUkAHQnWfn6WhL79Owj1qmUnoN/YPhktdIoucipkAQ==}

  '@zerodev/ecdsa-validator@5.4.9':
    resolution: {integrity: sha512-9NVE8/sQIKRo42UOoYKkNdmmHJY8VlT4t+2MHD2ipLg21cpbY9fS17TGZh61+Bl3qlqc8pP23I6f89z9im7kuA==}
    peerDependencies:
      '@zerodev/sdk': ^5.4.13
      viem: ^2.28.0

  '@zerodev/sdk@5.4.41':
    resolution: {integrity: sha512-YNXLYq4PXdC8u6NVzKNDnN42MKnXignehs0eAgyTb1Er57C4ueClR3ShR64QQ0oCL20NRtzMt/dJ+Yi+sVXndA==}
    peerDependencies:
      viem: ^2.28.0

  abitype@1.0.8:
    resolution: {integrity: sha512-ZeiI6h3GnW06uYDLx0etQtX/p8E24UaHHBj57RSjK7YBFe7iuVn07EDpOeP451D06sF27VOz9JJPlIKJmXgkEg==}
    peerDependencies:
      typescript: '>=5.0.4'
      zod: ^3 >=3.22.0
    peerDependenciesMeta:
      typescript:
        optional: true
      zod:
        optional: true

  abitype@1.1.0:
    resolution: {integrity: sha512-6Vh4HcRxNMLA0puzPjM5GBgT4aAcFGKZzSgAXvuZ27shJP6NEpielTuqbBmZILR5/xd0PizkBGy5hReKz9jl5A==}
    peerDependencies:
      typescript: '>=5.0.4'
      zod: ^3.22.0 || ^4.0.0
    peerDependenciesMeta:
      typescript:
        optional: true
      zod:
        optional: true

  abort-controller@3.0.0:
    resolution: {integrity: sha512-h8lQ8tacZYnR3vNQTgibj+tODHI5/+l06Au2Pcriv/Gmet0eaj4TwWH41sO9wnHDiQsEj19q0drzdWdeAHtweg==}
    engines: {node: '>=6.5'}

  accepts@2.0.0:
    resolution: {integrity: sha512-5cvg6CtKwfgdmVqY1WIiXKc3Q1bkRqGLi+2W/6ao+6Y7gu/RCwRuAhGEzh5B4KlszSuTLgZYuqFqo5bImjNKng==}
    engines: {node: '>= 0.6'}

  acorn-jsx@5.3.2:
    resolution: {integrity: sha512-rq9s+JNhf0IChjtDXxllJ7g41oZk5SlXtp0LHwyA5cejwn7vKmKp4pPri6YEePv2PU65sAsegbXtIinmDFDXgQ==}
    peerDependencies:
      acorn: ^6.0.0 || ^7.0.0 || ^8.0.0

  acorn-walk@8.3.4:
    resolution: {integrity: sha512-ueEepnujpqee2o5aIYnvHU6C0A42MNdsIDeqy5BydrkuC5R1ZuUFnm27EeFJGoEHJQgn3uleRvmTXaJgfXbt4g==}
    engines: {node: '>=0.4.0'}

  acorn@8.15.0:
    resolution: {integrity: sha512-NZyJarBfL7nWwIq+FDL6Zp/yHEhePMNnnJ0y3qfieCrmNvYct8uvtiV41UvlSe6apAfk0fY1FbWx+NwfmpvtTg==}
    engines: {node: '>=0.4.0'}
    hasBin: true

  aes-js@3.0.0:
    resolution: {integrity: sha512-H7wUZRn8WpTq9jocdxQ2c8x2sKo9ZVmzfRE13GiNJXfp7NcKYEdvl3vspKjXox6RIG2VtaRe4JFvxG4rqp2Zuw==}

  aes-js@4.0.0-beta.5:
    resolution: {integrity: sha512-G965FqalsNyrPqgEGON7nIx1e/OVENSgiEIzyC63haUMuvNnwIgIjMs52hlTCKhkBny7A2ORNlfY9Zu+jmGk1Q==}

  agent-base@7.1.4:
    resolution: {integrity: sha512-MnA+YT8fwfJPgBx3m60MNqakm30XOkyIoH1y6huTQvC0PwZG7ki8NacLBcrPbNoo8vEZy7Jpuk7+jMO+CUovTQ==}
    engines: {node: '>= 14'}

  agentkeepalive@4.6.0:
    resolution: {integrity: sha512-kja8j7PjmncONqaTsB8fQ+wE2mSU2DJ9D4XKoJ5PFWIdRMa6SLSN1ff4mOr4jCbfRSsxR4keIiySJU0N9T5hIQ==}
    engines: {node: '>= 8.0.0'}

  ajv-formats@2.1.1:
    resolution: {integrity: sha512-Wx0Kx52hxE7C18hkMEggYlEifqWZtYaRgouJor+WMdPnQyEK13vgEWyVNup7SoeeoLMsr4kf5h6dOW11I15MUA==}
    peerDependencies:
      ajv: ^8.0.0
    peerDependenciesMeta:
      ajv:
        optional: true

  ajv-keywords@3.5.2:
    resolution: {integrity: sha512-5p6WTN0DdTGVQk6VjcEju19IgaHudalcfabD7yhDGeA6bcQnmL+CpveLJq/3hvfwd1aof6L386Ougkx6RfyMIQ==}
    peerDependencies:
      ajv: ^6.9.1

  ajv-keywords@5.1.0:
    resolution: {integrity: sha512-YCS/JNFAUyr5vAuhk1DWm1CBxRHW9LbJ2ozWeemrIqpbsqKjHVxYPyi5GC0rjZIT5JxJ3virVTS8wk4i/Z+krw==}
    peerDependencies:
      ajv: ^8.8.2

  ajv@6.12.6:
    resolution: {integrity: sha512-j3fVLgvTo527anyYyJOGTYJbG+vnnQYvE0m5mmkc1TK+nxAppkCLMIL0aZ4dblVCNoGShhm+kzE4ZUykBoMg4g==}

  ajv@8.12.0:
    resolution: {integrity: sha512-sRu1kpcO9yLtYxBKvqfTeh9KzZEwO3STyX1HT+4CaDzC6HpTGYhIhPIzj9XuKU7KYDwnaeh5hcOwjy1QuJzBPA==}

  ajv@8.17.1:
    resolution: {integrity: sha512-B/gBuNg5SiMTrPkC+A2+cW0RszwxYmn6VYxB/inlBStS5nx6xHIt/ehKRhIMhqusl7a8LjQoZnjCs5vhwxOQ1g==}

  ansi-align@3.0.1:
    resolution: {integrity: sha512-IOfwwBF5iczOjp/WeY4YxyjqAFMQoZufdQWDd19SEExbVLNXqvpzSJ/M7Za4/sCPmQ0+GRquoA7bGcINcxew6w==}

  ansi-colors@4.1.3:
    resolution: {integrity: sha512-/6w/C21Pm1A7aZitlI5Ni/2J6FFQN8i1Cvz3kHABAAbw93v/NlvKdVOqz7CCWz/3iv/JplRSEEZ83XION15ovw==}
    engines: {node: '>=6'}

  ansi-escapes@4.3.2:
    resolution: {integrity: sha512-gKXj5ALrKWQLsYG9jlTRmR/xKluxHV+Z9QEwNIgCfM1/uwPMCuzVVnh5mwTd+OuBZcwSIMbqssNWRm1lE51QaQ==}
    engines: {node: '>=8'}

  ansi-regex@5.0.1:
    resolution: {integrity: sha512-quJQXlTSUGL2LH9SUXo8VwsY4soanhgo6LNSm84E1LBcE8s3O0wpdiRzyR9z/ZZJMlMWv37qOOb9pdJlMUEKFQ==}
    engines: {node: '>=8'}

  ansi-regex@6.1.0:
    resolution: {integrity: sha512-7HSX4QQb4CspciLpVFwyRe79O3xsIZDDLER21kERQ71oaPodF8jL725AgJMFAYbooIqolJoRLuM81SpeUkpkvA==}
    engines: {node: '>=12'}

  ansi-styles@4.3.0:
    resolution: {integrity: sha512-zbB9rCJAT1rbjiVDb2hqKFHNYLxgtk8NURxZ3IZwD3F6NtxbXZQCnnSi1Lkx+IDohdPlFp222wVALIheZJQSEg==}
    engines: {node: '>=8'}

  ansi-styles@5.2.0:
    resolution: {integrity: sha512-Cxwpt2SfTzTtXcfOlzGEee8O+c+MmUgGrNiBcXnuWxuFJHe6a5Hz7qwhwe5OgaSYI0IJvkLqWX1ASG+cJOkEiA==}
    engines: {node: '>=10'}

  ansi-styles@6.2.1:
    resolution: {integrity: sha512-bN798gFfQX+viw3R7yrGWRqnrN2oRkEkUjjl4JNn4E8GxxbjtG3FbrEIIY3l8/hrwUwIeCZvi4QuOTP4MErVug==}
    engines: {node: '>=12'}

  anymatch@3.1.3:
    resolution: {integrity: sha512-KMReFUr0B4t+D+OBkjR3KYqvocp2XaSzO55UcB6mgQMd3KbcE+mWTyvVV7D/zsdEbNnV6acZUutkiHQXvTr1Rw==}
    engines: {node: '>= 8'}

  apg-js@4.4.0:
    resolution: {integrity: sha512-fefmXFknJmtgtNEXfPwZKYkMFX4Fyeyz+fNF6JWp87biGOPslJbCBVU158zvKRZfHBKnJDy8CMM40oLFGkXT8Q==}

  append-field@1.0.0:
    resolution: {integrity: sha512-klpgFSWLW1ZEs8svjfb7g4qWY0YS5imI82dTg+QahUvJ8YqAY0P10Uk8tTyh9ZGuYEZEMaeJYCF5BFuX552hsw==}

  archiver-utils@5.0.2:
    resolution: {integrity: sha512-wuLJMmIBQYCsGZgYLTy5FIB2pF6Lfb6cXMSF8Qywwk3t20zWnAi7zLcQFdKQmIB8wyZpY5ER38x08GbwtR2cLA==}
    engines: {node: '>= 14'}

  archiver@7.0.1:
    resolution: {integrity: sha512-ZcbTaIqJOfCc03QwD468Unz/5Ir8ATtvAHsK+FdXbDIbGfihqh9mrvdcYunQzqn4HrvWWaFyaxJhGZagaJJpPQ==}
    engines: {node: '>= 14'}

  arg@4.1.3:
    resolution: {integrity: sha512-58S9QDqG0Xx27YwPSt9fJxivjYl432YCwfDMfZ+71RAqUrZef7LrKQZ3LHLOwCS4FLNBplP533Zx895SeOCHvA==}

  argparse@1.0.10:
    resolution: {integrity: sha512-o5Roy6tNG4SL/FOkCAN6RzjiakZS25RLYFrcMttJqbdd8BWrnA+fGz57iN5Pb06pvBGvl5gQ0B48dJlslXvoTg==}

  argparse@2.0.1:
    resolution: {integrity: sha512-8+9WqebbFzpX9OR+Wa6O29asIogeRMzcGtAINdpMHHyAg10f05aSFVBbcEqGf/PXw1EjAZ+q2/bEBg3DvurK3Q==}

  array-timsort@1.0.3:
    resolution: {integrity: sha512-/+3GRL7dDAGEfM6TseQk/U+mi18TU2Ms9I3UlLdUMhz2hbvGNTKdj9xniwXfUqgYhHxRx0+8UnKkvlNwVU+cWQ==}

  array-union@2.1.0:
    resolution: {integrity: sha512-HGyxoOTYUyCM6stUe6EJgnd4EoewAI7zMdfqO+kGjnlZmBDz/cR5pf8r/cR4Wq60sL/p0IkcjUEEPwS3GFrIyw==}
    engines: {node: '>=8'}

  arrify@1.0.1:
    resolution: {integrity: sha512-3CYzex9M9FGQjCGMGyi6/31c8GJbgb0qGyrx5HWxPd0aCwh4cB2YjMb2Xf9UuoogrMrlO9cTqnB5rI5GHZTcUA==}
    engines: {node: '>=0.10.0'}

  asap@2.0.6:
    resolution: {integrity: sha512-BSHWgDSAiKs50o2Re8ppvp3seVHXSRM44cdSsT9FfNEUUZLOGWVCsiWaRPWM1Znn+mqZ1OfVZ3z3DWEzSp7hRA==}

  asn1@0.2.6:
    resolution: {integrity: sha512-ix/FxPn0MDjeyJ7i/yoHGFt/EX6LyNbxSEhPPXODPL+KB0VPk86UYfL0lMdy+KCnv+fmvIzySwaK5COwqVbWTQ==}

  asn1js@3.0.6:
    resolution: {integrity: sha512-UOCGPYbl0tv8+006qks/dTgV9ajs97X2p0FAbyS2iyCRrmLSRolDaHdp+v/CLgnzHc3fVB+CwYiUmei7ndFcgA==}
    engines: {node: '>=12.0.0'}

  assertion-error@1.1.0:
    resolution: {integrity: sha512-jgsaNduz+ndvGyFt3uSuWqvy4lCnIJiovtouQN5JZHOKCS2QuhEdbcQHFhVksz2N2U9hXJo8odG7ETyWlEeuDw==}

  astral-regex@2.0.0:
    resolution: {integrity: sha512-Z7tMw1ytTXt5jqMcOP+OQteU1VuNK9Y02uuJtKQ1Sv69jXQKKg5cibLwGJow8yzZP+eAc18EmLGPal0bp36rvQ==}
    engines: {node: '>=8'}

  async-lock@1.4.1:
    resolution: {integrity: sha512-Az2ZTpuytrtqENulXwO3GGv1Bztugx6TT37NIo7imr/Qo0gsYiGtSdBa2B6fsXhTpVZDNfu1Qn3pk531e3q+nQ==}

  async-mutex@0.4.1:
    resolution: {integrity: sha512-WfoBo4E/TbCX1G95XTjbWTE3X2XLG0m1Xbv2cwOtuPdyH9CZvnaA5nCt1ucjaKEgW2A5IF71hxrRhr83Je5xjA==}

  async@3.2.6:
    resolution: {integrity: sha512-htCUDlxyyCLMgaM3xXg0C0LW2xqfuQ6p05pCEIsXuyQ+a1koYKTuBMzRNwmybfLgvJDMd0r1LTn4+E0Ti6C2AA==}

  asynckit@0.4.0:
    resolution: {integrity: sha512-Oei9OH4tRh0YqU3GxhX79dM/mwVgvbZJaSNaRk+bshkj0S5cfHcgYakreBjrHwatXKbz+IoIdYLxrKim2MjW0Q==}

  atomic-sleep@1.0.0:
    resolution: {integrity: sha512-kNOjDqAh7px0XWNI+4QbzoiR/nTkHAWNud2uvnJquD1/x5a7EQZMJT0AczqK0Qn67oY/TTQ1LbUKajZpp3I9tQ==}
    engines: {node: '>=8.0.0'}

  available-typed-arrays@1.0.7:
    resolution: {integrity: sha512-wvUjBtSGN7+7SjNpq/9M2Tg350UZD3q62IFZLbRAR1bSMlCo1ZaeW+BJ+D090e4hIIZLBcTDWe4Mh4jvUDajzQ==}
    engines: {node: '>= 0.4'}

  axios@0.21.4:
    resolution: {integrity: sha512-ut5vewkiu8jjGBdqpM44XxjuCjq9LAKeHVmoVfHVzy8eHgxxq8SbAVQNovDA8mVi05kP0Ea/n/UzcSHcTJQfNg==}

  axios@1.11.0:
    resolution: {integrity: sha512-1Lx3WLFQWm3ooKDYZD1eXmoGO9fxYQjrycfHFC8P0sCfQVXyROp0p9PFWBehewBOdCwHc+f/b8I0fMto5eSfwA==}

  b4a@1.6.7:
    resolution: {integrity: sha512-OnAYlL5b7LEkALw87fUVafQw5rVR9RjwGd4KUwNQ6DrrNmaVaUCgLipfVlzrPQ4tWOR9P0IXGNOx50jYCCdSJg==}

  babel-jest@29.7.0:
    resolution: {integrity: sha512-BrvGY3xZSwEcCzKvKsCi2GgHqDqsYkOP4/by5xCgIwGXQxIEh+8ew3gmrE1y7XRR6LHZIj6yLYnUi/mm2KXKBg==}
    engines: {node: ^14.15.0 || ^16.10.0 || >=18.0.0}
    peerDependencies:
      '@babel/core': ^7.8.0

  babel-plugin-istanbul@6.1.1:
    resolution: {integrity: sha512-Y1IQok9821cC9onCx5otgFfRm7Lm+I+wwxOx738M/WLPZ9Q42m4IG5W0FNX8WLL2gYMZo3JkuXIH2DOpWM+qwA==}
    engines: {node: '>=8'}

  babel-plugin-istanbul@7.0.0:
    resolution: {integrity: sha512-C5OzENSx/A+gt7t4VH1I2XsflxyPUmXRFPKBxt33xncdOmq7oROVM3bZv9Ysjjkv8OJYDMa+tKuKMvqU/H3xdw==}
    engines: {node: '>=12'}

  babel-plugin-jest-hoist@29.6.3:
    resolution: {integrity: sha512-ESAc/RJvGTFEzRwOTT4+lNDk/GNHMkKbNzsvT0qKRfDyyYTskxB5rnU2njIDYVxXCBHHEI1c0YwHob3WaYujOg==}
    engines: {node: ^14.15.0 || ^16.10.0 || >=18.0.0}

  babel-preset-current-node-syntax@1.1.0:
    resolution: {integrity: sha512-ldYss8SbBlWva1bs28q78Ju5Zq1F+8BrqBZZ0VFhLBvhh6lCpC2o3gDJi/5DRLs9FgYZCnmPYIVFU4lRXCkyUw==}
    peerDependencies:
      '@babel/core': ^7.0.0

  babel-preset-jest@29.6.3:
    resolution: {integrity: sha512-0B3bhxR6snWXJZtR/RliHTDPRgn1sNHOR0yVtq/IiQFyuOVjFS+wuio/R4gSNkyYmKmJB4wGZv2NZanmKmTnNA==}
    engines: {node: ^14.15.0 || ^16.10.0 || >=18.0.0}
    peerDependencies:
      '@babel/core': ^7.0.0

  balanced-match@1.0.2:
    resolution: {integrity: sha512-3oSeUO0TMV67hN1AmbXsK4yaqU7tjiHlbxRDZOpH0KW9+CeX4bRAaX0Anxt0tx2MrpRpWwQaPwIlISEJhYU5Pw==}

  bare-events@2.6.0:
    resolution: {integrity: sha512-EKZ5BTXYExaNqi3I3f9RtEsaI/xBSGjE0XZCZilPzFAV/goswFHuPd9jEZlPIZ/iNZJwDSao9qRiScySz7MbQg==}

  bare-fs@4.1.6:
    resolution: {integrity: sha512-25RsLF33BqooOEFNdMcEhMpJy8EoR88zSMrnOQOaM3USnOK2VmaJ1uaQEwPA6AQjrv1lXChScosN6CzbwbO9OQ==}
    engines: {bare: '>=1.16.0'}
    peerDependencies:
      bare-buffer: '*'
    peerDependenciesMeta:
      bare-buffer:
        optional: true

  bare-os@3.6.1:
    resolution: {integrity: sha512-uaIjxokhFidJP+bmmvKSgiMzj2sV5GPHaZVAIktcxcpCyBFFWO+YlikVAdhmUo2vYFvFhOXIAlldqV29L8126g==}
    engines: {bare: '>=1.14.0'}

  bare-path@3.0.0:
    resolution: {integrity: sha512-tyfW2cQcB5NN8Saijrhqn0Zh7AnFNsnczRcuWODH0eYAXBsJ5gVxAUuNr7tsHSC6IZ77cA0SitzT+s47kot8Mw==}

  bare-stream@2.6.5:
    resolution: {integrity: sha512-jSmxKJNJmHySi6hC42zlZnq00rga4jjxcgNZjY9N5WlOe/iOoGRtdwGsHzQv2RlH2KOYMwGUXhf2zXd32BA9RA==}
    peerDependencies:
      bare-buffer: '*'
      bare-events: '*'
    peerDependenciesMeta:
      bare-buffer:
        optional: true
      bare-events:
        optional: true

  base-x@3.0.11:
    resolution: {integrity: sha512-xz7wQ8xDhdyP7tQxwdteLYeFfS68tSMNCZ/Y37WJ4bhGfKPpqEIlmIyueQHqOyoPhE6xNUqjzRr8ra0eF9VRvA==}

  base-x@5.0.1:
    resolution: {integrity: sha512-M7uio8Zt++eg3jPj+rHMfCC+IuygQHHCOU+IYsVtik6FWjuYpVt/+MRKcgsAMHh8mMFAwnB+Bs+mTrFiXjMzKg==}

  base64-js@1.5.1:
    resolution: {integrity: sha512-AKpaYlHn8t4SVbOHCy+b5+KKgvR4vrsD8vbvrbiQJps7fKDTkjkDry6ji0rUJjC0kzbNePLwzxq8iypo41qeWA==}

  bcrypt-pbkdf@1.0.2:
    resolution: {integrity: sha512-qeFIXtP4MSoi6NLqO12WfqARWWuCKi2Rn/9hJLEmtB5yTNr9DqFWkJRCf2qShWzPeAMRnOgCrq0sg/KLv5ES9w==}

  bech32@1.1.4:
    resolution: {integrity: sha512-s0IrSOzLlbvX7yp4WBfPITzpAU8sqQcpsmwXDiKwrG4r491vwCO/XpejasRNl0piBMe/DvP4Tz0mIS/X1DPJBQ==}

  bech32@2.0.0:
    resolution: {integrity: sha512-LcknSilhIGatDAsY1ak2I8VtGaHNhgMSYVxFrGLXv+xLHytaKZKcaUJJUE7qmBr7h33o5YQwP55pMI0xmkpJwg==}

  binary-extensions@2.3.0:
    resolution: {integrity: sha512-Ceh+7ox5qe7LJuLHoY0feh3pHuUDHAcRUeyL2VYghZwfpkNIy/+8Ocg0a3UuSoYzavmylwuLWQOf3hl0jjMMIw==}
    engines: {node: '>=8'}

  bip174@3.0.0-rc.1:
    resolution: {integrity: sha512-+8P3BpSairVNF2Nee6Ksdc1etIjWjBOi/MH0MwKtq9YaYp+S2Hk2uvup0e8hCT4IKlS58nXJyyQVmW92zPoD4Q==}
    engines: {node: '>=18.0.0'}

  bitcoinjs-lib@7.0.0-rc.0:
    resolution: {integrity: sha512-7CQgOIbREemKR/NT2uc3uO/fkEy+6CM0sLxboVVY6bv6DbZmPt3gg5Y/hhWgQFeZu5lfTbtVAv32MIxf7lMh4g==}
    engines: {node: '>=18.0.0'}

  bl@4.1.0:
    resolution: {integrity: sha512-1W07cM9gS6DcLperZfFSj+bWLtaPGSOHWhPiGzXmvVJbRLdG82sH/Kn8EtW1VqWVA54AKf2h5k5BbnIbwF3h6w==}

  bl@5.1.0:
    resolution: {integrity: sha512-tv1ZJHLfTDnXE6tMHv73YgSJaWR2AFuPwMntBe7XL/GBFHnT0CLnsHMogfk5+GzCDC5ZWarSCYaIGATZt9dNsQ==}

  blakejs@1.2.1:
    resolution: {integrity: sha512-QXUSXI3QVc/gJME0dBpXrag1kbzOqCjCX8/b54ntNyW6sjtoqxqRk3LTmXzaJoh71zMsDCjM+47jS7XiwN/+fQ==}

  bn.js@4.12.2:
    resolution: {integrity: sha512-n4DSx829VRTRByMRGdjQ9iqsN0Bh4OolPsFnaZBLcbi8iXcB+kJ9s7EnRt4wILZNV3kPLHkRVfOc/HvhC3ovDw==}

  bn.js@5.2.2:
    resolution: {integrity: sha512-v2YAxEmKaBLahNwE1mjp4WON6huMNeuDvagFZW+ASCuA/ku0bXR9hSMw0XpiqMoA3+rmnyck/tPRSFQkoC9Cuw==}

  body-parser@2.2.0:
    resolution: {integrity: sha512-02qvAaxv8tp7fBa/mw1ga98OGm+eCbqzJOKoRt70sLmfEEi+jyBYVTDGfCL/k06/4EMk/z01gCe7HoCH/f2LTg==}
    engines: {node: '>=18'}

  borsh@0.7.0:
    resolution: {integrity: sha512-CLCsZGIBCFnPtkNnieW/a8wmreDmfUtjU2m9yHrzPXIlNbqVs0AQrSatSG6vdNYUqdc83tkQi2eHfF98ubzQLA==}

  bowser@2.11.0:
    resolution: {integrity: sha512-AlcaJBi/pqqJBIQ8U9Mcpc9i8Aqxn88Skv5d+xBX006BY5u8N3mGLHa5Lgppa7L/HfwgwLgZ6NYs+Ag6uUmJRA==}

  boxen@5.1.2:
    resolution: {integrity: sha512-9gYgQKXx+1nP8mP7CzFyaUARhg7D3n1dF/FnErWmu9l6JvGpNUN278h0aSb+QjoiKSWG+iZ3uHrcqk0qrY9RQQ==}
    engines: {node: '>=10'}

  brace-expansion@1.1.12:
    resolution: {integrity: sha512-9T9UjW3r0UW5c1Q7GTwllptXwhvYmEzFhzMfZ9H7FQWt+uZePjZPjBP/W1ZEyZ1twGWom5/56TF4lPcqjnDHcg==}

  brace-expansion@2.0.2:
    resolution: {integrity: sha512-Jt0vHyM+jmUBqojB7E1NIYadt0vI0Qxjxd2TErW94wDz+E2LAm5vKMXXwg6ZZBTHPuUlDgQHKXvjGBdfcF1ZDQ==}

  braces@3.0.3:
    resolution: {integrity: sha512-yQbXgO/OSZVD2IsiLlro+7Hf6Q18EJrKSEsdoMzKePKXct3gvD8oLcOQdIzGupr5Fj+EDe8gO/lxc1BzfMpxvA==}
    engines: {node: '>=8'}

  brorand@1.1.0:
    resolution: {integrity: sha512-cKV8tMCEpQs4hK/ik71d6LrPOnpkpGBR0wzxqr68g2m/LB2GxVYQroAjMJZRVM1Y4BCjCKc3vAamxSzOY2RP+w==}

  browserslist@4.25.1:
    resolution: {integrity: sha512-KGj0KoOMXLpSNkkEI6Z6mShmQy0bc1I+T7K9N81k4WWMrfz+6fQ6es80B/YLAeRoKvjYE1YSHHOW1qe9xIVzHw==}
    engines: {node: ^6 || ^7 || ^8 || ^9 || ^10 || ^11 || ^12 || >=13.7}
    hasBin: true

  bs-logger@0.2.6:
    resolution: {integrity: sha512-pd8DCoxmbgc7hyPKOvxtqNcjYoOsABPQdcCUjGp3d42VR2CX1ORhk2A87oqqu5R1kk+76nsxZupkmyd+MVtCog==}
    engines: {node: '>= 6'}

  bs58@4.0.1:
    resolution: {integrity: sha512-Ok3Wdf5vOIlBrgCvTq96gBkJw+JUEzdBgyaza5HLtPm7yTHkjRy8+JzNyHF7BHa0bNWOQIp3m5YF0nnFcOIKLw==}

  bs58@6.0.0:
    resolution: {integrity: sha512-PD0wEnEYg6ijszw/u8s+iI3H17cTymlrwkKhDhPZq+Sokl3AU4htyBFTjAeNAlCCmg0f53g6ih3jATyCKftTfw==}

  bs58check@4.0.0:
    resolution: {integrity: sha512-FsGDOnFg9aVI9erdriULkd/JjEWONV/lQE5aYziB5PoBsXRind56lh8doIZIc9X4HoxT5x4bLjMWN1/NB8Zp5g==}

  bser@2.1.1:
    resolution: {integrity: sha512-gQxTNE/GAfIIrmHLUE3oJyp5FO6HRBfhjnw4/wMmA63ZGDJnWBmgY/lyQBpnDUkGmAhbSe39tx2d/iTOAfglwQ==}

  bson@5.5.1:
    resolution: {integrity: sha512-ix0EwukN2EpC0SRWIj/7B5+A6uQMQy6KMREI9qQqvgpkV2frH63T0UDVd1SYedL6dNCmDBYB3QtXi4ISk9YT+g==}
    engines: {node: '>=14.20.1'}

  bson@6.10.4:
    resolution: {integrity: sha512-WIsKqkSC0ABoBJuT1LEX+2HEvNmNKKgnTAyd0fL8qzK4SH2i9NXg+t08YtdZp/V9IZ33cxe3iV4yM0qg8lMQng==}
    engines: {node: '>=16.20.1'}

  buffer-crc32@0.2.13:
    resolution: {integrity: sha512-VO9Ht/+p3SN7SKWqcrgEzjGbRSJYTx+Q1pTQC0wrWqHx0vpJraQ6GtHx8tvcg1rlK1byhU5gccxgOgj7B0TDkQ==}

  buffer-crc32@1.0.0:
    resolution: {integrity: sha512-Db1SbgBS/fg/392AblrMJk97KggmvYhr4pB5ZIMTWtaivCPMWLkmb7m21cJvpvgK+J3nsU2CmmixNBZx4vFj/w==}
    engines: {node: '>=8.0.0'}

  buffer-from@1.1.2:
    resolution: {integrity: sha512-E+XQCRwSbaaiChtv6k6Dwgc+bx+Bs6vuKJHHl5kox/BaKbhiXzqQOwK4cO22yElGp2OCmjwVhT3HmxgyPGnJfQ==}

  buffer-layout@1.2.2:
    resolution: {integrity: sha512-kWSuLN694+KTk8SrYvCqwP2WcgQjoRCiF5b4QDvkkz8EmgD+aWAIceGFKMIAdmF/pH+vpgNV3d3kAKorcdAmWA==}
    engines: {node: '>=4.5'}

  buffer@5.7.1:
    resolution: {integrity: sha512-EHcyIPBQ4BSGlvjB16k5KgAJ27CIsHY/2JBmCRReo48y9rQ3MaUzWX3KVlBa4U7MyX02HdVj0K7C3WaB3ju7FQ==}

  buffer@6.0.3:
    resolution: {integrity: sha512-FTiCpNxtwiZZHEZbcbTIcZjERVICn9yq/pDFkTl95/AxzD1naBctN7YO68riM/gLSDY7sdrMby8hofADYuuqOA==}

  bufferutil@4.0.9:
    resolution: {integrity: sha512-WDtdLmJvAuNNPzByAYpRo2rF1Mmradw6gvWsQKf63476DDXmomT9zUiGypLcG4ibIM67vhAj8jJRdbmEws2Aqw==}
    engines: {node: '>=6.14.2'}

  buildcheck@0.0.6:
    resolution: {integrity: sha512-8f9ZJCUXyT1M35Jx7MkBgmBMo3oHTTBIPLiY9xyL0pl3T5RwcPEY8cUHr5LBNfu/fk6c2T4DJZuVM/8ZZT2D2A==}
    engines: {node: '>=10.0.0'}

  bullmq@5.56.5:
    resolution: {integrity: sha512-nhcVxoE9Y0YUuNYtvaD+N0Bk2kqcU+rXzJwdQIr8i8qC/fxoghwUYb9a+CidTv24pi1eqstLnBoa8xkR/P7Mdw==}

  busboy@1.6.0:
    resolution: {integrity: sha512-8SFQbg/0hQ9xy3UNTB0YEnsNBbWfhf7RtnzpL7TkBiTBRfrQ9Fxcnz7VJsleJpyp6rVLvXiuORqjlHi5q+PYuA==}
    engines: {node: '>=10.16.0'}

  byline@5.0.0:
    resolution: {integrity: sha512-s6webAy+R4SR8XVuJWt2V2rGvhnrhxN+9S15GNuTK3wKPOXFF6RNc+8ug2XhH+2s4f+uudG4kUVYmYOQWL2g0Q==}
    engines: {node: '>=0.10.0'}

  bytes@3.1.2:
    resolution: {integrity: sha512-/Nf7TyzTx6S3yRJObOAV7956r8cr2+Oj8AC5dt8wSP3BQAoeX58NoHyCU8P8zGkNXStjTSi6fzO6F0pBdcYbEg==}
    engines: {node: '>= 0.8'}

  cache-manager@6.4.3:
    resolution: {integrity: sha512-VV5eq/QQ5rIVix7/aICO4JyvSeEv9eIQuKL5iFwgM2BrcYoE0A/D1mNsAHJAsB0WEbNdBlKkn6Tjz6fKzh/cKQ==}

  call-bind-apply-helpers@1.0.2:
    resolution: {integrity: sha512-Sp1ablJ0ivDkSzjcaJdxEunN5/XvksFJ2sMBFfq6x0ryhQV/2b/KwFe21cMpmHtPOSij8K99/wSfoEuTObmuMQ==}
    engines: {node: '>= 0.4'}

  call-bind@1.0.8:
    resolution: {integrity: sha512-oKlSFMcMwpUg2ednkhQ454wfWiU/ul3CkJe/PEHcTKuiX6RpbehUiFMXu13HalGZxfUwCQzZG747YXBn1im9ww==}
    engines: {node: '>= 0.4'}

  call-bound@1.0.4:
    resolution: {integrity: sha512-+ys997U96po4Kx/ABpBCqhA9EuxJaQWDQg7295H4hBphv3IZg0boBKuwYpt4YXp6MZ5AmZQnU/tyMTlRpaSejg==}
    engines: {node: '>= 0.4'}

  callsites@3.1.0:
    resolution: {integrity: sha512-P8BjAsXvZS+VIDUI11hHCQEv74YT67YUi5JJFNWIqL235sBmjX4+qx9Muvls5ivyNENctx46xQLQ3aTuE7ssaQ==}
    engines: {node: '>=6'}

  camelcase-keys@6.2.2:
    resolution: {integrity: sha512-YrwaA0vEKazPBkn0ipTiMpSajYDSe+KjQfrjhcBMxJt/znbvlHd8Pw/Vamaz5EB4Wfhs3SUR3Z9mwRu/P3s3Yg==}
    engines: {node: '>=8'}

  camelcase@5.3.1:
    resolution: {integrity: sha512-L28STB170nwWS63UjtlEOE3dldQApaJXZkOI1uMFfzf3rRuPegHaHesyee+YxQ+W6SvRDQV6UrdOdRiR153wJg==}
    engines: {node: '>=6'}

  camelcase@6.3.0:
    resolution: {integrity: sha512-Gmy6FhYlCY7uOElZUSbxo2UCDH8owEk996gkbrpsgGtrJLM3J7jGxl9Ic7Qwwj4ivOE5AWZWRMecDdF7hqGjFA==}
    engines: {node: '>=10'}

  caniuse-lite@1.0.30001727:
    resolution: {integrity: sha512-pB68nIHmbN6L/4C6MH1DokyR3bYqFwjaSs/sWDHGj4CTcFtQUQMuJftVwWkXq7mNWOybD3KhUv3oWHoGxgP14Q==}

  canonicalize@2.1.0:
    resolution: {integrity: sha512-F705O3xrsUtgt98j7leetNhTWPe+5S72rlL5O4jA1pKqBVQ/dT1O1D6PFxmSXvc0SUOinWS57DKx0I3CHrXJHQ==}
    hasBin: true

  chalk@4.1.2:
    resolution: {integrity: sha512-oKnbhFyRIXpUuez8iBMmyEa4nbj4IOQyuhc/wy9kY7/WVPcwIO9VA668Pu8RkO7+0G76SLROeyw9CpQ061i4mA==}
    engines: {node: '>=10'}

  chalk@5.4.1:
    resolution: {integrity: sha512-zgVZuo2WcZgfUEmsn6eO3kINexW8RAE4maiQ8QNs8CtpPCSyMiYsULR3HQYkm3w8FIA3SberyMJMSldGsW+U3w==}
    engines: {node: ^12.17.0 || ^14.13 || >=16.0.0}

  char-regex@1.0.2:
    resolution: {integrity: sha512-kWWXztvZ5SBQV+eRgKFeh8q5sLuZY2+8WUIzlxWVTg+oGwY14qylx1KbKzHd8P6ZYkAg0xyIDU9JMHhyJMZ1jw==}
    engines: {node: '>=10'}

  chardet@0.7.0:
    resolution: {integrity: sha512-mT8iDcrh03qDGRRmoA2hmBJnxpllMR+0/0qlzjqZES6NdiWDcZkCNAk4rPFZ9Q85r27unkiNNg8ZOiwZXBHwcA==}

  check-disk-space@3.4.0:
    resolution: {integrity: sha512-drVkSqfwA+TvuEhFipiR1OC9boEGZL5RrWvVsOthdcvQNXyCCuKkEiTOTXZ7qxSf/GLwq4GvzfrQD/Wz325hgw==}
    engines: {node: '>=16'}

  chokidar@3.6.0:
    resolution: {integrity: sha512-7VT13fmjotKpGipCW9JEQAusEPE+Ei8nl6/g4FBAmIm0GOOLMua9NDDo/DWp0ZAxCr3cPq5ZpBqmPAQgDda2Pw==}
    engines: {node: '>= 8.10.0'}

  chokidar@4.0.3:
    resolution: {integrity: sha512-Qgzu8kfBvo+cA4962jnP1KkS6Dop5NS6g7R5LFYJr4b8Ub94PPQXUksCw9PvXoeXPRRddRNC5C1JQUR2SMGtnA==}
    engines: {node: '>= 14.16.0'}

  chownr@1.1.4:
    resolution: {integrity: sha512-jJ0bqzaylmJtVnNgzTeSOs8DPavpbYgEr/b0YL8/2GO3xJEhInFmhKMUnEJQjZumK7KXGFhUy89PrsJWlakBVg==}

  chrome-trace-event@1.0.4:
    resolution: {integrity: sha512-rNjApaLzuwaOTjCiT8lSDdGN1APCiqkChLMJxJPWLunPAt5fy8xgU9/jNOchV84wfIxrA0lRQB7oCT8jrn/wrQ==}
    engines: {node: '>=6.0'}

  ci-info@3.9.0:
    resolution: {integrity: sha512-NIxF55hv4nSqQswkAeiOi1r83xy8JldOFDTWiug55KBu9Jnblncd2U6ViHmYgHf01TPZS77NJBhBMKdWj9HQMQ==}
    engines: {node: '>=8'}

  ci-info@4.3.0:
    resolution: {integrity: sha512-l+2bNRMiQgcfILUi33labAZYIWlH1kWDp+ecNo5iisRKrbm0xcRyCww71/YU0Fkw0mAFpz9bJayXPjey6vkmaQ==}
    engines: {node: '>=8'}

  cids@1.1.9:
    resolution: {integrity: sha512-l11hWRfugIcbGuTZwAM5PwpjPPjyb6UZOGwlHSnOBV5o07XhQ4gNpBN67FbODvpjyHtd+0Xs6KNvUcGBiDRsdg==}
    engines: {node: '>=4.0.0', npm: '>=3.0.0'}
    deprecated: This module has been superseded by the multiformats module

  cjs-module-lexer@1.4.3:
    resolution: {integrity: sha512-9z8TZaGM1pfswYeXrUpzPrkx8UnWYdhJclsiYMm6x/w5+nN+8Tf/LnAgfLGQCm59qAOxU8WwHEq2vNwF6i4j+Q==}

  class-transformer@0.5.1:
    resolution: {integrity: sha512-SQa1Ws6hUbfC98vKGxZH3KFY0Y1lm5Zm0SY8XX9zbK7FJCyVEac3ATW0RIpwzW+oOfmHE5PMPufDG9hCfoEOMw==}

  class-validator@0.14.2:
    resolution: {integrity: sha512-3kMVRF2io8N8pY1IFIXlho9r8IPUUIfHe2hYVtiebvAzU2XeQFXTv+XI4WX+TnXmtwXMDcjngcpkiPM0O9PvLw==}

  cli-boxes@2.2.1:
    resolution: {integrity: sha512-y4coMcylgSCdVinjiDBuR8PCC2bLjyGTwEmPb9NHR/QaNU6EUOXcTY/s6VjGMD6ENSEaeQYHCY0GNGS5jfMwPw==}
    engines: {node: '>=6'}

  cli-cursor@3.1.0:
    resolution: {integrity: sha512-I/zHAwsKf9FqGoXM4WWRACob9+SNukZTd94DWF57E4toouRulbCxcUh6RKUEOQlYTHJnzkPMySvPNaaSLNfLZw==}
    engines: {node: '>=8'}

  cli-spinners@2.9.2:
    resolution: {integrity: sha512-ywqV+5MmyL4E7ybXgKys4DugZbX0FC6LnwrhjuykIjnK9k8OQacQ7axGKnjDXWNhns0xot3bZI5h55H8yo9cJg==}
    engines: {node: '>=6'}

  cli-table3@0.6.5:
    resolution: {integrity: sha512-+W/5efTR7y5HRD7gACw9yQjqMVvEMLBHmboM/kPWam+H+Hmyrgjh6YncVKK122YZkXrLudzTuAukUw9FnMf7IQ==}
    engines: {node: 10.* || >= 12.*}

  cli-width@3.0.0:
    resolution: {integrity: sha512-FxqpkPPwu1HjuN93Omfm4h8uIanXofW0RxVEW3k5RKx+mJJYSthzNhp32Kzxxy3YAEZ/Dc/EWN1vZRY0+kOhbw==}
    engines: {node: '>= 10'}

  cli-width@4.1.0:
    resolution: {integrity: sha512-ouuZd4/dm2Sw5Gmqy6bGyNNNe1qt9RpmxveLSO7KcgsTnU7RXfsw+/bukWGo1abgBiMAic068rclZsO4IWmmxQ==}
    engines: {node: '>= 12'}

  cliui@8.0.1:
    resolution: {integrity: sha512-BSeNnyus75C4//NQ9gQt1/csTXyo/8Sb+afLAkzAptFuMsod9HFokGNudZpi/oQV73hnVK+sR+5PVRMd+Dr7YQ==}
    engines: {node: '>=12'}

  clone@1.0.4:
    resolution: {integrity: sha512-JQHZ2QMW6l3aH/j6xCqQThY/9OH4D/9ls34cgkUBiEeocRTU04tHfKPBsUK1PqZCUQM7GiA0IIXJSuXHI64Kbg==}
    engines: {node: '>=0.8'}

  cluster-key-slot@1.1.2:
    resolution: {integrity: sha512-RMr0FhtfXemyinomL4hrWcYJxmX6deFdCxpJzhDttxgO1+bcCnkk+9drydLVDmAMG7NE6aN/fl4F7ucU/90gAA==}
    engines: {node: '>=0.10.0'}

  co@4.6.0:
    resolution: {integrity: sha512-QVb0dM5HvG+uaxitm8wONl7jltx8dqhfU33DcqtOZcLSVIKSDDLDi7+0LbAKiyI8hD9u42m2YxXSkMGWThaecQ==}
    engines: {iojs: '>= 1.0.0', node: '>= 0.12.0'}

  collect-v8-coverage@1.0.2:
    resolution: {integrity: sha512-lHl4d5/ONEbLlJvaJNtsF/Lz+WvB07u2ycqTYbdrq7UypDXailES4valYb2eWiJFxZlVmpGekfqoxQhzyFdT4Q==}

  color-convert@2.0.1:
    resolution: {integrity: sha512-RRECPsj7iu/xb5oKYcsFHSppFNnsj/52OVTRKb4zP5onXwVF3zVmmToNcOfGC+CRDpfK/U584fMg38ZHCaElKQ==}
    engines: {node: '>=7.0.0'}

  color-name@1.1.4:
    resolution: {integrity: sha512-dOy+3AuW3a2wNbZHIuMZpTcgjGuLU/uBL/ubcZF9OXbDo8ff4O8yVp5Bf0efS8uEoYo5q4Fx7dY9OgQGXgAsQA==}

  combined-stream@1.0.8:
    resolution: {integrity: sha512-FQN4MRfuJeHf7cBbBMJFXhKSDq+2kAArBlmRBvcvFE5BB1HZKXtSFASDhdlz9zOYwxh8lDdnvmMOe/+5cdoEdg==}
    engines: {node: '>= 0.8'}

  commander@10.0.1:
    resolution: {integrity: sha512-y4Mg2tXshplEbSGzx7amzPwKKOCGuoSRP/CjEdwwk0FOGlUbq6lKuoyDZTNZkmxHdJtp54hdfY/JUrdL7Xfdug==}
    engines: {node: '>=14'}

  commander@11.1.0:
    resolution: {integrity: sha512-yPVavfyCcRhmorC7rWlkHn15b4wDVgVmBA7kV4QVBsF7kv/9TKJAbAXVTxvTnwP8HHKjRCJDClKbciiYS7p0DQ==}
    engines: {node: '>=16'}

  commander@13.1.0:
    resolution: {integrity: sha512-/rFeCpNJQbhSZjGVwO9RFV3xPqbnERS8MmIQzCtD/zl6gpJuV/bMLuN92oG3F7d8oDEHHRrujSXNUr8fpjntKw==}
    engines: {node: '>=18'}

  commander@14.0.0:
    resolution: {integrity: sha512-2uM9rYjPvyq39NwLRqaiLtWHyDC1FvryJDa2ATTVims5YAS4PupsEQsDvP14FqhFr0P49CYDugi59xaxJlTXRA==}
    engines: {node: '>=20'}

  commander@2.20.3:
    resolution: {integrity: sha512-GpVkmM8vF2vQUkj2LvZmD35JxeJOLCwJ9cUkugyk2nuhbv3+mJvpLYYt+0+USMxE+oj+ey/lJEnhZw75x/OMcQ==}

  commander@4.1.1:
    resolution: {integrity: sha512-NOKm8xhkzAjzFx8B2v5OAHT+u5pRQc2UCa2Vq9jYL/31o2wi9mxBA7LIFs3sV5VSC49z6pEhfbMULvShKj26WA==}
    engines: {node: '>= 6'}

  comment-json@4.2.5:
    resolution: {integrity: sha512-bKw/r35jR3HGt5PEPm1ljsQQGyCrR8sFGNiN5L+ykDHdpO8Smxkrkla9Yi6NkQyUrb8V54PGhfMs6NrIwtxtdw==}
    engines: {node: '>= 6'}

  commondir@1.0.1:
    resolution: {integrity: sha512-W9pAhw0ja1Edb5GVdIF1mjZw/ASI0AlShXM83UUGe2DVr5TdAPEA1OA8m/g8zWp9x6On7gqufY+FatDbC3MDQg==}

  component-emitter@1.3.1:
    resolution: {integrity: sha512-T0+barUSQRTUQASh8bx02dl+DhF54GtIDY13Y3m9oWTklKbb3Wv974meRpeZ3lp1JpLVECWWNHC4vaG2XHXouQ==}

  compress-commons@6.0.2:
    resolution: {integrity: sha512-6FqVXeETqWPoGcfzrXb37E50NP0LXT8kAMu5ooZayhWWdgEY4lBEEcbQNXtkuKQsGduxiIcI4gOTsxTmuq/bSg==}
    engines: {node: '>= 14'}

  concat-map@0.0.1:
    resolution: {integrity: sha512-/Srv4dswyQNBfohGpz9o6Yb3Gz3SrUDqBH5rTuhGR7ahtlbYKnVxw2bCFMRljaA7EXHaXZ8wsHdodFvbkhKmqg==}

  concat-stream@2.0.0:
    resolution: {integrity: sha512-MWufYdFw53ccGjCA+Ol7XJYpAlW6/prSMzuPOTRnJGcGzuhLn4Scrz7qf6o8bROZ514ltazcIFJZevcfbo0x7A==}
    engines: {'0': node >= 6.0}

  config@3.3.12:
    resolution: {integrity: sha512-Vmx389R/QVM3foxqBzXO8t2tUikYZP64Q6vQxGrsMpREeJc/aWRnPRERXWsYzOHAumx/AOoILWe6nU3ZJL+6Sw==}
    engines: {node: '>= 10.0.0'}

  consola@2.15.3:
    resolution: {integrity: sha512-9vAdYbHj6x2fLKC4+oPH0kFzY/orMZyG2Aj+kNylHxKGJ/Ed4dpNyAQYwJOdqO4zdM7XpVHmyejQDcQHrnuXbw==}

  content-disposition@1.0.0:
    resolution: {integrity: sha512-Au9nRL8VNUut/XSzbQA38+M78dzP4D+eqg3gfJHMIHHYa3bg067xj1KxMUWj+VULbiZMowKngFFbKczUrNJ1mg==}
    engines: {node: '>= 0.6'}

  content-type@1.0.5:
    resolution: {integrity: sha512-nTjqfcBFEipKdXCv4YDQWCfmcLZKm81ldF0pAopTvyrFGVbcR6P/VAAd5G7N+0tTr8QqiU0tFadD6FK4NtJwOA==}
    engines: {node: '>= 0.6'}

  convert-source-map@2.0.0:
    resolution: {integrity: sha512-Kvp459HrV2FEJ1CAsi1Ku+MY3kasH19TFykTz2xWmMeq6bk2NU3XXvfJ+Q61m0xktWwt+1HSYf3JZsTms3aRJg==}

  cookie-es@1.2.2:
    resolution: {integrity: sha512-+W7VmiVINB+ywl1HGXJXmrqkOhpKrIiVZV6tQuV54ZyQC7MMuBt81Vc336GMLoHBq5hV/F9eXgt5Mnx0Rha5Fg==}

  cookie-signature@1.2.2:
    resolution: {integrity: sha512-D76uU73ulSXrD1UXF4KE2TMxVVwhsnCgfAyTg9k8P6KGZjlXKrOLe4dJQKI3Bxi5wjesZoFXJWElNWBjPZMbhg==}
    engines: {node: '>=6.6.0'}

  cookie@0.7.2:
    resolution: {integrity: sha512-yki5XnKuf750l50uGTllt6kKILY4nQ1eNIQatoXEByZ5dWgnKqbnqmTrBE5B4N7lrMJKQ2ytWMiTO2o0v6Ew/w==}
    engines: {node: '>= 0.6'}

  cookiejar@2.1.4:
    resolution: {integrity: sha512-LDx6oHrK+PhzLKJU9j5S7/Y3jM/mUHvD/DeI1WQmJn652iPC5Y4TBzC9l+5OMOXlyTTA+SmVUPm0HQUwpD5Jqw==}

  core-util-is@1.0.3:
    resolution: {integrity: sha512-ZQBvi1DcpJ4GDqanjucZ2Hj3wEO5pZDS89BWbkcrvdxksJorwUDDZamX9ldFkp9aw2lmBDLgkObEA4DWNJ9FYQ==}

  cors@2.8.5:
    resolution: {integrity: sha512-KIHbLJqu73RGr/hnbrO9uBeixNGuvSQjul/jdFvS/KFSIH1hWVd1ng7zOHx+YrEfInLG7q4n6GHQ9cDtxv/P6g==}
    engines: {node: '>= 0.10'}

  cosmiconfig@8.3.6:
    resolution: {integrity: sha512-kcZ6+W5QzcJ3P1Mt+83OUv/oHFqZHIx8DuxG6eZ5RGMERoLqp4BuGjhHLYGK+Kf5XVkQvqBSmAy/nGWN3qDgEA==}
    engines: {node: '>=14'}
    peerDependencies:
      typescript: '>=4.9.5'
    peerDependenciesMeta:
      typescript:
        optional: true

  cosmjs-types@0.9.0:
    resolution: {integrity: sha512-MN/yUe6mkJwHnCFfsNPeCfXVhyxHYW6c/xDUzrSbBycYzw++XvWDMJArXp2pLdgD6FQ8DW79vkPjeNKVrXaHeQ==}

  cpu-features@0.0.10:
    resolution: {integrity: sha512-9IkYqtX3YHPCzoVg1Py+o9057a3i0fp7S530UWokCSaFVTc7CwXPRiOjRjBQQ18ZCNafx78YfnG+HALxtVmOGA==}
    engines: {node: '>=10.0.0'}

  crc-32@1.2.2:
    resolution: {integrity: sha512-ROmzCKrTnOwybPcJApAA6WBWij23HVfGVNKqqrZpuyZOHqK2CwHSvpGuyt/UNNvaIjEd8X5IFGp4Mh+Ie1IHJQ==}
    engines: {node: '>=0.8'}
    hasBin: true

  crc32-stream@6.0.0:
    resolution: {integrity: sha512-piICUB6ei4IlTv1+653yq5+KoqfBYmj9bw6LqXoOneTMDXk5nM1qt12mFW1caG3LlJXEKW1Bp0WggEmIfQB34g==}
    engines: {node: '>= 14'}

  create-jest@29.7.0:
    resolution: {integrity: sha512-Adz2bdH0Vq3F53KEMJOoftQFutWCukm6J24wbPWRO4k1kMY7gS7ds/uoJkNuV8wDCtWWnuwGcJwpWcih+zEW1Q==}
    engines: {node: ^14.15.0 || ^16.10.0 || >=18.0.0}
    hasBin: true

  create-require@1.1.1:
    resolution: {integrity: sha512-dcKFX3jn0MpIaXjisoRvexIJVEKzaq7z2rZKxf+MSr9TkdmHmsU4m2lcLojrj/FHl8mk5VxMmYA+ftRkP/3oKQ==}

  cron-parser@4.9.0:
    resolution: {integrity: sha512-p0SaNjrHOnQeR8/VnfGbmg9te2kfyYSQ7Sc/j/6DtPL3JQvKxmjO9TSjNFpujqV3vEYYBvNNvXSxzyksBWAx1Q==}
    engines: {node: '>=12.0.0'}

  cross-fetch@3.1.8:
    resolution: {integrity: sha512-cvA+JwZoU0Xq+h6WkMvAUqPEYy92Obet6UdKLfW60qn99ftItKjB5T+BkyWOFWe2pUyfQ+IJHmpOTznqk1M6Kg==}

  cross-fetch@3.2.0:
    resolution: {integrity: sha512-Q+xVJLoGOeIMXZmbUK4HYk+69cQH6LudR0Vu/pRm2YlU/hDV9CiS0gKUMaWY5f2NeUH9C1nV3bsTlCo0FsTV1Q==}

  cross-spawn@7.0.6:
    resolution: {integrity: sha512-uV2QOWP2nWzsy2aMp8aRibhi9dlzF5Hgh5SHaB9OiTGEyDTiJJyx0uy51QXdyWbtAHNua4XJzUKca3OzKUd3vA==}
    engines: {node: '>= 8'}

  crossws@0.3.5:
    resolution: {integrity: sha512-ojKiDvcmByhwa8YYqbQI/hg7MEU0NC03+pSdEq4ZUnZR9xXpwk7E43SMNGkn+JxJGPFtNvQ48+vV2p+P1ml5PA==}

  crypto-hash@1.3.0:
    resolution: {integrity: sha512-lyAZ0EMyjDkVvz8WOeVnuCPvKVBXcMv1l5SVqO1yC7PzTwrD/pPje/BIRbWhMoPe436U+Y2nD7f5bFx0kt+Sbg==}
    engines: {node: '>=8'}

  date-and-time@2.4.3:
    resolution: {integrity: sha512-xkS/imTmsyEdpp9ie5oV5UWolg3XkYWNySbT2W4ESWr6v4V8YrsHbhpk9fIeQcr0NFTnYbQJLXlgU1zrLItysA==}

  date-fns@3.6.0:
    resolution: {integrity: sha512-fRHTG8g/Gif+kSh50gaGEdToemgfj74aRX3swtiouboip5JDLAyDE9F11nHMIcvOaXeOC6D7SpNhi7uFyB7Uww==}

  dayjs@1.11.13:
    resolution: {integrity: sha512-oaMBel6gjolK862uaPQOVTA7q3TZhuSvuMQAAglQDOWYO9A91IrAOUJEyKVlqJlHE0vq5p5UXxzdPfMH/x6xNg==}

  debug@4.3.4:
    resolution: {integrity: sha512-PRWFHuSU3eDtQJPvnNY7Jcket1j0t5OuOsFzPPzsekD52Zl8qUfFIPEiswXqIvHWGVHOgX+7G/vCNNhehwxfkQ==}
    engines: {node: '>=6.0'}
    peerDependencies:
      supports-color: '*'
    peerDependenciesMeta:
      supports-color:
        optional: true

  debug@4.4.1:
    resolution: {integrity: sha512-KcKCqiftBJcZr++7ykoDIEwSa3XWowTfNPo92BYxjXiyYEVrUQh2aLyhxBCwww+heortUFxEJYcRzosstTEBYQ==}
    engines: {node: '>=6.0'}
    peerDependencies:
      supports-color: '*'
    peerDependenciesMeta:
      supports-color:
        optional: true

  decamelize-keys@1.1.1:
    resolution: {integrity: sha512-WiPxgEirIV0/eIOMcnFBA3/IJZAZqKnwAwWyvvdi4lsr1WCN22nhdf/3db3DoZcUjTV2SqfzIwNyp6y2xs3nmg==}
    engines: {node: '>=0.10.0'}

  decamelize@1.2.0:
    resolution: {integrity: sha512-z2S+W9X73hAUUki+N+9Za2lBlun89zigOyGrsax+KUQ6wKW4ZoWpEYBkGhQjwAjjDCkWxhY0VKEhk8wzY7F5cA==}
    engines: {node: '>=0.10.0'}

  decode-uri-component@0.2.2:
    resolution: {integrity: sha512-FqUYQ+8o158GyGTrMFJms9qh3CqTKvAqgqsTnkLI8sKu0028orqBhxNMFkFen0zGyg6epACD32pjVk58ngIErQ==}
    engines: {node: '>=0.10'}

  dedent@1.6.0:
    resolution: {integrity: sha512-F1Z+5UCFpmQUzJa11agbyPVMbpgT/qA3/SKyJ1jyBgm7dUcUEa8v9JwDkerSQXfakBwFljIxhOJqGkjUwZ9FSA==}
    peerDependencies:
      babel-plugin-macros: ^3.1.0
    peerDependenciesMeta:
      babel-plugin-macros:
        optional: true

  deep-is@0.1.4:
    resolution: {integrity: sha512-oIPzksmTg4/MriiaYGO+okXDT7ztn/w3Eptv/+gSIdMdKsJo0u4CfYNFJPy+4SKMuCqGw2wxnA+URMg3t8a/bQ==}

  deepmerge@4.3.1:
    resolution: {integrity: sha512-3sUqbMEc77XqpdNO7FRyRog+eW3ph+GYCbj+rK+uYyRMuwsVy0rMiVtPn+QJlKFvWP/1PYpapqYn0Me2knFn+A==}
    engines: {node: '>=0.10.0'}

  defaults@1.0.4:
    resolution: {integrity: sha512-eFuaLoy/Rxalv2kr+lqMlUnrDWV+3j4pljOIJgLIhI058IQfWJ7vXhyEIHu+HtC738klGALYxOKDO0bQP3tg8A==}

  define-data-property@1.1.4:
    resolution: {integrity: sha512-rBMvIzlpA8v6E+SJZoo++HAYqsLrkg7MSfIinMPFhmkorw7X+dOXVJQs+QT69zGkzMyfDnIMN2Wid1+NbL3T+A==}
    engines: {node: '>= 0.4'}

  define-properties@1.2.1:
    resolution: {integrity: sha512-8QmQKqEASLd5nx0U1B1okLElbUuuttJ/AnYmRXbbbGDWh6uS208EjD4Xqq/I9wK7u0v6O08XhTWnt5XtEbR6Dg==}
    engines: {node: '>= 0.4'}

  defu@6.1.4:
    resolution: {integrity: sha512-mEQCMmwJu317oSz8CwdIOdwf3xMif1ttiM8LTufzc3g6kR+9Pe236twL8j3IYT1F7GfRgGcW6MWxzZjLIkuHIg==}

  delay@5.0.0:
    resolution: {integrity: sha512-ReEBKkIfe4ya47wlPYf/gu5ib6yUG0/Aez0JQZQz94kiWtRQvZIQbTiehsnwHvLSWJnQdhVeqYue7Id1dKr0qw==}
    engines: {node: '>=10'}

  delayed-stream@1.0.0:
    resolution: {integrity: sha512-ZySD7Nf91aLB0RxL4KGrKHBXl7Eds1DAmEdcoVawXnLD7SDhpNgtuII2aAkg7a7QS41jxPSZ17p4VdGnMHk3MQ==}
    engines: {node: '>=0.4.0'}

  denque@2.1.0:
    resolution: {integrity: sha512-HVQE3AAb/pxF8fQAoiqpvg9i3evqug3hoiwakOyZAwJm+6vZehbkYXZ0l4JxS+I3QxM97v5aaRNhj8v5oBhekw==}
    engines: {node: '>=0.10'}

  depd@2.0.0:
    resolution: {integrity: sha512-g7nH6P6dyDioJogAAGprGpCtVImJhpPk/roCzdb3fIh61/s/nPsfR6onyMwkCAR/OlC3yBC0lESvUoQEAssIrw==}
    engines: {node: '>= 0.8'}

  destr@2.0.5:
    resolution: {integrity: sha512-ugFTXCtDZunbzasqBxrK93Ik/DRYsO6S/fedkWEMKqt04xZ4csmnmwGDBAb07QWNaGMAmnTIemsYZCksjATwsA==}

  detect-browser@5.3.0:
    resolution: {integrity: sha512-53rsFbGdwMwlF7qvCt0ypLM5V5/Mbl0szB7GPN8y9NCcbknYOeVVXdrXEq+90IwAfrrzt6Hd+u2E2ntakICU8w==}

  detect-libc@2.0.4:
    resolution: {integrity: sha512-3UDv+G9CsCKO1WKMGw9fwq/SWJYbI0c5Y7LU1AXYoDdbhE2AHQ6N6Nb34sG8Fj7T5APy8qXDCKuuIHd1BR0tVA==}
    engines: {node: '>=8'}

  detect-newline@3.1.0:
    resolution: {integrity: sha512-TLz+x/vEXm/Y7P7wn1EJFNLxYpUD4TgMosxY6fAVJUnJMbupHBOncxyWUG9OpTaH9EBD7uFI5LfEgmMOc54DsA==}
    engines: {node: '>=8'}

  dezalgo@1.0.4:
    resolution: {integrity: sha512-rXSP0bf+5n0Qonsb+SVVfNfIsimO4HEtmnIpPHY8Q1UCzKlQrDMfdobr8nJOOsRgWCyMRqeSBQzmWUMq7zvVig==}

  diff-sequences@29.6.3:
    resolution: {integrity: sha512-EjePK1srD3P08o2j4f0ExnylqRs5B9tJjcp9t1krH2qRi8CCdsYfwe9JgSLurFBWwq4uOlipzfk5fHNvwFKr8Q==}
    engines: {node: ^14.15.0 || ^16.10.0 || >=18.0.0}

  diff@4.0.2:
    resolution: {integrity: sha512-58lmxKSA4BNyLz+HHMUzlOEpg09FV+ev6ZMe3vJihgdxzgcwZ8VoEEPmALCZG9LmqfVoNMMKpttIYTVG6uDY7A==}
    engines: {node: '>=0.3.1'}

  dir-glob@3.0.1:
    resolution: {integrity: sha512-WkrWp9GR4KXfKGYzOLmTuGVi1UWFfws377n9cc55/tb6DuqyF6pcQ5AbiHEshaDpY9v6oaSr2XCDidGmMwdzIA==}
    engines: {node: '>=8'}

  docker-compose@1.2.0:
    resolution: {integrity: sha512-wIU1eHk3Op7dFgELRdmOYlPYS4gP8HhH1ZmZa13QZF59y0fblzFDFmKPhyc05phCy2hze9OEvNZAsoljrs+72w==}
    engines: {node: '>= 6.0.0'}

  docker-modem@5.0.6:
    resolution: {integrity: sha512-ens7BiayssQz/uAxGzH8zGXCtiV24rRWXdjNha5V4zSOcxmAZsfGVm/PPFbwQdqEkDnhG+SyR9E3zSHUbOKXBQ==}
    engines: {node: '>= 8.0'}

  dockerode@4.0.7:
    resolution: {integrity: sha512-R+rgrSRTRdU5mH14PZTCPZtW/zw3HDWNTS/1ZAQpL/5Upe/ye5K9WQkIysu4wBoiMwKynsz0a8qWuGsHgEvSAA==}
    engines: {node: '>= 8.0'}

  doctrine@3.0.0:
    resolution: {integrity: sha512-yS+Q5i3hBf7GBkd4KG8a7eBNNWNGLTaEwwYWUijIYM7zrlYDM0BFXHjjPWlWZ1Rg7UaddZeIDmi9jF3HmqiQ2w==}
    engines: {node: '>=6.0.0'}

  dot-case@3.0.4:
    resolution: {integrity: sha512-Kv5nKlh6yRrdrGvxeJ2e5y2eRUpkUosIW4A2AS38zwSz27zu7ufDwQPi5Jhs3XAlGNetl3bmnGhQsMtkKJnj3w==}

  dotenv-expand@10.0.0:
    resolution: {integrity: sha512-GopVGCpVS1UKH75VKHGuQFqS1Gusej0z4FyQkPdwjil2gNIv+LNsqBlboOzpJFZKVT95GkCyWJbBSdFEFUWI2A==}
    engines: {node: '>=12'}

  dotenv@16.4.5:
    resolution: {integrity: sha512-ZmdL2rui+eB2YwhsWzjInR8LldtZHGDoQ1ugH85ppHKwpUHL7j7rN0Ti9NCnGiQbhaZ11FpR+7ao1dNsmduNUg==}
    engines: {node: '>=12'}

  drange@1.1.1:
    resolution: {integrity: sha512-pYxfDYpued//QpnLIm4Avk7rsNtAtQkUES2cwAYSvD/wd2pKD71gN2Ebj3e7klzXwjocvE8c5vx/1fxwpqmSxA==}
    engines: {node: '>=4'}

  dunder-proto@1.0.1:
    resolution: {integrity: sha512-KIN/nDJBQRcXw0MLVhZE9iQHmG68qAVIBg9CqmUYjmQIhgij9U5MFvrqkUL5FbtyyzZuOeOt0zdeRe4UY7ct+A==}
    engines: {node: '>= 0.4'}

  duplexify@4.1.3:
    resolution: {integrity: sha512-M3BmBhwJRZsSx38lZyhE53Csddgzl5R7xGJNk7CVddZD6CcmwMCH8J+7AprIrQKH7TonKxaCjcv27Qmf+sQ+oA==}

  eastasianwidth@0.2.0:
    resolution: {integrity: sha512-I88TYZWc9XiYHRQ4/3c5rjjfgkjhLyW2luGIheGERbNQ6OY7yTybanSpDXZa8y7VUP9YmDcYa+eyq4ca7iLqWA==}

  ee-first@1.1.1:
    resolution: {integrity: sha512-WMwm9LhRUo+WUaRN+vRuETqG89IgZphVSNkdFgeb6sS/E4OrDIN7t48CAewSHXc6C8lefD8KKfr5vY61brQlow==}

  ejs@3.1.10:
    resolution: {integrity: sha512-UeJmFfOrAQS8OJWPZ4qtgHyWExa088/MtK5UEyoJGFH67cDEXkZSviOiKRCZ4Xij0zxI3JECgYs3oKx+AizQBA==}
    engines: {node: '>=0.10.0'}
    hasBin: true

  electron-to-chromium@1.5.190:
    resolution: {integrity: sha512-k4McmnB2091YIsdCgkS0fMVMPOJgxl93ltFzaryXqwip1AaxeDqKCGLxkXODDA5Ab/D+tV5EL5+aTx76RvLRxw==}

  elliptic@6.6.1:
    resolution: {integrity: sha512-RaddvvMatK2LJHqFJ+YA4WysVN5Ita9E35botqIYspQ4TkRAlCicdzKOjlyv/1Za5RyTNn7di//eEV0uTAfe3g==}

  emittery@0.13.1:
    resolution: {integrity: sha512-DeWwawk6r5yR9jFgnDKYt4sLS0LmHJJi3ZOnb5/JdbYwj3nW+FxQnHIjhBKz8YLC7oRNPVM9NQ47I3CVx34eqQ==}
    engines: {node: '>=12'}

  emoji-regex@8.0.0:
    resolution: {integrity: sha512-MSjYzcWNOA0ewAHpz0MxpYFvwg6yjy1NG3xteoqz644VCo/RPgnr1/GGt+ic3iJTzQ8Eu3TdM14SawnVUmGE6A==}

  emoji-regex@9.2.2:
    resolution: {integrity: sha512-L18DaJsXSUk2+42pv8mLs5jJT2hqFkFE4j21wOmgbUqsZ2hL72NsUU785g9RXgo3s0ZNgVl42TiHp3ZtOv/Vyg==}

  encodeurl@2.0.0:
    resolution: {integrity: sha512-Q0n9HRi4m6JuGIV1eFlmvJB7ZEVxu93IrMyiMsGC0lrMJMWzRgx6WGquyfQgZVb31vhGgXnfmPNNXmxnOkRBrg==}
    engines: {node: '>= 0.8'}

  end-of-stream@1.4.5:
    resolution: {integrity: sha512-ooEGc6HP26xXq/N+GCGOT0JKCLDGrq2bQUZrQ7gyrJiZANJ/8YDTxTpQBXGMn+WbIQXNVpyWymm7KYVICQnyOg==}

  enhanced-resolve@5.18.2:
    resolution: {integrity: sha512-6Jw4sE1maoRJo3q8MsSIn2onJFbLTOjY9hlx4DZXmOKvLRd1Ok2kXmAGXaafL2+ijsJZ1ClYbl/pmqr9+k4iUQ==}
    engines: {node: '>=10.13.0'}

  enumify@2.0.0:
    resolution: {integrity: sha512-hpyRdixXrBdr1sZOWH/WKBleMtHWVbM+DyVa0OqKQnKEw6x0TuUNYjcWKlp5/+tdiOsbgYiaZ/pYUeMake4k8A==}

  env-cmd@10.1.0:
    resolution: {integrity: sha512-mMdWTT9XKN7yNth/6N6g2GuKuJTsKMDHlQFUDacb/heQRRWOTIZ42t1rMHnQu4jYxU1ajdTeJM+9eEETlqToMA==}
    engines: {node: '>=8.0.0'}
    hasBin: true

  err-code@3.0.1:
    resolution: {integrity: sha512-GiaH0KJUewYok+eeY05IIgjtAe4Yltygk9Wqp1V5yVWLdhf0hYZchRjNIT9bb0mSwRcIusT3cx7PJUf3zEIfUA==}

  error-ex@1.3.2:
    resolution: {integrity: sha512-7dFHNmqeFSEt2ZBsCriorKnn3Z2pj+fd9kmI6QoWw4//DL+icEBfc0U7qJCisqrTsKTjw4fNFy2pW9OqStD84g==}

  es-define-property@1.0.1:
    resolution: {integrity: sha512-e3nRfgfUZ4rNGL232gUgX06QNyyez04KdjFrF+LTRoOXmrOgFKDg4BCdsjW8EnT69eqdYGmRpJwiPVYNrCaW3g==}
    engines: {node: '>= 0.4'}

  es-errors@1.3.0:
    resolution: {integrity: sha512-Zf5H2Kxt2xjTvbJvP2ZWLEICxA6j+hAmMzIlypy4xcBg1vKVnx89Wy0GbS+kf5cwCVFFzdCFh2XSCFNULS6csw==}
    engines: {node: '>= 0.4'}

  es-module-lexer@1.7.0:
    resolution: {integrity: sha512-jEQoCwk8hyb2AZziIOLhDqpm5+2ww5uIE6lkO/6jcOCusfk6LhMHpXXfBLXTZ7Ydyt0j4VoUQv6uGNYbdW+kBA==}

  es-object-atoms@1.1.1:
    resolution: {integrity: sha512-FGgH2h8zKNim9ljj7dankFPcICIK9Cp5bm+c2gQSYePhpaG5+esrLODihIorn+Pe6FGJzWhXQotPv73jTaldXA==}
    engines: {node: '>= 0.4'}

  es-set-tostringtag@2.1.0:
    resolution: {integrity: sha512-j6vWzfrGVfyXxge+O0x5sh6cvxAog0a/4Rdd2K36zCMV5eJ+/+tOAngRO8cODMNWbVRdVlmGZQL2YS3yR8bIUA==}
    engines: {node: '>= 0.4'}

  es6-promise@4.2.8:
    resolution: {integrity: sha512-HJDGx5daxeIvxdBxvG2cb9g4tEvwIk3i8+nhX0yGrYmZUzbkdg8QbDevheDB8gd0//uPj4c1EQua8Q+MViT0/w==}

  es6-promisify@5.0.0:
    resolution: {integrity: sha512-C+d6UdsYDk0lMebHNR4S2NybQMMngAOnOwYBQjTOiv0MkoJMP0Myw2mgpDLBcpfCmRLxyFqYhS/CfOENq4SJhQ==}

  escalade@3.2.0:
    resolution: {integrity: sha512-WUj2qlxaQtO4g6Pq5c29GTcWGDyd8itL8zTlipgECz3JesAiiOKotd8JU6otB3PACgG6xkJUyVhboMS+bje/jA==}
    engines: {node: '>=6'}

  escape-html@1.0.3:
    resolution: {integrity: sha512-NiSupZ4OeuGwr68lGIeym/ksIZMJodUGOSCZ/FSnTxcrekbvqrgdUxlJOMpijaKZVjAJrWrGs/6Jy8OMuyj9ow==}

  escape-string-regexp@1.0.5:
    resolution: {integrity: sha512-vbRorB5FUQWvla16U8R/qgaFIya2qGzwDrNmCZuYKrbdSUMG6I1ZCGQRefkRVhuOkIGVne7BQ35DSfo1qvJqFg==}
    engines: {node: '>=0.8.0'}

  escape-string-regexp@2.0.0:
    resolution: {integrity: sha512-UpzcLCXolUWcNu5HtVMHYdXJjArjsF9C0aNnquZYY4uW/Vu0miy5YoWvbV345HauVvcAUnpRuhMMcqTcGOY2+w==}
    engines: {node: '>=8'}

  escape-string-regexp@4.0.0:
    resolution: {integrity: sha512-TtpcNJ3XAzx3Gq8sWRzJaVajRs0uVxA2YAkdb1jm2YkPz4G6egUFAyA3n5vtEIZefPk5Wa4UXbKuS5fKkJWdgA==}
    engines: {node: '>=10'}

  eslint-config-prettier@9.1.2:
    resolution: {integrity: sha512-iI1f+D2ViGn+uvv5HuHVUamg8ll4tN+JRHGc6IJi4TP9Kl976C57fzPXgseXNs8v0iA8aSJpHsTWjDb9QJamGQ==}
    hasBin: true
    peerDependencies:
      eslint: '>=7.0.0'

  eslint-plugin-prettier@5.5.3:
    resolution: {integrity: sha512-NAdMYww51ehKfDyDhv59/eIItUVzU0Io9H2E8nHNGKEeeqlnci+1gCvrHib6EmZdf6GxF+LCV5K7UC65Ezvw7w==}
    engines: {node: ^14.18.0 || >=16.0.0}
    peerDependencies:
      '@types/eslint': '>=8.0.0'
      eslint: '>=8.0.0'
      eslint-config-prettier: '>= 7.0.0 <10.0.0 || >=10.1.0'
      prettier: '>=3.0.0'
    peerDependenciesMeta:
      '@types/eslint':
        optional: true
      eslint-config-prettier:
        optional: true

  eslint-scope@5.1.1:
    resolution: {integrity: sha512-2NxwbF/hZ0KpepYN0cNbo+FN6XoK7GaHlQhgx/hIZl6Va0bF45RQOOwhLIy8lQDbuCiadSLCBnH2CFYquit5bw==}
    engines: {node: '>=8.0.0'}

  eslint-scope@7.2.2:
    resolution: {integrity: sha512-dOt21O7lTMhDM+X9mB4GX+DZrZtCUJPL/wlcTqxyrx5IvO0IYtILdtrQGQp+8n5S0gwSVmOf9NQrjMOgfQZlIg==}
    engines: {node: ^12.22.0 || ^14.17.0 || >=16.0.0}

  eslint-visitor-keys@3.4.3:
    resolution: {integrity: sha512-wpc+LXeiyiisxPlEkUzU6svyS1frIO3Mgxj1fdy7Pm8Ygzguax2N3Fa/D/ag1WqbOprdI+uY6wMUl8/a2G+iag==}
    engines: {node: ^12.22.0 || ^14.17.0 || >=16.0.0}

  eslint@8.57.1:
    resolution: {integrity: sha512-ypowyDxpVSYpkXr9WPv2PAZCtNip1Mv5KTW0SCurXv/9iOpcrH9PaqUElksqEB6pChqHGDRCFTyrZlGhnLNGiA==}
    engines: {node: ^12.22.0 || ^14.17.0 || >=16.0.0}
    deprecated: This version is no longer supported. Please see https://eslint.org/version-support for other options.
    hasBin: true

  espree@9.6.1:
    resolution: {integrity: sha512-oruZaFkjorTpF32kDSI5/75ViwGeZginGGy2NoOSg3Q9bnwlnmDm4HLnkl0RE3n+njDXR037aY1+x58Z/zFdwQ==}
    engines: {node: ^12.22.0 || ^14.17.0 || >=16.0.0}

  esprima@4.0.1:
    resolution: {integrity: sha512-eGuFFw7Upda+g4p+QHvnW0RyTX/SVeJBDM/gCtMARO0cLuT2HcEKnTPvhjV6aGeqrCB/sbNop0Kszm0jsaWU4A==}
    engines: {node: '>=4'}
    hasBin: true

  esquery@1.6.0:
    resolution: {integrity: sha512-ca9pw9fomFcKPvFLXhBKUK90ZvGibiGOvRJNbjljY7s7uq/5YO4BOzcYtJqExdx99rF6aAcnRxHmcUHcz6sQsg==}
    engines: {node: '>=0.10'}

  esrecurse@4.3.0:
    resolution: {integrity: sha512-KmfKL3b6G+RXvP8N1vr3Tq1kL/oCFgn2NYXEtqP8/L3pKapUA4G8cFVaoF3SU323CD4XypR/ffioHmkti6/Tag==}
    engines: {node: '>=4.0'}

  estraverse@4.3.0:
    resolution: {integrity: sha512-39nnKffWz8xN1BU/2c79n9nB9HDzo0niYUqx6xyqUnyoAnQyyWpOTdZEeiCch8BBu515t4wp9ZmgVfVhn9EBpw==}
    engines: {node: '>=4.0'}

  estraverse@5.3.0:
    resolution: {integrity: sha512-MMdARuVEQziNTeJD8DgMqmhwR11BRQ/cBP+pLtYdSTnf3MIO8fFeiINEbX36ZdNlfU/7A9f3gUw49B3oQsvwBA==}
    engines: {node: '>=4.0'}

  esutils@2.0.3:
    resolution: {integrity: sha512-kVscqXk4OCp68SZ0dkgEKVi6/8ij300KBWTJq32P/dYeWTSwK41WyTxalN1eRmA5Z9UU/LX9D7FWSmV9SAYx6g==}
    engines: {node: '>=0.10.0'}

  etag@1.8.1:
    resolution: {integrity: sha512-aIL5Fx7mawVa300al2BnEE4iNvo1qETxLrPI/o05L7z6go7fCw1J6EQmbK4FmJ2AS7kgVF/KEZWufBfdClMcPg==}
    engines: {node: '>= 0.6'}

  ethereum-cryptography@2.2.1:
    resolution: {integrity: sha512-r/W8lkHSiTLxUxW8Rf3u4HGB0xQweG2RyETjywylKZSzLWoWAijRz8WCuOtJ6wah+avllXBqZuk29HCCvhEIRg==}

  ethers-multicall-provider@5.0.0:
    resolution: {integrity: sha512-dsfIwBSbr8yG+F0o87uoMFje1k5w988883MMJvK7R66mYT6NApQhQ7sMH/cxKGXTRf3at+nGt/4QIYHbYhe/8A==}
    engines: {node: '>=12.0'}
    peerDependencies:
      lodash: ^4.17.0

  ethers@5.8.0:
    resolution: {integrity: sha512-DUq+7fHrCg1aPDFCHx6UIPb3nmt2XMpM7Y/g2gLhsl3lIBqeAfOJIl1qEvRf2uq3BiKxmh6Fh5pfp2ieyek7Kg==}

  ethers@6.13.5:
    resolution: {integrity: sha512-+knKNieu5EKRThQJWwqaJ10a6HE9sSehGeqWN65//wE7j47ZpFhKAnHB/JJFibwwg61I/koxaPsXbXpD/skNOQ==}
    engines: {node: '>=14.0.0'}

  ethers@6.15.0:
    resolution: {integrity: sha512-Kf/3ZW54L4UT0pZtsY/rf+EkBU7Qi5nnhonjUb8yTXcxH3cdcWrV2cRyk0Xk/4jK6OoHhxxZHriyhje20If2hQ==}
    engines: {node: '>=14.0.0'}

  event-target-shim@5.0.1:
    resolution: {integrity: sha512-i/2XbnSz/uxRCU6+NdVJgKWDTM427+MqYbkQzD321DuCQJUqOuJKIA0IM2+W2xtYHdKOmZ4dR6fExsd4SXL+WQ==}
    engines: {node: '>=6'}

  eventemitter2@6.4.9:
    resolution: {integrity: sha512-JEPTiaOt9f04oa6NOkc4aH+nVp5I3wEjpHbIPqfgCdD5v5bUzy7xQqwcVO2aDQgOWhI28da57HksMrzK9HlRxg==}

  eventemitter3@4.0.7:
    resolution: {integrity: sha512-8guHBZCwKnFhYdHr2ysuRWErTwhoN2X8XELRlrRwpmfeY2jjuUN4taQMsULKUVo1K4DvZl+0pgfyoysHxvmvEw==}

  eventemitter3@5.0.1:
    resolution: {integrity: sha512-GWkBvjiSZK87ELrYOSESUYeVIc9mvLLf/nXalMOS5dYrgZq9o5OVkbZAVM06CVxYsCwH9BDZFPlQTlPA1j4ahA==}

  events@3.3.0:
    resolution: {integrity: sha512-mQw+2fkQbALzQ7V0MY0IqdnXNOeTtP4r0lN9z7AAawCXgqea7bDii20AYrIBrFd/Hx0M2Ocz6S111CaFkUcb0Q==}
    engines: {node: '>=0.8.x'}

  execa@5.1.1:
    resolution: {integrity: sha512-8uSpZZocAZRBAPIEINJj3Lo9HyGitllczc27Eh5YYojjMFMn8yHMDMaUHE2Jqfq05D/wucwI4JGURyXt1vchyg==}
    engines: {node: '>=10'}

  exit@0.1.2:
    resolution: {integrity: sha512-Zk/eNKV2zbjpKzrsQ+n1G6poVbErQxJ0LBOJXaKZ1EViLzH+hrLu9cdXI4zw9dBQJslwBEpbQ2P1oS7nDxs6jQ==}
    engines: {node: '>= 0.8.0'}

  expect@29.7.0:
    resolution: {integrity: sha512-2Zks0hf1VLFYI1kbh0I5jP3KHHyCHpkfyHBzsSXRFgl/Bg9mWYfMW8oD+PdMPlEwy5HNsR9JutYy6pMeOh61nw==}
    engines: {node: ^14.15.0 || ^16.10.0 || >=18.0.0}

  expect@30.0.5:
    resolution: {integrity: sha512-P0te2pt+hHI5qLJkIR+iMvS+lYUZml8rKKsohVHAGY+uClp9XVbdyYNJOIjSRpHVp8s8YqxJCiHUkSYZGr8rtQ==}
    engines: {node: ^18.14.0 || ^20.0.0 || ^22.0.0 || >=24.0.0}

  express@5.1.0:
    resolution: {integrity: sha512-DT9ck5YIRU+8GYzzU5kT3eHGA5iL+1Zd0EutOmTE9Dtk+Tvuzd23VBU+ec7HPNSTxXYO55gPV/hq4pSBJDjFpA==}
    engines: {node: '>= 18'}

  external-editor@3.1.0:
    resolution: {integrity: sha512-hMQ4CX1p1izmuLYyZqLMO/qGNw10wSv9QDCPfzXfyFrOaCSSoRfqE1Kf1s5an66J5JZC62NewG+mK49jOCtQew==}
    engines: {node: '>=4'}

  eyes@0.1.8:
    resolution: {integrity: sha512-GipyPsXO1anza0AOZdy69Im7hGFCNB7Y/NGjDlZGJ3GJJLtwNSb2vrzYrTYJRrRloVx7pl+bhUaTB8yiccPvFQ==}
    engines: {node: '> 0.1.90'}

  fast-deep-equal@3.1.3:
    resolution: {integrity: sha512-f3qQ9oQy9j2AhBe/H9VC91wLmKBCCU/gDOnKNAYG5hswO7BLKj09Hc5HYNz9cGI++xlpDCIgDaitVs03ATR84Q==}

  fast-diff@1.3.0:
    resolution: {integrity: sha512-VxPP4NqbUjj6MaAOafWeUn2cXWLcCtljklUtZf0Ind4XQ+QPtmA0b18zZy0jIQx+ExRVCR/ZQpBmik5lXshNsw==}

  fast-fifo@1.3.2:
    resolution: {integrity: sha512-/d9sfos4yxzpwkDkuN7k2SqFKtYNmCTzgfEpz82x34IM9/zc8KGxQoXg1liNC/izpRM/MBdt44Nmx41ZWqk+FQ==}

  fast-glob@3.3.3:
    resolution: {integrity: sha512-7MptL8U0cqcFdzIzwOTHoilX9x5BrNqye7Z/LuC7kCMRio1EMSyqRK3BEAUD7sXRq4iT4AzTVuZdhgQ2TCvYLg==}
    engines: {node: '>=8.6.0'}

  fast-json-stable-stringify@2.1.0:
    resolution: {integrity: sha512-lhd/wF+Lk98HZoTCtlVraHtfh5XYijIjalXck7saUtuanSDyLMxnHhSXEDJqHxD7msR8D0uCmqlkwjCV8xvwHw==}

  fast-levenshtein@2.0.6:
    resolution: {integrity: sha512-DCXu6Ifhqcks7TZKY3Hxp3y6qphY5SJZmrWMDrKcERSOXWQdMhU9Ig/PYrzyw/ul9jOIyh0N4M0tbC5hodg8dw==}

  fast-redact@3.5.0:
    resolution: {integrity: sha512-dwsoQlS7h9hMeYUq1W++23NDcBLV4KqONnITDV9DjfS3q1SgDGVrBdvvTLUotWtPSD7asWDV9/CmsZPy8Hf70A==}
    engines: {node: '>=6'}

  fast-safe-stringify@2.1.1:
    resolution: {integrity: sha512-W+KJc2dmILlPplD/H4K9l9LcAHAfPtP6BY84uVLXQ6Evcz9Lcg33Y2z1IVblT6xdY54PXYVHEv+0Wpq8Io6zkA==}

  fast-stable-stringify@1.0.0:
    resolution: {integrity: sha512-wpYMUmFu5f00Sm0cj2pfivpmawLZ0NKdviQ4w9zJeR8JVtOpOxHmLaJuj0vxvGqMJQWyP/COUkF75/57OKyRag==}

  fast-uri@3.0.6:
    resolution: {integrity: sha512-Atfo14OibSv5wAp4VWNsFYE1AchQRTv9cBGWET4pZWHzYshFSS9NQI6I57rdKn9croWVMbYFbLhJ+yJvmZIIHw==}

  fast-xml-parser@5.2.5:
    resolution: {integrity: sha512-pfX9uG9Ki0yekDHx2SiuRIyFdyAr1kMIMitPvb0YBo8SUfKvia7w7FIyd/l6av85pFYRhZscS75MwMnbvY+hcQ==}
    hasBin: true

  fastq@1.19.1:
    resolution: {integrity: sha512-GwLTyxkCXjXbxqIhTsMI2Nui8huMPtnxg7krajPJAjnEG/iiOS7i+zCtWGZR9G0NBKbXKh6X9m9UIsYX/N6vvQ==}

  fb-watchman@2.0.2:
    resolution: {integrity: sha512-p5161BqbuCaSnB8jIbzQHOlpgsPmK5rJVDfDKO91Axs5NC1uu3HRQm6wt9cd9/+GtQQIO53JdGXXoyDpTAsgYA==}

  fflate@0.8.2:
    resolution: {integrity: sha512-cPJU47OaAoCbg0pBvzsgpTPhmhqI5eJjh/JIu8tPj5q+T7iLvW/JAYUqmE7KOB4R1ZyEhzBaIQpQpardBF5z8A==}

  figures@3.2.0:
    resolution: {integrity: sha512-yaduQFRKLXYOGgEn6AZau90j3ggSOyiqXU0F9JZfeXYhNa+Jk4X+s45A2zg5jns87GAFa34BBm2kXw4XpNcbdg==}
    engines: {node: '>=8'}

  file-entry-cache@6.0.1:
    resolution: {integrity: sha512-7Gps/XWymbLk2QLYK4NzpMOrYjMhdIxXuIvy2QBsLE6ljuodKvdkWs/cpyJJ3CVIVpH0Oi1Hvg1ovbMzLdFBBg==}
    engines: {node: ^10.12.0 || >=12.0.0}

  file-type@20.4.1:
    resolution: {integrity: sha512-hw9gNZXUfZ02Jo0uafWLaFVPter5/k2rfcrjFJJHX/77xtSDOfJuEFb6oKlFV86FLP1SuyHMW1PSk0U9M5tKkQ==}
    engines: {node: '>=18'}

  filelist@1.0.4:
    resolution: {integrity: sha512-w1cEuf3S+DrLCQL7ET6kz+gmlJdbq9J7yXCSjK/OZCPA+qEN1WyF4ZAf0YYJa4/shHJra2t/d/r8SV4Ji+x+8Q==}

  fill-range@7.1.1:
    resolution: {integrity: sha512-YsGpe3WHLK8ZYi4tWDg2Jy3ebRz2rXowDxnld4bkQB00cc/1Zw9AWnC0i9ztDJitivtQvaI9KaLyKrc+hBW0yg==}
    engines: {node: '>=8'}

  filter-obj@1.1.0:
    resolution: {integrity: sha512-8rXg1ZnX7xzy2NGDVkBVaAy+lSlPNwad13BtgSlLuxfIslyt5Vg64U7tFcCt4WS1R0hvtnQybT/IyCkGZ3DpXQ==}
    engines: {node: '>=0.10.0'}

  finalhandler@2.1.0:
    resolution: {integrity: sha512-/t88Ty3d5JWQbWYgaOGCCYfXRwV1+be02WqYYlL6h0lEiUAMPM8o8qKGO01YIkOHzka2up08wvgYD0mDiI+q3Q==}
    engines: {node: '>= 0.8'}

  find-cache-dir@3.3.2:
    resolution: {integrity: sha512-wXZV5emFEjrridIgED11OoUKLxiYjAcqot/NJdAkOhlJ+vGzwhOAfcG5OX1jP+S0PcjEn8bdMJv+g2jwQ3Onig==}
    engines: {node: '>=8'}

  find-up@4.1.0:
    resolution: {integrity: sha512-PpOwAdQ/YlXQ2vj8a3h8IipDuYRi3wceVQQGYWxNINccq40Anw7BlsEXCMbt1Zt+OLA6Fq9suIpIWD0OsnISlw==}
    engines: {node: '>=8'}

  find-up@5.0.0:
    resolution: {integrity: sha512-78/PXT1wlLLDgTzDs7sjq9hzz0vXD+zn+7wypEe4fXQxCmdmqfGsEPQxmiCSQI3ajFV91bVSsvNtrJRiW6nGng==}
    engines: {node: '>=10'}

  flat-cache@3.2.0:
    resolution: {integrity: sha512-CYcENa+FtcUKLmhhqyctpclsq7QF38pKjZHsGNiSQF5r4FtoKDWabFDl3hzaEQMvT1LHEysw5twgLvpYYb4vbw==}
    engines: {node: ^10.12.0 || >=12.0.0}

  flatted@3.3.3:
    resolution: {integrity: sha512-GX+ysw4PBCz0PzosHDepZGANEuFCMLrnRTiEy9McGjmkCQYwRq4A/X786G/fjM/+OjsWSU1ZrY5qyARZmO/uwg==}

  follow-redirects@1.15.9:
    resolution: {integrity: sha512-gew4GsXizNgdoRyqmyfMHyAmXsZDk6mHkSxZFCzW9gwlbtOW44CDtYavM+y+72qD/Vq2l550kMF52DT8fOLJqQ==}
    engines: {node: '>=4.0'}
    peerDependencies:
      debug: '*'
    peerDependenciesMeta:
      debug:
        optional: true

  for-each@0.3.5:
    resolution: {integrity: sha512-dKx12eRCVIzqCxFGplyFKJMPvLEWgmNtUrpTiJIR5u97zEhRG8ySrtboPHZXx7daLxQVrl643cTzbab2tkQjxg==}
    engines: {node: '>= 0.4'}

  foreground-child@3.3.1:
    resolution: {integrity: sha512-gIXjKqtFuWEgzFRJA9WCQeSJLZDjgJUOMCMzxtvFq/37KojM1BFGufqsCy0r4qSQmYLsZYMeyRqzIWOMup03sw==}
    engines: {node: '>=14'}

  fork-ts-checker-webpack-plugin@9.0.2:
    resolution: {integrity: sha512-Uochze2R8peoN1XqlSi/rGUkDQpRogtLFocP9+PGu68zk1BDAKXfdeCdyVZpgTk8V8WFVQXdEz426VKjXLO1Gg==}
    engines: {node: '>=12.13.0', yarn: '>=1.0.0'}
    peerDependencies:
      typescript: '>3.6.0'
      webpack: ^5.11.0

  form-data@4.0.4:
    resolution: {integrity: sha512-KrGhL9Q4zjj0kiUt5OO4Mr/A/jlI2jDYs5eHBpYHPcBEVSiipAvn2Ko2HnPe20rmcuuvMHNdZFp+4IlGTMF0Ow==}
    engines: {node: '>= 6'}

  formidable@2.1.5:
    resolution: {integrity: sha512-Oz5Hwvwak/DCaXVVUtPn4oLMLLy1CdclLKO1LFgU7XzDpVMUU5UjlSLpGMocyQNNk8F6IJW9M/YdooSn2MRI+Q==}

  forwarded@0.2.0:
    resolution: {integrity: sha512-buRG0fpBtRHSTCOASe6hD258tEubFoRLb4ZNA6NxMVHNw2gOcwHo9wyablzMzOA5z9xA9L1KNjk/Nt6MT9aYow==}
    engines: {node: '>= 0.6'}

  fresh@2.0.0:
    resolution: {integrity: sha512-Rx/WycZ60HOaqLKAi6cHRKKI7zxWbJ31MhntmtwMoaTeF7XFH9hhBp8vITaMidfljRQ6eYWCKkaTK+ykVJHP2A==}
    engines: {node: '>= 0.8'}

  fs-constants@1.0.0:
    resolution: {integrity: sha512-y6OAwoSIf7FyjMIv94u+b5rdheZEjzR63GTyZJm5qh4Bi+2YgwLCcI/fPFZkL5PSixOt6ZNKm+w+Hfp/Bciwow==}

  fs-extra@10.1.0:
    resolution: {integrity: sha512-oRXApq54ETRj4eMiFzGnHWGy+zo5raudjuxN0b8H7s/RU2oW0Wvsx9O0ACRN/kRq9E8Vu/ReskGB5o3ji+FzHQ==}
    engines: {node: '>=12'}

  fs-monkey@1.1.0:
    resolution: {integrity: sha512-QMUezzXWII9EV5aTFXW1UBVUO77wYPpjqIF8/AviUCThNeSYZykpoTixUeaNNBwmCev0AMDWMAni+f8Hxb1IFw==}

  fs.realpath@1.0.0:
    resolution: {integrity: sha512-OO0pH2lK6a0hZnAdau5ItzHPI6pUlvI7jMVnxUQRtw4owF2wk8lOSabtGDCTP4Ggrg2MbGnWO9X8K1t4+fGMDw==}

  fsevents@2.3.3:
    resolution: {integrity: sha512-5xoDfX+fL7faATnagmWPpbFtwh/R77WmMMqqHGS65C3vvB0YHrgF+B1YmZ3441tMj5n63k0212XNoJwzlhffQw==}
    engines: {node: ^8.16.0 || ^10.6.0 || >=11.0.0}
    os: [darwin]

  function-bind@1.1.2:
    resolution: {integrity: sha512-7XHNxH7qX9xG5mIwxkhumTox/MIRNcOgDrxWsMt2pAr23WHp6MrRlN7FBSFpCpr+oVO0F744iUgR82nJMfG2SA==}

  gensync@1.0.0-beta.2:
    resolution: {integrity: sha512-3hN7NaskYvMDLQY55gnW3NQ+mesEAepTqlg+VEbj7zzqEMBVNhzcGYYeqFo/TlYz6eQiFcp1HcsCZO+nGgS8zg==}
    engines: {node: '>=6.9.0'}

  get-caller-file@2.0.5:
    resolution: {integrity: sha512-DyFP3BM/3YHTQOCUL/w0OZHR0lpKeGrxotcHWcqNEdnltqFwXVfhEBQ94eIo34AfQpo0rGki4cyIiftY06h2Fg==}
    engines: {node: 6.* || 8.* || >= 10.*}

  get-intrinsic@1.3.0:
    resolution: {integrity: sha512-9fSjSaos/fRIVIp+xSJlE6lfwhES7LNtKaCBIamHsjr2na1BiABJPo0mOjjz8GJDURarmCPGqaiVg5mfjb98CQ==}
    engines: {node: '>= 0.4'}

  get-package-type@0.1.0:
    resolution: {integrity: sha512-pjzuKtY64GYfWizNAJ0fr9VqttZkNiK2iS430LtIHzjBEr6bX8Am2zm4sW4Ro5wjWW5cAlRL1qAMTcXbjNAO2Q==}
    engines: {node: '>=8.0.0'}

  get-port@7.1.0:
    resolution: {integrity: sha512-QB9NKEeDg3xxVwCCwJQ9+xycaz6pBB6iQ76wiWMl1927n0Kir6alPiP+yuiICLLU4jpMe08dXfpebuQppFA2zw==}
    engines: {node: '>=16'}

  get-proto@1.0.1:
    resolution: {integrity: sha512-sTSfBjoXBp89JvIKIefqw7U2CCebsc74kiY6awiGogKtoSGbgjYE/G/+l9sF3MWFPNc9IcoOC4ODfKHfxFmp0g==}
    engines: {node: '>= 0.4'}

  get-stream@6.0.1:
    resolution: {integrity: sha512-ts6Wi+2j3jQjqi70w5AlN8DFnkSwC+MqmxEzdEALB2qXZYV3X/b1CTfgPLGJNMeAWxdPfU8FO1ms3NUfaHCPYg==}
    engines: {node: '>=10'}

  glob-parent@5.1.2:
    resolution: {integrity: sha512-AOIgSQCepiJYwP3ARnGx+5VnTu2HBYdzbGP45eLw1vr3zB3vZLeyed1sC9hnbcOc9/SrMyM5RPQrkGz4aS9Zow==}
    engines: {node: '>= 6'}

  glob-parent@6.0.2:
    resolution: {integrity: sha512-XxwI8EOhVQgWp6iDL+3b0r86f4d6AX6zSU55HfB4ydCEuXLXc5FcYeOu+nnGftS4TEju/11rt4KJPTMgbfmv4A==}
    engines: {node: '>=10.13.0'}

  glob-to-regexp@0.4.1:
    resolution: {integrity: sha512-lkX1HJXwyMcprw/5YUZc2s7DrpAiHB21/V+E1rHUrVNokkvB6bqMzT0VfV6/86ZNabt1k14YOIaT7nDvOX3Iiw==}

  glob@10.4.5:
    resolution: {integrity: sha512-7Bv8RF0k6xjo7d4A/PxYLbUCfb6c+Vpd2/mB2yRDlew7Jb5hEXiCD9ibfO7wpk8i4sevK6DFny9h7EYbM3/sHg==}
    hasBin: true

  glob@7.2.3:
    resolution: {integrity: sha512-nFR0zLpU2YCaRxwoCJvL6UvCH2JFyFVIvwTLsIf21AuHlMskA1hhTdk+LlYJtOlYt9v6dvszD2BGRqBL+iQK9Q==}
    deprecated: Glob versions prior to v9 are no longer supported

  globals@13.24.0:
    resolution: {integrity: sha512-AhO5QUcj8llrbG09iWhPU2B204J1xnPeL8kQmVorSsy+Sjj1sk8gIyh6cUocGmH4L0UuhAJy+hJMRA4mgA4mFQ==}
    engines: {node: '>=8'}

  globalthis@1.0.4:
    resolution: {integrity: sha512-DpLKbNU4WylpxJykQujfCcwYWiV/Jhm50Goo0wrVILAv5jOr9d+H+UR3PhSCD2rCCEIg0uc+G+muBTwD54JhDQ==}
    engines: {node: '>= 0.4'}

  globby@11.1.0:
    resolution: {integrity: sha512-jhIXaOzy1sb8IyocaruWSn1TjmnBVs8Ayhcy83rmxNJ8q2uWKCAj3CnJY+KpGSXCueAPc0i05kVvVKtP1t9S3g==}
    engines: {node: '>=10'}

  gopd@1.2.0:
    resolution: {integrity: sha512-ZUKRh6/kUFoAiTAtTYPZJ3hw9wNxx+BIBOijnlG9PnrJsCcSjs1wyyD6vJpaYtgnzDrKYRSqf3OO6Rfa93xsRg==}
    engines: {node: '>= 0.4'}

  gql.tada@1.8.12:
    resolution: {integrity: sha512-VuHbhYyhPN7XDc06Gl3jYWxMlqa1MLX5xbrmbBbzelX/+M5khxDsNBE7FvTEvAmx0RyLyDkEtRPWRfIdMCTKTw==}
    hasBin: true
    peerDependencies:
      typescript: ^5.0.0

  gql.tada@1.8.13:
    resolution: {integrity: sha512-fYoorairdPgxtE7Sf1X9/6bSN9Kt2+PN8KLg3hcF8972qFnawwUgs1OLVU8efZMHwL7EBHhhKBhrsGPlOs2lZQ==}
    hasBin: true
    peerDependencies:
      typescript: ^5.0.0

  graceful-fs@4.2.11:
    resolution: {integrity: sha512-RbJ5/jmFcNNCcDV5o9eTnBLJ/HszWV0P73bc+Ff4nS/rJj+YaS6IGyiOL0VoBYX+l1Wrl3k63h/KrH+nhJ0XvQ==}

  graphemer@1.4.0:
    resolution: {integrity: sha512-EtKwoO6kxCL9WO5xipiHTZlSzBm7WLT627TqC/uVRd0HKmq8NXyebnNYxDoBi7wt8eTWrUrKXCOVaFq9x1kgag==}

  graphql@16.11.0:
    resolution: {integrity: sha512-mS1lbMsxgQj6hge1XZ6p7GPhbrtFwUFYi3wRzXAC/FmYnyXMTvvI3td3rjmQ2u8ewXueaSvRPWaEcgVVOT9Jnw==}
    engines: {node: ^12.22.0 || ^14.16.0 || ^16.0.0 || >=17.0.0}

  h3@1.15.3:
    resolution: {integrity: sha512-z6GknHqyX0h9aQaTx22VZDf6QyZn+0Nh+Ym8O/u0SGSkyF5cuTJYKlc8MkzW3Nzf9LE1ivcpmYC3FUGpywhuUQ==}

  hamt-sharding@2.0.1:
    resolution: {integrity: sha512-vnjrmdXG9dDs1m/H4iJ6z0JFI2NtgsW5keRkTcM85NGak69Mkf5PHUqBz+Xs0T4sg0ppvj9O5EGAJo40FTxmmA==}
    engines: {node: '>=10.0.0', npm: '>=6.0.0'}

  hard-rejection@2.1.0:
    resolution: {integrity: sha512-VIZB+ibDhx7ObhAe7OVtoEbuP4h/MuOTHJ+J8h/eBXotJYl0fBgR72xDFCKgIh22OJZIOVNxBMWuhAr10r8HdA==}
    engines: {node: '>=6'}

  has-flag@4.0.0:
    resolution: {integrity: sha512-EykJT/Q1KjTWctppgIAgfSO0tKVuZUjhgMr17kqTumMl6Afv3EISleU7qZUzoXDFTAHTDC4NOoG/ZxU3EvlMPQ==}
    engines: {node: '>=8'}

  has-own-prop@2.0.0:
    resolution: {integrity: sha512-Pq0h+hvsVm6dDEa8x82GnLSYHOzNDt7f0ddFa3FqcQlgzEiptPqL+XrOJNavjOzSYiYWIrgeVYYgGlLmnxwilQ==}
    engines: {node: '>=8'}

  has-property-descriptors@1.0.2:
    resolution: {integrity: sha512-55JNKuIW+vq4Ke1BjOTjM2YctQIvCT7GFzHwmfZPGo5wnrgkid0YQtnAleFSqumZm4az3n2BS+erby5ipJdgrg==}

  has-symbols@1.1.0:
    resolution: {integrity: sha512-1cDNdwJ2Jaohmb3sg4OmKaMBwuC48sYni5HUw2DvsC8LjGTLK9h+eb1X6RyuOHe4hT0ULCW68iomhjUoKUqlPQ==}
    engines: {node: '>= 0.4'}

  has-tostringtag@1.0.2:
    resolution: {integrity: sha512-NqADB8VjPFLM2V0VvHUewwwsw0ZWBaIdgo+ieHtK3hasLz4qeCRjYcqfB6AQrBggRKppKF8L52/VqdVsO47Dlw==}
    engines: {node: '>= 0.4'}

  hash.js@1.1.7:
    resolution: {integrity: sha512-taOaskGt4z4SOANNseOviYDvjEJinIkRgmp7LbKP2YTTmVxWBl87s/uzK9r+44BclBSp2X7K1hqeNfz9JbBeXA==}

  hasown@2.0.2:
    resolution: {integrity: sha512-0hJU9SCPvmMzIBdZFqNPXWa6dqh7WdH0cII9y+CyS8rG3nL48Bclra9HmKhVVUHyPWNH5Y7xDwAB7bfgSjkUMQ==}
    engines: {node: '>= 0.4'}

  hmac-drbg@1.0.1:
    resolution: {integrity: sha512-Tti3gMqLdZfhOQY1Mzf/AanLiqh1WTiJgEj26ZuYQ9fbkLomzGchCws4FyrSd4VkpBfiNhaE1On+lOz894jvXg==}

  hosted-git-info@2.8.9:
    resolution: {integrity: sha512-mxIDAb9Lsm6DoOJ7xH+5+X4y1LU/4Hi50L9C5sIswK3JzULS4bwk1FvjdBgvYR4bzT4tuUQiC15FE2f5HbLvYw==}

  hosted-git-info@4.1.0:
    resolution: {integrity: sha512-kyCuEOWjJqZuDbRHzL8V93NzQhwIB71oFWSyzVo+KPZI+pnQPPxucdkrOZvkLRnrf5URsQM+IJ09Dw29cRALIA==}
    engines: {node: '>=10'}

  html-escaper@2.0.2:
    resolution: {integrity: sha512-H2iMtd0I4Mt5eYiapRdIDjp+XzelXQ0tFE4JS7YFwFevXXMmOp9myNrUvCg0D6ws8iqkRPBfKHgbwig1SmlLfg==}

  http-errors@2.0.0:
    resolution: {integrity: sha512-FtwrG/euBzaEjYeRqOgly7G0qviiXoJWnvEH2Z1plBdXgbyjv34pHTSb9zoeHMyDy33+DWy5Wt9Wo+TURtOYSQ==}
    engines: {node: '>= 0.8'}

  https-proxy-agent@7.0.6:
    resolution: {integrity: sha512-vK9P5/iUfdl95AI+JVyUuIcVtd4ofvtrOr3HNtM2yxC9bnMbEdp3x01OhQNnjb8IJYi38VlTE3mBXwcfvywuSw==}
    engines: {node: '>= 14'}

  human-signals@2.1.0:
    resolution: {integrity: sha512-B4FFZ6q/T2jhhksgkbEW3HBvWIfDW85snkQgawt07S7J5QXTk6BkNV+0yAeZrM5QpMAdYlocGoljn0sJ/WQkFw==}
    engines: {node: '>=10.17.0'}

  humanize-ms@1.2.1:
    resolution: {integrity: sha512-Fl70vYtsAFb/C06PTS9dZBo7ihau+Tu/DNCk/OyHhea07S+aeMWpFFkUaXRa8fI+ScZbEI8dfSxwY7gxZ9SAVQ==}

  iconv-lite@0.4.24:
    resolution: {integrity: sha512-v3MXnZAcvnywkTUEZomIActle7RXXeedOR31wwl7VlyoXO4Qi9arvSenNQWne1TcRwhCL1HwLI21bEqdpj8/rA==}
    engines: {node: '>=0.10.0'}

  iconv-lite@0.6.3:
    resolution: {integrity: sha512-4fCk79wshMdzMp2rH06qWrJE4iolqLhCUH+OiuIgU++RB0+94NlDL81atO7GX55uUKueo0txHNtvEyI6D7WdMw==}
    engines: {node: '>=0.10.0'}

  idb-keyval@6.2.2:
    resolution: {integrity: sha512-yjD9nARJ/jb1g+CvD0tlhUHOrJ9Sy0P8T9MF3YaLlHnSRpwPfpTX0XIvpmw3gAJUmEu3FiICLBDPXVwyEvrleg==}

  ieee754@1.2.1:
    resolution: {integrity: sha512-dcyqhDvX1C46lXZcVqCpK+FtMRQVdIMN6/Df5js2zouUsqG7I6sFxitIC+7KYK29KdXOLHdu9zL4sFnoVQnqaA==}

  ignore@5.3.2:
    resolution: {integrity: sha512-hsBTNUqQTDwkWtcdYI2i06Y/nUBEsNEDJKjWdigLvegy8kDuJAS8uRlpkkcQpyEXL0Z/pjDy5HBmMjRCJ2gq+g==}
    engines: {node: '>= 4'}

  import-fresh@3.3.1:
    resolution: {integrity: sha512-TR3KfrTZTYLPB6jUjfx6MF9WcWrHL9su5TObK4ZkYgBdWKPOFoSoQIdEuTuR82pmtxH2spWG9h6etwfr1pLBqQ==}
    engines: {node: '>=6'}

  import-local@3.2.0:
    resolution: {integrity: sha512-2SPlun1JUPWoM6t3F0dw0FkCF/jWY8kttcY4f599GLTSjh2OCuuhdTkJQsEcZzBqbXZGKMK2OqW1oZsjtf/gQA==}
    engines: {node: '>=8'}
    hasBin: true

  imurmurhash@0.1.4:
    resolution: {integrity: sha512-JmXMZ6wuvDmLiHEml9ykzqO6lwFbof0GG4IkcGaENdCRDDmMVnny7s5HsIgHCbaq0w2MyPhDqkhTUgS2LU2PHA==}
    engines: {node: '>=0.8.19'}

  indent-string@4.0.0:
    resolution: {integrity: sha512-EdDDZu4A2OyIK7Lr/2zG+w5jmbuk1DVBnEwREQvBzspBJkCEbRa8GxU1lghYcaGJCnRWibjDXlq779X1/y5xwg==}
    engines: {node: '>=8'}

  inflight@1.0.6:
    resolution: {integrity: sha512-k92I/b08q4wvFscXCLvqfsHCrjrF7yiXsQuIVvVE7N82W3+aqpzuUdBbfhWcy/FZR3/4IgflMgKLOsvPDrGCJA==}
    deprecated: This module is not supported, and leaks memory. Do not use it. Check out lru-cache if you want a good and tested way to coalesce async requests by a key value, which is much more comprehensive and powerful.

  inherits@2.0.4:
    resolution: {integrity: sha512-k/vGaX4/Yla3WzyMCvTQOXYeIHvqOKtnqBduzTHpzpQZzAskKMhZ2K+EnBiSM9zGSoIFeMpXKxa4dYeZIQqewQ==}

  inquirer@8.2.6:
    resolution: {integrity: sha512-M1WuAmb7pn9zdFRtQYk26ZBoY043Sse0wVDdk4Bppr+JOXyQYybdtvK+l9wUibhtjdjvtoiNy8tk+EgsYIUqKg==}
    engines: {node: '>=12.0.0'}

  inquirer@9.2.15:
    resolution: {integrity: sha512-vI2w4zl/mDluHt9YEQ/543VTCwPKWiHzKtm9dM2V0NdFcqEexDAjUHzO1oA60HRNaVifGXXM1tRRNluLVHa0Kg==}
    engines: {node: '>=18'}

  interface-ipld-format@1.0.1:
    resolution: {integrity: sha512-WV/ar+KQJVoQpqRDYdo7YPGYIUHJxCuOEhdvsRpzLqoOIVCqPKdMMYmsLL1nCRsF3yYNio+PAJbCKiv6drrEAg==}
    deprecated: This module has been superseded by the multiformats module

  ioredis@5.6.1:
    resolution: {integrity: sha512-UxC0Yv1Y4WRJiGQxQkP0hfdL0/5/6YvdfOOClRgJ0qppSarkhneSa6UvkMkms0AkdGimSH3Ikqm+6mkMmX7vGA==}
    engines: {node: '>=12.22.0'}

  ip-address@9.0.5:
    resolution: {integrity: sha512-zHtQzGojZXTwZTHQqra+ETKd4Sn3vgi7uBmlPoXVWZqYvuKmtI0l/VZTjqGmJY9x88GGOaZ9+G9ES8hC4T4X8g==}
    engines: {node: '>= 12'}

  ipaddr.js@1.9.1:
    resolution: {integrity: sha512-0KI/607xoxSToH7GjN1FfSbLoU0+btTicjsQSWQlh/hZykN8KpmMf7uYwPW3R+akZ6R/w18ZlXSHBYXiYUPO3g==}
    engines: {node: '>= 0.10'}

  ipfs-only-hash@4.0.0:
    resolution: {integrity: sha512-TE1DZCvfw8i3gcsTq3P4TFx3cKFJ3sluu/J3XINkJhIN9OwJgNMqKA+WnKx6ByCb1IoPXsTp1KM7tupElb6SyA==}
    hasBin: true

  ipfs-unixfs-importer@7.0.3:
    resolution: {integrity: sha512-qeFOlD3AQtGzr90sr5Tq1Bi8pT5Nr2tSI8z310m7R4JDYgZc6J1PEZO3XZQ8l1kuGoqlAppBZuOYmPEqaHcVQQ==}
    engines: {node: '>=14.0.0', npm: '>=7.0.0'}

  ipfs-unixfs@4.0.3:
    resolution: {integrity: sha512-hzJ3X4vlKT8FQ3Xc4M1szaFVjsc1ZydN+E4VQ91aXxfpjFn9G2wsMo1EFdAXNq/BUnN5dgqIOMP5zRYr3DTsAw==}
    engines: {node: '>=14.0.0', npm: '>=7.0.0'}

  ipld-dag-pb@0.22.3:
    resolution: {integrity: sha512-dfG5C5OVAR4FEP7Al2CrHWvAyIM7UhAQrjnOYOIxXGQz5NlEj6wGX0XQf6Ru6or1na6upvV3NQfstapQG8X2rg==}
    engines: {node: '>=6.0.0', npm: '>=3.0.0'}
    deprecated: This module has been superseded by @ipld/dag-pb and multiformats

  iron-webcrypto@1.2.1:
    resolution: {integrity: sha512-feOM6FaSr6rEABp/eDfVseKyTMDt+KGpeB35SkVn9Tyn0CqvVsY3EwI0v5i8nMHyJnzCIQf7nsy3p41TPkJZhg==}

  is-arguments@1.2.0:
    resolution: {integrity: sha512-7bVbi0huj/wrIAOzb8U1aszg9kdi3KN/CyU19CTI7tAoZYEZoL9yCDXpbXN+uPsuWnP02cyug1gleqq+TU+YCA==}
    engines: {node: '>= 0.4'}

  is-arrayish@0.2.1:
    resolution: {integrity: sha512-zz06S8t0ozoDXMG+ube26zeCTNXcKIPJZJi8hBrF4idCLms4CG9QtK7qBl1boi5ODzFpjswb5JPmHCbMpjaYzg==}

  is-binary-path@2.1.0:
    resolution: {integrity: sha512-ZMERYes6pDydyuGidse7OsHxtbI7WVeUEozgR/g7rd0xUimYNlvZRE/K2MgZTjWy725IfelLeVcEM97mmtRGXw==}
    engines: {node: '>=8'}

  is-callable@1.2.7:
    resolution: {integrity: sha512-1BC0BVFhS/p0qtw6enp8e+8OD0UrK0oFLztSjNzhcKA3WDuJxxAPXzPuPtKkjEY9UUoEWlX/8fgKeu2S8i9JTA==}
    engines: {node: '>= 0.4'}

  is-core-module@2.16.1:
    resolution: {integrity: sha512-UfoeMA6fIJ8wTYFEUjelnaGI67v6+N7qXJEvQuIGa99l4xsCruSYOVSQ0uPANn4dAzm8lkYPaKLrrijLq7x23w==}
    engines: {node: '>= 0.4'}

  is-extglob@2.1.1:
    resolution: {integrity: sha512-SbKbANkN603Vi4jEZv49LeVJMn4yGwsbzZworEoyEiutsN3nJYdbO36zfhGJ6QEDpOZIFkDtnq5JRxmvl3jsoQ==}
    engines: {node: '>=0.10.0'}

  is-fullwidth-code-point@3.0.0:
    resolution: {integrity: sha512-zymm5+u+sCsSWyD9qNaejV3DFvhCKclKdizYaJUuHA83RLjb7nSuGnddCHGv0hk+KY7BMAlsWeK4Ueg6EV6XQg==}
    engines: {node: '>=8'}

  is-generator-fn@2.1.0:
    resolution: {integrity: sha512-cTIB4yPYL/Grw0EaSzASzg6bBy9gqCofvWN8okThAYIxKJZC+udlRAmGbM0XLeniEJSs8uEgHPGuHSe1XsOLSQ==}
    engines: {node: '>=6'}

  is-generator-function@1.1.0:
    resolution: {integrity: sha512-nPUB5km40q9e8UfN/Zc24eLlzdSf9OfKByBw9CIdw4H1giPMeA0OIJvbchsCu4npfI2QcMVBsGEBHKZ7wLTWmQ==}
    engines: {node: '>= 0.4'}

  is-glob@4.0.3:
    resolution: {integrity: sha512-xelSayHH36ZgE7ZWhli7pW34hNbNl8Ojv5KVmkJD4hBdD3th8Tfk9vYasLM+mXWOZhFkgZfxhLSnrwRr4elSSg==}
    engines: {node: '>=0.10.0'}

  is-interactive@1.0.0:
    resolution: {integrity: sha512-2HvIEKRoqS62guEC+qBjpvRubdX910WCMuJTZ+I9yvqKU2/12eSL549HMwtabb4oupdj2sMP50k+XJfB/8JE6w==}
    engines: {node: '>=8'}

  is-number@7.0.0:
    resolution: {integrity: sha512-41Cifkg6e8TylSpdtTpeLVMqvSBEVzTttHvERD741+pnZ8ANv0004MRL43QKPDlK9cGvNp6NZWZUBlbGXYxxng==}
    engines: {node: '>=0.12.0'}

  is-path-inside@3.0.3:
    resolution: {integrity: sha512-Fd4gABb+ycGAmKou8eMftCupSir5lRxqf4aD/vd0cD2qc4HL07OjCeuHMr8Ro4CoMaeCKDB0/ECBOVWjTwUvPQ==}
    engines: {node: '>=8'}

  is-plain-obj@1.1.0:
    resolution: {integrity: sha512-yvkRyxmFKEOQ4pNXCmJG5AEQNlXJS5LaONXo5/cLdTZdWvsZ1ioJEonLGAosKlMWE8lwUy/bJzMjcw8az73+Fg==}
    engines: {node: '>=0.10.0'}

  is-plain-obj@2.1.0:
    resolution: {integrity: sha512-YWnfyRwxL/+SsrWYfOpUtz5b3YD+nyfkHvjbcanzk8zgyO4ASD67uVMRt8k5bM4lLMDnXfriRhOpemw+NfT1eA==}
    engines: {node: '>=8'}

  is-promise@4.0.0:
    resolution: {integrity: sha512-hvpoI6korhJMnej285dSg6nu1+e6uxs7zG3BYAm5byqDsgJNWwxzM6z6iZiAgQR4TJ30JmBTOwqZUw3WlyH3AQ==}

  is-regex@1.2.1:
    resolution: {integrity: sha512-MjYsKHO5O7mCsmRGxWcLWheFqN9DJ/2TmngvjKXihe6efViPqc274+Fx/4fYj/r03+ESvBdTXK0V6tA3rgez1g==}
    engines: {node: '>= 0.4'}

  is-stream@2.0.1:
    resolution: {integrity: sha512-hFoiJiTl63nn+kstHGBtewWSKnQLpyb155KHheA1l39uvtO9nWIop1p3udqPcUd/xbF1VLMO4n7OI6p7RbngDg==}
    engines: {node: '>=8'}

  is-typed-array@1.1.15:
    resolution: {integrity: sha512-p3EcsicXjit7SaskXHs1hA91QxgTw46Fv6EFKKGS5DRFLD8yKnohjF3hxoju94b/OcMZoQukzpPpBE9uLVKzgQ==}
    engines: {node: '>= 0.4'}

  is-unicode-supported@0.1.0:
    resolution: {integrity: sha512-knxG2q4UC3u8stRGyAVJCOdxFmv5DZiRcdlIaAQXAbSfJya+OhopNotLQrstBhququ4ZpuKbDc/8S6mgXgPFPw==}
    engines: {node: '>=10'}

  isarray@1.0.0:
    resolution: {integrity: sha512-VLghIWNM6ELQzo7zwmcg0NmTVyWKYjvIeM83yjp0wRDTmUnrM678fQbcKBo6n2CJEF0szoG//ytg+TKla89ALQ==}

  isexe@2.0.0:
    resolution: {integrity: sha512-RHxMLp9lnKHGHRng9QFhRCMbYAcVpn69smSGcq3f36xjgVVWThj4qqLbTLlq7Ssj8B+fIQ1EuCEGI2lKsyQeIw==}

  isomorphic-ws@4.0.1:
    resolution: {integrity: sha512-BhBvN2MBpWTaSHdWRb/bwdZJ1WaehQ2L1KngkCkfLUGF0mAWAT1sQUQacEmQ0jXkFw/czDXPNQSL5u2/Krsz1w==}
    peerDependencies:
      ws: '*'

  isows@1.0.7:
    resolution: {integrity: sha512-I1fSfDCZL5P0v33sVqeTDSpcstAg/N+wF5HS033mogOVIp4B+oHC7oOCsA3axAbBSGTJ8QubbNmnIRN/h8U7hg==}
    peerDependencies:
      ws: '*'

  istanbul-lib-coverage@3.2.2:
    resolution: {integrity: sha512-O8dpsF+r0WV/8MNRKfnmrtCWhuKjxrq2w+jpzBL5UZKTi2LeVWnWOmWRxFlesJONmc+wLAGvKQZEOanko0LFTg==}
    engines: {node: '>=8'}

  istanbul-lib-instrument@5.2.1:
    resolution: {integrity: sha512-pzqtp31nLv/XFOzXGuvhCb8qhjmTVo5vjVk19XE4CRlSWz0KoeJ3bw9XsA7nOp9YBf4qHjwBxkDzKcME/J29Yg==}
    engines: {node: '>=8'}

  istanbul-lib-instrument@6.0.3:
    resolution: {integrity: sha512-Vtgk7L/R2JHyyGW07spoFlB8/lpjiOLTjMdms6AFMraYt3BaJauod/NGrfnVG/y4Ix1JEuMRPDPEj2ua+zz1/Q==}
    engines: {node: '>=10'}

  istanbul-lib-report@3.0.1:
    resolution: {integrity: sha512-GCfE1mtsHGOELCU8e/Z7YWzpmybrx/+dSTfLrvY8qRmaY6zXTKWn6WQIjaAFw069icm6GVMNkgu0NzI4iPZUNw==}
    engines: {node: '>=10'}

  istanbul-lib-source-maps@4.0.1:
    resolution: {integrity: sha512-n3s8EwkdFIJCG3BPKBYvskgXGoy88ARzvegkitk60NxRdwltLOTaH7CUiMRXvwYorl0Q712iEjcWB+fK/MrWVw==}
    engines: {node: '>=10'}

  istanbul-reports@3.1.7:
    resolution: {integrity: sha512-BewmUXImeuRk2YY0PVbxgKAysvhRPUQE0h5QRM++nVWyubKGV0l8qQ5op8+B2DOmwSe63Jivj0BjkPQVf8fP5g==}
    engines: {node: '>=8'}

  it-all@1.0.6:
    resolution: {integrity: sha512-3cmCc6Heqe3uWi3CVM/k51fa/XbMFpQVzFoDsV0IZNHSQDyAXl3c4MjHkFX5kF3922OGj7Myv1nSEUgRtcuM1A==}

  it-batch@1.0.9:
    resolution: {integrity: sha512-7Q7HXewMhNFltTsAMdSz6luNhyhkhEtGGbYek/8Xb/GiqYMtwUmopE1ocPSiJKKp3rM4Dt045sNFoUu+KZGNyA==}

  it-first@1.0.7:
    resolution: {integrity: sha512-nvJKZoBpZD/6Rtde6FXqwDqDZGF1sCADmr2Zoc0hZsIvnE449gRFnGctxDf09Bzc/FWnHXAdaHVIetY6lrE0/g==}

  it-parallel-batch@1.0.11:
    resolution: {integrity: sha512-UWsWHv/kqBpMRmyZJzlmZeoAMA0F3SZr08FBdbhtbe+MtoEBgr/ZUAKrnenhXCBrsopy76QjRH2K/V8kNdupbQ==}

  iterare@1.2.1:
    resolution: {integrity: sha512-RKYVTCjAnRthyJes037NX/IiqeidgN1xc3j1RjFfECFp28A1GVwK9nA+i0rJPaHqSZwygLzRnFlzUuHFoWWy+Q==}
    engines: {node: '>=6'}

  jackspeak@3.4.3:
    resolution: {integrity: sha512-OGlZQpz2yfahA/Rd1Y8Cd9SIEsqvXkLVoSw/cgwhnhFMDbsQFeZYoJJ7bIZBS9BcamUW96asq/npPWugM+RQBw==}

  jake@10.9.2:
    resolution: {integrity: sha512-2P4SQ0HrLQ+fw6llpLnOaGAvN2Zu6778SJMrCUwns4fOoG9ayrTiZk3VV8sCPkVZF8ab0zksVpS8FDY5pRCNBA==}
    engines: {node: '>=10'}
    hasBin: true

  jayson@4.2.0:
    resolution: {integrity: sha512-VfJ9t1YLwacIubLhONk0KFeosUBwstRWQ0IRT1KDjEjnVnSOVHC3uwugyV7L0c7R9lpVyrUGT2XWiBA1UTtpyg==}
    engines: {node: '>=8'}
    hasBin: true

  jest-changed-files@29.7.0:
    resolution: {integrity: sha512-fEArFiwf1BpQ+4bXSprcDc3/x4HSzL4al2tozwVpDFpsxALjLYdyiIK4e5Vz66GQJIbXJ82+35PtysofptNX2w==}
    engines: {node: ^14.15.0 || ^16.10.0 || >=18.0.0}

  jest-circus@29.7.0:
    resolution: {integrity: sha512-3E1nCMgipcTkCocFwM90XXQab9bS+GMsjdpmPrlelaxwD93Ad8iVEjX/vvHPdLPnFf+L40u+5+iutRdA1N9myw==}
    engines: {node: ^14.15.0 || ^16.10.0 || >=18.0.0}

  jest-cli@29.7.0:
    resolution: {integrity: sha512-OVVobw2IubN/GSYsxETi+gOe7Ka59EFMR/twOU3Jb2GnKKeMGJB5SGUUrEz3SFVmJASUdZUzy83sLNNQ2gZslg==}
    engines: {node: ^14.15.0 || ^16.10.0 || >=18.0.0}
    hasBin: true
    peerDependencies:
      node-notifier: ^8.0.1 || ^9.0.0 || ^10.0.0
    peerDependenciesMeta:
      node-notifier:
        optional: true

  jest-config@29.7.0:
    resolution: {integrity: sha512-uXbpfeQ7R6TZBqI3/TxCU4q4ttk3u0PJeC+E0zbfSoSjq6bJ7buBPxzQPL0ifrkY4DNu4JUdk0ImlBUYi840eQ==}
    engines: {node: ^14.15.0 || ^16.10.0 || >=18.0.0}
    peerDependencies:
      '@types/node': '*'
      ts-node: '>=9.0.0'
    peerDependenciesMeta:
      '@types/node':
        optional: true
      ts-node:
        optional: true

  jest-diff@29.7.0:
    resolution: {integrity: sha512-LMIgiIrhigmPrs03JHpxUh2yISK3vLFPkAodPeo0+BuF7wA2FoQbkEg1u8gBYBThncu7e1oEDUfIXVuTqLRUjw==}
    engines: {node: ^14.15.0 || ^16.10.0 || >=18.0.0}

  jest-diff@30.0.5:
    resolution: {integrity: sha512-1UIqE9PoEKaHcIKvq2vbibrCog4Y8G0zmOxgQUVEiTqwR5hJVMCoDsN1vFvI5JvwD37hjueZ1C4l2FyGnfpE0A==}
    engines: {node: ^18.14.0 || ^20.0.0 || ^22.0.0 || >=24.0.0}

  jest-docblock@29.7.0:
    resolution: {integrity: sha512-q617Auw3A612guyaFgsbFeYpNP5t2aoUNLwBUbc/0kD1R4t9ixDbyFTHd1nok4epoVFpr7PmeWHrhvuV3XaJ4g==}
    engines: {node: ^14.15.0 || ^16.10.0 || >=18.0.0}

  jest-each@29.7.0:
    resolution: {integrity: sha512-gns+Er14+ZrEoC5fhOfYCY1LOHHr0TI+rQUHZS8Ttw2l7gl+80eHc/gFf2Ktkw0+SIACDTeWvpFcv3B04VembQ==}
    engines: {node: ^14.15.0 || ^16.10.0 || >=18.0.0}

  jest-environment-node@29.7.0:
    resolution: {integrity: sha512-DOSwCRqXirTOyheM+4d5YZOrWcdu0LNZ87ewUoywbcb2XR4wKgqiG8vNeYwhjFMbEkfju7wx2GYH0P2gevGvFw==}
    engines: {node: ^14.15.0 || ^16.10.0 || >=18.0.0}

  jest-get-type@29.6.3:
    resolution: {integrity: sha512-zrteXnqYxfQh7l5FHyL38jL39di8H8rHoecLH3JNxH3BwOrBsNeabdap5e0I23lD4HHI8W5VFBZqG4Eaq5LNcw==}
    engines: {node: ^14.15.0 || ^16.10.0 || >=18.0.0}

  jest-haste-map@29.7.0:
    resolution: {integrity: sha512-fP8u2pyfqx0K1rGn1R9pyE0/KTn+G7PxktWidOBTqFPLYX0b9ksaMFkhK5vrS3DVun09pckLdlx90QthlW7AmA==}
    engines: {node: ^14.15.0 || ^16.10.0 || >=18.0.0}

  jest-haste-map@30.0.5:
    resolution: {integrity: sha512-dkmlWNlsTSR0nH3nRfW5BKbqHefLZv0/6LCccG0xFCTWcJu8TuEwG+5Cm75iBfjVoockmO6J35o5gxtFSn5xeg==}
    engines: {node: ^18.14.0 || ^20.0.0 || ^22.0.0 || >=24.0.0}

  jest-leak-detector@29.7.0:
    resolution: {integrity: sha512-kYA8IJcSYtST2BY9I+SMC32nDpBT3J2NvWJx8+JCuCdl/CR1I4EKUJROiP8XtCcxqgTTBGJNdbB1A8XRKbTetw==}
    engines: {node: ^14.15.0 || ^16.10.0 || >=18.0.0}

  jest-matcher-utils@29.7.0:
    resolution: {integrity: sha512-sBkD+Xi9DtcChsI3L3u0+N0opgPYnCRPtGcQYrgXmR+hmt/fYfWAL0xRXYU8eWOdfuLgBe0YCW3AFtnRLagq/g==}
    engines: {node: ^14.15.0 || ^16.10.0 || >=18.0.0}

  jest-matcher-utils@30.0.5:
    resolution: {integrity: sha512-uQgGWt7GOrRLP1P7IwNWwK1WAQbq+m//ZY0yXygyfWp0rJlksMSLQAA4wYQC3b6wl3zfnchyTx+k3HZ5aPtCbQ==}
    engines: {node: ^18.14.0 || ^20.0.0 || ^22.0.0 || >=24.0.0}

  jest-message-util@29.7.0:
    resolution: {integrity: sha512-GBEV4GRADeP+qtB2+6u61stea8mGcOT4mCtrYISZwfu9/ISHFJ/5zOMXYbpBE9RsS5+Gb63DW4FgmnKJ79Kf6w==}
    engines: {node: ^14.15.0 || ^16.10.0 || >=18.0.0}

  jest-message-util@30.0.5:
    resolution: {integrity: sha512-NAiDOhsK3V7RU0Aa/HnrQo+E4JlbarbmI3q6Pi4KcxicdtjV82gcIUrejOtczChtVQR4kddu1E1EJlW6EN9IyA==}
    engines: {node: ^18.14.0 || ^20.0.0 || ^22.0.0 || >=24.0.0}

  jest-mock@29.7.0:
    resolution: {integrity: sha512-ITOMZn+UkYS4ZFh83xYAOzWStloNzJFO2s8DWrE4lhtGD+AorgnbkiKERe4wQVBydIGPx059g6riW5Btp6Llnw==}
    engines: {node: ^14.15.0 || ^16.10.0 || >=18.0.0}

  jest-mock@30.0.5:
    resolution: {integrity: sha512-Od7TyasAAQX/6S+QCbN6vZoWOMwlTtzzGuxJku1GhGanAjz9y+QsQkpScDmETvdc9aSXyJ/Op4rhpMYBWW91wQ==}
    engines: {node: ^18.14.0 || ^20.0.0 || ^22.0.0 || >=24.0.0}

  jest-pnp-resolver@1.2.3:
    resolution: {integrity: sha512-+3NpwQEnRoIBtx4fyhblQDPgJI0H1IEIkX7ShLUjPGA7TtUTvI1oiKi3SR4oBR0hQhQR80l4WAe5RrXBwWMA8w==}
    engines: {node: '>=6'}
    peerDependencies:
      jest-resolve: '*'
    peerDependenciesMeta:
      jest-resolve:
        optional: true

  jest-regex-util@29.6.3:
    resolution: {integrity: sha512-KJJBsRCyyLNWCNBOvZyRDnAIfUiRJ8v+hOBQYGn8gDyF3UegwiP4gwRR3/SDa42g1YbVycTidUF3rKjyLFDWbg==}
    engines: {node: ^14.15.0 || ^16.10.0 || >=18.0.0}

  jest-regex-util@30.0.1:
    resolution: {integrity: sha512-jHEQgBXAgc+Gh4g0p3bCevgRCVRkB4VB70zhoAE48gxeSr1hfUOsM/C2WoJgVL7Eyg//hudYENbm3Ne+/dRVVA==}
    engines: {node: ^18.14.0 || ^20.0.0 || ^22.0.0 || >=24.0.0}

  jest-resolve-dependencies@29.7.0:
    resolution: {integrity: sha512-un0zD/6qxJ+S0et7WxeI3H5XSe9lTBBR7bOHCHXkKR6luG5mwDDlIzVQ0V5cZCuoTgEdcdwzTghYkTWfubi+nA==}
    engines: {node: ^14.15.0 || ^16.10.0 || >=18.0.0}

  jest-resolve@29.7.0:
    resolution: {integrity: sha512-IOVhZSrg+UvVAshDSDtHyFCCBUl/Q3AAJv8iZ6ZjnZ74xzvwuzLXid9IIIPgTnY62SJjfuupMKZsZQRsCvxEgA==}
    engines: {node: ^14.15.0 || ^16.10.0 || >=18.0.0}

  jest-runner@29.7.0:
    resolution: {integrity: sha512-fsc4N6cPCAahybGBfTRcq5wFR6fpLznMg47sY5aDpsoejOcVYFb07AHuSnR0liMcPTgBsA3ZJL6kFOjPdoNipQ==}
    engines: {node: ^14.15.0 || ^16.10.0 || >=18.0.0}

  jest-runtime@29.7.0:
    resolution: {integrity: sha512-gUnLjgwdGqW7B4LvOIkbKs9WGbn+QLqRQQ9juC6HndeDiezIwhDP+mhMwHWCEcfQ5RUXa6OPnFF8BJh5xegwwQ==}
    engines: {node: ^14.15.0 || ^16.10.0 || >=18.0.0}

  jest-snapshot@29.7.0:
    resolution: {integrity: sha512-Rm0BMWtxBcioHr1/OX5YCP8Uov4riHvKPknOGs804Zg9JGZgmIBkbtlxJC/7Z4msKYVbIJtfU+tKb8xlYNfdkw==}
    engines: {node: ^14.15.0 || ^16.10.0 || >=18.0.0}

  jest-snapshot@30.0.5:
    resolution: {integrity: sha512-T00dWU/Ek3LqTp4+DcW6PraVxjk28WY5Ua/s+3zUKSERZSNyxTqhDXCWKG5p2HAJ+crVQ3WJ2P9YVHpj1tkW+g==}
    engines: {node: ^18.14.0 || ^20.0.0 || ^22.0.0 || >=24.0.0}

  jest-util@29.7.0:
    resolution: {integrity: sha512-z6EbKajIpqGKU56y5KBUgy1dt1ihhQJgWzUlZHArA/+X2ad7Cb5iF+AK1EWVL/Bo7Rz9uurpqw6SiBCefUbCGA==}
    engines: {node: ^14.15.0 || ^16.10.0 || >=18.0.0}

  jest-util@30.0.5:
    resolution: {integrity: sha512-pvyPWssDZR0FlfMxCBoc0tvM8iUEskaRFALUtGQYzVEAqisAztmy+R8LnU14KT4XA0H/a5HMVTXat1jLne010g==}
    engines: {node: ^18.14.0 || ^20.0.0 || ^22.0.0 || >=24.0.0}

  jest-validate@29.7.0:
    resolution: {integrity: sha512-ZB7wHqaRGVw/9hST/OuFUReG7M8vKeq0/J2egIGLdvjHCmYqGARhzXmtgi+gVeZ5uXFF219aOc3Ls2yLg27tkw==}
    engines: {node: ^14.15.0 || ^16.10.0 || >=18.0.0}

  jest-watcher@29.7.0:
    resolution: {integrity: sha512-49Fg7WXkU3Vl2h6LbLtMQ/HyB6rXSIX7SqvBLQmssRBGN9I0PNvPmAmCWSOY6SOvrjhI/F7/bGAv9RtnsPA03g==}
    engines: {node: ^14.15.0 || ^16.10.0 || >=18.0.0}

  jest-worker@27.5.1:
    resolution: {integrity: sha512-7vuh85V5cdDofPyxn58nrPjBktZo0u9x1g8WtjQol+jZDaE+fhN+cIvTj11GndBnMnyfrUOG1sZQxCdjKh+DKg==}
    engines: {node: '>= 10.13.0'}

  jest-worker@29.7.0:
    resolution: {integrity: sha512-eIz2msL/EzL9UFTFFx7jBTkeZfku0yUAyZZZmJ93H2TYEiroIx2PQjEXcwYtYl8zXCxb+PAmA2hLIt/6ZEkPHw==}
    engines: {node: ^14.15.0 || ^16.10.0 || >=18.0.0}

  jest-worker@30.0.5:
    resolution: {integrity: sha512-ojRXsWzEP16NdUuBw/4H/zkZdHOa7MMYCk4E430l+8fELeLg/mqmMlRhjL7UNZvQrDmnovWZV4DxX03fZF48fQ==}
    engines: {node: ^18.14.0 || ^20.0.0 || ^22.0.0 || >=24.0.0}

  jest@29.7.0:
    resolution: {integrity: sha512-NIy3oAFp9shda19hy4HK0HRTWKtPJmGdnvywu01nOqNC2vZg+Z+fvJDxpMQA88eb2I9EcafcdjYgsDthnYTvGw==}
    engines: {node: ^14.15.0 || ^16.10.0 || >=18.0.0}
    hasBin: true
    peerDependencies:
      node-notifier: ^8.0.1 || ^9.0.0 || ^10.0.0
    peerDependenciesMeta:
      node-notifier:
        optional: true

  jose@4.15.9:
    resolution: {integrity: sha512-1vUQX+IdDMVPj4k8kOxgUqlcK518yluMuGZwqlr44FS1ppZB/5GWh4rZG89erpOBOJjU/OBsnCVFfapsRz6nEA==}

  jose@5.10.0:
    resolution: {integrity: sha512-s+3Al/p9g32Iq+oqXxkW//7jk2Vig6FF1CFqzVXoTUXt2qz89YWbL+OwS17NFYEvxC35n0FKeGO2LGYSxeM2Gg==}

  js-sha256@0.9.0:
    resolution: {integrity: sha512-sga3MHh9sgQN2+pJ9VYZ+1LPwXOxuBJBA5nrR5/ofPfuiJBE2hnjsaN8se8JznOmGLN2p49Pe5U/ttafcs/apA==}

  js-sha3@0.8.0:
    resolution: {integrity: sha512-gF1cRrHhIzNfToc802P800N8PpXS+evLLXfsVpowqmAFR9uwbi89WvXg2QspOmXL8QL86J4T1EpFu+yUkwJY3Q==}

  js-tokens@4.0.0:
    resolution: {integrity: sha512-RdJUflcE3cUzKiMqQgsCu06FPu9UdIJO0beYbPhHN4k6apgJtifcoCtT9bcxOpYBtpD2kCM6Sbzg4CausW/PKQ==}

  js-yaml@3.14.1:
    resolution: {integrity: sha512-okMH7OXXJ7YrN9Ok3/SXrnu4iX9yOk+25nqX4imS2npuvTYDmo/QEZoqwZkYaIDk3jVvBOTOIEgEhaLOynBS9g==}
    hasBin: true

  js-yaml@4.1.0:
    resolution: {integrity: sha512-wpxZs9NoxZaJESJGIZTyDEaYpl0FKSA+FB9aJiyemKhMwkxQg63h4T1KJgUGHpTqPDNRcmmYLugrRjJlBtWvRA==}
    hasBin: true

  jsbn@1.1.0:
    resolution: {integrity: sha512-4bYVV3aAMtDTTu4+xsDYa6sy9GyJ69/amsu9sYF2zqjiEoZA5xJi3BrfX3uY+/IekIu7MwdObdbDWpoZdBv3/A==}

  jsesc@3.1.0:
    resolution: {integrity: sha512-/sM3dO2FOzXjKQhJuo0Q173wf2KOo8t4I8vHy6lF9poUp7bKT0/NHE8fPX23PwfhnykfqnC2xRxOnVw5XuGIaA==}
    engines: {node: '>=6'}
    hasBin: true

  json-buffer@3.0.1:
    resolution: {integrity: sha512-4bV5BfR2mqfQTJm+V5tPPdf+ZpuhiIvTuAB5g8kcrXOZpTT/QwwVRWBywX1ozr6lEuPdbHxwaJlm9G6mI2sfSQ==}

  json-parse-even-better-errors@2.3.1:
    resolution: {integrity: sha512-xyFwyhro/JEof6Ghe2iz2NcXoj2sloNsWr/XsERDK/oiPCfaNhl5ONfp+jQdAZRQQ0IJWNzH9zIZF7li91kh2w==}

  json-schema-traverse@0.4.1:
    resolution: {integrity: sha512-xbbCH5dCYU5T8LcEhhuh7HJ88HXuW3qsI3Y0zOZFKfZEHcpWiHU/Jxzk629Brsab/mMiHQti9wMP+845RPe3Vg==}

  json-schema-traverse@1.0.0:
    resolution: {integrity: sha512-NM8/P9n3XjXhIZn1lLhkFaACTOURQXjWhV4BA/RnOv8xvgqtqpAX9IO4mRQxSx1Rlo4tqzeqb0sOlruaOy3dug==}

  json-stable-stringify-without-jsonify@1.0.1:
    resolution: {integrity: sha512-Bdboy+l7tA3OGW6FjyFHWkP5LuByj1Tk33Ljyq0axyzdk9//JSi2u3fP1QSmd1KNwq6VOKYGlAu87CisVir6Pw==}

  json-stringify-safe@5.0.1:
    resolution: {integrity: sha512-ZClg6AaYvamvYEE82d3Iyd3vSSIjQ+odgjaTzRuO3s7toCdFKczob2i0zCh7JE8kWn17yvAWhUVxvqGwUalsRA==}

  json5@2.2.3:
    resolution: {integrity: sha512-XmOWe7eyHYH14cLdVPoyg+GOH3rYX++KpzrylJwSW98t3Nk+U8XOl8FWKOgwtzdb8lXGf6zYwDUzeHMWfxasyg==}
    engines: {node: '>=6'}
    hasBin: true

  jsonc-parser@3.2.1:
    resolution: {integrity: sha512-AilxAyFOAcK5wA1+LeaySVBrHsGQvUFCDWXKpZjzaL0PqW+xfBOttn8GNtWKFWqneyMZj41MWF9Kl6iPWLwgOA==}

  jsonc-parser@3.3.1:
    resolution: {integrity: sha512-HUgH65KyejrUFPvHFPbqOY0rsFip3Bo5wb4ngvdi1EpCYWUQDC5V+Y7mZws+DLkr4M//zQJoanu1SP+87Dv1oQ==}

  jsonfile@6.1.0:
    resolution: {integrity: sha512-5dgndWOriYSm5cnYaJNhalLNDKOqFwyDB/rr1E9ZsGciGvKPs8R2xYGCacuf3z6K1YKDz182fd+fY3cn3pMqXQ==}

  kareem@2.6.3:
    resolution: {integrity: sha512-C3iHfuGUXK2u8/ipq9LfjFfXFxAZMQJJq7vLS45r3D9Y2xQ/m4S8zaR4zMLFWh9AsNPXmcFfUDhTEO8UIC/V6Q==}
    engines: {node: '>=12.0.0'}

  keyv@4.5.4:
    resolution: {integrity: sha512-oxVHkHR/EJf2CNXnWxRLW6mg7JyCCUcG0DtEGmL2ctUo1PNTin1PUil+r/+4r5MpVgC/fn1kjsx7mjSujKqIpw==}

  keyv@5.4.0:
    resolution: {integrity: sha512-TMckyVjEoacG5IteUpUrOBsFORtheqziVyyY2dLUwg1jwTb8u48LX4TgmtogkNl9Y9unaEJ1luj10fGyjMGFOQ==}

  keyvaluestorage-interface@1.0.0:
    resolution: {integrity: sha512-8t6Q3TclQ4uZynJY9IGr2+SsIGwK9JHcO6ootkHCGA0CrQCRy+VkouYNO2xicET6b9al7QKzpebNow+gkpCL8g==}

  kind-of@6.0.3:
    resolution: {integrity: sha512-dcS1ul+9tmeD95T+x28/ehLgd9mENa3LsvDTtzm3vyBEO7RPptvAD+t44WVXaUjTBRcrpFeFlC8WCruUR456hw==}
    engines: {node: '>=0.10.0'}

  kleur@3.0.3:
    resolution: {integrity: sha512-eTIzlVOSUR+JxdDFepEYcBMtZ9Qqdef+rnzWdRZuMbOywu5tO2w2N7rqjoANZ5k9vywhL6Br1VRjUIgTQx4E8w==}
    engines: {node: '>=6'}

  launchdarkly-eventsource@2.2.0:
    resolution: {integrity: sha512-u38fYlLSq/m6oFz0MS1/76Sj2xzlYhTKZ+sf/vju6PA86PMc6fPlY5k8CdU79edLXjNwsvIQTDvDNy3llDqB8A==}
    engines: {node: '>=0.12.0'}

  lazystream@1.0.1:
    resolution: {integrity: sha512-b94GiNHQNy6JNTrt5w6zNyffMrNkXZb3KTkCZJb2V1xaEGCk093vkZ2jk3tpaeP33/OiXC+WvK9AxUebnf5nbw==}
    engines: {node: '>= 0.6.3'}

  leven@3.1.0:
    resolution: {integrity: sha512-qsda+H8jTaUaN/x5vzW2rzc+8Rw4TAQ/4KjB46IwK5VH+IlVeeeje/EoZRpiXvIqjFgK84QffqPztGI3VBLG1A==}
    engines: {node: '>=6'}

  levn@0.4.1:
    resolution: {integrity: sha512-+bT2uH4E5LGE7h/n3evcS/sQlJXCpIp6ym8OWJ5eV6+67Dsql/LaaT7qJBAt2rzfoa/5QBGBhxDix1dMt2kQKQ==}
    engines: {node: '>= 0.8.0'}

  libphonenumber-js@1.12.10:
    resolution: {integrity: sha512-E91vHJD61jekHHR/RF/E83T/CMoaLXT7cwYA75T4gim4FZjnM6hbJjVIGg7chqlSqRsSvQ3izGmOjHy1SQzcGQ==}

  libsodium-sumo@0.7.15:
    resolution: {integrity: sha512-5tPmqPmq8T8Nikpm1Nqj0hBHvsLFCXvdhBFV7SGOitQPZAA6jso8XoL0r4L7vmfKXr486fiQInvErHtEvizFMw==}

  libsodium-wrappers-sumo@0.7.15:
    resolution: {integrity: sha512-aSWY8wKDZh5TC7rMvEdTHoyppVq/1dTSAeAR7H6pzd6QRT3vQWcT5pGwCotLcpPEOLXX6VvqihSPkpEhYAjANA==}

  lines-and-columns@1.2.4:
    resolution: {integrity: sha512-7ylylesZQ/PV29jhEDl3Ufjo6ZX7gCqJr5F7PKrqc93v7fzSymt1BpwEU8nAUXs8qzzvqhbjhK5QZg6Mt/HkBg==}

  loader-runner@4.3.0:
    resolution: {integrity: sha512-3R/1M+yS3j5ou80Me59j7F9IMs4PXs3VqRrm0TU3AbKPxlmpoY1TNscJV/oGJXo8qCatFGTfDbY6W6ipGOYXfg==}
    engines: {node: '>=6.11.5'}

  locate-path@5.0.0:
    resolution: {integrity: sha512-t7hw9pI+WvuwNJXwk5zVHpyhIqzg2qTlklJOf0mVxGSbe3Fp2VieZcduNYjaLDoy6p9uGpQEGWG87WpMKlNq8g==}
    engines: {node: '>=8'}

  locate-path@6.0.0:
    resolution: {integrity: sha512-iPZK6eYjbxRu3uB4/WZ3EsEIMJFMqAoopl3R+zuq0UjcAm/MO6KCweDgPfP3elTztoKP3KtnVHxTn2NHBSDVUw==}
    engines: {node: '>=10'}

  lodash.camelcase@4.3.0:
    resolution: {integrity: sha512-TwuEnCnxbc3rAvhf/LbG7tJUDzhqXyFnv3dtzLOPgCG/hODL7WFnsbwktkD7yUV0RrreP/l1PALq/YSg6VvjlA==}

  lodash.defaults@4.2.0:
    resolution: {integrity: sha512-qjxPLHd3r5DnsdGacqOMU6pb/avJzdh9tFX2ymgoZE27BmjXrNy/y4LoaiTeAb+O3gL8AfpJGtqfX/ae2leYYQ==}

  lodash.isarguments@3.1.0:
    resolution: {integrity: sha512-chi4NHZlZqZD18a0imDHnZPrDeBbTtVN7GXMwuGdRH9qotxAjYs3aVLKc7zNOG9eddR5Ksd8rvFEBc9SsggPpg==}

  lodash.isequal@4.5.0:
    resolution: {integrity: sha512-pDo3lu8Jhfjqls6GkMgpahsF9kCyayhgykjyLMNFTKWrpVdAQtYyB4muAMWozBB4ig/dtWAmsMxLEI8wuz+DYQ==}
    deprecated: This package is deprecated. Use require('node:util').isDeepStrictEqual instead.

  lodash.memoize@4.1.2:
    resolution: {integrity: sha512-t7j+NzmgnQzTAYXcsHYLgimltOV1MXHtlOWf6GjL9Kj8GK5FInw5JotxvbOs+IvV1/Dzo04/fCGfLVs7aXb4Ag==}

  lodash.merge@4.6.2:
    resolution: {integrity: sha512-0KpjqXRVvrYyCsX1swR/XTK0va6VQkQM6MNo7PqW77ByjAhoARA8EfrP1N4+KlKj8YS0ZUCtRT/YUuhyYDujIQ==}

  lodash.truncate@4.4.2:
    resolution: {integrity: sha512-jttmRe7bRse52OsWIMDLaXxWqRAmtIUccAQ3garviCqJjafXOfNMO0yMfNpdD6zbGaTU0P5Nz7e7gAT6cKmJRw==}

  lodash@4.17.21:
    resolution: {integrity: sha512-v2kDEe57lecTulaDIuNTPy3Ry4gLGJ6Z1O3vE1krgXZNrsQ+LFTGHVxVjcXPs17LhbZVGedAJv8XZ1tvj5FvSg==}

  log-symbols@4.1.0:
    resolution: {integrity: sha512-8XPvpAA8uyhfteu8pIvQxpJZ7SYYdpUivZpGy6sFsBuKRY/7rQGavedeB8aK+Zkyq6upMFVL/9AW6vOYzfRyLg==}
    engines: {node: '>=10'}

  long@4.0.0:
    resolution: {integrity: sha512-XsP+KhQif4bjX1kbuSiySJFNAehNxgLb6hPRGJ9QsUr8ajHkuXGdrHmFUTUUXhDwVX2R5bY4JNZEwbUiMhV+MA==}

  long@5.3.2:
    resolution: {integrity: sha512-mNAgZ1GmyNhD7AuqnTG3/VQ26o760+ZYBPKjPvugO8+nLbYfX6TVpJPseBvopbdY+qpZ/lKUnmEc1LeZYS3QAA==}

  lower-case@2.0.2:
    resolution: {integrity: sha512-7fm3l3NAF9WfN6W3JOmf5drwpVqX78JtoGJ3A6W0a6ZnldM41w2fV5D490psKFTpMds8TJse/eHLFFsNHHjHgg==}

  lru-cache@10.4.3:
    resolution: {integrity: sha512-JNAzZcXrCt42VGLuYz0zfAzDfAvJWW6AfYlDBQyDV5DClI2m5sAmK+OIO7s59XfsRsWHp02jAJrRadPRGTt6SQ==}

  lru-cache@5.1.1:
    resolution: {integrity: sha512-KpNARQA3Iwv+jTA0utUVVbrh+Jlrr1Fv0e56GGzAFOXN7dk/FviaDW8LHmK52DlcH4WP2n6gI8vN1aesBFgo9w==}

  lru-cache@6.0.0:
    resolution: {integrity: sha512-Jo6dJ04CmSjuznwJSS3pUeWmd/H0ffTlkXXgwZi+eq1UCmqQwCh+eLsYOYCwY991i2Fah4h1BEMCx4qThGbsiA==}
    engines: {node: '>=10'}

  luxon@3.7.1:
    resolution: {integrity: sha512-RkRWjA926cTvz5rAb1BqyWkKbbjzCGchDUIKMCUvNi17j6f6j8uHGDV82Aqcqtzd+icoYpELmG3ksgGiFNNcNg==}
    engines: {node: '>=12'}

  magic-string@0.30.8:
    resolution: {integrity: sha512-ISQTe55T2ao7XtlAStud6qwYPZjE4GK1S/BeVPus4jrq6JuOnQ00YKQC581RWhR122W7msZV263KzVeLoqidyQ==}
    engines: {node: '>=12'}

  make-dir@3.1.0:
    resolution: {integrity: sha512-g3FeP20LNwhALb/6Cz6Dd4F2ngze0jz7tbzrD2wAV+o9FeNHe4rL+yK2md0J/fiSf1sa1ADhXqi5+oVwOM/eGw==}
    engines: {node: '>=8'}

  make-dir@4.0.0:
    resolution: {integrity: sha512-hXdUTZYIVOt1Ex//jAQi+wTZZpUpwBj/0QsOzqegb3rGMMeJiSEu5xLHnYfBrRV4RH2+OCSOO95Is/7x1WJ4bw==}
    engines: {node: '>=10'}

  make-error@1.3.6:
    resolution: {integrity: sha512-s8UhlNe7vPKomQhC1qFelMokr/Sc3AgNbso3n74mVPA5LTZwkB9NlXf4XPamLxJE8h0gh73rM94xvwRT2CVInw==}

  makeerror@1.0.12:
    resolution: {integrity: sha512-JmqCvUhmt43madlpFzG4BQzG2Z3m6tvQDNKdClZnO3VbIudJYmxsT0FNJMeiB2+JTSlTQTSbU8QdesVmwJcmLg==}

  map-obj@1.0.1:
    resolution: {integrity: sha512-7N/q3lyZ+LVCp7PzuxrJr4KMbBE2hW7BT7YNia330OFxIf4d3r5zVpicP2650l7CPN6RM9zOJRl3NGpqSiw3Eg==}
    engines: {node: '>=0.10.0'}

  map-obj@4.3.0:
    resolution: {integrity: sha512-hdN1wVrZbb29eBGiGjJbeP8JbKjq1urkHJ/LIP/NY48MZ1QVXUsQBV1G1zvYFHn1XE06cwjBsOI2K3Ulnj1YXQ==}
    engines: {node: '>=8'}

  math-intrinsics@1.1.0:
    resolution: {integrity: sha512-/IXtbwEk5HTPyEwyKX6hGkYXxM9nbj64B+ilVJnC/R6B0pH5G4V3b0pVbL7DBj4tkhBAppbQUlf6F6Xl9LHu1g==}
    engines: {node: '>= 0.4'}

  media-typer@0.3.0:
    resolution: {integrity: sha512-dq+qelQ9akHpcOl/gUVRTxVIOkAJ1wR3QAvb4RsVjS8oVoFjDGTc679wJYmUmknUF5HwMLOgb5O+a3KxfWapPQ==}
    engines: {node: '>= 0.6'}

  media-typer@1.1.0:
    resolution: {integrity: sha512-aisnrDP4GNe06UcKFnV5bfMNPBUw4jsLGaWwWfnH3v02GnBuXX2MCVn5RbrWo0j3pczUilYblq7fQ7Nw2t5XKw==}
    engines: {node: '>= 0.8'}

  memfs@3.5.3:
    resolution: {integrity: sha512-UERzLsxzllchadvbPs5aolHh65ISpKpM+ccLbOJ8/vvpBKmAWf+la7dXFy7Mr0ySHbdHrFv5kGFCUHHe6GFEmw==}
    engines: {node: '>= 4.0.0'}

  memory-pager@1.5.0:
    resolution: {integrity: sha512-ZS4Bp4r/Zoeq6+NLJpP+0Zzm0pR8whtGPf1XExKLJBAczGMnSi3It14OiNCStjQjM6NU1okjQGSxgEZN8eBYKg==}

  meow@9.0.0:
    resolution: {integrity: sha512-+obSblOQmRhcyBt62furQqRAQpNyWXo8BuQ5bN7dG8wmwQ+vwHKp/rCFD4CrTP8CsDQD1sjoZ94K417XEUk8IQ==}
    engines: {node: '>=10'}

  merge-descriptors@2.0.0:
    resolution: {integrity: sha512-Snk314V5ayFLhp3fkUREub6WtjBfPdCPY1Ln8/8munuLuiYhsABgBVWsozAG+MWMbVEvcdcpbi9R7ww22l9Q3g==}
    engines: {node: '>=18'}

  merge-options@3.0.4:
    resolution: {integrity: sha512-2Sug1+knBjkaMsMgf1ctR1Ujx+Ayku4EdJN4Z+C2+JzoeF7A3OZ9KM2GY0CpQS51NR61LTurMJrRKPhSs3ZRTQ==}
    engines: {node: '>=10'}

  merge-stream@2.0.0:
    resolution: {integrity: sha512-abv/qOcuPfk3URPfDzmZU1LKmuw8kT+0nIHvKrKgFrwifol/doWcdA4ZqsWQ8ENrFKkd67Mfpo/LovbIUsbt3w==}

  merge2@1.4.1:
    resolution: {integrity: sha512-8q7VEgMJW4J8tcfVPy8g09NcQwZdbwFEqhe/WZkoIzjn/3TGDwtOCYtXGxA3O8tPzpczCCDgv+P2P5y00ZJOOg==}
    engines: {node: '>= 8'}

  methods@1.1.2:
    resolution: {integrity: sha512-iclAHeNqNm68zFtnZ0e+1L2yUIdvzNoauKU4WBA3VvH/vPFieF7qfRlwUZU+DA9P9bPXIS90ulxoUoCH23sV2w==}
    engines: {node: '>= 0.6'}

  micromatch@4.0.8:
    resolution: {integrity: sha512-PXwfBhYu0hBCPw8Dn0E+WDYb7af3dSLVWKi3HGv84IdF4TyFoC0ysxFd0Goxw7nSv4T/PzEJQxsYsEiFCKo2BA==}
    engines: {node: '>=8.6'}

  mime-db@1.52.0:
    resolution: {integrity: sha512-sPU4uV7dYlvtWJxwwxHD0PuihVNiE7TyAbQ5SWxDCB9mUYvOgroQOwYQQOKPJ8CIbE+1ETVlOoK1UC2nU3gYvg==}
    engines: {node: '>= 0.6'}

  mime-db@1.54.0:
    resolution: {integrity: sha512-aU5EJuIN2WDemCcAp2vFBfp/m4EAhWJnUNSSw0ixs7/kXbd6Pg64EmwJkNdFhB8aWt1sH2CTXrLxo/iAGV3oPQ==}
    engines: {node: '>= 0.6'}

  mime-types@2.1.35:
    resolution: {integrity: sha512-ZDY+bPm5zTTF+YpCrAU9nK0UgICYPT0QtT1NZWFv4s++TNkcgVaT0g6+4R2uI4MjQjzysHB1zxuWL50hzaeXiw==}
    engines: {node: '>= 0.6'}

  mime-types@3.0.1:
    resolution: {integrity: sha512-xRc4oEhT6eaBpU1XF7AjpOFD+xQmXNB5OVKwp4tqCuBpHLS/ZbBDrc07mYTDqVMg6PfxUjjNp85O6Cd2Z/5HWA==}
    engines: {node: '>= 0.6'}

  mime@2.6.0:
    resolution: {integrity: sha512-USPkMeET31rOMiarsBNIHZKLGgvKc/LrjofAnBlOttf5ajRvqiRA8QsenbcooctK6d6Ts6aqZXBA+XbkKthiQg==}
    engines: {node: '>=4.0.0'}
    hasBin: true

  mimic-fn@2.1.0:
    resolution: {integrity: sha512-OqbOk5oEQeAZ8WXWydlu9HJjz9WVdEIvamMCcXmuqUYjTknH/sqsWvhQ3vgwKFRR1HpjvNBKQ37nbJgYzGqGcg==}
    engines: {node: '>=6'}

  min-indent@1.0.1:
    resolution: {integrity: sha512-I9jwMn07Sy/IwOj3zVkVik2JTvgpaykDZEigL6Rx6N9LbMywwUSMtxET+7lVoDLLd3O3IXwJwvuuns8UB/HeAg==}
    engines: {node: '>=4'}

  minimalistic-assert@1.0.1:
    resolution: {integrity: sha512-UtJcAD4yEaGtjPezWuO9wC4nwUnVH/8/Im3yEHQP4b67cXlD/Qr9hdITCU1xDbSEXg2XKNaP8jsReV7vQd00/A==}

  minimalistic-crypto-utils@1.0.1:
    resolution: {integrity: sha512-JIYlbt6g8i5jKfJ3xz7rF0LXmv2TkDxBLUkiBeZ7bAx4GnnNMr8xFpGnOxn6GhTEHx3SjRrZEoU+j04prX1ktg==}

  minimatch@3.1.2:
    resolution: {integrity: sha512-J7p63hRiAjw1NDEww1W7i37+ByIrOWO5XQQAzZ3VOcL0PNybwpfmV/N05zFAzwQ9USyEcX6t3UO+K5aqBQOIHw==}

  minimatch@5.1.6:
    resolution: {integrity: sha512-lKwV/1brpG6mBUFHtb7NUmtABCb2WZZmm2wNiOA5hAb8VdCS4B3dtMWyvcoViccwAW/COERjXLt0zP1zXUN26g==}
    engines: {node: '>=10'}

  minimatch@9.0.3:
    resolution: {integrity: sha512-RHiac9mvaRw0x3AYRgDC1CxAP7HTcNrrECeA8YYJeWnpo+2Q5CegtZjaotWTWxDG3UeGA1coE05iH1mPjT/2mg==}
    engines: {node: '>=16 || 14 >=14.17'}

  minimatch@9.0.5:
    resolution: {integrity: sha512-G6T0ZX48xgozx7587koeX9Ys2NYy6Gmv//P89sEte9V9whIapMNF4idKxnW2QtCcLiTWlb/wfCabAtAFWhhBow==}
    engines: {node: '>=16 || 14 >=14.17'}

  minimist-options@4.1.0:
    resolution: {integrity: sha512-Q4r8ghd80yhO/0j1O3B2BjweX3fiHg9cdOwjJd2J76Q135c+NDxGCqdYKQ1SKBuFfgWbAUzBfvYjPUEeNgqN1A==}
    engines: {node: '>= 6'}

  minimist@1.2.8:
    resolution: {integrity: sha512-2yyAR8qBkN3YuheJanUpWC5U3bb5osDywNB8RzDVlDwDHbocAJveqqj1u8+SVD7jkWT4yvsHCpWqqWqAxb0zCA==}

  minipass@7.1.2:
    resolution: {integrity: sha512-qOOzS1cBTWYF4BH8fVePDBOO9iptMnGUEZwNc/cMWnTV2nVLZ7VoNWEPHkYczZA0pdoA7dl6e7FL659nX9S2aw==}
    engines: {node: '>=16 || 14 >=14.17'}

  mkdirp-classic@0.5.3:
    resolution: {integrity: sha512-gKLcREMhtuZRwRAfqP3RFW+TK4JqApVBtOIftVgjuABpAtpxhPGaDcfvbhNvD0B8iD1oUr/txX35NjcaY6Ns/A==}

  mkdirp@0.5.6:
    resolution: {integrity: sha512-FP+p8RB8OWpF3YZBCrP5gtADmtXApB5AMLn+vdyA+PyxCjrCs00mjyUozssO33cwDeT3wNGdLxJ5M//YqtHAJw==}
    hasBin: true

  mkdirp@1.0.4:
    resolution: {integrity: sha512-vVqVZQyf3WLx2Shd0qJ9xuvqgAyKPLAiqITEtqW0oIUjzo3PePDd6fW9iFz30ef7Ysp/oiWqbhszeGWW2T6Gzw==}
    engines: {node: '>=10'}
    hasBin: true

  mongodb-connection-string-url@2.6.0:
    resolution: {integrity: sha512-WvTZlI9ab0QYtTYnuMLgobULWhokRjtC7db9LtcVfJ+Hsnyr5eo6ZtNAt3Ly24XZScGMelOcGtm7lSn0332tPQ==}

  mongodb-connection-string-url@3.0.2:
    resolution: {integrity: sha512-rMO7CGo/9BFwyZABcKAWL8UJwH/Kc2x0g72uhDWzG48URRax5TCIcJ7Rc3RZqffZzO/Gwff/jyKwCU9TN8gehA==}

  mongodb-memory-server-core@9.2.0:
    resolution: {integrity: sha512-9SWZEy+dGj5Fvm5RY/mtqHZKS64o4heDwReD4SsfR7+uNgtYo+JN41kPCcJeIH3aJf04j25i5Dia2s52KmsMPA==}
    engines: {node: '>=14.20.1'}

  mongodb-memory-server@9.2.0:
    resolution: {integrity: sha512-w/usKdYtby5EALERxmA0+et+D0brP0InH3a26shNDgGefXA61hgl6U0P3IfwqZlEGRZdkbZig3n57AHZgDiwvg==}
    engines: {node: '>=14.20.1'}

  mongodb@5.9.2:
    resolution: {integrity: sha512-H60HecKO4Bc+7dhOv4sJlgvenK4fQNqqUIlXxZYQNbfEWSALGAwGoyJd/0Qwk4TttFXUOHJ2ZJQe/52ScaUwtQ==}
    engines: {node: '>=14.20.1'}
    peerDependencies:
      '@aws-sdk/credential-providers': ^3.188.0
      '@mongodb-js/zstd': ^1.0.0
      kerberos: ^1.0.0 || ^2.0.0
      mongodb-client-encryption: '>=2.3.0 <3'
      snappy: ^7.2.2
    peerDependenciesMeta:
      '@aws-sdk/credential-providers':
        optional: true
      '@mongodb-js/zstd':
        optional: true
      kerberos:
        optional: true
      mongodb-client-encryption:
        optional: true
      snappy:
        optional: true

  mongodb@6.17.0:
    resolution: {integrity: sha512-neerUzg/8U26cgruLysKEjJvoNSXhyID3RvzvdcpsIi2COYM3FS3o9nlH7fxFtefTb942dX3W9i37oPfCVj4wA==}
    engines: {node: '>=16.20.1'}
    peerDependencies:
      '@aws-sdk/credential-providers': ^3.188.0
      '@mongodb-js/zstd': ^1.1.0 || ^2.0.0
      gcp-metadata: ^5.2.0
      kerberos: ^2.0.1
      mongodb-client-encryption: '>=6.0.0 <7'
      snappy: ^7.2.2
      socks: ^2.7.1
    peerDependenciesMeta:
      '@aws-sdk/credential-providers':
        optional: true
      '@mongodb-js/zstd':
        optional: true
      gcp-metadata:
        optional: true
      kerberos:
        optional: true
      mongodb-client-encryption:
        optional: true
      snappy:
        optional: true
      socks:
        optional: true

  mongoose@8.16.4:
    resolution: {integrity: sha512-jslgdQ8pY2vcNSKPv3Dbi5ogo/NT8zcvf6kPDyD8Sdsjsa1at3AFAF0F5PT+jySPGSPbvlNaQ49nT9h+Kx2UDA==}
    engines: {node: '>=16.20.1'}

  mpath@0.9.0:
    resolution: {integrity: sha512-ikJRQTk8hw5DEoFVxHG1Gn9T/xcjtdnOKIU1JTmGjZZlg9LST2mBLmcX3/ICIbgJydT2GOc15RnNy5mHmzfSew==}
    engines: {node: '>=4.0.0'}

  mquery@5.0.0:
    resolution: {integrity: sha512-iQMncpmEK8R8ncT8HJGsGc9Dsp8xcgYMVSbs5jgnm1lFHTZqMJTUWTDx1LBO8+mK3tPNZWFLBghQEIOULSTHZg==}
    engines: {node: '>=14.0.0'}

  ms@2.1.2:
    resolution: {integrity: sha512-sGkPx+VjMtmA6MX27oA4FBFELFCZZ4S4XqeGOXCv68tT+jb3vk/RyaKWP0PTKyWtmLSM0b+adUTEvbs1PEaH2w==}

  ms@2.1.3:
    resolution: {integrity: sha512-6FlzubTLZG3J2a/NVCAleEhjzq5oxgHyaCU9yYXvcLsvoVaHJq/s5xXI6/XXP6tz7R9xAOtHnSO/tXtF3WRTlA==}

  msgpackr-extract@3.0.3:
    resolution: {integrity: sha512-P0efT1C9jIdVRefqjzOQ9Xml57zpOXnIuS+csaB4MdZbTdmGDLo8XhzBG1N7aO11gKDDkJvBLULeFTo46wwreA==}
    hasBin: true

  msgpackr@1.11.5:
    resolution: {integrity: sha512-UjkUHN0yqp9RWKy0Lplhh+wlpdt9oQBYgULZOiFhV3VclSF1JnSQWZ5r9gORQlNYaUKQoR8itv7g7z1xDDuACA==}

  multer@2.0.2:
    resolution: {integrity: sha512-u7f2xaZ/UG8oLXHvtF/oWTRvT44p9ecwBBqTwgJVq0+4BW1g8OW01TyMEGWBHbyMOYVHXslaut7qEQ1meATXgw==}
    engines: {node: '>= 10.16.0'}

  multibase@4.0.6:
    resolution: {integrity: sha512-x23pDe5+svdLz/k5JPGCVdfn7Q5mZVMBETiC+ORfO+sor9Sgs0smJzAjfTbM5tckeCqnaUuMYoz+k3RXMmJClQ==}
    engines: {node: '>=12.0.0', npm: '>=6.0.0'}
    deprecated: This module has been superseded by the multiformats module

  multicodec@3.2.1:
    resolution: {integrity: sha512-+expTPftro8VAW8kfvcuNNNBgb9gPeNYV9dn+z1kJRWF2vih+/S79f2RVeIwmrJBUJ6NT9IUPWnZDQvegEh5pw==}
    deprecated: This module has been superseded by the multiformats module

  multiformats@11.0.2:
    resolution: {integrity: sha512-b5mYMkOkARIuVZCpvijFj9a6m5wMVLC7cf/jIPd5D/ARDOfLC5+IFkbgDXQgcU2goIsTD/O9NY4DI/Mt4OGvlg==}
    engines: {node: '>=16.0.0', npm: '>=7.0.0'}

  multiformats@9.9.0:
    resolution: {integrity: sha512-HoMUjhH9T8DDBNT+6xzkrd9ga/XiBI4xLr58LJACwK6G3HTOPeMz4nB4KJs33L2BelrIJa7P0VuNaVF3hMYfjg==}

  multihashes@4.0.3:
    resolution: {integrity: sha512-0AhMH7Iu95XjDLxIeuCOOE4t9+vQZsACyKZ9Fxw2pcsRmlX4iCn1mby0hS0bb+nQOVpdQYWPpnyusw4da5RPhA==}
    engines: {node: '>=12.0.0', npm: '>=6.0.0'}

  multihashing-async@2.1.4:
    resolution: {integrity: sha512-sB1MiQXPSBTNRVSJc2zM157PXgDtud2nMFUEIvBrsq5Wv96sUclMRK/ecjoP1T/W61UJBqt4tCTwMkUpt2Gbzg==}
    engines: {node: '>=12.0.0', npm: '>=6.0.0'}

  murmurhash3js-revisited@3.0.0:
    resolution: {integrity: sha512-/sF3ee6zvScXMb1XFJ8gDsSnY+X8PbOyjIuBhtgis10W2Jx4ZjIhikUCIF9c4gpJxVnQIsPAFrSwTCuAjicP6g==}
    engines: {node: '>=8.0.0'}

  mute-stream@0.0.8:
    resolution: {integrity: sha512-nnbWWOkoWyUsTjKrhgD0dcz22mdkSnpYqbEjIm2nhwhuxlSkpywJmBo8h0ZqJdkp73mb90SssHkN4rsRaBAfAA==}

  mute-stream@1.0.0:
    resolution: {integrity: sha512-avsJQhyd+680gKXyG/sQc0nXaC6rBkPOfyHYcFb9+hdkqQkR9bdnkJ0AMZhke0oesPqIO+mFFJ+IdBc7mst4IA==}
    engines: {node: ^14.17.0 || ^16.13.0 || >=18.0.0}

  nan@2.23.0:
    resolution: {integrity: sha512-1UxuyYGdoQHcGg87Lkqm3FzefucTa0NAiOcuRsDmysep3c1LVCRK2krrUDafMWtjSG04htvAmvg96+SDknOmgQ==}

  natural-compare@1.4.0:
    resolution: {integrity: sha512-OWND8ei3VtNC9h7V60qff3SVobHr996CTwgxubgyQYEpg290h9J0buyECNNJexkFm5sOajh5G116RYA1c8ZMSw==}

  negotiator@1.0.0:
    resolution: {integrity: sha512-8Ofs/AUQh8MaEcrlq5xOX0CQ9ypTF5dl78mjlMNfOK08fzpgTHQRQPBxcPlEtIw0yRpws+Zo/3r+5WRby7u3Gg==}
    engines: {node: '>= 0.6'}

  neo-async@2.6.2:
    resolution: {integrity: sha512-Yd3UES5mWCSqR+qNT93S3UoYUkqAZ9lLg8a7g9rimsWmYGK8cVToA4/sF3RrshdyV3sAGMXVUmpMYOw+dLpOuw==}

  nest-commander@3.18.0:
    resolution: {integrity: sha512-NWtodOl2aStnApWp9oajCoJW71lqN0CCjf9ygOWxpXnG3o4nQ8ZO5CgrExfVw2+0CVC877hr0rFR7FSu2rypGg==}
    peerDependencies:
      '@nestjs/common': ^8.0.0 || ^9.0.0 || ^10.0.0 || ^11.0.0
      '@nestjs/core': ^8.0.0 || ^9.0.0 || ^10.0.0 || ^11.0.0
      '@types/inquirer': ^8.1.3

  nestjs-pino@4.4.0:
    resolution: {integrity: sha512-+GMNlcNWDRrMtlQftfcxN+5pV2C25A4wsYIY7cfRJTMW4b8IFKYReDrG1lUp5LGql9fXemmnVJ2Ww10iIkCZPQ==}
    engines: {node: '>= 14'}
    peerDependencies:
      '@nestjs/common': ^8.0.0 || ^9.0.0 || ^10.0.0 || ^11.0.0
      pino: ^7.5.0 || ^8.0.0 || ^9.0.0
      pino-http: ^6.4.0 || ^7.0.0 || ^8.0.0 || ^9.0.0 || ^10.0.0
      rxjs: ^7.1.0

  new-find-package-json@2.0.0:
    resolution: {integrity: sha512-lDcBsjBSMlj3LXH2v/FW3txlh2pYTjmbOXPYJD93HI5EwuLzI11tdHSIpUMmfq/IOsldj4Ps8M8flhm+pCK4Ew==}
    engines: {node: '>=12.22.0'}

  no-case@3.0.4:
    resolution: {integrity: sha512-fgAN3jGAh+RoxUGZHTSOLJIqUc2wmoBwGR4tbpNAKmmovFoWq0OdRkb0VkldReO2a2iBT/OEulG9XSUc10r3zg==}

  node-abort-controller@3.1.1:
    resolution: {integrity: sha512-AGK2yQKIjRuqnc6VkX2Xj5d+QW8xZ87pa1UK6yA6ouUyuxfHuMP6umE5QK7UmTeOAymo+Zx1Fxiuw9rVx8taHQ==}

  node-emoji@1.11.0:
    resolution: {integrity: sha512-wo2DpQkQp7Sjm2A0cq+sN7EHKO6Sl0ctXeBdFZrL9T9+UywORbufTcTZxom8YqpLQt/FqNMUkOpkZrJVYSKD3A==}

  node-fetch-native@1.6.6:
    resolution: {integrity: sha512-8Mc2HhqPdlIfedsuZoc3yioPuzp6b+L5jRCRY1QzuWZh2EGJVQrGppC6V6cF0bLdbW0+O2YpqCA25aF/1lvipQ==}

  node-fetch@2.7.0:
    resolution: {integrity: sha512-c4FRfUm/dbcWZ7U+1Wq0AwCyFL+3nt2bEw05wfxSz+DWpWsitgmSgYmy2dQdWyKC1694ELPqMs/YzUSNozLt8A==}
    engines: {node: 4.x || >=6.0.0}
    peerDependencies:
      encoding: ^0.1.0
    peerDependenciesMeta:
      encoding:
        optional: true

  node-gyp-build-optional-packages@5.2.2:
    resolution: {integrity: sha512-s+w+rBWnpTMwSFbaE0UXsRlg7hU4FjekKU4eyAih5T8nJuNZT1nNsskXpxmeqSK9UzkBl6UgRlnKc8hz8IEqOw==}
    hasBin: true

  node-gyp-build@4.8.4:
    resolution: {integrity: sha512-LA4ZjwlnUblHVgq0oBF3Jl/6h/Nvs5fzBLwdEF4nuxnFdsfajde4WfxtJr3CaiH+F6ewcIB/q4jQ4UzPyid+CQ==}
    hasBin: true

  node-int64@0.4.0:
    resolution: {integrity: sha512-O5lz91xSOeoXP6DulyHfllpq+Eg00MWitZIbtPfoSEvqIHdl5gfcY6hYzDWnj0qD5tz52PI08u9qUvSVeUBeHw==}

  node-mock-http@1.0.1:
    resolution: {integrity: sha512-0gJJgENizp4ghds/Ywu2FCmcRsgBTmRQzYPZm61wy+Em2sBarSka0OhQS5huLBg6od1zkNpnWMCZloQDFVvOMQ==}

  node-releases@2.0.19:
    resolution: {integrity: sha512-xxOWJsBKtzAq7DY0J+DTzuz58K8e7sJbdgwkbMWQe8UYB6ekmsQ45q0M/tJDsGaZmbC+l7n57UV8Hl5tHxO9uw==}

  normalize-package-data@2.5.0:
    resolution: {integrity: sha512-/5CMN3T0R4XTj4DcGaexo+roZSdSFW/0AOOTROrjxzCG1wrWXEsGbRKevjlIL+ZDE4sZlJr5ED4YW0yqmkK+eA==}

  normalize-package-data@3.0.3:
    resolution: {integrity: sha512-p2W1sgqij3zMMyRC067Dg16bfzVH+w7hyegmpIvZ4JNjqtGOVAIvLmjBx3yP7YTe9vKJgkoNOPjwQGogDoMXFA==}
    engines: {node: '>=10'}

  normalize-path@3.0.0:
    resolution: {integrity: sha512-6eZs5Ls3WtCisHWp9S2GUy8dqkpGi4BVSz3GaqiE6ezub0512ESztXUwUB6C6IKbQkY2Pnb/mD4WYojCRwcwLA==}
    engines: {node: '>=0.10.0'}

  npm-run-path@4.0.1:
    resolution: {integrity: sha512-S48WzZW777zhNIrn7gxOlISNAqi9ZC/uQFnRdbeIHhZhCA6UqpkOT8T1G7BvfdgP4Er8gF4sUbaS0i7QvIfCWw==}
    engines: {node: '>=8'}

  object-assign@4.1.1:
    resolution: {integrity: sha512-rJgTQnkUnH1sFw8yT6VSU3zD3sWmu6sZhIseY8VX+GRu3P6F7Fu+JNDoXfklElbLJSnc3FUQHVe4cU5hj+BcUg==}
    engines: {node: '>=0.10.0'}

  object-inspect@1.13.4:
    resolution: {integrity: sha512-W67iLl4J2EXEGTbfeHCffrjDfitvLANg0UlX3wFUUSTx92KXRFegMHUVgSqE+wvhAbi4WqjGg9czysTV2Epbew==}
    engines: {node: '>= 0.4'}

  object-keys@1.1.1:
    resolution: {integrity: sha512-NuAESUOUMrlIXOfHKzD6bpPu3tYt3xvjNdRIQ+FeT0lNb4K8WR70CaDxhuNguS2XG+GjkyMwOzsN5ZktImfhLA==}
    engines: {node: '>= 0.4'}

  ofetch@1.4.1:
    resolution: {integrity: sha512-QZj2DfGplQAr2oj9KzceK9Hwz6Whxazmn85yYeVuS3u9XTMOGMRx0kO95MQ+vLsj/S/NwBDMMLU5hpxvI6Tklw==}

  on-exit-leak-free@0.2.0:
    resolution: {integrity: sha512-dqaz3u44QbRXQooZLTUKU41ZrzYrcvLISVgbrzbyCMxpmSLJvZ3ZamIJIZ29P6OhZIkNIQKosdeM6t1LYbA9hg==}

  on-exit-leak-free@2.1.2:
    resolution: {integrity: sha512-0eJJY6hXLGf1udHwfNftBqH+g73EU4B504nZeKpz1sYRKafAghwxEJunB2O7rDZkL4PGfsMVnTXZ2EjibbqcsA==}
    engines: {node: '>=14.0.0'}

  on-finished@2.4.1:
    resolution: {integrity: sha512-oVlzkg3ENAhCk2zdv7IJwd/QUD4z2RxRwpkcGY8psCVcCYZNq4wYnVWALHM+brtuJjePWiYF/ClmuDr8Ch5+kg==}
    engines: {node: '>= 0.8'}

  once@1.4.0:
    resolution: {integrity: sha512-lNaJgI+2Q5URQBkccEKHTQOPaXdUxnZZElQTZY0MFUAuaEqe1E+Nyvgdz/aIyNi6Z9MzO5dv1H8n58/GELp3+w==}

  onetime@5.1.2:
    resolution: {integrity: sha512-kbpaSSGJTWdAY5KPVeMOKXSrPtr8C8C7wodJbcsd51jRnmD+GZu8Y0VoU6Dm5Z4vWr0Ig/1NKuWRKf7j5aaYSg==}
    engines: {node: '>=6'}

  optionator@0.9.4:
    resolution: {integrity: sha512-6IpQ7mKUxRcZNLIObR0hz7lxsapSSIYNZJwXPGeF0mTVqGKFIXj1DQcMoT22S3ROcLyY/rz0PWaWZ9ayWmad9g==}
    engines: {node: '>= 0.8.0'}

  ora@5.4.1:
    resolution: {integrity: sha512-5b6Y85tPxZZ7QytO+BQzysW31HJku27cRIlkbAXaNx+BdcVi+LlRFmVXzeF6a7JCwJpyw5c4b+YSVImQIrBpuQ==}
    engines: {node: '>=10'}

  os-tmpdir@1.0.2:
    resolution: {integrity: sha512-D2FR03Vir7FIu45XBY20mTb+/ZSWB00sjU9jdQXt83gDrI4Ztz5Fs7/yy74g2N5SVQY4xY1qDr4rNddwYRVX0g==}
    engines: {node: '>=0.10.0'}

  ox@0.9.3:
    resolution: {integrity: sha512-KzyJP+fPV4uhuuqrTZyok4DC7vFzi7HLUFiUNEmpbyh59htKWkOC98IONC1zgXJPbHAhQgqs6B0Z6StCGhmQvg==}
    peerDependencies:
      typescript: '>=5.4.0'
    peerDependenciesMeta:
      typescript:
        optional: true

  ox@0.9.6:
    resolution: {integrity: sha512-8SuCbHPvv2eZLYXrNmC0EC12rdzXQLdhnOMlHDW2wiCPLxBrOOJwX5L5E61by+UjTPOryqQiRSnjIKCI+GykKg==}
    peerDependencies:
      typescript: '>=5.4.0'
    peerDependenciesMeta:
      typescript:
        optional: true

  p-limit@2.3.0:
    resolution: {integrity: sha512-//88mFWSJx8lxCzwdAABTJL2MyWB12+eIY7MDL2SqLmAkeKU9qxRvWuSyTjm3FUmpBEMuFfckAIqEaVGUDxb6w==}
    engines: {node: '>=6'}

  p-limit@3.1.0:
    resolution: {integrity: sha512-TYOanM3wGwNGsZN2cVTYPArw454xnXj5qmWF1bEoAc4+cU/ol7GVh7odevjp1FNHduHc3KZMcFduxU5Xc6uJRQ==}
    engines: {node: '>=10'}

  p-locate@4.1.0:
    resolution: {integrity: sha512-R79ZZ/0wAxKGu3oYMlz8jy/kbhsNrS7SKZ7PxEHBgJ5+F2mtFW2fK2cOtBh1cHYkQsbzFV7I+EoRKe6Yt0oK7A==}
    engines: {node: '>=8'}

  p-locate@5.0.0:
    resolution: {integrity: sha512-LaNjtRWUBY++zB5nE/NwcaoMylSPk+S+ZHNB1TzdbMJMny6dynpAGt7X/tl/QYq3TIeE6nxHppbo2LGymrG5Pw==}
    engines: {node: '>=10'}

  p-try@2.2.0:
    resolution: {integrity: sha512-R4nPAVTAU0B9D35/Gk3uJf/7XYbQcyohSKdvAxIRSNghFl4e71hVoGnBNQz9cWaXxO2I10KTC+3jMdvvoKw6dQ==}
    engines: {node: '>=6'}

  package-json-from-dist@1.0.1:
    resolution: {integrity: sha512-UEZIS3/by4OC8vL3P2dTXRETpebLI2NiI5vIrjaD/5UtrkFX/tNbwjTSRAGC/+7CAo2pIcBaRgWmcBBHcsaCIw==}

  package-manager-detector@0.2.11:
    resolution: {integrity: sha512-BEnLolu+yuz22S56CU1SUKq3XC3PkwD5wv4ikR4MfGvnRVcmzXR9DwSlW2fEamyTPyXHomBJRzgapeuBvRNzJQ==}

  pako@2.1.0:
    resolution: {integrity: sha512-w+eufiZ1WuJYgPXbV/PO3NCMEc3xqylkKHzp8bxp1uW4qaSNQUkwmLLEc3kKsfz8lpV1F8Ht3U1Cm+9Srog2ug==}

  parent-module@1.0.1:
    resolution: {integrity: sha512-GQ2EWRpQV8/o+Aw8YqtfZZPfNRWZYkbidE9k5rpl/hC3vtHHBfGm2Ifi6qWV+coDGkrUKZAxE3Lot5kcsRlh+g==}
    engines: {node: '>=6'}

  parse-json@5.2.0:
    resolution: {integrity: sha512-ayCKvm/phCGxOkYRSCM82iDwct8/EonSEgCSxWxD7ve6jHggsFl4fZVQBPRNgQoKiuV/odhFrGzQXZwbifC8Rg==}
    engines: {node: '>=8'}

  parseurl@1.3.3:
    resolution: {integrity: sha512-CiyeOxFT/JZyN5m0z9PfXw4SCBJ6Sygz1Dpl0wqjlhDEGGBP1GnsUVEL0p63hoG1fcj3fHynXi9NYO4nWOL+qQ==}
    engines: {node: '>= 0.8'}

  path-exists@4.0.0:
    resolution: {integrity: sha512-ak9Qy5Q7jYb2Wwcey5Fpvg2KoAc/ZIhLSLOSBmRmygPsGwkVVt0fZa0qrtMz+m6tJTAHfZQ8FnmB4MG4LWy7/w==}
    engines: {node: '>=8'}

  path-is-absolute@1.0.1:
    resolution: {integrity: sha512-AVbw3UJ2e9bq64vSaS9Am0fje1Pa8pbGqTTsmXfaIiMpnr5DlDhfJOuLj9Sf95ZPVDAUerDfEk88MPmPe7UCQg==}
    engines: {node: '>=0.10.0'}

  path-key@3.1.1:
    resolution: {integrity: sha512-ojmeN0qd+y0jszEtoY48r0Peq5dwMEkIlCOu6Q5f41lfkswXuKtYrhgoTpLnyIcHm24Uhqx+5Tqm2InSwLhE6Q==}
    engines: {node: '>=8'}

  path-parse@1.0.7:
    resolution: {integrity: sha512-LDJzPVEEEPR+y48z93A0Ed0yXb8pAByGWo/k5YYdYgpY2/2EsOsksJrq7lOHxryrVOn1ejG6oAp8ahvOIQD8sw==}

  path-scurry@1.11.1:
    resolution: {integrity: sha512-Xa4Nw17FS9ApQFJ9umLiJS4orGjm7ZzwUrwamcGQuHSzDyth9boKDaycYdDcZDuqYATXw4HFXgaqWTctW/v1HA==}
    engines: {node: '>=16 || 14 >=14.18'}

  path-to-regexp@3.3.0:
    resolution: {integrity: sha512-qyCH421YQPS2WFDxDjftfc1ZR5WKQzVzqsp4n9M2kQhVOo/ByahFoUNJfl58kOcEGfQ//7weFTDhm+ss8Ecxgw==}

  path-to-regexp@8.2.0:
    resolution: {integrity: sha512-TdrF7fW9Rphjq4RjrW0Kp2AW0Ahwu9sRGTkS6bvDi0SCwZlEZYmcfDbEsTz8RVk0EHIS/Vd1bv3JhG+1xZuAyQ==}
    engines: {node: '>=16'}

  path-type@4.0.0:
    resolution: {integrity: sha512-gDKb8aZMDeD/tZWs9P6+q0J9Mwkdl6xMV8TjnGP3qJVJ06bdMgkbBlLU8IdfOsIsFz2BW1rNVT3XuNEl8zPAvw==}
    engines: {node: '>=8'}

  pend@1.2.0:
    resolution: {integrity: sha512-F3asv42UuXchdzt+xXqfW1OGlVBe+mxa2mqI0pg5yAHZPvFmY3Y6drSf/GQ1A86WgWEN9Kzh/WrgKa6iGcHXLg==}

  permissionless@0.2.52:
    resolution: {integrity: sha512-Al6isaG4Q4rWfn8wjDRQqO1BxmG1gNtfnJe6ftOgpp5hkIxbQZLdH+Ez0ONM2GyGvSIQZH3Wxoo50JuOusqV6g==}
    peerDependencies:
      ox: ^0.6.7
      viem: ^2.28.1
    peerDependenciesMeta:
      ox:
        optional: true

  picocolors@1.1.1:
    resolution: {integrity: sha512-xceH2snhtb5M9liqDsmEw56le376mTZkEX/jEb/RxNFyegNul7eNslCXP9FDj/Lcu0X8KEyMceP2ntpaHrDEVA==}

  picomatch@2.3.1:
    resolution: {integrity: sha512-JU3teHTNjmE2VCGFzuY8EXzCDVwEqB2a8fsIvwaStHhAWJEeVd1o1QD80CU6+ZdEXXSLbSsuLwJjkCBWqRQUVA==}
    engines: {node: '>=8.6'}

  picomatch@4.0.1:
    resolution: {integrity: sha512-xUXwsxNjwTQ8K3GnT4pCJm+xq3RUPQbmkYJTP5aFIfNIvbcc/4MUxgBaaRSZJ6yGJZiGSyYlM6MzwTsRk8SYCg==}
    engines: {node: '>=12'}

  picomatch@4.0.3:
    resolution: {integrity: sha512-5gTmgEY/sqK6gFXLIsQNH19lWb4ebPDLA4SdLP7dsWkIXHWlG66oPuVvXSGFPppYZz8ZDZq0dYYrbHfBCVUb1Q==}
    engines: {node: '>=12'}

  pino-abstract-transport@0.5.0:
    resolution: {integrity: sha512-+KAgmVeqXYbTtU2FScx1XS3kNyfZ5TrXY07V96QnUSFqo2gAqlvmaxH67Lj7SWazqsMabf+58ctdTcBgnOLUOQ==}

  pino-abstract-transport@2.0.0:
    resolution: {integrity: sha512-F63x5tizV6WCh4R6RHyi2Ml+M70DNRXt/+HANowMflpgGFMAym/VKm6G7ZOQRjqN7XbGxK1Lg9t6ZrtzOaivMw==}

  pino-http@10.5.0:
    resolution: {integrity: sha512-hD91XjgaKkSsdn8P7LaebrNzhGTdB086W3pyPihX0EzGPjq5uBJBXo4N5guqNaK6mUjg9aubMF7wDViYek9dRA==}

  pino-std-serializers@4.0.0:
    resolution: {integrity: sha512-cK0pekc1Kjy5w9V2/n+8MkZwusa6EyyxfeQCB799CQRhRt/CqYKiWs5adeu8Shve2ZNffvfC/7J64A2PJo1W/Q==}

  pino-std-serializers@7.0.0:
    resolution: {integrity: sha512-e906FRY0+tV27iq4juKzSYPbUj2do2X2JX4EzSca1631EB2QJQUqGbDuERal7LCtOpxl6x3+nvo9NPZcmjkiFA==}

  pino@7.11.0:
    resolution: {integrity: sha512-dMACeu63HtRLmCG8VKdy4cShCPKaYDR4youZqoSWLxl5Gu99HUw8bw75thbPv9Nip+H+QYX8o3ZJbTdVZZ2TVg==}
    hasBin: true

  pino@9.7.0:
    resolution: {integrity: sha512-vnMCM6xZTb1WDmLvtG2lE/2p+t9hDEIvTWJsu6FejkE62vB7gDhvzrpFR4Cw2to+9JNQxVnkAKVPA1KPB98vWg==}
    hasBin: true

  pirates@4.0.7:
    resolution: {integrity: sha512-TfySrs/5nm8fQJDcBDuUng3VOUKsd7S+zqvbOTiGXHfxX4wK31ard+hoNuvkicM/2YFzlpDgABOevKSsB4G/FA==}
    engines: {node: '>= 6'}

  pkg-dir@4.2.0:
    resolution: {integrity: sha512-HRDzbaKjC+AOWVXxAU/x54COGeIv9eb+6CkDSQoNTt4XyWoIJvuPsXizxu/Fr23EiekbtZwmh1IcIG/l/a10GQ==}
    engines: {node: '>=8'}

  pluralize@8.0.0:
    resolution: {integrity: sha512-Nc3IT5yHzflTfbjgqWcCPpo7DaKy4FnpB0l/zCAW0Tc7jxAiuqSxHasntB3D7887LSrA93kDJ9IXovxJYxyLCA==}
    engines: {node: '>=4'}

  poseidon-lite@0.2.1:
    resolution: {integrity: sha512-xIr+G6HeYfOhCuswdqcFpSX47SPhm0EpisWJ6h7fHlWwaVIvH3dLnejpatrtw6Xc6HaLrpq05y7VRfvDmDGIog==}

  possible-typed-array-names@1.1.0:
    resolution: {integrity: sha512-/+5VFTchJDoVj3bhoqi6UeymcD00DAwb1nJwamzPvHEszJ4FpF6SNNbUbOS8yI56qHzdV8eK0qEfOSiodkTdxg==}
    engines: {node: '>= 0.4'}

  posthog-node@5.5.1:
    resolution: {integrity: sha512-y2TBl6H27vEbXk7sqG8QISmYaUN/UcPOYYDAK0wtnXRG3ySb93mG//vri1zS2hZvYHbBv0Tz8sLpZRCq4/v99A==}
    engines: {node: '>=20'}

  prelude-ls@1.2.1:
    resolution: {integrity: sha512-vkcDPrRZo1QZLbn5RLGPpg/WmIQ65qoWWhcGKf/b5eplkkarX0m9z8ppCat4mlOqUsWpyNuYgO3VRyrYHSzX5g==}
    engines: {node: '>= 0.8.0'}

  prettier-linter-helpers@1.0.0:
    resolution: {integrity: sha512-GbK2cP9nraSSUF9N2XwUwqfzlAFlMNYYl+ShE/V+H8a9uNl/oUqB1w2EL54Jh0OlyRSd8RfWYJ3coVS4TROP2w==}
    engines: {node: '>=6.0.0'}

  prettier@3.6.2:
    resolution: {integrity: sha512-I7AIg5boAr5R0FFtJ6rCfD+LFsWHp81dolrFD8S79U9tb8Az2nGrJncnMSnys+bpQJfRUzqs9hnA81OAA3hCuQ==}
    engines: {node: '>=14'}
    hasBin: true

  pretty-format@29.7.0:
    resolution: {integrity: sha512-Pdlw/oPxN+aXdmM9R00JVC9WVFoCLTKJvDVLgmJ+qAffBMxsV85l/Lu7sNx4zSzPyoL2euImuEwHhOXdEgNFZQ==}
    engines: {node: ^14.15.0 || ^16.10.0 || >=18.0.0}

  pretty-format@30.0.5:
    resolution: {integrity: sha512-D1tKtYvByrBkFLe2wHJl2bwMJIiT8rW+XA+TiataH79/FszLQMrpGEvzUVkzPau7OCO0Qnrhpe87PqtOAIB8Yw==}
    engines: {node: ^18.14.0 || ^20.0.0 || ^22.0.0 || >=24.0.0}

  process-nextick-args@2.0.1:
    resolution: {integrity: sha512-3ouUOpQhtgrbOa17J7+uxOTpITYWaGP7/AhoR3+A+/1e9skrzelGi/dXzEYyvbxubEF6Wn2ypscTKiKJFFn1ag==}

  process-warning@1.0.0:
    resolution: {integrity: sha512-du4wfLyj4yCZq1VupnVSZmRsPJsNuxoDQFdCFHLaYiEbFBD7QE0a+I4D7hOxrVnh78QE/YipFAj9lXHiXocV+Q==}

  process-warning@5.0.0:
    resolution: {integrity: sha512-a39t9ApHNx2L4+HBnQKqxxHNs1r7KF+Intd8Q/g1bUh6q0WIp9voPXJ/x0j+ZL45KF1pJd9+q2jLIRMfvEshkA==}

  process@0.11.10:
    resolution: {integrity: sha512-cdGef/drWFoydD1JsMzuFf8100nZl+GT+yacc2bEced5f9Rjk4z+WtFUTBu9PhOi9j/jfmBPu0mMEY4wIdAF8A==}
    engines: {node: '>= 0.6.0'}

  prompts@2.4.2:
    resolution: {integrity: sha512-NxNv/kLguCA7p3jE8oL2aEBsrJWgAakBpgmgK6lpPWV+WuOmY6r2/zbAVnP+T8bQlA0nzHXSJSJW0Hq7ylaD2Q==}
    engines: {node: '>= 6'}

  proper-lockfile@4.1.2:
    resolution: {integrity: sha512-TjNPblN4BwAWMXU8s9AEz4JmQxnD1NNL7bNOY/AKUzyamc379FWASUhc/K1pL2noVb+XmZKLL68cjzLsiOAMaA==}

  properties-reader@2.3.0:
    resolution: {integrity: sha512-z597WicA7nDZxK12kZqHr2TcvwNU1GCfA5UwfDY/HDp3hXPoPlb5rlEx9bwGTiJnc0OqbBTkU975jDToth8Gxw==}
    engines: {node: '>=14'}

  protobufjs@6.11.4:
    resolution: {integrity: sha512-5kQWPaJHi1WoCpjTGszzQ32PG2F4+wRY6BmAT4Vfw56Q2FZ4YZzK20xUYQH4YkfehY1e6QSICrJquM6xXZNcrw==}
    hasBin: true

  protobufjs@7.5.3:
    resolution: {integrity: sha512-sildjKwVqOI2kmFDiXQ6aEB0fjYTafpEvIBs8tOR8qI4spuL9OPROLVu2qZqi/xgCfsHIwVqlaF8JBjWFHnKbw==}
    engines: {node: '>=12.0.0'}

  proxy-addr@2.0.7:
    resolution: {integrity: sha512-llQsMLSUDUPT44jdrU/O37qlnifitDP+ZwrmmZcoSKyLKvtZxpyV0n2/bD/N4tBAAZ/gJEdZU7KMraoK1+XYAg==}
    engines: {node: '>= 0.10'}

  proxy-from-env@1.1.0:
    resolution: {integrity: sha512-D+zkORCbA9f1tdWRK0RaCR3GPv50cMxcrz4X8k5LTSUD1Dkw47mKJEZQNunItRTkWwgtaUSo1RVFRIG9ZXiFYg==}

  pump@3.0.3:
    resolution: {integrity: sha512-todwxLMY7/heScKmntwQG8CXVkWUOdYxIvY2s0VWAAMh/nd8SoYiRaKjlr7+iCs984f2P8zvrfWcDDYVb73NfA==}

  punycode@2.3.1:
    resolution: {integrity: sha512-vYt7UD1U9Wg6138shLtLOvdAu+8DsC/ilFtEVHcH+wydcSpNE20AfSOduf6MkRFahL5FY7X1oU7nKVZFtfq8Fg==}
    engines: {node: '>=6'}

  pure-rand@6.1.0:
    resolution: {integrity: sha512-bVWawvoZoBYpp6yIoQtQXHZjmz35RSVHnUOTefl8Vcjr8snTPY1wnpSPMWekcFwbxI6gtmT7rSYPFvz71ldiOA==}

  pvtsutils@1.3.6:
    resolution: {integrity: sha512-PLgQXQ6H2FWCaeRak8vvk1GW462lMxB5s3Jm673N82zI4vqtVUPuZdffdZbPDFRoU8kAhItWFtPCWiPpp4/EDg==}

  pvutils@1.1.3:
    resolution: {integrity: sha512-pMpnA0qRdFp32b1sJl1wOJNxZLQ2cbQx+k6tjNtZ8CpvVhNqEPRgivZ2WOUev2YMajecdH7ctUPDvEe87nariQ==}
    engines: {node: '>=6.0.0'}

  qs@6.14.0:
    resolution: {integrity: sha512-YWWTjgABSKcvs/nWBi9PycY/JiPJqOD4JA6o9Sej2AtvSGarXxKC3OQSk4pAarbdQlKAh5D4FCQkJNkW+GAn3w==}
    engines: {node: '>=0.6'}

  quansync@0.2.10:
    resolution: {integrity: sha512-t41VRkMYbkHyCYmOvx/6URnN80H7k4X0lLdBMGsz+maAwrJQYB1djpV6vHrQIBE0WBSGqhtEHrK9U3DWWH8v7A==}

  query-string@7.1.3:
    resolution: {integrity: sha512-hh2WYhq4fi8+b+/2Kg9CEge4fDPvHS534aOOvOZeQ3+Vf2mCFsaFBYj0i+iXcAq6I9Vzp5fjMFBlONvayDC1qg==}
    engines: {node: '>=6'}

  queue-microtask@1.2.3:
    resolution: {integrity: sha512-NuaNSa6flKT5JaSYQzJok04JzTL1CA6aGhv5rfLW3PgqA+M2ChpZQnAC8h8i4ZFkBS8X5RqkDBHA7r4hej3K9A==}

  quick-format-unescaped@4.0.4:
    resolution: {integrity: sha512-tYC1Q1hgyRuHgloV/YXs2w15unPVh8qfu/qCTfhTYamaw7fyhumKa2yGpdSo87vY32rIclj+4fWYQXUMs9EHvg==}

  quick-lru@4.0.1:
    resolution: {integrity: sha512-ARhCpm70fzdcvNQfPoy49IaanKkTlRWF2JMzqhcJbhSFRZv7nPTvZJdcY7301IPmvW+/p0RgIWnQDLJxifsQ7g==}
    engines: {node: '>=8'}

  rabin-wasm@0.1.5:
    resolution: {integrity: sha512-uWgQTo7pim1Rnj5TuWcCewRDTf0PEFTSlaUjWP4eY9EbLV9em08v89oCz/WO+wRxpYuO36XEHp4wgYQnAgOHzA==}
    hasBin: true

  radix3@1.1.2:
    resolution: {integrity: sha512-b484I/7b8rDEdSDKckSSBA8knMpcdsXudlE/LNL639wFoHKwLbEkQFZHWEYwDC0wa0FKUcCY+GAF73Z7wxNVFA==}

  randexp@0.5.3:
    resolution: {integrity: sha512-U+5l2KrcMNOUPYvazA3h5ekF80FHTUG+87SEAmHZmolh1M+i/WyTCxVzmi+tidIa1tM4BSe8g2Y/D3loWDjj+w==}
    engines: {node: '>=4'}

  randombytes@2.1.0:
    resolution: {integrity: sha512-vYl3iOX+4CKUWuxGi9Ukhie6fsqXqS9FE2Zaic4tNFD2N2QQaXOMFbuKK4QmDHC0JO6B1Zp41J0LpT0oR68amQ==}

  range-parser@1.2.1:
    resolution: {integrity: sha512-Hrgsx+orqoygnmhFbKaHE6c296J+HTAQXoxEF6gNupROmmGJRoyzfG3ccAveqCBrwr/2yxQ5BVd/GTl5agOwSg==}
    engines: {node: '>= 0.6'}

  raw-body@3.0.0:
    resolution: {integrity: sha512-RmkhL8CAyCRPXCE28MMH0z2PNWQBNk2Q09ZdxM9IOOXwxwZbN+qbWaatPkdkWIKL2ZVDImrN/pK5HTRz2PcS4g==}
    engines: {node: '>= 0.8'}

  react-is@18.3.1:
    resolution: {integrity: sha512-/LLMVyas0ljjAtoYiPqYiL8VWXzUUdThrmU5+n20DZv+a+ClRoevUzw5JxU+Ieh5/c87ytoTBV9G1FiKfNJdmg==}

  read-pkg-up@7.0.1:
    resolution: {integrity: sha512-zK0TB7Xd6JpCLmlLmufqykGE+/TlOePD6qKClNW7hHDKFh/J7/7gCWGR7joEQEW1bKq3a3yUZSObOoWLFQ4ohg==}
    engines: {node: '>=8'}

  read-pkg@5.2.0:
    resolution: {integrity: sha512-Ug69mNOpfvKDAc2Q8DRpMjjzdtrnv9HcSMX+4VsZxD1aZ6ZzrIE7rlzXBtWTyhULSMKg076AW6WR5iZpD0JiOg==}
    engines: {node: '>=8'}

  readable-stream@2.3.8:
    resolution: {integrity: sha512-8p0AUk4XODgIewSi0l8Epjs+EVnWiK7NoDIEGU0HhE7+ZyY8D1IMY7odu5lRrFXGg71L15KG8QrPmum45RTtdA==}

  readable-stream@3.6.2:
    resolution: {integrity: sha512-9u/sniCrY3D5WdsERHzHE4G2YCXqoG5FTHUiCC4SIbr6XcLZBY05ya9EKjYek9O5xOAwjGq+1JdGBAS7Q9ScoA==}
    engines: {node: '>= 6'}

  readable-stream@4.7.0:
    resolution: {integrity: sha512-oIGGmcpTLwPga8Bn6/Z75SVaH1z5dUut2ibSyAMVhmUggWpmDn2dapB0n7f8nwaSiRtepAsfJyfXIO5DCVAODg==}
    engines: {node: ^12.22.0 || ^14.17.0 || >=16.0.0}

  readdir-glob@1.1.3:
    resolution: {integrity: sha512-v05I2k7xN8zXvPD9N+z/uhXPaj0sUFCe2rcWZIpBsqxfP7xXFQ0tipAd/wjj1YxWyWtUS5IDJpOG82JKt2EAVA==}

  readdirp@3.6.0:
    resolution: {integrity: sha512-hOS089on8RduqdbhvQ5Z37A0ESjsqz6qnRcffsMU3495FuTdqSm+7bhJ29JvIOsBDEEnan5DPu9t3To9VRlMzA==}
    engines: {node: '>=8.10.0'}

  readdirp@4.1.2:
    resolution: {integrity: sha512-GDhwkLfywWL2s6vEjyhri+eXmfH6j1L7JE27WhqLeYzoh/A3DBaYGEj2H/HFZCn/kMfim73FXxEJTw06WtxQwg==}
    engines: {node: '>= 14.18.0'}

  readonly-date@1.0.0:
    resolution: {integrity: sha512-tMKIV7hlk0h4mO3JTmmVuIlJVXjKk3Sep9Bf5OH0O+758ruuVkUy2J9SttDLm91IEX/WHlXPSpxMGjPj4beMIQ==}

  real-require@0.1.0:
    resolution: {integrity: sha512-r/H9MzAWtrv8aSVjPCMFpDMl5q66GqtmmRkRjpHTsp4zBAa+snZyiQNlMONiUmEJcsnaw0wCauJ2GWODr/aFkg==}
    engines: {node: '>= 12.13.0'}

  real-require@0.2.0:
    resolution: {integrity: sha512-57frrGM/OCTLqLOAh0mhVA9VBMHd+9U7Zb2THMGdBUoZVOtGbJzjxsYGDJ3A9AYYCP4hn6y1TVbaOfzWtm5GFg==}
    engines: {node: '>= 12.13.0'}

  redent@3.0.0:
    resolution: {integrity: sha512-6tDA8g98We0zd0GvVeMT9arEOnTw9qM03L9cJXaCjrip1OO764RDBLBfrB4cwzNGDj5OA5ioymC9GkizgWJDUg==}
    engines: {node: '>=8'}

  redis-errors@1.2.0:
    resolution: {integrity: sha512-1qny3OExCf0UvUV/5wpYKf2YwPcOqXzkwKKSmKHiE6ZMQs5heeE/c8eXK+PNllPvmjgAbfnsbpkGZWy8cBpn9w==}
    engines: {node: '>=4'}

  redis-parser@3.0.0:
    resolution: {integrity: sha512-DJnGAeenTdpMEH6uAJRK/uiyEIH9WVsUmoLwzudwGJUwZPp80PDBWPHXSAGNPwNvIXAbe7MSUB1zQFugFml66A==}
    engines: {node: '>=4'}

  redlock@5.0.0-beta.2:
    resolution: {integrity: sha512-2RDWXg5jgRptDrB1w9O/JgSZC0j7y4SlaXnor93H/UJm/QyDiFgBKNtrh0TI6oCXqYSaSoXxFh6Sd3VtYfhRXw==}
    engines: {node: '>=12'}

  reflect-metadata@0.2.2:
    resolution: {integrity: sha512-urBwgfrvVP/eAyXx4hluJivBKzuEbSQs9rKWCrCkbSxNv8mxPcUZKeuoF3Uy4mJl3Lwprp6yy5/39VWigZ4K6Q==}

  repeat-string@1.6.1:
    resolution: {integrity: sha512-PV0dzCYDNfRi1jCDbJzpW7jNNDRuCOG/jI5ctQcGKt/clZD+YcPS3yIlWuTJMmESC8aevCFmWJy5wjAFgNqN6w==}
    engines: {node: '>=0.10'}

  require-directory@2.1.1:
    resolution: {integrity: sha512-fGxEI7+wsG9xrvdjsrlmL22OMTTiHRwAMroiEeMgq8gzoLC/PQr7RsRDSTLUg/bZAZtF+TVIkHc6/4RIKrui+Q==}
    engines: {node: '>=0.10.0'}

  require-from-string@2.0.2:
    resolution: {integrity: sha512-Xf0nWe6RseziFMu+Ap9biiUbmplq6S9/p+7w7YXP/JBHhrUDDUhwa+vANyubuqfZWTveU//DYVGsDG7RKL/vEw==}
    engines: {node: '>=0.10.0'}

  resolve-cwd@3.0.0:
    resolution: {integrity: sha512-OrZaX2Mb+rJCpH/6CpSqt9xFVpN++x01XnN2ie9g6P5/3xelLAkXWVADpdz1IHD/KFfEXyE6V0U01OQ3UO2rEg==}
    engines: {node: '>=8'}

  resolve-from@4.0.0:
    resolution: {integrity: sha512-pb/MYmXstAkysRFx8piNI1tGFNQIFA3vkE3Gq4EuA1dF6gHp/+vgZqsCGJapvy8N3Q+4o7FwvquPJcnZ7RYy4g==}
    engines: {node: '>=4'}

  resolve-from@5.0.0:
    resolution: {integrity: sha512-qYg9KP24dD5qka9J47d0aVky0N+b4fTU89LN9iDnjB5waksiC49rvMB0PrUJQGoTmH50XPiqOvAjDfaijGxYZw==}
    engines: {node: '>=8'}

  resolve.exports@2.0.3:
    resolution: {integrity: sha512-OcXjMsGdhL4XnbShKpAcSqPMzQoYkYyhbEaeSko47MjRP9NfEQMhZkXL1DoFlt9LWQn4YttrdnV6X2OiyzBi+A==}
    engines: {node: '>=10'}

  resolve@1.22.10:
    resolution: {integrity: sha512-NPRy+/ncIMeDlTAsuqwKIiferiawhefFJtkNSW0qZJEqMEb+qBt/77B/jGeeek+F0uOeN05CDa6HXbbIgtVX4w==}
    engines: {node: '>= 0.4'}
    hasBin: true

  restore-cursor@3.1.0:
    resolution: {integrity: sha512-l+sSefzHpj5qimhFSE5a8nufZYAM3sBSVMAPtYkmC+4EH2anSGaEMXSD0izRQbu9nfyQ9y5JrVmp7E8oZrUjvA==}
    engines: {node: '>=8'}

  ret@0.2.2:
    resolution: {integrity: sha512-M0b3YWQs7R3Z917WRQy1HHA7Ba7D8hvZg6UE5mLykJxQVE2ju0IXbGlaHPPlkY+WN7wFP+wUMXmBFA0aV6vYGQ==}
    engines: {node: '>=4'}

  retry@0.12.0:
    resolution: {integrity: sha512-9LkiTwjUh6rT555DtE9rTX+BKByPfrMzEAtnlEtdEwr3Nkffwiihqe2bWADg+OQRjt9gl6ICdmB/ZFDCGAtSow==}
    engines: {node: '>= 4'}

  reusify@1.1.0:
    resolution: {integrity: sha512-g6QUff04oZpHs0eG5p83rFLhHeV00ug/Yf9nZM6fLeUrPguBTkTQOdpAWWspMh55TZfVQDPaN3NQJfbVRAxdIw==}
    engines: {iojs: '>=1.0.0', node: '>=0.10.0'}

  rimraf@3.0.2:
    resolution: {integrity: sha512-JZkJMZkAGFFPP2YqXZXPbMlMBgsxzE8ILs4lMIX/2o0L9UBw9O/Y3o6wFw/i9YLapcUJWwqbi3kdxIPdC62TIA==}
    deprecated: Rimraf versions prior to v4 are no longer supported
    hasBin: true

  router@2.2.0:
    resolution: {integrity: sha512-nLTrUKm2UyiL7rlhapu/Zl45FwNgkZGaCpZbIHajDYgwlJCOzLSk+cIPAnsEqV955GjILJnKbdQC1nVPz+gAYQ==}
    engines: {node: '>= 18'}

  rpc-websockets@9.1.2:
    resolution: {integrity: sha512-fvA0JfSqWmJsq0FqLnl51DPRMqPer7hcIqqLwuhgAUOWrLVuJhmNeL+Y4Ds5PdoX/NyUhUWoflL6A7bT93Xfkg==}

  run-async@2.4.1:
    resolution: {integrity: sha512-tvVnVv01b8c1RrA6Ep7JkStj85Guv/YrMcwqYQnwjsAS2cTmmPGBBjAjpCW7RrSodNSoE2/qg9O4bceNvUuDgQ==}
    engines: {node: '>=0.12.0'}

  run-async@3.0.0:
    resolution: {integrity: sha512-540WwVDOMxA6dN6We19EcT9sc3hkXPw5mzRNGM3FkdN/vtE9NFvj5lFAPNwUDmJjXidm3v7TC1cTE7t17Ulm1Q==}
    engines: {node: '>=0.12.0'}

  run-parallel@1.2.0:
    resolution: {integrity: sha512-5l4VyZR86LZ/lDxZTR6jqL8AFE2S0IFLMP26AbjsLVADxHdhB/c0GUsH+y39UfCi3dzz8OlQuPmnaJOMoDHQBA==}

  rxjs@7.8.1:
    resolution: {integrity: sha512-AA3TVj+0A2iuIoQkWEK/tqFjBq2j+6PO6Y0zJcvzLAFhEFIO3HL0vls9hWLncZbAAbK0mar7oZ4V079I/qPMxg==}

  rxjs@7.8.2:
    resolution: {integrity: sha512-dhKf903U/PQZY6boNNtAGdWbG85WAbjT/1xYoZIC7FAY0yWapOBQVsVrDl58W86//e1VpMNBtRV4MaXfdMySFA==}

  safe-buffer@5.1.2:
    resolution: {integrity: sha512-Gd2UZBJDkXlY7GbJxfsE8/nvKkUEU1G38c1siN6QP6a9PT9MmHB8GnpscSmMJSoF8LOIrt8ud/wPtojys4G6+g==}

  safe-buffer@5.2.1:
    resolution: {integrity: sha512-rp3So07KcdmmKbGvgaNxQSJr7bGVSVk5S9Eq1F+ppbRo70+YeaDxkw5Dd8NPN+GD6bjnYm2VuPuCXmpuYvmCXQ==}

  safe-regex-test@1.1.0:
    resolution: {integrity: sha512-x/+Cz4YrimQxQccJf5mKEbIa1NzeCRNI5Ecl/ekmlYaampdNLPalVyIcCZNNH3MvmqBugV5TMYZXv0ljslUlaw==}
    engines: {node: '>= 0.4'}

  safe-stable-stringify@2.5.0:
    resolution: {integrity: sha512-b3rppTKm9T+PsVCBEOUR46GWI7fdOs00VKZ1+9c1EWDaDMvjQc6tUwuFyIprgGgTcWoVHSKrU8H31ZHA2e0RHA==}
    engines: {node: '>=10'}

  safer-buffer@2.1.2:
    resolution: {integrity: sha512-YZo3K82SD7Riyi0E1EQPojLz7kpepnSQI9IyPbHHg1XXXevb5dJI7tpyN2ADxGcQbHG7vcyRHk0cbwqcQriUtg==}

  schema-utils@3.3.0:
    resolution: {integrity: sha512-pN/yOAvcC+5rQ5nERGuwrjLlYvLTbCibnZ1I7B1LaiAz9BRBlE9GMgE/eqV30P7aJQUf7Ddimy/RsbYO/GrVGg==}
    engines: {node: '>= 10.13.0'}

  schema-utils@4.3.2:
    resolution: {integrity: sha512-Gn/JaSk/Mt9gYubxTtSn/QCV4em9mpAPiR1rqy/Ocu19u/G9J5WWdNoUT4SiV6mFC3y6cxyFcFwdzPM3FgxGAQ==}
    engines: {node: '>= 10.13.0'}

  scrypt-js@3.0.1:
    resolution: {integrity: sha512-cdwTTnqPu0Hyvf5in5asVdZocVDTNRmR7XEcJuIzMjJeSHybHl7vpB66AzwTaIg6CLSbtjcxc8fqcySfnTkccA==}

  semver@5.7.2:
    resolution: {integrity: sha512-cBznnQ9KjJqU67B52RMC65CMarK2600WFnbkcaiwWq3xy/5haFJlshgnpjovMVJ+Hff49d8GEn0b87C5pDQ10g==}
    hasBin: true

  semver@6.3.1:
    resolution: {integrity: sha512-BR7VvDCVHO+q2xBEWskxS6DJE1qRnb7DxzUrogb71CWoSficBxYsiAGd+Kl0mmq/MprG9yArRkyrQxTO6XjMzA==}
    hasBin: true

  semver@7.5.4:
    resolution: {integrity: sha512-1bCSESV6Pv+i21Hvpxp3Dx+pSD8lIPt8uVjRrxAUt/nbswYc+tK6Y2btiULjd4+fnq15PX+nqQDC7Oft7WkwcA==}
    engines: {node: '>=10'}
    hasBin: true

  semver@7.7.2:
    resolution: {integrity: sha512-RF0Fw+rO5AMf9MAyaRXI4AV0Ulj5lMHqVxxdSgiVbixSCXoEmmX/jk0CuJw4+3SqroYO9VoUh+HcuJivvtJemA==}
    engines: {node: '>=10'}
    hasBin: true

  send@1.2.0:
    resolution: {integrity: sha512-uaW0WwXKpL9blXE2o0bRhoL2EGXIrZxQ2ZQ4mgcfoBxdFmQold+qWsD2jLrfZ0trjKL6vOw0j//eAwcALFjKSw==}
    engines: {node: '>= 18'}

  serialize-javascript@6.0.2:
    resolution: {integrity: sha512-Saa1xPByTTq2gdeFZYLLo+RFE35NHZkAbqZeWNd3BpzppeVisAqpDjcp8dyf6uIvEqJRd46jemmyA4iFIeVk8g==}

  serve-static@2.2.0:
    resolution: {integrity: sha512-61g9pCh0Vnh7IutZjtLGGpTA355+OPn2TyDv/6ivP2h/AdAVX9azsoxmg2/M6nZeQZNYBEwIcsne1mJd9oQItQ==}
    engines: {node: '>= 18'}

  set-function-length@1.2.2:
    resolution: {integrity: sha512-pgRc4hJ4/sNjWCSS9AmnS40x3bNMDTknHgL5UaMBTMyJnU90EgWh1Rz+MC9eFu4BuN/UwZjKQuY/1v3rM7HMfg==}
    engines: {node: '>= 0.4'}

  setprototypeof@1.2.0:
    resolution: {integrity: sha512-E5LDX7Wrp85Kil5bhZv46j8jOeboKq5JMmYM3gVGdGH8xFpPWXUMsNrlODCrkoxMEeNi/XZIwuRvY4XNwYMJpw==}

  shebang-command@2.0.0:
    resolution: {integrity: sha512-kHxr2zZpYtdmrN1qDjrrX/Z1rR1kG8Dx+gkpK1G4eXmvXswmcE1hTWBWYUzlraYw1/yZp6YuDY77YtvbN0dmDA==}
    engines: {node: '>=8'}

  shebang-regex@3.0.0:
    resolution: {integrity: sha512-7++dFhtcx3353uBaq8DDR4NuxBetBzC7ZQOhmTQInHEd6bSrXdiEyzCvG07Z44UYdLShWUyXt5M/yhz8ekcb1A==}
    engines: {node: '>=8'}

  side-channel-list@1.0.0:
    resolution: {integrity: sha512-FCLHtRD/gnpCiCHEiJLOwdmFP+wzCmDEkc9y7NsYxeF4u7Btsn1ZuwgwJGxImImHicJArLP4R0yX4c2KCrMrTA==}
    engines: {node: '>= 0.4'}

  side-channel-map@1.0.1:
    resolution: {integrity: sha512-VCjCNfgMsby3tTdo02nbjtM/ewra6jPHmpThenkTYh8pG9ucZ/1P8So4u4FGBek/BjpOVsDCMoLA/iuBKIFXRA==}
    engines: {node: '>= 0.4'}

  side-channel-weakmap@1.0.2:
    resolution: {integrity: sha512-WPS/HvHQTYnHisLo9McqBHOJk2FkHO/tlpvldyrnem4aeQp4hai3gythswg6p01oSoTl58rcpiFAjF2br2Ak2A==}
    engines: {node: '>= 0.4'}

  side-channel@1.1.0:
    resolution: {integrity: sha512-ZX99e6tRweoUXqR+VBrslhda51Nh5MTQwou5tnUDgbtyM0dBgmhEDtWGP/xbKn6hqfPRHujUNwz5fy/wbbhnpw==}
    engines: {node: '>= 0.4'}

  sift@17.1.3:
    resolution: {integrity: sha512-Rtlj66/b0ICeFzYTuNvX/EF1igRbbnGSvEyT79McoZa/DeGhMyC5pWKOEsZKnpkqtSeovd5FL/bjHWC3CIIvCQ==}

  signal-exit@3.0.7:
    resolution: {integrity: sha512-wnD2ZE+l+SPC/uoS0vXeE9L1+0wuaMqKlfz9AMUo38JsyLSBWSFcHR1Rri62LZc12vLr1gb3jl7iwQhgwpAbGQ==}

  signal-exit@4.1.0:
    resolution: {integrity: sha512-bzyZ1e88w9O1iNJbKnOlvYTrWPDl46O1bG0D3XInv+9tkPrxrN8jUUTiFlDkkmKWgn1M6CfIA13SuGqOa9Korw==}
    engines: {node: '>=14'}

  sisteransi@1.0.5:
    resolution: {integrity: sha512-bLGGlR1QxBcynn2d5YmDX4MGjlZvy2MRBDRNHLJ8VI6l6+9FUiyTFNJ0IveOSP0bcXgVDPRcfGqA0pjaqUpfVg==}

  siwe-recap@0.0.2-alpha.0:
    resolution: {integrity: sha512-xqFUnvrACWW/Q4s5HQ02avg8IyH2RcgkUzfvN4scYaaHErotLVtTGDZkSS0sn/oNK4MXRt83lTqredsvXgt8iA==}
    peerDependencies:
      ethers: ^5.5.1

  siwe@2.3.2:
    resolution: {integrity: sha512-aSf+6+Latyttbj5nMu6GF3doMfv2UYj83hhwZgUF20ky6fTS83uVhkQABdIVnEuS8y1bBdk7p6ltb9SmlhTTlA==}
    peerDependencies:
      ethers: ^5.6.8 || ^6.0.8

  slash@3.0.0:
    resolution: {integrity: sha512-g9Q1haeby36OSStwb4ntCGGGaKsaVSjQ68fBxoQcutl5fS1vuY18H3wSt3jFyFtrkx+Kz0V1G85A4MyAdDMi2Q==}
    engines: {node: '>=8'}

  slice-ansi@4.0.0:
    resolution: {integrity: sha512-qMCMfhY040cVHT43K9BFygqYbUPFZKHOg7K73mtTWJRb8pyP3fzf4Ixd5SzdEJQ6MRUg/WBnOLxghZtKKurENQ==}
    engines: {node: '>=10'}

  smart-buffer@4.2.0:
    resolution: {integrity: sha512-94hK0Hh8rPqQl2xXc3HsaBoOXKV20MToPkcXvwbISWLEs+64sBq5kFgn2kJDHb1Pry9yrP0dxrCI9RRci7RXKg==}
    engines: {node: '>= 6.0.0', npm: '>= 3.0.0'}

  snake-case@3.0.4:
    resolution: {integrity: sha512-LAOh4z89bGQvl9pFfNF8V146i7o7/CqFPbqzYgP+yYzDIDeS9HaNFtXABamRW+AQzEVODcvE79ljJ+8a9YSdMg==}

  socks@2.8.6:
    resolution: {integrity: sha512-pe4Y2yzru68lXCb38aAqRf5gvN8YdjP1lok5o0J7BOHljkyCGKVz7H3vpVIXKD27rj2giOJ7DwVyk/GWrPHDWA==}
    engines: {node: '>= 10.0.0', npm: '>= 3.0.0'}

  solady@0.0.235:
    resolution: {integrity: sha512-JUEXLDG7ag3HmqUnrDG7ilhafH6R9bFPpwV63O2kH4UbnS2+gRGEOqqy4k01O7tHjo3MWkDD0cpG+UY9pjy/fQ==}

  sonic-boom@2.8.0:
    resolution: {integrity: sha512-kuonw1YOYYNOve5iHdSahXPOK49GqwA+LZhI6Wz/l0rP57iKyXXIHaRagOBHAPmGwJC6od2Z9zgvZ5loSgMlVg==}

  sonic-boom@4.2.0:
    resolution: {integrity: sha512-INb7TM37/mAcsGmc9hyyI6+QR3rR1zVRu36B0NeGXKnOOLiZOfER5SA+N7X7k3yUYRzLWafduTDvJAfDswwEww==}

  source-map-support@0.5.13:
    resolution: {integrity: sha512-SHSKFHadjVA5oR4PPqhtAVdcBWwRYVd6g6cAXnIbRiIwc2EhPrTuKUBdSLvlEKyIP3GCf89fltvcZiP9MMFA1w==}

  source-map-support@0.5.21:
    resolution: {integrity: sha512-uBHU3L3czsIyYXKX88fdrGovxdSCoTGDRZ6SYXtSRxLZUzHg5P/66Ht6uoUlHu9EZod+inXhKo3qQgwXUT/y1w==}

  source-map@0.6.1:
    resolution: {integrity: sha512-UjgapumWlbMhkBgzT7Ykc5YXUT46F0iKu8SGXq0bcwP5dz/h0Plj6enJqjz1Zbq2l5WaqYnrVbwWOWMyF3F47g==}
    engines: {node: '>=0.10.0'}

  source-map@0.7.4:
    resolution: {integrity: sha512-l3BikUxvPOcn5E74dZiq5BGsTb5yEwhaTSzccU6t4sDOH8NWJCstKO5QT2CvtFoK6F0saL7p9xHAqHOlCPJygA==}
    engines: {node: '>= 8'}

  sparse-array@1.3.2:
    resolution: {integrity: sha512-ZT711fePGn3+kQyLuv1fpd3rNSkNF8vd5Kv2D+qnOANeyKs3fx6bUMGWRPvgTTcYV64QMqZKZwcuaQSP3AZ0tg==}

  sparse-bitfield@3.0.3:
    resolution: {integrity: sha512-kvzhi7vqKTfkh0PZU+2D2PIllw2ymqJKujUcyPMd9Y75Nv4nPbGJZXNhxsgdQab2BmlDct1YnfQCguEvHr7VsQ==}

  spdx-correct@3.2.0:
    resolution: {integrity: sha512-kN9dJbvnySHULIluDHy32WHRUu3Og7B9sbY7tsFLctQkIqnMh3hErYgdMjTYuqmcXX+lK5T1lnUt3G7zNswmZA==}

  spdx-exceptions@2.5.0:
    resolution: {integrity: sha512-PiU42r+xO4UbUS1buo3LPJkjlO7430Xn5SVAhdpzzsPHsjbYVflnnFdATgabnLude+Cqu25p6N+g2lw/PFsa4w==}

  spdx-expression-parse@3.0.1:
    resolution: {integrity: sha512-cbqHunsQWnJNE6KhVSMsMeH5H/L9EpymbzqTQ3uLwNCLZ1Q481oWaofqH7nO6V07xlXwY6PhQdQ2IedWx/ZK4Q==}

  spdx-license-ids@3.0.21:
    resolution: {integrity: sha512-Bvg/8F5XephndSK3JffaRqdT+gyhfqIPwDHpX80tJrF8QQRYMo8sNMeaZ2Dp5+jhwKnUmIOyFFQfHRkjJm5nXg==}

  split-ca@1.0.1:
    resolution: {integrity: sha512-Q5thBSxp5t8WPTTJQS59LrGqOZqOsrhDGDVm8azCqIBjSBd7nd9o2PM+mDulQQkh8h//4U6hFZnc/mul8t5pWQ==}

  split-on-first@1.1.0:
    resolution: {integrity: sha512-43ZssAJaMusuKWL8sKUBQXHWOpq8d6CfN/u1p4gUzfJkM05C8rxTmYrkIPTXapZpORA6LkkzcUulJ8FqA7Uudw==}
    engines: {node: '>=6'}

  split2@4.2.0:
    resolution: {integrity: sha512-UcjcJOWknrNkF6PLX83qcHM6KHgVKNkV62Y8a5uYDVv9ydGQVwAHMKqHdJje1VTWpljG0WYpCDhrCdAOYH4TWg==}
    engines: {node: '>= 10.x'}

  sprintf-js@1.0.3:
    resolution: {integrity: sha512-D9cPgkvLlV3t3IzL0D0YLvGA9Ahk4PcvVwUbN0dSGr1aP0Nrt4AEnTUbuGvquEC0mA64Gqt1fzirlRs5ibXx8g==}

  sprintf-js@1.1.3:
    resolution: {integrity: sha512-Oo+0REFV59/rz3gfJNKQiBlwfHaSESl1pcGyABQsnnIfWOFt6JNj5gCog2U6MLZ//IGYD+nA8nI+mTShREReaA==}

  ssh-remote-port-forward@1.0.4:
    resolution: {integrity: sha512-x0LV1eVDwjf1gmG7TTnfqIzf+3VPRz7vrNIjX6oYLbeCrf/PeVY6hkT68Mg+q02qXxQhrLjB0jfgvhevoCRmLQ==}

  ssh2@1.16.0:
    resolution: {integrity: sha512-r1X4KsBGedJqo7h8F5c4Ybpcr5RjyP+aWIG007uBPRjmdQWfEiVLzSK71Zji1B9sKxwaCvD8y8cwSkYrlLiRRg==}
    engines: {node: '>=10.16.0'}

  stable@0.1.8:
    resolution: {integrity: sha512-ji9qxRnOVfcuLDySj9qzhGSEFVobyt1kIOSkj1qZzYLzq7Tos/oUUWvotUPQLlrsidqsK6tBH89Bc9kL5zHA6w==}
    deprecated: 'Modern JS already guarantees Array#sort() is a stable sort, so this library is deprecated. See the compatibility table on MDN: https://developer.mozilla.org/en-US/docs/Web/JavaScript/Reference/Global_Objects/Array/sort#browser_compatibility'

  stack-utils@2.0.6:
    resolution: {integrity: sha512-XlkWvfIm6RmsWtNJx+uqtKLS8eqFbxUg0ZzLXqY0caEy9l7hruX8IpiDnjsLavoBgqCCR71TqWO8MaXYheJ3RQ==}
    engines: {node: '>=10'}

  standard-as-callback@2.1.0:
    resolution: {integrity: sha512-qoRRSyROncaz1z0mvYqIE4lCd9p2R90i6GxW3uZv5ucSu8tU7B5HXUP1gG8pVZsYNVaXjk8ClXHPttLyxAL48A==}

  statuses@2.0.1:
    resolution: {integrity: sha512-RwNA9Z/7PrK06rYLIzFMlaF+l73iwpzsqRIFgbMLbTcLD6cOao82TaWefPXQvB2fOC4AjuYSEndS7N/mTCbkdQ==}
    engines: {node: '>= 0.8'}

  statuses@2.0.2:
    resolution: {integrity: sha512-DvEy55V3DB7uknRo+4iOGT5fP1slR8wQohVdknigZPMpMstaKJQWhwiYBACJE3Ul2pTnATihhBYnRhZQHGBiRw==}
    engines: {node: '>= 0.8'}

  stream-chain@2.2.5:
    resolution: {integrity: sha512-1TJmBx6aSWqZ4tx7aTpBDXK0/e2hhcNSTV8+CbFJtDjbb+I1mZ8lHit0Grw9GRT+6JbIrrDd8esncgBi8aBXGA==}

  stream-json@1.9.1:
    resolution: {integrity: sha512-uWkjJ+2Nt/LO9Z/JyKZbMusL8Dkh97uUBTv3AJQ74y07lVahLY4eEFsPsE97pxYBwr8nnjMAIch5eqI0gPShyw==}

  stream-shift@1.0.3:
    resolution: {integrity: sha512-76ORR0DO1o1hlKwTbi/DM3EXWGf3ZJYO8cXX5RJwnul2DEg2oyoZyjLNoQM8WsvZiFKCRfC1O0J7iCvie3RZmQ==}

  streamsearch@1.1.0:
    resolution: {integrity: sha512-Mcc5wHehp9aXz1ax6bZUyY5afg9u2rv5cqQI3mRrYkGC8rW2hM02jWuwjtL++LS5qinSyhj2QfLyNsuc+VsExg==}
    engines: {node: '>=10.0.0'}

  streamx@2.22.1:
    resolution: {integrity: sha512-znKXEBxfatz2GBNK02kRnCXjV+AA4kjZIUxeWSr3UGirZMJfTE9uiwKHobnbgxWyL/JWro8tTq+vOqAK1/qbSA==}

  strict-uri-encode@2.0.0:
    resolution: {integrity: sha512-QwiXZgpRcKkhTj2Scnn++4PKtWsH0kpzZ62L2R6c/LUVYv7hVnZqcg2+sMuT6R7Jusu1vviK/MFsu6kNJfWlEQ==}
    engines: {node: '>=4'}

  string-length@4.0.2:
    resolution: {integrity: sha512-+l6rNN5fYHNhZZy41RXsYptCjA2Igmq4EG7kZAYFQI1E1VTXarr6ZPXBg6eq7Y6eK4FEhY6AJlyuFIb/v/S0VQ==}
    engines: {node: '>=10'}

  string-width@4.2.3:
    resolution: {integrity: sha512-wKyQRQpjJ0sIp62ErSZdGsjMJWsap5oRNihHhu6G7JVO/9jIB6UyevL+tXuOqrng8j/cxKTWyWUwvSTriiZz/g==}
    engines: {node: '>=8'}

  string-width@5.1.2:
    resolution: {integrity: sha512-HnLOCR3vjcY8beoNLtcjZ5/nxn2afmME6lhrDrebokqMap+XbeW8n9TXpPDOqdGK5qcI3oT0GKTW6wC7EMiVqA==}
    engines: {node: '>=12'}

  string_decoder@1.1.1:
    resolution: {integrity: sha512-n/ShnvDi6FHbbVfviro+WojiFzv+s8MPMHBczVePfUpDJLwoLT0ht1l4YwBCbi8pJAveEEdnkHyPyTP/mzRfwg==}

  string_decoder@1.3.0:
    resolution: {integrity: sha512-hkRX8U1WjJFd8LsDJ2yQ/wWWxaopEsABU1XfkM8A+j0+85JAGppt16cr1Whg6KIbb4okU6Mql6BOj+uup/wKeA==}

  strip-ansi@6.0.1:
    resolution: {integrity: sha512-Y38VPSHcqkFrCpFnQ9vuSXmquuv5oXOKpGeT6aGrr3o3Gc9AlVa6JBfUSOCnbxGGZF+/0ooI7KrPuUSztUdU5A==}
    engines: {node: '>=8'}

  strip-ansi@7.1.0:
    resolution: {integrity: sha512-iq6eVVI64nQQTRYq2KtEg2d2uU7LElhTJwsH4YzIHZshxlgZms/wIc4VoDQTlG/IvVIrBKG06CrZnp0qv7hkcQ==}
    engines: {node: '>=12'}

  strip-bom@3.0.0:
    resolution: {integrity: sha512-vavAMRXOgBVNF6nyEEmL3DBK19iRpDcoIwW+swQ+CbGiu7lju6t+JklA1MHweoWtadgt4ISVUsXLyDq34ddcwA==}
    engines: {node: '>=4'}

  strip-bom@4.0.0:
    resolution: {integrity: sha512-3xurFv5tEgii33Zi8Jtp55wEIILR9eh34FAW00PZf+JnSsTmV/ioewSgQl97JHvgjoRGwPShsWm+IdrxB35d0w==}
    engines: {node: '>=8'}

  strip-final-newline@2.0.0:
    resolution: {integrity: sha512-BrpvfNAE3dcvq7ll3xVumzjKjZQ5tI1sEUIKr3Uoks0XUl45St3FlatVqef9prk4jRDzhW6WZg+3bk93y6pLjA==}
    engines: {node: '>=6'}

  strip-indent@3.0.0:
    resolution: {integrity: sha512-laJTa3Jb+VQpaC6DseHhF7dXVqHTfJPCRDaEbid/drOhgitgYku/letMUqOXFoWV0zIIUbjpdH2t+tYj4bQMRQ==}
    engines: {node: '>=8'}

  strip-json-comments@3.1.1:
    resolution: {integrity: sha512-6fPc+R4ihwqP6N/aIv2f1gMH8lOVtWQHoqC4yK6oSDVVocumAsfCqjkXnqiYMhmMwS/mEHLp7Vehlt3ql6lEig==}
    engines: {node: '>=8'}

  strnum@2.1.1:
    resolution: {integrity: sha512-7ZvoFTiCnGxBtDqJ//Cu6fWtZtc7Y3x+QOirG15wztbdngGSkht27o2pyGWrVy0b4WAy3jbKmnoK6g5VlVNUUw==}

  strtok3@10.3.2:
    resolution: {integrity: sha512-or9w505RhhY66+uoe5YOC5QO/bRuATaoim3XTh+pGKx5VMWi/HDhMKuCjDLsLJouU2zg9Hf1nLPcNW7IHv80kQ==}
    engines: {node: '>=18'}

  superagent@8.1.2:
    resolution: {integrity: sha512-6WTxW1EB6yCxV5VFOIPQruWGHqc3yI7hEmZK6h+pyk69Lk/Ut7rLUY6W/ONF2MjBuGjvmMiIpsrVJ2vjrHlslA==}
    engines: {node: '>=6.4.0 <13 || >=14'}
    deprecated: Please upgrade to superagent v10.2.2+, see release notes at https://github.com/forwardemail/superagent/releases/tag/v10.2.2 - maintenance is supported by Forward Email @ https://forwardemail.net

  superstruct@0.15.5:
    resolution: {integrity: sha512-4AOeU+P5UuE/4nOUkmcQdW5y7i9ndt1cQd/3iUe+LTz3RxESf/W/5lg4B74HbDMMv8PHnPnGCQFH45kBcrQYoQ==}

  superstruct@2.0.2:
    resolution: {integrity: sha512-uV+TFRZdXsqXTL2pRvujROjdZQ4RAlBUS5BTh9IGm+jTqQntYThciG/qu57Gs69yjnVUSqdxF9YLmSnpupBW9A==}
    engines: {node: '>=14.0.0'}

  supertest@6.3.4:
    resolution: {integrity: sha512-erY3HFDG0dPnhw4U+udPfrzXa4xhSG+n4rxfRuZWCUvjFWwKl+OxWf/7zk50s84/fAAs7vf5QAb9uRa0cCykxw==}
    engines: {node: '>=6.4.0'}
    deprecated: Please upgrade to supertest v7.1.3+, see release notes at https://github.com/forwardemail/supertest/releases/tag/v7.1.3 - maintenance is supported by Forward Email @ https://forwardemail.net

  supports-color@7.2.0:
    resolution: {integrity: sha512-qpCAvRl9stuOHveKsn7HncJRvv501qIacKzQlO/+Lwxc9+0q2wLyv4Dfvt80/DPn2pqOBsJdDiogXGR9+OvwRw==}
    engines: {node: '>=8'}

  supports-color@8.1.1:
    resolution: {integrity: sha512-MpUEN2OodtUzxvKQl72cUF7RQ5EiHsGvSsVG0ia9c5RbWGL2CI4C7EpPS8UTBIplnlzZiNuV56w+FuNxy3ty2Q==}
    engines: {node: '>=10'}

  supports-preserve-symlinks-flag@1.0.0:
    resolution: {integrity: sha512-ot0WnXS9fgdkgIcePe6RHNk1WA8+muPa6cSjeR3V8K27q9BB1rTE3R1p7Hv0z1ZyAc8s6Vvv8DIyWf681MAt0w==}
    engines: {node: '>= 0.4'}

  swagger-ui-dist@5.21.0:
    resolution: {integrity: sha512-E0K3AB6HvQd8yQNSMR7eE5bk+323AUxjtCz/4ZNKiahOlPhPJxqn3UPIGs00cyY/dhrTDJ61L7C/a8u6zhGrZg==}

  symbol-observable@2.0.3:
    resolution: {integrity: sha512-sQV7phh2WCYAn81oAkakC5qjq2Ml0g8ozqz03wOGnx9dDlG1de6yrF+0RAzSJD8fPUow3PTSMf2SAbOGxb93BA==}
    engines: {node: '>=0.10'}

  symbol-observable@4.0.0:
    resolution: {integrity: sha512-b19dMThMV4HVFynSAM1++gBHAbk2Tc/osgLIBZMKsyqh34jb2e8Os7T6ZW/Bt3pJFdBTd2JwAnAAEQV7rSNvcQ==}
    engines: {node: '>=0.10'}

  synckit@0.11.11:
    resolution: {integrity: sha512-MeQTA1r0litLUf0Rp/iisCaL8761lKAZHaimlbGK4j0HysC4PLfqygQj9srcs0m2RdtDYnF8UuYyKpbjHYp7Jw==}
    engines: {node: ^14.18.0 || >=16.0.0}

  table@6.9.0:
    resolution: {integrity: sha512-9kY+CygyYM6j02t5YFHbNz2FN5QmYGv9zAjVp4lCDjlCw7amdckXlEt/bjMhUIfj4ThGRE4gCUH5+yGnNuPo5A==}
    engines: {node: '>=10.0.0'}

  tapable@2.2.2:
    resolution: {integrity: sha512-Re10+NauLTMCudc7T5WLFLAwDhQ0JWdrMK+9B2M8zR5hRExKmsRDCBA7/aV/pNJFltmBFO5BAMlQFi/vq3nKOg==}
    engines: {node: '>=6'}

  tar-fs@2.1.3:
    resolution: {integrity: sha512-090nwYJDmlhwFwEW3QQl+vaNnxsO2yVsd45eTKRBzSzu+hlb1w2K9inVq5b0ngXuLVqQ4ApvsUHHnu/zQNkWAg==}

  tar-fs@3.1.0:
    resolution: {integrity: sha512-5Mty5y/sOF1YWj1J6GiBodjlDc05CUR8PKXrsnFAiSG0xA+GHeWLovaZPYUDXkH/1iKRf2+M5+OrRgzC7O9b7w==}

  tar-stream@2.2.0:
    resolution: {integrity: sha512-ujeqbceABgwMZxEJnk2HDY2DlnUZ+9oEcb1KzTVfYHio0UE6dG71n60d8D2I4qNvleWrrXpmjpt7vZeF1LnMZQ==}
    engines: {node: '>=6'}

  tar-stream@3.1.7:
    resolution: {integrity: sha512-qJj60CXt7IU1Ffyc3NJMjh6EkuCFej46zUqJ4J7pqYlThyd9bO0XBTmcOIhSzZJVWfsLks0+nle/j538YAW9RQ==}

  terser-webpack-plugin@5.3.14:
    resolution: {integrity: sha512-vkZjpUjb6OMS7dhV+tILUW6BhpDR7P2L/aQSAv+Uwk+m8KATX9EccViHTJR2qDtACKPIYndLGCyl3FMo+r2LMw==}
    engines: {node: '>= 10.13.0'}
    peerDependencies:
      '@swc/core': '*'
      esbuild: '*'
      uglify-js: '*'
      webpack: ^5.1.0
    peerDependenciesMeta:
      '@swc/core':
        optional: true
      esbuild:
        optional: true
      uglify-js:
        optional: true

  terser@5.43.1:
    resolution: {integrity: sha512-+6erLbBm0+LROX2sPXlUYx/ux5PyE9K/a92Wrt6oA+WDAoFTdpHE5tCYCI5PNzq2y8df4rA+QgHLJuR4jNymsg==}
    engines: {node: '>=10'}
    hasBin: true

  test-exclude@6.0.0:
    resolution: {integrity: sha512-cAGWPIyOHU6zlmg88jwm7VRyXnMN7iV68OGAbYDk/Mh/xC/pzVPlQtY6ngoIH/5/tciuhGfvESU8GrHrcxD56w==}
    engines: {node: '>=8'}

  testcontainers@11.5.0:
    resolution: {integrity: sha512-RPhuRqJ7OZR5e/uw9UEGbxuKjHGXruLlorRRcJvx429xzVapYammBNxmO2PNUW4M5lM/l6NryOY/AVECXaunSw==}

  text-decoder@1.2.3:
    resolution: {integrity: sha512-3/o9z3X0X0fTupwsYvR03pJ/DjWuqqrfwBgTQzdWDiQSm9KitAyz/9WqsT2JQW7KV2m+bC2ol/zqpW37NHxLaA==}

  text-encoding-utf-8@1.0.2:
    resolution: {integrity: sha512-8bw4MY9WjdsD2aMtO0OzOCY3pXGYNx2d2FfHRVUKkiCPDWjKuOlhLVASS+pD7VkLTVjW268LYJHwsnPFlBpbAg==}

  text-table@0.2.0:
    resolution: {integrity: sha512-N+8UisAXDGk8PFXP4HAzVR9nbfmVJ3zYLAWiTIoqC5v5isinhr+r5uaO8+7r3BMfuNIufIsA7RdpVgacC2cSpw==}

  thread-stream@0.15.2:
    resolution: {integrity: sha512-UkEhKIg2pD+fjkHQKyJO3yoIvAP3N6RlNFt2dUhcS1FGvCD1cQa1M/PGknCLFIyZdtJOWQjejp7bdNqmN7zwdA==}

  thread-stream@3.1.0:
    resolution: {integrity: sha512-OqyPZ9u96VohAyMfJykzmivOrY2wfMSf3C5TtFJVgN+Hm6aj+voFhlK+kZEIv2FBh1X6Xp3DlnCOfEQ3B2J86A==}

  through@2.3.8:
    resolution: {integrity: sha512-w89qg7PI8wAdvX60bMDP+bFoD5Dvhm9oLheFp5O4a2QF0cSBGsBX4qZmadPMvVqlLJBBci+WqGGOAPvcDeNSVg==}

  tmp@0.0.33:
    resolution: {integrity: sha512-jRCJlojKnZ3addtTOjdIqoRuPEKBvNXcGYqzO6zWZX8KfKEpnGY5jfggJQ3EjKuu8D4bJRr0y+cYJFmYbImXGw==}
    engines: {node: '>=0.6.0'}

  tmp@0.2.3:
    resolution: {integrity: sha512-nZD7m9iCPC5g0pYmcaxogYKggSfLsdxl8of3Q/oIbqCqLLIO9IAF0GWjX1z9NZRHPiXv8Wex4yDCaZsgEw0Y8w==}
    engines: {node: '>=14.14'}

  tmpl@1.0.5:
    resolution: {integrity: sha512-3f0uOEAQwIqGuWW2MVzYg8fV/QNnc/IpuJNG837rLuczAaLVHslWHZQj4IGiEl5Hs3kkbhwL9Ab7Hrsmuj+Smw==}

  to-regex-range@5.0.1:
    resolution: {integrity: sha512-65P7iz6X5yEr1cwcgvQxbbIw7Uk3gOy5dIdtZ4rDveLqhrdJP+Li/Hx6tyK0NEb+2GCyneCMJiGqrADCSNk8sQ==}
    engines: {node: '>=8.0'}

  toidentifier@1.0.1:
    resolution: {integrity: sha512-o5sSPKEkg/DIQNmH43V0/uerLrpzVedkUh8tGNvaeXpfpuwjKenlSox/2O/BTlZUtEe+JG7s5YhEz608PlAHRA==}
    engines: {node: '>=0.6'}

  token-types@6.0.3:
    resolution: {integrity: sha512-IKJ6EzuPPWtKtEIEPpIdXv9j5j2LGJEYk0CKY2efgKoYKLBiZdh6iQkLVBow/CB3phyWAWCyk+bZeaimJn6uRQ==}
    engines: {node: '>=14.16'}

  toml@3.0.0:
    resolution: {integrity: sha512-y/mWCZinnvxjTKYhJ+pYxwD0mRLVvOtdS2Awbgxln6iEnt4rk0yBxeSBHkGJcPucRiG0e55mwWp+g/05rsrd6w==}

  tr46@0.0.3:
    resolution: {integrity: sha512-N3WMsuqV66lT30CrXNbEjx4GEwlow3v6rr4mCcv6prnfwhS01rkgyFdjPNBYd9br7LpXV1+Emh01fHnq2Gdgrw==}

  tr46@3.0.0:
    resolution: {integrity: sha512-l7FvfAHlcmulp8kr+flpQZmVwtu7nfRV7NZujtN0OqES8EL4O4e0qqzL0DC5gAvx/ZC/9lk6rhcUwYvkBnBnYA==}
    engines: {node: '>=12'}

  tr46@5.1.1:
    resolution: {integrity: sha512-hdF5ZgjTqgAntKkklYw0R03MG2x/bSzTtkxmIRw/sTNV8YXsCJ1tfLAX23lhxhHJlEf3CRCOCGGWw3vI3GaSPw==}
    engines: {node: '>=18'}

  tree-kill@1.2.2:
    resolution: {integrity: sha512-L0Orpi8qGpRG//Nd+H90vFB+3iHnue1zSSGmNOOCh1GLJ7rUKVwV2HvijphGQS2UmhUZewS9VgvxYIdgr+fG1A==}
    hasBin: true

  trim-newlines@3.0.1:
    resolution: {integrity: sha512-c1PTsA3tYrIsLGkJkzHF+w9F2EyxfXGo4UyJc4pFL++FMjnq0HJS69T3M7d//gKrFKwy429bouPescbjecU+Zw==}
    engines: {node: '>=8'}

  ts-api-utils@1.4.3:
    resolution: {integrity: sha512-i3eMG77UTMD0hZhgRS562pv83RC6ukSAC2GMNWc+9dieh/+jDM5u5YG+NHX6VNDRHQcHwmsTHctP9LhbC3WxVw==}
    engines: {node: '>=16'}
    peerDependencies:
      typescript: '>=4.2.0'

  ts-jest@29.4.0:
    resolution: {integrity: sha512-d423TJMnJGu80/eSgfQ5w/R+0zFJvdtTxwtF9KzFFunOpSeD+79lHJQIiAhluJoyGRbvj9NZJsl9WjCUo0ND7Q==}
    engines: {node: ^14.15.0 || ^16.10.0 || ^18.0.0 || >=20.0.0}
    hasBin: true
    peerDependencies:
      '@babel/core': '>=7.0.0-beta.0 <8'
      '@jest/transform': ^29.0.0 || ^30.0.0
      '@jest/types': ^29.0.0 || ^30.0.0
      babel-jest: ^29.0.0 || ^30.0.0
      esbuild: '*'
      jest: ^29.0.0 || ^30.0.0
      jest-util: ^29.0.0 || ^30.0.0
      typescript: '>=4.3 <6'
    peerDependenciesMeta:
      '@babel/core':
        optional: true
      '@jest/transform':
        optional: true
      '@jest/types':
        optional: true
      babel-jest:
        optional: true
      esbuild:
        optional: true
      jest-util:
        optional: true

  ts-loader@9.5.2:
    resolution: {integrity: sha512-Qo4piXvOTWcMGIgRiuFa6nHNm+54HbYaZCKqc9eeZCLRy3XqafQgwX2F7mofrbJG3g7EEb+lkiR+z2Lic2s3Zw==}
    engines: {node: '>=12.0.0'}
    peerDependencies:
      typescript: '*'
      webpack: ^5.0.0

  ts-node@10.9.2:
    resolution: {integrity: sha512-f0FFpIdcHgn8zcPSbf1dRevwt047YMnaiJM3u2w2RewrB+fob/zePZcrOyQoLMMO7aBIddLcQIEK5dYjkLnGrQ==}
    hasBin: true
    peerDependencies:
      '@swc/core': '>=1.2.50'
      '@swc/wasm': '>=1.2.50'
      '@types/node': '*'
      typescript: '>=2.7'
    peerDependenciesMeta:
      '@swc/core':
        optional: true
      '@swc/wasm':
        optional: true

  tsconfig-paths-webpack-plugin@4.2.0:
    resolution: {integrity: sha512-zbem3rfRS8BgeNK50Zz5SIQgXzLafiHjOwUAvk/38/o1jHn/V5QAgVUcz884or7WYcPaH3N2CIfUc2u0ul7UcA==}
    engines: {node: '>=10.13.0'}

  tsconfig-paths@4.2.0:
    resolution: {integrity: sha512-NoZ4roiN7LnbKn9QqE1amc9DJfzvZXxF4xDavcOWt1BPkdx+m+0gJuPM+S0vCe7zTJMYUP0R8pO2XMr+Y8oLIg==}
    engines: {node: '>=6'}

  tslib@1.14.1:
    resolution: {integrity: sha512-Xni35NKzjgMrwevysHTCArtLDpPvye8zV/0E4EyYn43P7/7qvQwPh9BGkHewbMulVntbigmcT7rdX3BNo9wRJg==}

  tslib@2.4.1:
    resolution: {integrity: sha512-tGyy4dAjRIEwI7BzsB0lynWgOpfqjUdq91XXAlIWD2OwKBH7oCl/GZG/HT4BOHrTlPMOASlMQ7veyTqpmRcrNA==}

  tslib@2.7.0:
    resolution: {integrity: sha512-gLXCKdN1/j47AiHiOkJN69hJmcbGTHI0ImLmbYLHykhgeN0jVGola9yVjFgzCUklsZQMW55o+dW7IXv3RCXDzA==}

  tslib@2.8.1:
    resolution: {integrity: sha512-oJFu94HQb+KVduSUQL7wnpmqnfmLsOA/nAh6b6EH0wCEoK0/mPeXU6c3wKDV83MkOuHPRHtSXKKU99IBazS/2w==}

  tweetnacl-util@0.15.1:
    resolution: {integrity: sha512-RKJBIj8lySrShN4w6i/BonWp2Z/uxwC3h4y7xsRrpP59ZboCd0GpEVsOnMDYLMmKBpYhb5TgHzZXy7wTfYFBRw==}

  tweetnacl@0.14.5:
    resolution: {integrity: sha512-KXXFFdAbFXY4geFIwoyNK+f5Z1b7swfXABfL7HXCmoIWMKU3dmS26672A4EeQtDzLKy7SXmfBu51JolvEKwtGA==}

  tweetnacl@1.0.3:
    resolution: {integrity: sha512-6rt+RN7aOi1nGMyC4Xa5DdYiukl2UWCbcJft7YhxReBGQD7OAM8Pbxw6YMo4r2diNEA8FEmu32YOn9rhaiE5yw==}

  type-check@0.4.0:
    resolution: {integrity: sha512-XleUoc9uwGXqjWwXaUTZAmzMcFZ5858QA2vvx1Ur5xIcixXIP+8LnFDgRplU30us6teqdlskFfu+ae4K79Ooew==}
    engines: {node: '>= 0.8.0'}

  type-detect@4.0.8:
    resolution: {integrity: sha512-0fr/mIH1dlO+x7TlcMy+bIDqKPsw/70tVyeHW787goQjhmqaZe10uwLujubK9q9Lg6Fiho1KUKDYz0Z7k7g5/g==}
    engines: {node: '>=4'}

  type-fest@0.18.1:
    resolution: {integrity: sha512-OIAYXk8+ISY+qTOwkHtKqzAuxchoMiD9Udx+FSGQDuiRR+PJKJHc2NJAXlbhkGwTt/4/nKZxELY1w3ReWOL8mw==}
    engines: {node: '>=10'}

  type-fest@0.20.2:
    resolution: {integrity: sha512-Ne+eE4r0/iWnpAxD852z3A+N0Bt5RN//NjJwRd2VFHEmrywxf5vsZlh4R6lixl6B+wz/8d+maTSAkN1FIkI3LQ==}
    engines: {node: '>=10'}

  type-fest@0.21.3:
    resolution: {integrity: sha512-t0rzBq87m3fVcduHDUFhKmyyX+9eo6WQjZvf51Ea/M0Q7+T374Jp1aUiyUl0GKxp8M/OETVHSDvmkyPgvX+X2w==}
    engines: {node: '>=10'}

  type-fest@0.6.0:
    resolution: {integrity: sha512-q+MB8nYR1KDLrgr4G5yemftpMC7/QLqVndBmEEdqzmNj5dcFOO4Oo8qlwZE3ULT3+Zim1F8Kq4cBnikNhlCMlg==}
    engines: {node: '>=8'}

  type-fest@0.8.1:
    resolution: {integrity: sha512-4dbzIzqvjtgiM5rw1k5rEHtBANKmdudhGyBEajN01fEyhaAIhsoKNy6y7+IN93IfpFtwY9iqi7kD+xwKhQsNJA==}
    engines: {node: '>=8'}

  type-fest@4.41.0:
    resolution: {integrity: sha512-TeTSQ6H5YHvpqVwBRcnLDCBnDOHWYu7IvGbHT6N8AOymcr9PJGjc1GTtiWZTYg0NCgYwvnYWEkVChQAr9bjfwA==}
    engines: {node: '>=16'}

  type-is@1.6.18:
    resolution: {integrity: sha512-TkRKr9sUTxEH8MdfuCSP7VizJyzRNMjj2J2do2Jr3Kym598JVdEksuzPQCnlFPW4ky9Q+iA+ma9BGm06XQBy8g==}
    engines: {node: '>= 0.6'}

  type-is@2.0.1:
    resolution: {integrity: sha512-OZs6gsjF4vMp32qrCbiVSkrFmXtG/AZhY3t0iAMrMBiAZyV9oALtXO8hsrHbMXF9x6L3grlFuwW2oAz7cav+Gw==}
    engines: {node: '>= 0.6'}

  typedarray@0.0.6:
    resolution: {integrity: sha512-/aCDEGatGvZ2BIk+HmLf4ifCJFwvKFNb9/JeZPMulfgFracn9QFcAf5GO8B/mweUjSoblS5In0cWhqpfs/5PQA==}

  typescript@5.7.2:
    resolution: {integrity: sha512-i5t66RHxDvVN40HfDd1PsEThGNnlMCMT3jMUuoh9/0TaqWevNontacunWyN02LA9/fIbEWlcHZcgTKb9QoaLfg==}
    engines: {node: '>=14.17'}
    hasBin: true

  typescript@5.8.3:
    resolution: {integrity: sha512-p1diW6TqL9L07nNxvRMM7hMMw4c5XOo/1ibL4aAIGmSAt9slTE1Xgw5KWuof2uTOvCg9BY7ZRi+GaF+7sfgPeQ==}
    engines: {node: '>=14.17'}
    hasBin: true

  typestub-ipfs-only-hash@4.0.0:
    resolution: {integrity: sha512-HKLePX0XiPiyqoueSfvCLL9SIzvKBXjASaRoR0yk/gUbbK7cqejU6/tjhihwmzBCvWbx5aMQ2LYsYIpMK7Ikpg==}

  typia@8.2.0:
    resolution: {integrity: sha512-DAQl9CLItDwMd4k4HnaExxv6wjBFLW04WqGBQEnOpylq2YmZsM6HTj4Bfxxp3wtgAsMXZTugAdQRPsFOxMiRrQ==}
    hasBin: true
    peerDependencies:
      '@samchon/openapi': '>=3.3.0 <4.0.0'
      typescript: '>=4.8.0 <5.9.0'

  ufo@1.6.1:
    resolution: {integrity: sha512-9a4/uxlTWJ4+a5i0ooc1rU7C7YOw3wT+UGqdeNNHWnOF9qcMBgLRS+4IYUqbczewFx4mLEig6gawh7X6mFlEkA==}

  uid@2.0.2:
    resolution: {integrity: sha512-u3xV3X7uzvi5b1MncmZo3i2Aw222Zk1keqLA1YkHldREkAhAqi65wuPfe7lHx8H/Wzy+8CE7S7uS3jekIM5s8g==}
    engines: {node: '>=8'}

  uint8array-extras@1.4.0:
    resolution: {integrity: sha512-ZPtzy0hu4cZjv3z5NW9gfKnNLjoz4y6uv4HlelAjDK7sY/xOkKZv9xK/WQpcsBB3jEybChz9DPC2U/+cusjJVQ==}
    engines: {node: '>=18'}

  uint8array-tools@0.0.8:
    resolution: {integrity: sha512-xS6+s8e0Xbx++5/0L+yyexukU7pz//Yg6IHg3BKhXotg1JcYtgxVcUctQ0HxLByiJzpAkNFawz1Nz5Xadzo82g==}
    engines: {node: '>=14.0.0'}

  uint8array-tools@0.0.9:
    resolution: {integrity: sha512-9vqDWmoSXOoi+K14zNaf6LBV51Q8MayF0/IiQs3GlygIKUYtog603e6virExkjjFosfJUBI4LhbQK1iq8IG11A==}
    engines: {node: '>=14.0.0'}

  uint8arrays@2.1.10:
    resolution: {integrity: sha512-Q9/hhJa2836nQfEJSZTmr+pg9+cDJS9XEAp7N2Vg5MzL3bK/mkMVfjscRGYruP9jNda6MAdf4QD/y78gSzkp6A==}

  uint8arrays@3.1.1:
    resolution: {integrity: sha512-+QJa8QRnbdXVpHYjLoTpJIdCTiw9Ir62nocClWuXIq2JIh4Uta0cQsTSpFL678p2CN8B+XSApwcU+pQEqVpKWg==}

  uncrypto@0.1.3:
    resolution: {integrity: sha512-Ql87qFHB3s/De2ClA9e0gsnS6zXG27SkTiSJwjCc9MebbfapQfuPzumMIUMi38ezPZVNFcHI9sUIepeQfw8J8Q==}

  undici-types@5.26.5:
    resolution: {integrity: sha512-JlCMO+ehdEIKqlFxk6IfVoAUVmgz7cU7zD/h9XZ0qzeosSHmUJVOzSQvvYSYWXkFXC+IfLKSIffhv0sVZup6pA==}

  undici-types@6.19.8:
    resolution: {integrity: sha512-ve2KP6f/JnbPBFyobGHuerC9g1FYGn/F8n1LWTwNxCEzd6IfqTwUQcNXgEtmmQ6DlRrC1hrSrBnCZPokRrDHjw==}

  undici-types@6.21.0:
    resolution: {integrity: sha512-iwDZqg0QAGrg9Rav5H4n0M64c3mkR59cJ6wQp+7C4nI0gsmExaedaYLNO44eT4AtBBwjbTiGPMlt2Md0T9H9JQ==}

  undici@7.13.0:
    resolution: {integrity: sha512-l+zSMssRqrzDcb3fjMkjjLGmuiiK2pMIcV++mJaAc9vhjSGpvM7h43QgP+OAMb1GImHmbPyG2tBXeuyG5iY4gA==}
    engines: {node: '>=20.18.1'}

  universalify@2.0.1:
    resolution: {integrity: sha512-gptHNQghINnc/vTGIk0SOFGFNXw7JVrlRUtConJRlvaw6DuX0wO5Jeko9sWrMBhh+PsYAZ7oXAiOnf/UKogyiw==}
    engines: {node: '>= 10.0.0'}

  unpipe@1.0.0:
    resolution: {integrity: sha512-pjy2bYhSsufwWlKwPc+l3cN7+wuJlK6uz0YdJEOlQDbl6jo/YlPi4mb8agUkVC8BF7V8NuzeyPNqRksA3hztKQ==}
    engines: {node: '>= 0.8'}

  unstorage@1.16.1:
    resolution: {integrity: sha512-gdpZ3guLDhz+zWIlYP1UwQ259tG5T5vYRzDaHMkQ1bBY1SQPutvZnrRjTFaWUUpseErJIgAZS51h6NOcZVZiqQ==}
    peerDependencies:
      '@azure/app-configuration': ^1.8.0
      '@azure/cosmos': ^4.2.0
      '@azure/data-tables': ^13.3.0
      '@azure/identity': ^4.6.0
      '@azure/keyvault-secrets': ^4.9.0
      '@azure/storage-blob': ^12.26.0
      '@capacitor/preferences': ^6.0.3 || ^7.0.0
      '@deno/kv': '>=0.9.0'
      '@netlify/blobs': ^6.5.0 || ^7.0.0 || ^8.1.0 || ^9.0.0 || ^10.0.0
      '@planetscale/database': ^1.19.0
      '@upstash/redis': ^1.34.3
      '@vercel/blob': '>=0.27.1'
      '@vercel/kv': ^1.0.1
      aws4fetch: ^1.0.20
      db0: '>=0.2.1'
      idb-keyval: ^6.2.1
      ioredis: ^5.4.2
      uploadthing: ^7.4.4
    peerDependenciesMeta:
      '@azure/app-configuration':
        optional: true
      '@azure/cosmos':
        optional: true
      '@azure/data-tables':
        optional: true
      '@azure/identity':
        optional: true
      '@azure/keyvault-secrets':
        optional: true
      '@azure/storage-blob':
        optional: true
      '@capacitor/preferences':
        optional: true
      '@deno/kv':
        optional: true
      '@netlify/blobs':
        optional: true
      '@planetscale/database':
        optional: true
      '@upstash/redis':
        optional: true
      '@vercel/blob':
        optional: true
      '@vercel/kv':
        optional: true
      aws4fetch:
        optional: true
      db0:
        optional: true
      idb-keyval:
        optional: true
      ioredis:
        optional: true
      uploadthing:
        optional: true

  update-browserslist-db@1.1.3:
    resolution: {integrity: sha512-UxhIZQ+QInVdunkDAaiazvvT/+fXL5Osr0JZlJulepYu6Jd7qJtDZjlur0emRlT71EN3ScPoE7gvsuIKKNavKw==}
    hasBin: true
    peerDependencies:
      browserslist: '>= 4.21.0'

  uri-js@4.4.1:
    resolution: {integrity: sha512-7rKUyy33Q1yc98pQ1DAmLtwX109F7TIfWlW1Ydo8Wl1ii1SeHieeh0HHfPeL2fMXK6z0s8ecKs9frCuLJvndBg==}

  utf-8-validate@5.0.10:
    resolution: {integrity: sha512-Z6czzLq4u8fPOyx7TU6X3dvUZVvoJmxSQ+IcrlmagKhilxlhZgxPK6C5Jqbkw1IDUmFTM+cz9QDnnLTwDz/2gQ==}
    engines: {node: '>=6.14.2'}

  util-deprecate@1.0.2:
    resolution: {integrity: sha512-EPD5q1uXyFxJpCrLnCc1nHnq3gOa6DZBocAIiI2TaSCA7VCJ1UJDMagCzIkXNsUYfD1daK//LTEQ8xiIbrHtcw==}

  util@0.12.5:
    resolution: {integrity: sha512-kZf/K6hEIrWHI6XqOFUiiMa+79wE/D8Q+NCNAWclkyg3b4d2k7s0QGepNjiABc+aR3N1PAyHL7p6UcLY6LmrnA==}

  uuid@10.0.0:
    resolution: {integrity: sha512-8XkAphELsDnEGrDxUOHB3RGvXz6TeuYSGEZBOjtTtPm2lwhGBjLgOzLHB63IUWfBpNucQjND6d3AOudO+H3RWQ==}
    hasBin: true

  uuid@11.1.0:
    resolution: {integrity: sha512-0/A9rDy9P7cJ+8w1c9WD9V//9Wj15Ce2MPz8Ri6032usz+NfePxx5AcN3bN+r6ZL6jEo066/yNYB3tn4pQEx+A==}
    hasBin: true

  uuid@8.3.2:
    resolution: {integrity: sha512-+NYs2QeMWy+GWFOEm9xnn6HCDp0l7QBD7ml8zLUmJ+93Q5NF0NocErnwkTkXVFNiX3/fpC6afS8Dhb/gz7R7eg==}
    hasBin: true

  uuid@9.0.1:
    resolution: {integrity: sha512-b+1eJOlsR9K8HJpow9Ok3fiWOWSIcIzXodvv0rQjVoOVNpWMpxf1wZNpt4y9h10odCNrqnYp1OBzRktckBe3sA==}
    hasBin: true

  v8-compile-cache-lib@3.0.1:
    resolution: {integrity: sha512-wa7YjyUGfNZngI/vtK0UHAN+lgDCxBPCylVXGp0zu59Fz5aiGtNXaq3DhIov063MorB+VfufLh3JlF2KdTK3xg==}

  v8-to-istanbul@9.3.0:
    resolution: {integrity: sha512-kiGUalWN+rgBJ/1OHZsBtU4rXZOfj/7rKQxULKlIzwzQSvMJUUNgPwJEEh7gU6xEVxC0ahoOBvN2YI8GH6FNgA==}
    engines: {node: '>=10.12.0'}

  valibot@0.36.0:
    resolution: {integrity: sha512-CjF1XN4sUce8sBK9TixrDqFM7RwNkuXdJu174/AwmQUB62QbCQADg5lLe8ldBalFgtj1uKj+pKwDJiNo4Mn+eQ==}

  valibot@0.38.0:
    resolution: {integrity: sha512-RCJa0fetnzp+h+KN9BdgYOgtsMAG9bfoJ9JSjIhFHobKWVWyzM3jjaeNTdpFK9tQtf3q1sguXeERJ/LcmdFE7w==}
    peerDependencies:
      typescript: '>=5'
    peerDependenciesMeta:
      typescript:
        optional: true

  valid-url@1.0.9:
    resolution: {integrity: sha512-QQDsV8OnSf5Uc30CKSwG9lnhMPe6exHtTXLRYX8uMwKENy640pU+2BgBL0LRbDh/eYRahNCS7aewCx0wf3NYVA==}

  validate-npm-package-license@3.0.4:
    resolution: {integrity: sha512-DpKm2Ui/xN7/HQKCtpZxoRWBhZ9Z0kqtygG8XCgNQ8ZlDnxuQmWhj566j8fN4Cu3/JmbhsDo7fcAJq4s9h27Ew==}

  validator@13.15.15:
    resolution: {integrity: sha512-BgWVbCI72aIQy937xbawcs+hrVaN/CZ2UwutgaJ36hGqRrLNM+f5LUT/YPRbo8IV/ASeFzXszezV+y2+rq3l8A==}
    engines: {node: '>= 0.10'}

  varint@5.0.2:
    resolution: {integrity: sha512-lKxKYG6H03yCZUpAGOPOsMcGxd1RHCu1iKvEHYDPmTyq2HueGhD73ssNBqqQWfvYs04G9iUFRvmAVLW20Jw6ow==}

  varint@6.0.0:
    resolution: {integrity: sha512-cXEIW6cfr15lFv563k4GuVuW/fiwjknytD37jIOLSdSWuOI6WnO/oKwmP2FQTU2l01LP8/M5TSAJpzUaGe3uWg==}

  varuint-bitcoin@2.0.0:
    resolution: {integrity: sha512-6QZbU/rHO2ZQYpWFDALCDSRsXbAs1VOEmXAxtbtjLtKuMJ/FQ8YbhfxlaiKv5nklci0M6lZtlZyxo9Q+qNnyog==}

  vary@1.1.2:
    resolution: {integrity: sha512-BNGbWLfd0eUPabhkXUVm0j8uuvREyTh5ovRa/dyow/BqAbZJyC+5fU+IzQOzmAKzYqYRAISoRhdQr3eIZ/PXqg==}
    engines: {node: '>= 0.8'}

  viem@2.37.5:
    resolution: {integrity: sha512-bLKvKgLcge6KWBMLk8iP9weu5tHNr0hkxPNwQd+YQrHEgek7ogTBBeE10T0V6blwBMYmeZFZHLnMhDmPjp63/A==}
    peerDependencies:
      typescript: '>=5.0.4'
    peerDependenciesMeta:
      typescript:
        optional: true

  viem@2.37.8:
    resolution: {integrity: sha512-mL+5yvCQbRIR6QvngDQMfEiZTfNWfd+/QL5yFaOoYbpH3b1Q2ddwF7YG2eI2AcYSh9LE1gtUkbzZLFUAVyj4oQ==}
    peerDependencies:
      typescript: '>=5.0.4'
    peerDependenciesMeta:
      typescript:
        optional: true

  walker@1.0.8:
    resolution: {integrity: sha512-ts/8E8l5b7kY0vlWLewOkDXMmPdLcVV4GmOQLyxuSswIJsweeFZtAsMF7k1Nszz+TYBQrlYRmzOnr398y1JemQ==}

  watchpack@2.4.4:
    resolution: {integrity: sha512-c5EGNOiyxxV5qmTtAB7rbiXxi1ooX1pQKMLX/MIabJjRA0SJBQOjKF+KSVfHkr9U1cADPon0mRiVe/riyaiDUA==}
    engines: {node: '>=10.13.0'}

  wcwidth@1.0.1:
    resolution: {integrity: sha512-XHPEwS0q6TaxcvG85+8EYkbiCux2XtWG2mkc47Ng2A77BQu9+DqIOJldST4HgPkuea7dvKSj5VgX3P1d4rW8Tg==}

  webidl-conversions@3.0.1:
    resolution: {integrity: sha512-2JAn3z8AR6rjK8Sm8orRC0h/bcl/DqL7tRPdGZ4I1CjdF+EaMLmYxBHyXuKL849eucPFhvBoxMsflfOb8kxaeQ==}

  webidl-conversions@7.0.0:
    resolution: {integrity: sha512-VwddBukDzu71offAQR975unBIGqfKZpM+8ZX6ySk8nYhVoo5CYaZyzt3YBvYtRtO+aoGlqxPg/B87NGVZ/fu6g==}
    engines: {node: '>=12'}

  webpack-node-externals@3.0.0:
    resolution: {integrity: sha512-LnL6Z3GGDPht/AigwRh2dvL9PQPFQ8skEpVrWZXLWBYmqcaojHNN0onvHzie6rq7EWKrrBfPYqNEzTJgiwEQDQ==}
    engines: {node: '>=6'}

  webpack-sources@3.3.3:
    resolution: {integrity: sha512-yd1RBzSGanHkitROoPFd6qsrxt+oFhg/129YzheDGqeustzX0vTZJZsSsQjVQC4yzBQ56K55XU8gaNCtIzOnTg==}
    engines: {node: '>=10.13.0'}

  webpack@5.97.1:
    resolution: {integrity: sha512-EksG6gFY3L1eFMROS/7Wzgrii5mBAFe4rIr3r2BTfo7bcc+DWwFZ4OJ/miOuHJO/A85HwyI4eQ0F6IKXesO7Fg==}
    engines: {node: '>=10.13.0'}
    hasBin: true
    peerDependencies:
      webpack-cli: '*'
    peerDependenciesMeta:
      webpack-cli:
        optional: true

  whatwg-url@11.0.0:
    resolution: {integrity: sha512-RKT8HExMpoYx4igMiVMY83lN6UeITKJlBQ+vR/8ZJ8OCdSiN3RwCq+9gH0+Xzj0+5IrM6i4j/6LuvzbZIQgEcQ==}
    engines: {node: '>=12'}

  whatwg-url@14.2.0:
    resolution: {integrity: sha512-De72GdQZzNTUBBChsXueQUnPKDkg/5A5zp7pFDuQAj5UFoENpiACU0wlCvzpAGnTkj++ihpKwKyYewn/XNUbKw==}
    engines: {node: '>=18'}

  whatwg-url@5.0.0:
    resolution: {integrity: sha512-saE57nupxk6v3HY35+jzBwYa0rKSy0XR8JSxZPwgLr7ys0IBzhGviA1/TUGJLmSVqs8pb9AnvICXEuOHLprYTw==}

  which-typed-array@1.1.19:
    resolution: {integrity: sha512-rEvr90Bck4WZt9HHFC4DJMsjvu7x+r6bImz0/BrbWb7A2djJ8hnZMrWnHo9F8ssv0OMErasDhftrfROTyqSDrw==}
    engines: {node: '>= 0.4'}

  which@2.0.2:
    resolution: {integrity: sha512-BLI3Tl1TW3Pvl70l3yq3Y64i+awpwXqsGBYWkkqMtnbXgrMD+yj7rhW0kuEDxzJaYXGjEW5ogapKNMEKNMjibA==}
    engines: {node: '>= 8'}
    hasBin: true

  widest-line@3.1.0:
    resolution: {integrity: sha512-NsmoXalsWVDMGupxZ5R08ka9flZjjiLvHVAWYOKtiKM8ujtZWr9cRffak+uSE48+Ob8ObalXpwyeUiyDD6QFgg==}
    engines: {node: '>=8'}

  word-wrap@1.2.5:
    resolution: {integrity: sha512-BN22B5eaMMI9UMtjrGd5g5eCYPpCPDUy0FJXbYsaT5zYxjFOckS53SQDE3pWkVoWpHXVb3BrYcEN4Twa55B5cA==}
    engines: {node: '>=0.10.0'}

  wrap-ansi@6.2.0:
    resolution: {integrity: sha512-r6lPcBGxZXlIcymEu7InxDMhdW0KDxpLgoFLcguasxCaJ/SOIZwINatK9KY/tf+ZrlywOKU0UDj3ATXUBfxJXA==}
    engines: {node: '>=8'}

  wrap-ansi@7.0.0:
    resolution: {integrity: sha512-YVGIj2kamLSTxw6NsZjoBxfSwsn0ycdesmc4p+Q21c5zPuZ1pl+NfxVdxPtdHvmNVOQ6XSYG4AUtyt/Fi7D16Q==}
    engines: {node: '>=10'}

  wrap-ansi@8.1.0:
    resolution: {integrity: sha512-si7QWI6zUMq56bESFvagtmzMdGOtoxfR+Sez11Mobfc7tm+VkUckk9bW2UeffTGVUbOksxmSw0AA2gs8g71NCQ==}
    engines: {node: '>=12'}

  wrappy@1.0.2:
    resolution: {integrity: sha512-l4Sp/DRseor9wL6EvV2+TuQn63dMkPjZ/sp9XkghTEbV9KlPS1xUsZ3u7/IQO4wxtcFB4bgpQPRcR3QCvezPcQ==}

  write-file-atomic@4.0.2:
    resolution: {integrity: sha512-7KxauUdBmSdWnmpaGFg+ppNjKF8uNLry8LyzjauQDOVONfFLNKrKvQOxZ/VuTIcS/gge/YNahf5RIIQWTSarlg==}
    engines: {node: ^12.13.0 || ^14.15.0 || >=16.0.0}

  write-file-atomic@5.0.1:
    resolution: {integrity: sha512-+QU2zd6OTD8XWIJCbffaiQeH9U73qIqafo1x6V1snCWYGJf6cVE0cDR4D8xRzcEnfI21IFrUPzPGtcPf8AC+Rw==}
    engines: {node: ^14.17.0 || ^16.13.0 || >=18.0.0}

  ws@7.4.6:
    resolution: {integrity: sha512-YmhHDO4MzaDLB+M9ym/mDA5z0naX8j7SIlT8f8z+I0VtzsRbekxEutHSme7NPS2qE8StCYQNUnfWdXta/Yu85A==}
    engines: {node: '>=8.3.0'}
    peerDependencies:
      bufferutil: ^4.0.1
      utf-8-validate: ^5.0.2
    peerDependenciesMeta:
      bufferutil:
        optional: true
      utf-8-validate:
        optional: true

  ws@7.5.10:
    resolution: {integrity: sha512-+dbF1tHwZpXcbOJdVOkzLDxZP1ailvSxM6ZweXTegylPny803bFhA+vqBYw4s31NSAk4S2Qz+AKXK9a4wkdjcQ==}
    engines: {node: '>=8.3.0'}
    peerDependencies:
      bufferutil: ^4.0.1
      utf-8-validate: ^5.0.2
    peerDependenciesMeta:
      bufferutil:
        optional: true
      utf-8-validate:
        optional: true

  ws@8.17.1:
    resolution: {integrity: sha512-6XQFvXTkbfUOZOKKILFG1PDK2NDQs4azKQl26T0YS5CxqWLgXajbPZ+h4gZekJyRqFU8pvnbAbbs/3TgRPy+GQ==}
    engines: {node: '>=10.0.0'}
    peerDependencies:
      bufferutil: ^4.0.1
      utf-8-validate: '>=5.0.2'
    peerDependenciesMeta:
      bufferutil:
        optional: true
      utf-8-validate:
        optional: true

  ws@8.18.0:
    resolution: {integrity: sha512-8VbfWfHLbbwu3+N6OKsOMpBdT4kXPDDB9cJk2bJ6mh9ucxdlnNvH1e+roYkKmN9Nxw2yjz7VzeO9oOz2zJ04Pw==}
    engines: {node: '>=10.0.0'}
    peerDependencies:
      bufferutil: ^4.0.1
      utf-8-validate: '>=5.0.2'
    peerDependenciesMeta:
      bufferutil:
        optional: true
      utf-8-validate:
        optional: true

  ws@8.18.3:
    resolution: {integrity: sha512-PEIGCY5tSlUt50cqyMXfCzX+oOPqN0vuGqWzbcJ2xvnkzkq46oOpz7dQaTDBdfICb4N14+GARUDw2XV2N4tvzg==}
    engines: {node: '>=10.0.0'}
    peerDependencies:
      bufferutil: ^4.0.1
      utf-8-validate: '>=5.0.2'
    peerDependenciesMeta:
      bufferutil:
        optional: true
      utf-8-validate:
        optional: true

  xstream@11.14.0:
    resolution: {integrity: sha512-1bLb+kKKtKPbgTK6i/BaoAn03g47PpFstlbe1BA+y3pNS/LfvcaghS5BFf9+EE1J+KwSQsEpfJvFN5GqFtiNmw==}

  xtend@4.0.2:
    resolution: {integrity: sha512-LKYU1iAXJXUgAXn9URjiu+MWhyUXHsvfp7mcuYm9dSUKK0/CjtrUwFAxD82/mCWbtLsGjFIad0wIsod4zrTAEQ==}
    engines: {node: '>=0.4'}

  y18n@5.0.8:
    resolution: {integrity: sha512-0pfFzegeDWJHJIAmTLRP2DwHjdF5s7jo9tuztdQxAhINCdvS+3nGINqPd00AphqJR/0LhANUS6/+7SCb98YOfA==}
    engines: {node: '>=10'}

  yallist@3.1.1:
    resolution: {integrity: sha512-a4UGQaWPH59mOXUYnAG2ewncQS4i4F43Tv3JoAM+s2VDAmS9NsK8GpDMLrCHPksFT7h3K6TOoUNn2pb7RoXx4g==}

  yallist@4.0.0:
    resolution: {integrity: sha512-3wdGidZyq5PB084XLES5TpOSRA3wjXAlIWMhum2kRcv/41Sn2emQ0dycQW4uZXLejwKvg6EsvbdlVL+FYEct7A==}

  yaml@2.8.0:
    resolution: {integrity: sha512-4lLa/EcQCB0cJkyts+FpIRx5G/llPxfP6VQU5KByHEhLxY3IJCH0f0Hy1MHI8sClTvsIb8qwRJ6R/ZdlDJ/leQ==}
    engines: {node: '>= 14.6'}
    hasBin: true

  yargs-parser@20.2.9:
    resolution: {integrity: sha512-y11nGElTIV+CT3Zv9t7VKl+Q3hTQoT9a1Qzezhhl6Rp21gJ/IVTW7Z3y9EWXhuUBC2Shnf+DX0antecpAwSP8w==}
    engines: {node: '>=10'}

  yargs-parser@21.1.1:
    resolution: {integrity: sha512-tVpsJW7DdjecAiFpbIB1e3qxIQsE6NoPc5/eTdrbbIC4h0LVsWhnoa3g+m2HclBIujHzsxZ4VJVA+GUuc2/LBw==}
    engines: {node: '>=12'}

  yargs@17.7.2:
    resolution: {integrity: sha512-7dSzzRQ++CKnNI/krKnYRV7JKKPUXMEh61soaHKg9mrWEhzFWhFnxPxGl+69cD1Ou63C13NUPCnmIcrvqCuM6w==}
    engines: {node: '>=12'}

  yauzl@3.2.0:
    resolution: {integrity: sha512-Ow9nuGZE+qp1u4JIPvg+uCiUr7xGQWdff7JQSk5VGYTAZMDe2q8lxJ10ygv10qmSj031Ty/6FNJpLO4o1Sgc+w==}
    engines: {node: '>=12'}

  yn@3.1.1:
    resolution: {integrity: sha512-Ux4ygGWsu2c7isFWe8Yu1YluJmqVhxqK2cLXNQA5AcC3QfbGNpM7fu0Y8b/z16pXLnFxZYvWhd3fhBY9DLmC6Q==}
    engines: {node: '>=6'}

  yocto-queue@0.1.0:
    resolution: {integrity: sha512-rVksvsnNCdJ/ohGc6xgPwyN8eheCxsiLM8mxuE/t/mOVqJewPuO1miLpTHQiRgTKCLexL4MeAFVagts7HmNZ2Q==}
    engines: {node: '>=10'}

  zip-stream@6.0.1:
    resolution: {integrity: sha512-zK7YHHz4ZXpW89AHXUPbQVGKI7uvkd3hzusTdotCg1UxyaVtg0zFJSTfW/Dq5f7OBBVnq6cZIaC8Ti4hb6dtCA==}
    engines: {node: '>= 14'}

  zustand@5.0.8:
    resolution: {integrity: sha512-gyPKpIaxY9XcO2vSMrLbiER7QMAMGOQZVRdJ6Zi782jkbzZygq5GI9nG8g+sMgitRtndwaBSl7uiqC49o1SSiw==}
    engines: {node: '>=12.20.0'}
    peerDependencies:
      '@types/react': '>=18.0.0'
      immer: '>=9.0.6'
      react: '>=18.0.0'
      use-sync-external-store: '>=1.2.0'
    peerDependenciesMeta:
      '@types/react':
        optional: true
      immer:
        optional: true
      react:
        optional: true
      use-sync-external-store:
        optional: true

snapshots:

  '@0no-co/graphql.web@1.1.2(graphql@16.11.0)':
    optionalDependencies:
      graphql: 16.11.0

  '@0no-co/graphqlsp@1.14.0(graphql@16.11.0)(typescript@5.8.3)':
    dependencies:
      '@gql.tada/internal': 1.0.8(graphql@16.11.0)(typescript@5.8.3)
      graphql: 16.11.0
      typescript: 5.8.3

  '@0xsquid/sdk@2.10.1(bufferutil@4.0.9)(typescript@5.8.3)(utf-8-validate@5.0.10)':
    dependencies:
      '@cosmjs/encoding': 0.33.0
      '@cosmjs/stargate': 0.33.0(bufferutil@4.0.9)(utf-8-validate@5.0.10)
      '@mysten/sui': 1.21.2(typescript@5.8.3)
      '@mysten/wallet-standard': 0.14.0(typescript@5.8.3)
      '@project-serum/anchor': 0.26.0(bufferutil@4.0.9)(typescript@5.8.3)(utf-8-validate@5.0.10)
      axios: 1.11.0
      cosmjs-types: 0.9.0
      ethers: 6.13.5(bufferutil@4.0.9)(utf-8-validate@5.0.10)
      ethers-multicall-provider: 5.0.0(bufferutil@4.0.9)(lodash@4.17.21)(utf-8-validate@5.0.10)
      lodash: 4.17.21
      long: 5.3.2
      protobufjs: 7.5.3
    transitivePeerDependencies:
      - '@gql.tada/svelte-support'
      - '@gql.tada/vue-support'
      - bufferutil
      - debug
      - encoding
      - typescript
      - utf-8-validate

  '@0xsquid/squid-types@0.1.175(typescript@5.8.3)':
    dependencies:
      long: 5.3.2
      typescript: 5.8.3

  '@adraffy/ens-normalize@1.10.1': {}

  '@adraffy/ens-normalize@1.11.0': {}

  '@ampproject/remapping@2.3.0':
    dependencies:
      '@jridgewell/gen-mapping': 0.3.12
      '@jridgewell/trace-mapping': 0.3.29

  '@angular-devkit/core@17.3.11(chokidar@3.6.0)':
    dependencies:
      ajv: 8.12.0
      ajv-formats: 2.1.1(ajv@8.12.0)
      jsonc-parser: 3.2.1
      picomatch: 4.0.1
      rxjs: 7.8.1
      source-map: 0.7.4
    optionalDependencies:
      chokidar: 3.6.0

  '@angular-devkit/schematics-cli@17.3.11(chokidar@3.6.0)':
    dependencies:
      '@angular-devkit/core': 17.3.11(chokidar@3.6.0)
      '@angular-devkit/schematics': 17.3.11(chokidar@3.6.0)
      ansi-colors: 4.1.3
      inquirer: 9.2.15
      symbol-observable: 4.0.0
      yargs-parser: 21.1.1
    transitivePeerDependencies:
      - chokidar

  '@angular-devkit/schematics@17.3.11(chokidar@3.6.0)':
    dependencies:
      '@angular-devkit/core': 17.3.11(chokidar@3.6.0)
      jsonc-parser: 3.2.1
      magic-string: 0.30.8
      ora: 5.4.1
      rxjs: 7.8.1
    transitivePeerDependencies:
      - chokidar

  '@assemblyscript/loader@0.9.4': {}

  '@aws-crypto/sha256-browser@5.2.0':
    dependencies:
      '@aws-crypto/sha256-js': 5.2.0
      '@aws-crypto/supports-web-crypto': 5.2.0
      '@aws-crypto/util': 5.2.0
      '@aws-sdk/types': 3.840.0
      '@aws-sdk/util-locate-window': 3.804.0
      '@smithy/util-utf8': 2.3.0
      tslib: 2.8.1

  '@aws-crypto/sha256-js@5.2.0':
    dependencies:
      '@aws-crypto/util': 5.2.0
      '@aws-sdk/types': 3.840.0
      tslib: 2.8.1

  '@aws-crypto/supports-web-crypto@5.2.0':
    dependencies:
      tslib: 2.8.1

  '@aws-crypto/util@5.2.0':
    dependencies:
      '@aws-sdk/types': 3.840.0
      '@smithy/util-utf8': 2.3.0
      tslib: 2.8.1

  '@aws-sdk/client-kms@3.848.0':
    dependencies:
      '@aws-crypto/sha256-browser': 5.2.0
      '@aws-crypto/sha256-js': 5.2.0
      '@aws-sdk/core': 3.846.0
      '@aws-sdk/credential-provider-node': 3.848.0
      '@aws-sdk/middleware-host-header': 3.840.0
      '@aws-sdk/middleware-logger': 3.840.0
      '@aws-sdk/middleware-recursion-detection': 3.840.0
      '@aws-sdk/middleware-user-agent': 3.848.0
      '@aws-sdk/region-config-resolver': 3.840.0
      '@aws-sdk/types': 3.840.0
      '@aws-sdk/util-endpoints': 3.848.0
      '@aws-sdk/util-user-agent-browser': 3.840.0
      '@aws-sdk/util-user-agent-node': 3.848.0
      '@smithy/config-resolver': 4.1.4
      '@smithy/core': 3.7.2
      '@smithy/fetch-http-handler': 5.1.0
      '@smithy/hash-node': 4.0.4
      '@smithy/invalid-dependency': 4.0.4
      '@smithy/middleware-content-length': 4.0.4
      '@smithy/middleware-endpoint': 4.1.17
      '@smithy/middleware-retry': 4.1.18
      '@smithy/middleware-serde': 4.0.8
      '@smithy/middleware-stack': 4.0.4
      '@smithy/node-config-provider': 4.1.3
      '@smithy/node-http-handler': 4.1.0
      '@smithy/protocol-http': 5.1.2
      '@smithy/smithy-client': 4.4.9
      '@smithy/types': 4.3.1
      '@smithy/url-parser': 4.0.4
      '@smithy/util-base64': 4.0.0
      '@smithy/util-body-length-browser': 4.0.0
      '@smithy/util-body-length-node': 4.0.0
      '@smithy/util-defaults-mode-browser': 4.0.25
      '@smithy/util-defaults-mode-node': 4.0.25
      '@smithy/util-endpoints': 3.0.6
      '@smithy/util-middleware': 4.0.4
      '@smithy/util-retry': 4.0.6
      '@smithy/util-utf8': 4.0.0
      tslib: 2.8.1
    transitivePeerDependencies:
      - aws-crt

  '@aws-sdk/client-secrets-manager@3.848.0':
    dependencies:
      '@aws-crypto/sha256-browser': 5.2.0
      '@aws-crypto/sha256-js': 5.2.0
      '@aws-sdk/core': 3.846.0
      '@aws-sdk/credential-provider-node': 3.848.0
      '@aws-sdk/middleware-host-header': 3.840.0
      '@aws-sdk/middleware-logger': 3.840.0
      '@aws-sdk/middleware-recursion-detection': 3.840.0
      '@aws-sdk/middleware-user-agent': 3.848.0
      '@aws-sdk/region-config-resolver': 3.840.0
      '@aws-sdk/types': 3.840.0
      '@aws-sdk/util-endpoints': 3.848.0
      '@aws-sdk/util-user-agent-browser': 3.840.0
      '@aws-sdk/util-user-agent-node': 3.848.0
      '@smithy/config-resolver': 4.1.4
      '@smithy/core': 3.7.2
      '@smithy/fetch-http-handler': 5.1.0
      '@smithy/hash-node': 4.0.4
      '@smithy/invalid-dependency': 4.0.4
      '@smithy/middleware-content-length': 4.0.4
      '@smithy/middleware-endpoint': 4.1.17
      '@smithy/middleware-retry': 4.1.18
      '@smithy/middleware-serde': 4.0.8
      '@smithy/middleware-stack': 4.0.4
      '@smithy/node-config-provider': 4.1.3
      '@smithy/node-http-handler': 4.1.0
      '@smithy/protocol-http': 5.1.2
      '@smithy/smithy-client': 4.4.9
      '@smithy/types': 4.3.1
      '@smithy/url-parser': 4.0.4
      '@smithy/util-base64': 4.0.0
      '@smithy/util-body-length-browser': 4.0.0
      '@smithy/util-body-length-node': 4.0.0
      '@smithy/util-defaults-mode-browser': 4.0.25
      '@smithy/util-defaults-mode-node': 4.0.25
      '@smithy/util-endpoints': 3.0.6
      '@smithy/util-middleware': 4.0.4
      '@smithy/util-retry': 4.0.6
      '@smithy/util-utf8': 4.0.0
      '@types/uuid': 9.0.8
      tslib: 2.8.1
      uuid: 9.0.1
    transitivePeerDependencies:
      - aws-crt

  '@aws-sdk/client-sso@3.848.0':
    dependencies:
      '@aws-crypto/sha256-browser': 5.2.0
      '@aws-crypto/sha256-js': 5.2.0
      '@aws-sdk/core': 3.846.0
      '@aws-sdk/middleware-host-header': 3.840.0
      '@aws-sdk/middleware-logger': 3.840.0
      '@aws-sdk/middleware-recursion-detection': 3.840.0
      '@aws-sdk/middleware-user-agent': 3.848.0
      '@aws-sdk/region-config-resolver': 3.840.0
      '@aws-sdk/types': 3.840.0
      '@aws-sdk/util-endpoints': 3.848.0
      '@aws-sdk/util-user-agent-browser': 3.840.0
      '@aws-sdk/util-user-agent-node': 3.848.0
      '@smithy/config-resolver': 4.1.4
      '@smithy/core': 3.7.2
      '@smithy/fetch-http-handler': 5.1.0
      '@smithy/hash-node': 4.0.4
      '@smithy/invalid-dependency': 4.0.4
      '@smithy/middleware-content-length': 4.0.4
      '@smithy/middleware-endpoint': 4.1.17
      '@smithy/middleware-retry': 4.1.18
      '@smithy/middleware-serde': 4.0.8
      '@smithy/middleware-stack': 4.0.4
      '@smithy/node-config-provider': 4.1.3
      '@smithy/node-http-handler': 4.1.0
      '@smithy/protocol-http': 5.1.2
      '@smithy/smithy-client': 4.4.9
      '@smithy/types': 4.3.1
      '@smithy/url-parser': 4.0.4
      '@smithy/util-base64': 4.0.0
      '@smithy/util-body-length-browser': 4.0.0
      '@smithy/util-body-length-node': 4.0.0
      '@smithy/util-defaults-mode-browser': 4.0.25
      '@smithy/util-defaults-mode-node': 4.0.25
      '@smithy/util-endpoints': 3.0.6
      '@smithy/util-middleware': 4.0.4
      '@smithy/util-retry': 4.0.6
      '@smithy/util-utf8': 4.0.0
      tslib: 2.8.1
    transitivePeerDependencies:
      - aws-crt

  '@aws-sdk/core@3.846.0':
    dependencies:
      '@aws-sdk/types': 3.840.0
      '@aws-sdk/xml-builder': 3.821.0
      '@smithy/core': 3.7.2
      '@smithy/node-config-provider': 4.1.3
      '@smithy/property-provider': 4.0.4
      '@smithy/protocol-http': 5.1.2
      '@smithy/signature-v4': 5.1.2
      '@smithy/smithy-client': 4.4.9
      '@smithy/types': 4.3.1
      '@smithy/util-base64': 4.0.0
      '@smithy/util-body-length-browser': 4.0.0
      '@smithy/util-middleware': 4.0.4
      '@smithy/util-utf8': 4.0.0
      fast-xml-parser: 5.2.5
      tslib: 2.8.1

  '@aws-sdk/credential-provider-env@3.846.0':
    dependencies:
      '@aws-sdk/core': 3.846.0
      '@aws-sdk/types': 3.840.0
      '@smithy/property-provider': 4.0.4
      '@smithy/types': 4.3.1
      tslib: 2.8.1

  '@aws-sdk/credential-provider-http@3.846.0':
    dependencies:
      '@aws-sdk/core': 3.846.0
      '@aws-sdk/types': 3.840.0
      '@smithy/fetch-http-handler': 5.1.0
      '@smithy/node-http-handler': 4.1.0
      '@smithy/property-provider': 4.0.4
      '@smithy/protocol-http': 5.1.2
      '@smithy/smithy-client': 4.4.9
      '@smithy/types': 4.3.1
      '@smithy/util-stream': 4.2.3
      tslib: 2.8.1

  '@aws-sdk/credential-provider-ini@3.848.0':
    dependencies:
      '@aws-sdk/core': 3.846.0
      '@aws-sdk/credential-provider-env': 3.846.0
      '@aws-sdk/credential-provider-http': 3.846.0
      '@aws-sdk/credential-provider-process': 3.846.0
      '@aws-sdk/credential-provider-sso': 3.848.0
      '@aws-sdk/credential-provider-web-identity': 3.848.0
      '@aws-sdk/nested-clients': 3.848.0
      '@aws-sdk/types': 3.840.0
      '@smithy/credential-provider-imds': 4.0.6
      '@smithy/property-provider': 4.0.4
      '@smithy/shared-ini-file-loader': 4.0.4
      '@smithy/types': 4.3.1
      tslib: 2.8.1
    transitivePeerDependencies:
      - aws-crt

  '@aws-sdk/credential-provider-node@3.848.0':
    dependencies:
      '@aws-sdk/credential-provider-env': 3.846.0
      '@aws-sdk/credential-provider-http': 3.846.0
      '@aws-sdk/credential-provider-ini': 3.848.0
      '@aws-sdk/credential-provider-process': 3.846.0
      '@aws-sdk/credential-provider-sso': 3.848.0
      '@aws-sdk/credential-provider-web-identity': 3.848.0
      '@aws-sdk/types': 3.840.0
      '@smithy/credential-provider-imds': 4.0.6
      '@smithy/property-provider': 4.0.4
      '@smithy/shared-ini-file-loader': 4.0.4
      '@smithy/types': 4.3.1
      tslib: 2.8.1
    transitivePeerDependencies:
      - aws-crt

  '@aws-sdk/credential-provider-process@3.846.0':
    dependencies:
      '@aws-sdk/core': 3.846.0
      '@aws-sdk/types': 3.840.0
      '@smithy/property-provider': 4.0.4
      '@smithy/shared-ini-file-loader': 4.0.4
      '@smithy/types': 4.3.1
      tslib: 2.8.1

  '@aws-sdk/credential-provider-sso@3.848.0':
    dependencies:
      '@aws-sdk/client-sso': 3.848.0
      '@aws-sdk/core': 3.846.0
      '@aws-sdk/token-providers': 3.848.0
      '@aws-sdk/types': 3.840.0
      '@smithy/property-provider': 4.0.4
      '@smithy/shared-ini-file-loader': 4.0.4
      '@smithy/types': 4.3.1
      tslib: 2.8.1
    transitivePeerDependencies:
      - aws-crt

  '@aws-sdk/credential-provider-web-identity@3.848.0':
    dependencies:
      '@aws-sdk/core': 3.846.0
      '@aws-sdk/nested-clients': 3.848.0
      '@aws-sdk/types': 3.840.0
      '@smithy/property-provider': 4.0.4
      '@smithy/types': 4.3.1
      tslib: 2.8.1
    transitivePeerDependencies:
      - aws-crt

  '@aws-sdk/middleware-host-header@3.840.0':
    dependencies:
      '@aws-sdk/types': 3.840.0
      '@smithy/protocol-http': 5.1.2
      '@smithy/types': 4.3.1
      tslib: 2.8.1

  '@aws-sdk/middleware-logger@3.840.0':
    dependencies:
      '@aws-sdk/types': 3.840.0
      '@smithy/types': 4.3.1
      tslib: 2.8.1

  '@aws-sdk/middleware-recursion-detection@3.840.0':
    dependencies:
      '@aws-sdk/types': 3.840.0
      '@smithy/protocol-http': 5.1.2
      '@smithy/types': 4.3.1
      tslib: 2.8.1

  '@aws-sdk/middleware-user-agent@3.848.0':
    dependencies:
      '@aws-sdk/core': 3.846.0
      '@aws-sdk/types': 3.840.0
      '@aws-sdk/util-endpoints': 3.848.0
      '@smithy/core': 3.7.2
      '@smithy/protocol-http': 5.1.2
      '@smithy/types': 4.3.1
      tslib: 2.8.1

  '@aws-sdk/nested-clients@3.848.0':
    dependencies:
      '@aws-crypto/sha256-browser': 5.2.0
      '@aws-crypto/sha256-js': 5.2.0
      '@aws-sdk/core': 3.846.0
      '@aws-sdk/middleware-host-header': 3.840.0
      '@aws-sdk/middleware-logger': 3.840.0
      '@aws-sdk/middleware-recursion-detection': 3.840.0
      '@aws-sdk/middleware-user-agent': 3.848.0
      '@aws-sdk/region-config-resolver': 3.840.0
      '@aws-sdk/types': 3.840.0
      '@aws-sdk/util-endpoints': 3.848.0
      '@aws-sdk/util-user-agent-browser': 3.840.0
      '@aws-sdk/util-user-agent-node': 3.848.0
      '@smithy/config-resolver': 4.1.4
      '@smithy/core': 3.7.2
      '@smithy/fetch-http-handler': 5.1.0
      '@smithy/hash-node': 4.0.4
      '@smithy/invalid-dependency': 4.0.4
      '@smithy/middleware-content-length': 4.0.4
      '@smithy/middleware-endpoint': 4.1.17
      '@smithy/middleware-retry': 4.1.18
      '@smithy/middleware-serde': 4.0.8
      '@smithy/middleware-stack': 4.0.4
      '@smithy/node-config-provider': 4.1.3
      '@smithy/node-http-handler': 4.1.0
      '@smithy/protocol-http': 5.1.2
      '@smithy/smithy-client': 4.4.9
      '@smithy/types': 4.3.1
      '@smithy/url-parser': 4.0.4
      '@smithy/util-base64': 4.0.0
      '@smithy/util-body-length-browser': 4.0.0
      '@smithy/util-body-length-node': 4.0.0
      '@smithy/util-defaults-mode-browser': 4.0.25
      '@smithy/util-defaults-mode-node': 4.0.25
      '@smithy/util-endpoints': 3.0.6
      '@smithy/util-middleware': 4.0.4
      '@smithy/util-retry': 4.0.6
      '@smithy/util-utf8': 4.0.0
      tslib: 2.8.1
    transitivePeerDependencies:
      - aws-crt

  '@aws-sdk/region-config-resolver@3.840.0':
    dependencies:
      '@aws-sdk/types': 3.840.0
      '@smithy/node-config-provider': 4.1.3
      '@smithy/types': 4.3.1
      '@smithy/util-config-provider': 4.0.0
      '@smithy/util-middleware': 4.0.4
      tslib: 2.8.1

  '@aws-sdk/token-providers@3.848.0':
    dependencies:
      '@aws-sdk/core': 3.846.0
      '@aws-sdk/nested-clients': 3.848.0
      '@aws-sdk/types': 3.840.0
      '@smithy/property-provider': 4.0.4
      '@smithy/shared-ini-file-loader': 4.0.4
      '@smithy/types': 4.3.1
      tslib: 2.8.1
    transitivePeerDependencies:
      - aws-crt

  '@aws-sdk/types@3.840.0':
    dependencies:
      '@smithy/types': 4.3.1
      tslib: 2.8.1

  '@aws-sdk/util-endpoints@3.848.0':
    dependencies:
      '@aws-sdk/types': 3.840.0
      '@smithy/types': 4.3.1
      '@smithy/url-parser': 4.0.4
      '@smithy/util-endpoints': 3.0.6
      tslib: 2.8.1

  '@aws-sdk/util-locate-window@3.804.0':
    dependencies:
      tslib: 2.8.1

  '@aws-sdk/util-user-agent-browser@3.840.0':
    dependencies:
      '@aws-sdk/types': 3.840.0
      '@smithy/types': 4.3.1
      bowser: 2.11.0
      tslib: 2.8.1

  '@aws-sdk/util-user-agent-node@3.848.0':
    dependencies:
      '@aws-sdk/middleware-user-agent': 3.848.0
      '@aws-sdk/types': 3.840.0
      '@smithy/node-config-provider': 4.1.3
      '@smithy/types': 4.3.1
      tslib: 2.8.1

  '@aws-sdk/xml-builder@3.821.0':
    dependencies:
      '@smithy/types': 4.3.1
      tslib: 2.8.1

  '@babel/code-frame@7.27.1':
    dependencies:
      '@babel/helper-validator-identifier': 7.27.1
      js-tokens: 4.0.0
      picocolors: 1.1.1

  '@babel/compat-data@7.28.0': {}

  '@babel/core@7.28.0':
    dependencies:
      '@ampproject/remapping': 2.3.0
      '@babel/code-frame': 7.27.1
      '@babel/generator': 7.28.0
      '@babel/helper-compilation-targets': 7.27.2
      '@babel/helper-module-transforms': 7.27.3(@babel/core@7.28.0)
      '@babel/helpers': 7.27.6
      '@babel/parser': 7.28.0
      '@babel/template': 7.27.2
      '@babel/traverse': 7.28.0
      '@babel/types': 7.28.1
      convert-source-map: 2.0.0
      debug: 4.4.1
      gensync: 1.0.0-beta.2
      json5: 2.2.3
      semver: 6.3.1
    transitivePeerDependencies:
      - supports-color

  '@babel/generator@7.28.0':
    dependencies:
      '@babel/parser': 7.28.0
      '@babel/types': 7.28.1
      '@jridgewell/gen-mapping': 0.3.12
      '@jridgewell/trace-mapping': 0.3.29
      jsesc: 3.1.0

  '@babel/helper-compilation-targets@7.27.2':
    dependencies:
      '@babel/compat-data': 7.28.0
      '@babel/helper-validator-option': 7.27.1
      browserslist: 4.25.1
      lru-cache: 5.1.1
      semver: 6.3.1

  '@babel/helper-globals@7.28.0': {}

  '@babel/helper-module-imports@7.27.1':
    dependencies:
      '@babel/traverse': 7.28.0
      '@babel/types': 7.28.1
    transitivePeerDependencies:
      - supports-color

  '@babel/helper-module-transforms@7.27.3(@babel/core@7.28.0)':
    dependencies:
      '@babel/core': 7.28.0
      '@babel/helper-module-imports': 7.27.1
      '@babel/helper-validator-identifier': 7.27.1
      '@babel/traverse': 7.28.0
    transitivePeerDependencies:
      - supports-color

  '@babel/helper-plugin-utils@7.27.1': {}

  '@babel/helper-string-parser@7.27.1': {}

  '@babel/helper-validator-identifier@7.27.1': {}

  '@babel/helper-validator-option@7.27.1': {}

  '@babel/helpers@7.27.6':
    dependencies:
      '@babel/template': 7.27.2
      '@babel/types': 7.28.1

  '@babel/parser@7.28.0':
    dependencies:
      '@babel/types': 7.28.1

  '@babel/plugin-syntax-async-generators@7.8.4(@babel/core@7.28.0)':
    dependencies:
      '@babel/core': 7.28.0
      '@babel/helper-plugin-utils': 7.27.1

  '@babel/plugin-syntax-bigint@7.8.3(@babel/core@7.28.0)':
    dependencies:
      '@babel/core': 7.28.0
      '@babel/helper-plugin-utils': 7.27.1

  '@babel/plugin-syntax-class-properties@7.12.13(@babel/core@7.28.0)':
    dependencies:
      '@babel/core': 7.28.0
      '@babel/helper-plugin-utils': 7.27.1

  '@babel/plugin-syntax-class-static-block@7.14.5(@babel/core@7.28.0)':
    dependencies:
      '@babel/core': 7.28.0
      '@babel/helper-plugin-utils': 7.27.1

  '@babel/plugin-syntax-import-attributes@7.27.1(@babel/core@7.28.0)':
    dependencies:
      '@babel/core': 7.28.0
      '@babel/helper-plugin-utils': 7.27.1

  '@babel/plugin-syntax-import-meta@7.10.4(@babel/core@7.28.0)':
    dependencies:
      '@babel/core': 7.28.0
      '@babel/helper-plugin-utils': 7.27.1

  '@babel/plugin-syntax-json-strings@7.8.3(@babel/core@7.28.0)':
    dependencies:
      '@babel/core': 7.28.0
      '@babel/helper-plugin-utils': 7.27.1

  '@babel/plugin-syntax-jsx@7.27.1(@babel/core@7.28.0)':
    dependencies:
      '@babel/core': 7.28.0
      '@babel/helper-plugin-utils': 7.27.1

  '@babel/plugin-syntax-logical-assignment-operators@7.10.4(@babel/core@7.28.0)':
    dependencies:
      '@babel/core': 7.28.0
      '@babel/helper-plugin-utils': 7.27.1

  '@babel/plugin-syntax-nullish-coalescing-operator@7.8.3(@babel/core@7.28.0)':
    dependencies:
      '@babel/core': 7.28.0
      '@babel/helper-plugin-utils': 7.27.1

  '@babel/plugin-syntax-numeric-separator@7.10.4(@babel/core@7.28.0)':
    dependencies:
      '@babel/core': 7.28.0
      '@babel/helper-plugin-utils': 7.27.1

  '@babel/plugin-syntax-object-rest-spread@7.8.3(@babel/core@7.28.0)':
    dependencies:
      '@babel/core': 7.28.0
      '@babel/helper-plugin-utils': 7.27.1

  '@babel/plugin-syntax-optional-catch-binding@7.8.3(@babel/core@7.28.0)':
    dependencies:
      '@babel/core': 7.28.0
      '@babel/helper-plugin-utils': 7.27.1

  '@babel/plugin-syntax-optional-chaining@7.8.3(@babel/core@7.28.0)':
    dependencies:
      '@babel/core': 7.28.0
      '@babel/helper-plugin-utils': 7.27.1

  '@babel/plugin-syntax-private-property-in-object@7.14.5(@babel/core@7.28.0)':
    dependencies:
      '@babel/core': 7.28.0
      '@babel/helper-plugin-utils': 7.27.1

  '@babel/plugin-syntax-top-level-await@7.14.5(@babel/core@7.28.0)':
    dependencies:
      '@babel/core': 7.28.0
      '@babel/helper-plugin-utils': 7.27.1

  '@babel/plugin-syntax-typescript@7.27.1(@babel/core@7.28.0)':
    dependencies:
      '@babel/core': 7.28.0
      '@babel/helper-plugin-utils': 7.27.1

  '@babel/runtime@7.27.6': {}

  '@babel/template@7.27.2':
    dependencies:
      '@babel/code-frame': 7.27.1
      '@babel/parser': 7.28.0
      '@babel/types': 7.28.1

  '@babel/traverse@7.28.0':
    dependencies:
      '@babel/code-frame': 7.27.1
      '@babel/generator': 7.28.0
      '@babel/helper-globals': 7.28.0
      '@babel/parser': 7.28.0
      '@babel/template': 7.27.2
      '@babel/types': 7.28.1
      debug: 4.4.1
    transitivePeerDependencies:
      - supports-color

  '@babel/types@7.28.1':
    dependencies:
      '@babel/helper-string-parser': 7.27.1
      '@babel/helper-validator-identifier': 7.27.1

  '@balena/dockerignore@1.0.2': {}

  '@bcoe/v8-coverage@0.2.3': {}

  '@bigmi/core@0.5.3(bs58@6.0.0)(typescript@5.8.3)':
    dependencies:
      '@noble/hashes': 1.8.0
      bech32: 2.0.0
      bitcoinjs-lib: 7.0.0-rc.0(typescript@5.8.3)
      bs58: 6.0.0
      eventemitter3: 5.0.1
      zustand: 5.0.8
    transitivePeerDependencies:
      - '@types/react'
      - immer
      - react
      - typescript
      - use-sync-external-store

  '@bitcoinerlab/secp256k1@1.2.0':
    dependencies:
      '@noble/curves': 1.9.7

  '@colors/colors@1.5.0':
    optional: true

  '@coral-xyz/borsh@0.26.0(@solana/web3.js@1.98.2(bufferutil@4.0.9)(typescript@5.8.3)(utf-8-validate@5.0.10))':
    dependencies:
      '@solana/web3.js': 1.98.2(bufferutil@4.0.9)(typescript@5.8.3)(utf-8-validate@5.0.10)
      bn.js: 5.2.2
      buffer-layout: 1.2.2

  '@cosmjs/amino@0.33.1':
    dependencies:
      '@cosmjs/crypto': 0.33.1
      '@cosmjs/encoding': 0.33.1
      '@cosmjs/math': 0.33.1
      '@cosmjs/utils': 0.33.1

  '@cosmjs/crypto@0.33.1':
    dependencies:
      '@cosmjs/encoding': 0.33.1
      '@cosmjs/math': 0.33.1
      '@cosmjs/utils': 0.33.1
      '@noble/hashes': 1.8.0
      bn.js: 5.2.2
      elliptic: 6.6.1
      libsodium-wrappers-sumo: 0.7.15

  '@cosmjs/encoding@0.33.0':
    dependencies:
      base64-js: 1.5.1
      bech32: 1.1.4
      readonly-date: 1.0.0

  '@cosmjs/encoding@0.33.1':
    dependencies:
      base64-js: 1.5.1
      bech32: 1.1.4
      readonly-date: 1.0.0

  '@cosmjs/json-rpc@0.33.1':
    dependencies:
      '@cosmjs/stream': 0.33.1
      xstream: 11.14.0

  '@cosmjs/math@0.33.1':
    dependencies:
      bn.js: 5.2.2

  '@cosmjs/proto-signing@0.33.1':
    dependencies:
      '@cosmjs/amino': 0.33.1
      '@cosmjs/crypto': 0.33.1
      '@cosmjs/encoding': 0.33.1
      '@cosmjs/math': 0.33.1
      '@cosmjs/utils': 0.33.1
      cosmjs-types: 0.9.0

  '@cosmjs/socket@0.33.1(bufferutil@4.0.9)(utf-8-validate@5.0.10)':
    dependencies:
      '@cosmjs/stream': 0.33.1
      isomorphic-ws: 4.0.1(ws@7.5.10(bufferutil@4.0.9)(utf-8-validate@5.0.10))
      ws: 7.5.10(bufferutil@4.0.9)(utf-8-validate@5.0.10)
      xstream: 11.14.0
    transitivePeerDependencies:
      - bufferutil
      - utf-8-validate

  '@cosmjs/stargate@0.33.0(bufferutil@4.0.9)(utf-8-validate@5.0.10)':
    dependencies:
      '@cosmjs/amino': 0.33.1
      '@cosmjs/encoding': 0.33.0
      '@cosmjs/math': 0.33.1
      '@cosmjs/proto-signing': 0.33.1
      '@cosmjs/stream': 0.33.1
      '@cosmjs/tendermint-rpc': 0.33.1(bufferutil@4.0.9)(utf-8-validate@5.0.10)
      '@cosmjs/utils': 0.33.1
      cosmjs-types: 0.9.0
    transitivePeerDependencies:
      - bufferutil
      - debug
      - utf-8-validate

  '@cosmjs/stream@0.33.1':
    dependencies:
      xstream: 11.14.0

  '@cosmjs/tendermint-rpc@0.33.1(bufferutil@4.0.9)(utf-8-validate@5.0.10)':
    dependencies:
      '@cosmjs/crypto': 0.33.1
      '@cosmjs/encoding': 0.33.1
      '@cosmjs/json-rpc': 0.33.1
      '@cosmjs/math': 0.33.1
      '@cosmjs/socket': 0.33.1(bufferutil@4.0.9)(utf-8-validate@5.0.10)
      '@cosmjs/stream': 0.33.1
      '@cosmjs/utils': 0.33.1
      axios: 1.11.0
      readonly-date: 1.0.0
      xstream: 11.14.0
    transitivePeerDependencies:
      - bufferutil
      - debug
      - utf-8-validate

  '@cosmjs/utils@0.33.1': {}

  '@cspotcode/source-map-support@0.8.1':
    dependencies:
      '@jridgewell/trace-mapping': 0.3.9

<<<<<<< HEAD
  '@eco-foundation/chains@2.0.0(@samchon/openapi@3.3.0)(bufferutil@4.0.9)(typescript@5.8.3)(utf-8-validate@5.0.10)':
    dependencies:
      typia: 8.2.0(@samchon/openapi@3.3.0)(typescript@5.8.3)
      viem: 2.37.5(bufferutil@4.0.9)(typescript@5.8.3)(utf-8-validate@5.0.10)
=======
  '@eco-foundation/chains@2.0.4(@samchon/openapi@3.3.0)(bufferutil@4.0.9)(typescript@5.8.3)(utf-8-validate@5.0.10)':
    dependencies:
      typia: 8.2.0(@samchon/openapi@3.3.0)(typescript@5.8.3)
      viem: 2.37.8(bufferutil@4.0.9)(typescript@5.8.3)(utf-8-validate@5.0.10)
>>>>>>> 67a986a8
    transitivePeerDependencies:
      - '@samchon/openapi'
      - bufferutil
      - typescript
      - utf-8-validate
      - zod

  '@eco-foundation/eco-kms-core@2.0.0(bufferutil@4.0.9)(utf-8-validate@5.0.10)':
    dependencies:
      '@ethereumjs/common': 4.4.0
      '@ethereumjs/tx': 5.4.0
      '@ethereumjs/util': 9.1.0
      ethers: 6.15.0(bufferutil@4.0.9)(utf-8-validate@5.0.10)
    transitivePeerDependencies:
      - bufferutil
      - utf-8-validate

  '@eco-foundation/eco-kms-provider-aws@2.0.0(bufferutil@4.0.9)(utf-8-validate@5.0.10)':
    dependencies:
      '@aws-sdk/client-kms': 3.848.0
      '@eco-foundation/eco-kms-core': 2.0.0(bufferutil@4.0.9)(utf-8-validate@5.0.10)
    transitivePeerDependencies:
      - aws-crt
      - bufferutil
      - utf-8-validate

  '@eco-foundation/eco-kms-wallets@2.0.0(bufferutil@4.0.9)(utf-8-validate@5.0.10)':
    dependencies:
      '@eco-foundation/eco-kms-core': 2.0.0(bufferutil@4.0.9)(utf-8-validate@5.0.10)
      asn1js: 3.0.6
      bn.js: 5.2.2
    transitivePeerDependencies:
      - bufferutil
      - utf-8-validate

  '@eco-foundation/routes-ts@2.8.14(patch_hash=6c844c2490a038f52cb02f0a951f27f3b102a70abcd19ec3e1f47238c86edcff)(bufferutil@4.0.9)(typescript@5.8.3)(utf-8-validate@5.0.10)':
    dependencies:
      viem: 2.37.5(bufferutil@4.0.9)(typescript@5.8.3)(utf-8-validate@5.0.10)
    transitivePeerDependencies:
      - bufferutil
      - typescript
      - utf-8-validate
      - zod

  '@eslint-community/eslint-utils@4.7.0(eslint@8.57.1)':
    dependencies:
      eslint: 8.57.1
      eslint-visitor-keys: 3.4.3

  '@eslint-community/regexpp@4.12.1': {}

  '@eslint/eslintrc@2.1.4':
    dependencies:
      ajv: 6.12.6
      debug: 4.4.1
      espree: 9.6.1
      globals: 13.24.0
      ignore: 5.3.2
      import-fresh: 3.3.1
      js-yaml: 4.1.0
      minimatch: 3.1.2
      strip-json-comments: 3.1.1
    transitivePeerDependencies:
      - supports-color

  '@eslint/js@8.57.1': {}

  '@ethereumjs/common@4.4.0':
    dependencies:
      '@ethereumjs/util': 9.1.0

  '@ethereumjs/rlp@5.0.2': {}

  '@ethereumjs/tx@5.4.0':
    dependencies:
      '@ethereumjs/common': 4.4.0
      '@ethereumjs/rlp': 5.0.2
      '@ethereumjs/util': 9.1.0
      ethereum-cryptography: 2.2.1

  '@ethereumjs/util@9.1.0':
    dependencies:
      '@ethereumjs/rlp': 5.0.2
      ethereum-cryptography: 2.2.1

  '@ethersproject/abi@5.7.0':
    dependencies:
      '@ethersproject/address': 5.8.0
      '@ethersproject/bignumber': 5.8.0
      '@ethersproject/bytes': 5.7.0
      '@ethersproject/constants': 5.8.0
      '@ethersproject/hash': 5.8.0
      '@ethersproject/keccak256': 5.8.0
      '@ethersproject/logger': 5.8.0
      '@ethersproject/properties': 5.8.0
      '@ethersproject/strings': 5.7.0

  '@ethersproject/abi@5.8.0':
    dependencies:
      '@ethersproject/address': 5.8.0
      '@ethersproject/bignumber': 5.8.0
      '@ethersproject/bytes': 5.8.0
      '@ethersproject/constants': 5.8.0
      '@ethersproject/hash': 5.8.0
      '@ethersproject/keccak256': 5.8.0
      '@ethersproject/logger': 5.8.0
      '@ethersproject/properties': 5.8.0
      '@ethersproject/strings': 5.8.0

  '@ethersproject/abstract-provider@5.7.0':
    dependencies:
      '@ethersproject/bignumber': 5.8.0
      '@ethersproject/bytes': 5.8.0
      '@ethersproject/logger': 5.8.0
      '@ethersproject/networks': 5.8.0
      '@ethersproject/properties': 5.8.0
      '@ethersproject/transactions': 5.8.0
      '@ethersproject/web': 5.8.0

  '@ethersproject/abstract-provider@5.8.0':
    dependencies:
      '@ethersproject/bignumber': 5.8.0
      '@ethersproject/bytes': 5.8.0
      '@ethersproject/logger': 5.8.0
      '@ethersproject/networks': 5.8.0
      '@ethersproject/properties': 5.8.0
      '@ethersproject/transactions': 5.8.0
      '@ethersproject/web': 5.8.0

  '@ethersproject/abstract-signer@5.8.0':
    dependencies:
      '@ethersproject/abstract-provider': 5.8.0
      '@ethersproject/bignumber': 5.8.0
      '@ethersproject/bytes': 5.8.0
      '@ethersproject/logger': 5.8.0
      '@ethersproject/properties': 5.8.0

  '@ethersproject/address@5.8.0':
    dependencies:
      '@ethersproject/bignumber': 5.8.0
      '@ethersproject/bytes': 5.8.0
      '@ethersproject/keccak256': 5.8.0
      '@ethersproject/logger': 5.8.0
      '@ethersproject/rlp': 5.8.0

  '@ethersproject/base64@5.8.0':
    dependencies:
      '@ethersproject/bytes': 5.8.0

  '@ethersproject/basex@5.8.0':
    dependencies:
      '@ethersproject/bytes': 5.8.0
      '@ethersproject/properties': 5.8.0

  '@ethersproject/bignumber@5.8.0':
    dependencies:
      '@ethersproject/bytes': 5.8.0
      '@ethersproject/logger': 5.8.0
      bn.js: 5.2.2

  '@ethersproject/bytes@5.7.0':
    dependencies:
      '@ethersproject/logger': 5.8.0

  '@ethersproject/bytes@5.8.0':
    dependencies:
      '@ethersproject/logger': 5.8.0

  '@ethersproject/constants@5.8.0':
    dependencies:
      '@ethersproject/bignumber': 5.8.0

  '@ethersproject/contracts@5.7.0':
    dependencies:
      '@ethersproject/abi': 5.8.0
      '@ethersproject/abstract-provider': 5.7.0
      '@ethersproject/abstract-signer': 5.8.0
      '@ethersproject/address': 5.8.0
      '@ethersproject/bignumber': 5.8.0
      '@ethersproject/bytes': 5.8.0
      '@ethersproject/constants': 5.8.0
      '@ethersproject/logger': 5.8.0
      '@ethersproject/properties': 5.8.0
      '@ethersproject/transactions': 5.8.0

  '@ethersproject/contracts@5.8.0':
    dependencies:
      '@ethersproject/abi': 5.8.0
      '@ethersproject/abstract-provider': 5.8.0
      '@ethersproject/abstract-signer': 5.8.0
      '@ethersproject/address': 5.8.0
      '@ethersproject/bignumber': 5.8.0
      '@ethersproject/bytes': 5.8.0
      '@ethersproject/constants': 5.8.0
      '@ethersproject/logger': 5.8.0
      '@ethersproject/properties': 5.8.0
      '@ethersproject/transactions': 5.8.0

  '@ethersproject/hash@5.8.0':
    dependencies:
      '@ethersproject/abstract-signer': 5.8.0
      '@ethersproject/address': 5.8.0
      '@ethersproject/base64': 5.8.0
      '@ethersproject/bignumber': 5.8.0
      '@ethersproject/bytes': 5.8.0
      '@ethersproject/keccak256': 5.8.0
      '@ethersproject/logger': 5.8.0
      '@ethersproject/properties': 5.8.0
      '@ethersproject/strings': 5.8.0

  '@ethersproject/hdnode@5.8.0':
    dependencies:
      '@ethersproject/abstract-signer': 5.8.0
      '@ethersproject/basex': 5.8.0
      '@ethersproject/bignumber': 5.8.0
      '@ethersproject/bytes': 5.8.0
      '@ethersproject/logger': 5.8.0
      '@ethersproject/pbkdf2': 5.8.0
      '@ethersproject/properties': 5.8.0
      '@ethersproject/sha2': 5.8.0
      '@ethersproject/signing-key': 5.8.0
      '@ethersproject/strings': 5.8.0
      '@ethersproject/transactions': 5.8.0
      '@ethersproject/wordlists': 5.8.0

  '@ethersproject/json-wallets@5.8.0':
    dependencies:
      '@ethersproject/abstract-signer': 5.8.0
      '@ethersproject/address': 5.8.0
      '@ethersproject/bytes': 5.8.0
      '@ethersproject/hdnode': 5.8.0
      '@ethersproject/keccak256': 5.8.0
      '@ethersproject/logger': 5.8.0
      '@ethersproject/pbkdf2': 5.8.0
      '@ethersproject/properties': 5.8.0
      '@ethersproject/random': 5.8.0
      '@ethersproject/strings': 5.8.0
      '@ethersproject/transactions': 5.8.0
      aes-js: 3.0.0
      scrypt-js: 3.0.1

  '@ethersproject/keccak256@5.8.0':
    dependencies:
      '@ethersproject/bytes': 5.8.0
      js-sha3: 0.8.0

  '@ethersproject/logger@5.8.0': {}

  '@ethersproject/networks@5.8.0':
    dependencies:
      '@ethersproject/logger': 5.8.0

  '@ethersproject/pbkdf2@5.8.0':
    dependencies:
      '@ethersproject/bytes': 5.8.0
      '@ethersproject/sha2': 5.8.0

  '@ethersproject/properties@5.8.0':
    dependencies:
      '@ethersproject/logger': 5.8.0

  '@ethersproject/providers@5.7.2(bufferutil@4.0.9)(utf-8-validate@5.0.10)':
    dependencies:
      '@ethersproject/abstract-provider': 5.7.0
      '@ethersproject/abstract-signer': 5.8.0
      '@ethersproject/address': 5.8.0
      '@ethersproject/base64': 5.8.0
      '@ethersproject/basex': 5.8.0
      '@ethersproject/bignumber': 5.8.0
      '@ethersproject/bytes': 5.8.0
      '@ethersproject/constants': 5.8.0
      '@ethersproject/hash': 5.8.0
      '@ethersproject/logger': 5.8.0
      '@ethersproject/networks': 5.8.0
      '@ethersproject/properties': 5.8.0
      '@ethersproject/random': 5.8.0
      '@ethersproject/rlp': 5.8.0
      '@ethersproject/sha2': 5.8.0
      '@ethersproject/strings': 5.8.0
      '@ethersproject/transactions': 5.8.0
      '@ethersproject/web': 5.8.0
      bech32: 1.1.4
      ws: 7.4.6(bufferutil@4.0.9)(utf-8-validate@5.0.10)
    transitivePeerDependencies:
      - bufferutil
      - utf-8-validate

  '@ethersproject/providers@5.8.0(bufferutil@4.0.9)(utf-8-validate@5.0.10)':
    dependencies:
      '@ethersproject/abstract-provider': 5.8.0
      '@ethersproject/abstract-signer': 5.8.0
      '@ethersproject/address': 5.8.0
      '@ethersproject/base64': 5.8.0
      '@ethersproject/basex': 5.8.0
      '@ethersproject/bignumber': 5.8.0
      '@ethersproject/bytes': 5.8.0
      '@ethersproject/constants': 5.8.0
      '@ethersproject/hash': 5.8.0
      '@ethersproject/logger': 5.8.0
      '@ethersproject/networks': 5.8.0
      '@ethersproject/properties': 5.8.0
      '@ethersproject/random': 5.8.0
      '@ethersproject/rlp': 5.8.0
      '@ethersproject/sha2': 5.8.0
      '@ethersproject/strings': 5.8.0
      '@ethersproject/transactions': 5.8.0
      '@ethersproject/web': 5.8.0
      bech32: 1.1.4
      ws: 8.18.0(bufferutil@4.0.9)(utf-8-validate@5.0.10)
    transitivePeerDependencies:
      - bufferutil
      - utf-8-validate

  '@ethersproject/random@5.8.0':
    dependencies:
      '@ethersproject/bytes': 5.8.0
      '@ethersproject/logger': 5.8.0

  '@ethersproject/rlp@5.8.0':
    dependencies:
      '@ethersproject/bytes': 5.8.0
      '@ethersproject/logger': 5.8.0

  '@ethersproject/sha2@5.8.0':
    dependencies:
      '@ethersproject/bytes': 5.8.0
      '@ethersproject/logger': 5.8.0
      hash.js: 1.1.7

  '@ethersproject/signing-key@5.8.0':
    dependencies:
      '@ethersproject/bytes': 5.8.0
      '@ethersproject/logger': 5.8.0
      '@ethersproject/properties': 5.8.0
      bn.js: 5.2.2
      elliptic: 6.6.1
      hash.js: 1.1.7

  '@ethersproject/solidity@5.8.0':
    dependencies:
      '@ethersproject/bignumber': 5.8.0
      '@ethersproject/bytes': 5.8.0
      '@ethersproject/keccak256': 5.8.0
      '@ethersproject/logger': 5.8.0
      '@ethersproject/sha2': 5.8.0
      '@ethersproject/strings': 5.8.0

  '@ethersproject/strings@5.7.0':
    dependencies:
      '@ethersproject/bytes': 5.7.0
      '@ethersproject/constants': 5.8.0
      '@ethersproject/logger': 5.8.0

  '@ethersproject/strings@5.8.0':
    dependencies:
      '@ethersproject/bytes': 5.8.0
      '@ethersproject/constants': 5.8.0
      '@ethersproject/logger': 5.8.0

  '@ethersproject/transactions@5.7.0':
    dependencies:
      '@ethersproject/address': 5.8.0
      '@ethersproject/bignumber': 5.8.0
      '@ethersproject/bytes': 5.7.0
      '@ethersproject/constants': 5.8.0
      '@ethersproject/keccak256': 5.8.0
      '@ethersproject/logger': 5.8.0
      '@ethersproject/properties': 5.8.0
      '@ethersproject/rlp': 5.8.0
      '@ethersproject/signing-key': 5.8.0

  '@ethersproject/transactions@5.8.0':
    dependencies:
      '@ethersproject/address': 5.8.0
      '@ethersproject/bignumber': 5.8.0
      '@ethersproject/bytes': 5.8.0
      '@ethersproject/constants': 5.8.0
      '@ethersproject/keccak256': 5.8.0
      '@ethersproject/logger': 5.8.0
      '@ethersproject/properties': 5.8.0
      '@ethersproject/rlp': 5.8.0
      '@ethersproject/signing-key': 5.8.0

  '@ethersproject/units@5.8.0':
    dependencies:
      '@ethersproject/bignumber': 5.8.0
      '@ethersproject/constants': 5.8.0
      '@ethersproject/logger': 5.8.0

  '@ethersproject/wallet@5.7.0':
    dependencies:
      '@ethersproject/abstract-provider': 5.7.0
      '@ethersproject/abstract-signer': 5.8.0
      '@ethersproject/address': 5.8.0
      '@ethersproject/bignumber': 5.8.0
      '@ethersproject/bytes': 5.7.0
      '@ethersproject/hash': 5.8.0
      '@ethersproject/hdnode': 5.8.0
      '@ethersproject/json-wallets': 5.8.0
      '@ethersproject/keccak256': 5.8.0
      '@ethersproject/logger': 5.8.0
      '@ethersproject/properties': 5.8.0
      '@ethersproject/random': 5.8.0
      '@ethersproject/signing-key': 5.8.0
      '@ethersproject/transactions': 5.7.0
      '@ethersproject/wordlists': 5.8.0

  '@ethersproject/wallet@5.8.0':
    dependencies:
      '@ethersproject/abstract-provider': 5.8.0
      '@ethersproject/abstract-signer': 5.8.0
      '@ethersproject/address': 5.8.0
      '@ethersproject/bignumber': 5.8.0
      '@ethersproject/bytes': 5.8.0
      '@ethersproject/hash': 5.8.0
      '@ethersproject/hdnode': 5.8.0
      '@ethersproject/json-wallets': 5.8.0
      '@ethersproject/keccak256': 5.8.0
      '@ethersproject/logger': 5.8.0
      '@ethersproject/properties': 5.8.0
      '@ethersproject/random': 5.8.0
      '@ethersproject/signing-key': 5.8.0
      '@ethersproject/transactions': 5.8.0
      '@ethersproject/wordlists': 5.8.0

  '@ethersproject/web@5.8.0':
    dependencies:
      '@ethersproject/base64': 5.8.0
      '@ethersproject/bytes': 5.8.0
      '@ethersproject/logger': 5.8.0
      '@ethersproject/properties': 5.8.0
      '@ethersproject/strings': 5.8.0

  '@ethersproject/wordlists@5.8.0':
    dependencies:
      '@ethersproject/bytes': 5.8.0
      '@ethersproject/hash': 5.8.0
      '@ethersproject/logger': 5.8.0
      '@ethersproject/properties': 5.8.0
      '@ethersproject/strings': 5.8.0

  '@fig/complete-commander@3.2.0(commander@11.1.0)':
    dependencies:
      commander: 11.1.0
      prettier: 3.6.2

  '@golevelup/nestjs-discovery@4.0.3(@nestjs/common@10.4.20(class-transformer@0.5.1)(class-validator@0.14.2)(reflect-metadata@0.2.2)(rxjs@7.8.2))(@nestjs/core@10.4.20)':
    dependencies:
      '@nestjs/common': 10.4.20(class-transformer@0.5.1)(class-validator@0.14.2)(reflect-metadata@0.2.2)(rxjs@7.8.2)
      '@nestjs/core': 10.4.20(@nestjs/common@10.4.20(class-transformer@0.5.1)(class-validator@0.14.2)(reflect-metadata@0.2.2)(rxjs@7.8.2))(@nestjs/platform-express@11.1.5)(reflect-metadata@0.2.2)(rxjs@7.8.2)
      lodash: 4.17.21

  '@golevelup/ts-jest@0.5.6': {}

  '@gql.tada/cli-utils@1.7.0(@0no-co/graphqlsp@1.14.0(graphql@16.11.0)(typescript@5.8.3))(graphql@16.11.0)(typescript@5.8.3)':
    dependencies:
      '@0no-co/graphqlsp': 1.14.0(graphql@16.11.0)(typescript@5.8.3)
      '@gql.tada/internal': 1.0.8(graphql@16.11.0)(typescript@5.8.3)
      graphql: 16.11.0
      typescript: 5.8.3

  '@gql.tada/cli-utils@1.7.1(@0no-co/graphqlsp@1.14.0(graphql@16.11.0)(typescript@5.8.3))(graphql@16.11.0)(typescript@5.8.3)':
    dependencies:
      '@0no-co/graphqlsp': 1.14.0(graphql@16.11.0)(typescript@5.8.3)
      '@gql.tada/internal': 1.0.8(graphql@16.11.0)(typescript@5.8.3)
      graphql: 16.11.0
      typescript: 5.8.3

  '@gql.tada/internal@1.0.8(graphql@16.11.0)(typescript@5.8.3)':
    dependencies:
      '@0no-co/graphql.web': 1.1.2(graphql@16.11.0)
      graphql: 16.11.0
      typescript: 5.8.3

  '@graphql-typed-document-node/core@3.2.0(graphql@16.11.0)':
    dependencies:
      graphql: 16.11.0

  '@grpc/grpc-js@1.13.4':
    dependencies:
      '@grpc/proto-loader': 0.7.15
      '@js-sdsl/ordered-map': 4.4.2

  '@grpc/proto-loader@0.7.15':
    dependencies:
      lodash.camelcase: 4.3.0
      long: 5.3.2
      protobufjs: 7.5.3
      yargs: 17.7.2

  '@humanwhocodes/config-array@0.13.0':
    dependencies:
      '@humanwhocodes/object-schema': 2.0.3
      debug: 4.4.1
      minimatch: 3.1.2
    transitivePeerDependencies:
      - supports-color

  '@humanwhocodes/module-importer@1.0.1': {}

  '@humanwhocodes/object-schema@2.0.3': {}

  '@ioredis/commands@1.2.0': {}

  '@isaacs/cliui@8.0.2':
    dependencies:
      string-width: 5.1.2
      string-width-cjs: string-width@4.2.3
      strip-ansi: 7.1.0
      strip-ansi-cjs: strip-ansi@6.0.1
      wrap-ansi: 8.1.0
      wrap-ansi-cjs: wrap-ansi@7.0.0

  '@istanbuljs/load-nyc-config@1.1.0':
    dependencies:
      camelcase: 5.3.1
      find-up: 4.1.0
      get-package-type: 0.1.0
      js-yaml: 3.14.1
      resolve-from: 5.0.0

  '@istanbuljs/schema@0.1.3': {}

  '@jest/console@29.7.0':
    dependencies:
      '@jest/types': 29.6.3
      '@types/node': 20.19.9
      chalk: 4.1.2
      jest-message-util: 29.7.0
      jest-util: 29.7.0
      slash: 3.0.0

  '@jest/core@29.7.0(ts-node@10.9.2(@types/node@20.19.9)(typescript@5.8.3))':
    dependencies:
      '@jest/console': 29.7.0
      '@jest/reporters': 29.7.0
      '@jest/test-result': 29.7.0
      '@jest/transform': 29.7.0
      '@jest/types': 29.6.3
      '@types/node': 20.19.8
      ansi-escapes: 4.3.2
      chalk: 4.1.2
      ci-info: 3.9.0
      exit: 0.1.2
      graceful-fs: 4.2.11
      jest-changed-files: 29.7.0
      jest-config: 29.7.0(@types/node@20.19.8)(ts-node@10.9.2(@types/node@20.19.9)(typescript@5.8.3))
      jest-haste-map: 29.7.0
      jest-message-util: 29.7.0
      jest-regex-util: 29.6.3
      jest-resolve: 29.7.0
      jest-resolve-dependencies: 29.7.0
      jest-runner: 29.7.0
      jest-runtime: 29.7.0
      jest-snapshot: 29.7.0
      jest-util: 29.7.0
      jest-validate: 29.7.0
      jest-watcher: 29.7.0
      micromatch: 4.0.8
      pretty-format: 29.7.0
      slash: 3.0.0
      strip-ansi: 6.0.1
    transitivePeerDependencies:
      - babel-plugin-macros
      - supports-color
      - ts-node

  '@jest/diff-sequences@30.0.1': {}

  '@jest/environment@29.7.0':
    dependencies:
      '@jest/fake-timers': 29.7.0
      '@jest/types': 29.6.3
      '@types/node': 20.19.9
      jest-mock: 29.7.0

  '@jest/environment@30.0.5':
    dependencies:
      '@jest/fake-timers': 30.0.5
      '@jest/types': 30.0.5
      '@types/node': 20.19.9
      jest-mock: 30.0.5

  '@jest/expect-utils@29.7.0':
    dependencies:
      jest-get-type: 29.6.3

  '@jest/expect-utils@30.0.5':
    dependencies:
      '@jest/get-type': 30.0.1

  '@jest/expect@29.7.0':
    dependencies:
      expect: 29.7.0
      jest-snapshot: 29.7.0
    transitivePeerDependencies:
      - supports-color

  '@jest/expect@30.0.5':
    dependencies:
      expect: 30.0.5
      jest-snapshot: 30.0.5
    transitivePeerDependencies:
      - supports-color

  '@jest/fake-timers@29.7.0':
    dependencies:
      '@jest/types': 29.6.3
      '@sinonjs/fake-timers': 10.3.0
      '@types/node': 20.19.9
      jest-message-util: 29.7.0
      jest-mock: 29.7.0
      jest-util: 29.7.0

  '@jest/fake-timers@30.0.5':
    dependencies:
      '@jest/types': 30.0.5
      '@sinonjs/fake-timers': 13.0.5
      '@types/node': 20.19.9
      jest-message-util: 30.0.5
      jest-mock: 30.0.5
      jest-util: 30.0.5

  '@jest/get-type@30.0.1': {}

  '@jest/globals@29.7.0':
    dependencies:
      '@jest/environment': 29.7.0
      '@jest/expect': 29.7.0
      '@jest/types': 29.6.3
      jest-mock: 29.7.0
    transitivePeerDependencies:
      - supports-color

  '@jest/globals@30.0.5':
    dependencies:
      '@jest/environment': 30.0.5
      '@jest/expect': 30.0.5
      '@jest/types': 30.0.5
      jest-mock: 30.0.5
    transitivePeerDependencies:
      - supports-color

  '@jest/pattern@30.0.1':
    dependencies:
      '@types/node': 20.19.9
      jest-regex-util: 30.0.1

  '@jest/reporters@29.7.0':
    dependencies:
      '@bcoe/v8-coverage': 0.2.3
      '@jest/console': 29.7.0
      '@jest/test-result': 29.7.0
      '@jest/transform': 29.7.0
      '@jest/types': 29.6.3
      '@jridgewell/trace-mapping': 0.3.29
      '@types/node': 20.19.9
      chalk: 4.1.2
      collect-v8-coverage: 1.0.2
      exit: 0.1.2
      glob: 7.2.3
      graceful-fs: 4.2.11
      istanbul-lib-coverage: 3.2.2
      istanbul-lib-instrument: 6.0.3
      istanbul-lib-report: 3.0.1
      istanbul-lib-source-maps: 4.0.1
      istanbul-reports: 3.1.7
      jest-message-util: 29.7.0
      jest-util: 29.7.0
      jest-worker: 29.7.0
      slash: 3.0.0
      string-length: 4.0.2
      strip-ansi: 6.0.1
      v8-to-istanbul: 9.3.0
    transitivePeerDependencies:
      - supports-color

  '@jest/schemas@29.6.3':
    dependencies:
      '@sinclair/typebox': 0.27.8

  '@jest/schemas@30.0.5':
    dependencies:
      '@sinclair/typebox': 0.34.38

  '@jest/snapshot-utils@30.0.5':
    dependencies:
      '@jest/types': 30.0.5
      chalk: 4.1.2
      graceful-fs: 4.2.11
      natural-compare: 1.4.0

  '@jest/source-map@29.6.3':
    dependencies:
      '@jridgewell/trace-mapping': 0.3.29
      callsites: 3.1.0
      graceful-fs: 4.2.11

  '@jest/test-result@29.7.0':
    dependencies:
      '@jest/console': 29.7.0
      '@jest/types': 29.6.3
      '@types/istanbul-lib-coverage': 2.0.6
      collect-v8-coverage: 1.0.2

  '@jest/test-sequencer@29.7.0':
    dependencies:
      '@jest/test-result': 29.7.0
      graceful-fs: 4.2.11
      jest-haste-map: 29.7.0
      slash: 3.0.0

  '@jest/transform@29.7.0':
    dependencies:
      '@babel/core': 7.28.0
      '@jest/types': 29.6.3
      '@jridgewell/trace-mapping': 0.3.29
      babel-plugin-istanbul: 6.1.1
      chalk: 4.1.2
      convert-source-map: 2.0.0
      fast-json-stable-stringify: 2.1.0
      graceful-fs: 4.2.11
      jest-haste-map: 29.7.0
      jest-regex-util: 29.6.3
      jest-util: 29.7.0
      micromatch: 4.0.8
      pirates: 4.0.7
      slash: 3.0.0
      write-file-atomic: 4.0.2
    transitivePeerDependencies:
      - supports-color

  '@jest/transform@30.0.5':
    dependencies:
      '@babel/core': 7.28.0
      '@jest/types': 30.0.5
      '@jridgewell/trace-mapping': 0.3.29
      babel-plugin-istanbul: 7.0.0
      chalk: 4.1.2
      convert-source-map: 2.0.0
      fast-json-stable-stringify: 2.1.0
      graceful-fs: 4.2.11
      jest-haste-map: 30.0.5
      jest-regex-util: 30.0.1
      jest-util: 30.0.5
      micromatch: 4.0.8
      pirates: 4.0.7
      slash: 3.0.0
      write-file-atomic: 5.0.1
    transitivePeerDependencies:
      - supports-color

  '@jest/types@29.6.3':
    dependencies:
      '@jest/schemas': 29.6.3
      '@types/istanbul-lib-coverage': 2.0.6
      '@types/istanbul-reports': 3.0.4
      '@types/node': 20.19.9
      '@types/yargs': 17.0.33
      chalk: 4.1.2

  '@jest/types@30.0.5':
    dependencies:
      '@jest/pattern': 30.0.1
      '@jest/schemas': 30.0.5
      '@types/istanbul-lib-coverage': 2.0.6
      '@types/istanbul-reports': 3.0.4
      '@types/node': 20.19.9
      '@types/yargs': 17.0.33
      chalk: 4.1.2

  '@jridgewell/gen-mapping@0.3.12':
    dependencies:
      '@jridgewell/sourcemap-codec': 1.5.4
      '@jridgewell/trace-mapping': 0.3.29

  '@jridgewell/resolve-uri@3.1.2': {}

  '@jridgewell/source-map@0.3.10':
    dependencies:
      '@jridgewell/gen-mapping': 0.3.12
      '@jridgewell/trace-mapping': 0.3.29

  '@jridgewell/sourcemap-codec@1.5.4': {}

  '@jridgewell/trace-mapping@0.3.29':
    dependencies:
      '@jridgewell/resolve-uri': 3.1.2
      '@jridgewell/sourcemap-codec': 1.5.4

  '@jridgewell/trace-mapping@0.3.9':
    dependencies:
      '@jridgewell/resolve-uri': 3.1.2
      '@jridgewell/sourcemap-codec': 1.5.4

  '@js-sdsl/ordered-map@4.4.2': {}

  '@keyv/serialize@1.1.0': {}

  '@launchdarkly/js-sdk-common@2.19.0': {}

  '@launchdarkly/js-server-sdk-common@2.16.1':
    dependencies:
      '@launchdarkly/js-sdk-common': 2.19.0
      semver: 7.5.4

  '@launchdarkly/node-server-sdk@9.10.1':
    dependencies:
      '@launchdarkly/js-server-sdk-common': 2.16.1
      https-proxy-agent: 7.0.6
      launchdarkly-eventsource: 2.2.0
    transitivePeerDependencies:
      - supports-color

  '@liaoliaots/nestjs-redis-health@9.0.4(@nestjs/common@10.4.20(class-transformer@0.5.1)(class-validator@0.14.2)(reflect-metadata@0.2.2)(rxjs@7.8.2))(@nestjs/core@10.4.20)(@nestjs/terminus@10.3.0(@grpc/grpc-js@1.13.4)(@grpc/proto-loader@0.7.15)(@nestjs/axios@3.1.3(@nestjs/common@10.4.20(class-transformer@0.5.1)(class-validator@0.14.2)(reflect-metadata@0.2.2)(rxjs@7.8.2))(axios@0.21.4)(rxjs@7.8.2))(@nestjs/common@10.4.20(class-transformer@0.5.1)(class-validator@0.14.2)(reflect-metadata@0.2.2)(rxjs@7.8.2))(@nestjs/core@10.4.20)(@nestjs/mongoose@11.0.3(@nestjs/common@10.4.20(class-transformer@0.5.1)(class-validator@0.14.2)(reflect-metadata@0.2.2)(rxjs@7.8.2))(@nestjs/core@10.4.20)(mongoose@8.16.4(socks@2.8.6))(rxjs@7.8.2))(mongoose@8.16.4(socks@2.8.6))(reflect-metadata@0.2.2)(rxjs@7.8.2))(ioredis@5.6.1)':
    dependencies:
      '@nestjs/common': 10.4.20(class-transformer@0.5.1)(class-validator@0.14.2)(reflect-metadata@0.2.2)(rxjs@7.8.2)
      '@nestjs/core': 10.4.20(@nestjs/common@10.4.20(class-transformer@0.5.1)(class-validator@0.14.2)(reflect-metadata@0.2.2)(rxjs@7.8.2))(@nestjs/platform-express@11.1.5)(reflect-metadata@0.2.2)(rxjs@7.8.2)
      '@nestjs/terminus': 10.3.0(@grpc/grpc-js@1.13.4)(@grpc/proto-loader@0.7.15)(@nestjs/axios@3.1.3(@nestjs/common@10.4.20(class-transformer@0.5.1)(class-validator@0.14.2)(reflect-metadata@0.2.2)(rxjs@7.8.2))(axios@0.21.4)(rxjs@7.8.2))(@nestjs/common@10.4.20(class-transformer@0.5.1)(class-validator@0.14.2)(reflect-metadata@0.2.2)(rxjs@7.8.2))(@nestjs/core@10.4.20)(@nestjs/mongoose@11.0.3(@nestjs/common@10.4.20(class-transformer@0.5.1)(class-validator@0.14.2)(reflect-metadata@0.2.2)(rxjs@7.8.2))(@nestjs/core@10.4.20)(mongoose@8.16.4(socks@2.8.6))(rxjs@7.8.2))(mongoose@8.16.4(socks@2.8.6))(reflect-metadata@0.2.2)(rxjs@7.8.2)
      ioredis: 5.6.1
      tslib: 2.4.1

  '@lifi/sdk@3.12.9(@solana/wallet-adapter-base@0.9.27(@solana/web3.js@1.98.2(bufferutil@4.0.9)(typescript@5.8.3)(utf-8-validate@5.0.10)))(@solana/web3.js@1.98.2(bufferutil@4.0.9)(typescript@5.8.3)(utf-8-validate@5.0.10))(bufferutil@4.0.9)(typescript@5.8.3)(utf-8-validate@5.0.10)(viem@2.37.5(bufferutil@4.0.9)(typescript@5.8.3)(utf-8-validate@5.0.10))':
    dependencies:
      '@bigmi/core': 0.5.3(bs58@6.0.0)(typescript@5.8.3)
      '@bitcoinerlab/secp256k1': 1.2.0
      '@lifi/types': 17.37.0(bufferutil@4.0.9)(typescript@5.8.3)(utf-8-validate@5.0.10)
      '@mysten/sui': 1.38.0(typescript@5.8.3)
      '@mysten/wallet-standard': 0.17.0(typescript@5.8.3)
      '@noble/curves': 1.9.7
      '@solana/wallet-adapter-base': 0.9.27(@solana/web3.js@1.98.2(bufferutil@4.0.9)(typescript@5.8.3)(utf-8-validate@5.0.10))
      '@solana/web3.js': 1.98.2(bufferutil@4.0.9)(typescript@5.8.3)(utf-8-validate@5.0.10)
      bech32: 2.0.0
      bitcoinjs-lib: 7.0.0-rc.0(typescript@5.8.3)
      bs58: 6.0.0
      viem: 2.37.5(bufferutil@4.0.9)(typescript@5.8.3)(utf-8-validate@5.0.10)
    transitivePeerDependencies:
      - '@gql.tada/svelte-support'
      - '@gql.tada/vue-support'
      - '@types/react'
      - bufferutil
      - immer
      - react
      - typescript
      - use-sync-external-store
      - utf-8-validate
      - zod

  '@lifi/types@17.37.0(bufferutil@4.0.9)(typescript@5.8.3)(utf-8-validate@5.0.10)':
    dependencies:
      viem: 2.37.5(bufferutil@4.0.9)(typescript@5.8.3)(utf-8-validate@5.0.10)
    transitivePeerDependencies:
      - bufferutil
      - typescript
      - utf-8-validate
      - zod

  '@lit-protocol/access-control-conditions@7.2.0(bufferutil@4.0.9)(typescript@5.8.3)(utf-8-validate@5.0.10)':
    dependencies:
      '@ethersproject/abstract-provider': 5.7.0
      '@ethersproject/contracts': 5.7.0
      '@ethersproject/providers': 5.7.2(bufferutil@4.0.9)(utf-8-validate@5.0.10)
      '@lit-protocol/accs-schemas': 0.0.28
      '@lit-protocol/constants': 7.2.0(bufferutil@4.0.9)(typescript@5.8.3)(utf-8-validate@5.0.10)
      '@lit-protocol/contracts': 0.0.74(typescript@5.8.3)
      '@lit-protocol/logger': 7.2.0(bufferutil@4.0.9)(typescript@5.8.3)(utf-8-validate@5.0.10)
      '@lit-protocol/misc': 7.2.0(bufferutil@4.0.9)(typescript@5.8.3)(utf-8-validate@5.0.10)
      '@lit-protocol/types': 7.2.0(bufferutil@4.0.9)(utf-8-validate@5.0.10)
      '@lit-protocol/uint8arrays': 7.2.0(bufferutil@4.0.9)(typescript@5.8.3)(utf-8-validate@5.0.10)
      '@openagenda/verror': 3.1.4
      ajv: 8.17.1
      bech32: 2.0.0
      depd: 2.0.0
      ethers: 5.8.0(bufferutil@4.0.9)(utf-8-validate@5.0.10)
      siwe: 2.3.2(ethers@5.8.0(bufferutil@4.0.9)(utf-8-validate@5.0.10))
      tslib: 1.14.1
      util: 0.12.5
    transitivePeerDependencies:
      - bufferutil
      - typescript
      - utf-8-validate

  '@lit-protocol/accs-schemas@0.0.28':
    dependencies:
      ajv: 8.17.1

  '@lit-protocol/auth-browser@7.2.0(bufferutil@4.0.9)(typescript@5.8.3)(utf-8-validate@5.0.10)':
    dependencies:
      '@ethersproject/abstract-provider': 5.7.0
      '@ethersproject/bytes': 5.7.0
      '@ethersproject/contracts': 5.7.0
      '@ethersproject/providers': 5.7.2(bufferutil@4.0.9)(utf-8-validate@5.0.10)
      '@ethersproject/strings': 5.7.0
      '@ethersproject/wallet': 5.7.0
      '@lit-protocol/accs-schemas': 0.0.28
      '@lit-protocol/constants': 7.2.0(bufferutil@4.0.9)(typescript@5.8.3)(utf-8-validate@5.0.10)
      '@lit-protocol/logger': 7.2.0(bufferutil@4.0.9)(typescript@5.8.3)(utf-8-validate@5.0.10)
      '@lit-protocol/misc': 7.2.0(bufferutil@4.0.9)(typescript@5.8.3)(utf-8-validate@5.0.10)
      '@lit-protocol/misc-browser': 7.2.0(bufferutil@4.0.9)(typescript@5.8.3)(utf-8-validate@5.0.10)
      '@lit-protocol/types': 7.2.0(bufferutil@4.0.9)(utf-8-validate@5.0.10)
      '@lit-protocol/uint8arrays': 7.2.0(bufferutil@4.0.9)(typescript@5.8.3)(utf-8-validate@5.0.10)
      '@openagenda/verror': 3.1.4
      ajv: 8.17.1
      bech32: 2.0.0
      depd: 2.0.0
      ethers: 5.8.0(bufferutil@4.0.9)(utf-8-validate@5.0.10)
      tslib: 1.14.1
    transitivePeerDependencies:
      - bufferutil
      - typescript
      - utf-8-validate

  '@lit-protocol/auth-helpers@7.2.0(bufferutil@4.0.9)(typescript@5.8.3)(utf-8-validate@5.0.10)':
    dependencies:
      '@ethersproject/abstract-provider': 5.7.0
      '@ethersproject/contracts': 5.7.0
      '@ethersproject/providers': 5.7.2(bufferutil@4.0.9)(utf-8-validate@5.0.10)
      '@lit-protocol/access-control-conditions': 7.2.0(bufferutil@4.0.9)(typescript@5.8.3)(utf-8-validate@5.0.10)
      '@lit-protocol/accs-schemas': 0.0.28
      '@lit-protocol/constants': 7.2.0(bufferutil@4.0.9)(typescript@5.8.3)(utf-8-validate@5.0.10)
      '@lit-protocol/contracts': 0.0.74(typescript@5.8.3)
      '@lit-protocol/logger': 7.2.0(bufferutil@4.0.9)(typescript@5.8.3)(utf-8-validate@5.0.10)
      '@lit-protocol/misc': 7.2.0(bufferutil@4.0.9)(typescript@5.8.3)(utf-8-validate@5.0.10)
      '@lit-protocol/types': 7.2.0(bufferutil@4.0.9)(utf-8-validate@5.0.10)
      '@lit-protocol/uint8arrays': 7.2.0(bufferutil@4.0.9)(typescript@5.8.3)(utf-8-validate@5.0.10)
      '@openagenda/verror': 3.1.4
      ajv: 8.17.1
      bech32: 2.0.0
      depd: 2.0.0
      ethers: 5.8.0(bufferutil@4.0.9)(utf-8-validate@5.0.10)
      siwe: 2.3.2(ethers@5.8.0(bufferutil@4.0.9)(utf-8-validate@5.0.10))
      siwe-recap: 0.0.2-alpha.0(ethers@5.8.0(bufferutil@4.0.9)(utf-8-validate@5.0.10))
      tslib: 1.14.1
      util: 0.12.5
    transitivePeerDependencies:
      - bufferutil
      - typescript
      - utf-8-validate

  '@lit-protocol/constants@7.2.0(bufferutil@4.0.9)(typescript@5.8.3)(utf-8-validate@5.0.10)':
    dependencies:
      '@ethersproject/abstract-provider': 5.7.0
      '@lit-protocol/accs-schemas': 0.0.28
      '@lit-protocol/contracts': 0.0.74(typescript@5.8.3)
      '@lit-protocol/types': 7.2.0(bufferutil@4.0.9)(utf-8-validate@5.0.10)
      '@openagenda/verror': 3.1.4
      depd: 2.0.0
      ethers: 5.8.0(bufferutil@4.0.9)(utf-8-validate@5.0.10)
      siwe: 2.3.2(ethers@5.8.0(bufferutil@4.0.9)(utf-8-validate@5.0.10))
      tslib: 1.14.1
    transitivePeerDependencies:
      - bufferutil
      - typescript
      - utf-8-validate

  '@lit-protocol/contracts-sdk@7.2.0(bufferutil@4.0.9)(typescript@5.8.3)(utf-8-validate@5.0.10)':
    dependencies:
      '@ethersproject/abi': 5.7.0
      '@ethersproject/abstract-provider': 5.7.0
      '@ethersproject/contracts': 5.7.0
      '@ethersproject/providers': 5.7.2(bufferutil@4.0.9)(utf-8-validate@5.0.10)
      '@lit-protocol/accs-schemas': 0.0.28
      '@lit-protocol/constants': 7.2.0(bufferutil@4.0.9)(typescript@5.8.3)(utf-8-validate@5.0.10)
      '@lit-protocol/contracts': 0.0.74(typescript@5.8.3)
      '@lit-protocol/logger': 7.2.0(bufferutil@4.0.9)(typescript@5.8.3)(utf-8-validate@5.0.10)
      '@lit-protocol/misc': 7.2.0(bufferutil@4.0.9)(typescript@5.8.3)(utf-8-validate@5.0.10)
      '@lit-protocol/types': 7.2.0(bufferutil@4.0.9)(utf-8-validate@5.0.10)
      '@openagenda/verror': 3.1.4
      ajv: 8.17.1
      bech32: 2.0.0
      depd: 2.0.0
      ethers: 5.8.0(bufferutil@4.0.9)(utf-8-validate@5.0.10)
      jose: 4.15.9
      process: 0.11.10
      siwe: 2.3.2(ethers@5.8.0(bufferutil@4.0.9)(utf-8-validate@5.0.10))
      tslib: 1.14.1
      util: 0.12.5
    transitivePeerDependencies:
      - bufferutil
      - typescript
      - utf-8-validate

  '@lit-protocol/contracts@0.0.74(typescript@5.8.3)':
    dependencies:
      typescript: 5.8.3

  '@lit-protocol/core@7.2.0(bufferutil@4.0.9)(typescript@5.8.3)(utf-8-validate@5.0.10)':
    dependencies:
      '@ethersproject/abi': 5.7.0
      '@ethersproject/abstract-provider': 5.7.0
      '@ethersproject/contracts': 5.7.0
      '@ethersproject/providers': 5.7.2(bufferutil@4.0.9)(utf-8-validate@5.0.10)
      '@lit-protocol/access-control-conditions': 7.2.0(bufferutil@4.0.9)(typescript@5.8.3)(utf-8-validate@5.0.10)
      '@lit-protocol/accs-schemas': 0.0.28
      '@lit-protocol/constants': 7.2.0(bufferutil@4.0.9)(typescript@5.8.3)(utf-8-validate@5.0.10)
      '@lit-protocol/contracts': 0.0.74(typescript@5.8.3)
      '@lit-protocol/contracts-sdk': 7.2.0(bufferutil@4.0.9)(typescript@5.8.3)(utf-8-validate@5.0.10)
      '@lit-protocol/crypto': 7.2.0(bufferutil@4.0.9)(typescript@5.8.3)(utf-8-validate@5.0.10)
      '@lit-protocol/logger': 7.2.0(bufferutil@4.0.9)(typescript@5.8.3)(utf-8-validate@5.0.10)
      '@lit-protocol/misc': 7.2.0(bufferutil@4.0.9)(typescript@5.8.3)(utf-8-validate@5.0.10)
      '@lit-protocol/nacl': 7.2.0
      '@lit-protocol/types': 7.2.0(bufferutil@4.0.9)(utf-8-validate@5.0.10)
      '@lit-protocol/uint8arrays': 7.2.0(bufferutil@4.0.9)(typescript@5.8.3)(utf-8-validate@5.0.10)
      '@lit-protocol/wasm': 7.2.0(bufferutil@4.0.9)(utf-8-validate@5.0.10)
      '@openagenda/verror': 3.1.4
      ajv: 8.17.1
      bech32: 2.0.0
      date-and-time: 2.4.3
      depd: 2.0.0
      ethers: 5.8.0(bufferutil@4.0.9)(utf-8-validate@5.0.10)
      eventemitter3: 5.0.1
      jose: 4.15.9
      multiformats: 9.9.0
      pako: 2.1.0
      process: 0.11.10
      siwe: 2.3.2(ethers@5.8.0(bufferutil@4.0.9)(utf-8-validate@5.0.10))
      tslib: 1.14.1
      util: 0.12.5
    transitivePeerDependencies:
      - bufferutil
      - typescript
      - utf-8-validate

  '@lit-protocol/crypto@7.2.0(bufferutil@4.0.9)(typescript@5.8.3)(utf-8-validate@5.0.10)':
    dependencies:
      '@ethersproject/abstract-provider': 5.7.0
      '@ethersproject/contracts': 5.7.0
      '@ethersproject/providers': 5.7.2(bufferutil@4.0.9)(utf-8-validate@5.0.10)
      '@lit-protocol/accs-schemas': 0.0.28
      '@lit-protocol/constants': 7.2.0(bufferutil@4.0.9)(typescript@5.8.3)(utf-8-validate@5.0.10)
      '@lit-protocol/contracts': 0.0.74(typescript@5.8.3)
      '@lit-protocol/logger': 7.2.0(bufferutil@4.0.9)(typescript@5.8.3)(utf-8-validate@5.0.10)
      '@lit-protocol/misc': 7.2.0(bufferutil@4.0.9)(typescript@5.8.3)(utf-8-validate@5.0.10)
      '@lit-protocol/nacl': 7.2.0
      '@lit-protocol/types': 7.2.0(bufferutil@4.0.9)(utf-8-validate@5.0.10)
      '@lit-protocol/uint8arrays': 7.2.0(bufferutil@4.0.9)(typescript@5.8.3)(utf-8-validate@5.0.10)
      '@lit-protocol/wasm': 7.2.0(bufferutil@4.0.9)(utf-8-validate@5.0.10)
      '@openagenda/verror': 3.1.4
      ajv: 8.17.1
      bech32: 2.0.0
      depd: 2.0.0
      ethers: 5.8.0(bufferutil@4.0.9)(utf-8-validate@5.0.10)
      pako: 2.1.0
      siwe: 2.3.2(ethers@5.8.0(bufferutil@4.0.9)(utf-8-validate@5.0.10))
      tslib: 1.14.1
      util: 0.12.5
    transitivePeerDependencies:
      - bufferutil
      - typescript
      - utf-8-validate

  '@lit-protocol/lit-node-client-nodejs@7.2.0(bufferutil@4.0.9)(typescript@5.8.3)(utf-8-validate@5.0.10)':
    dependencies:
      '@ethersproject/abi': 5.7.0
      '@ethersproject/abstract-provider': 5.7.0
      '@ethersproject/contracts': 5.7.0
      '@ethersproject/providers': 5.7.2(bufferutil@4.0.9)(utf-8-validate@5.0.10)
      '@ethersproject/transactions': 5.7.0
      '@lit-protocol/access-control-conditions': 7.2.0(bufferutil@4.0.9)(typescript@5.8.3)(utf-8-validate@5.0.10)
      '@lit-protocol/accs-schemas': 0.0.28
      '@lit-protocol/auth-helpers': 7.2.0(bufferutil@4.0.9)(typescript@5.8.3)(utf-8-validate@5.0.10)
      '@lit-protocol/constants': 7.2.0(bufferutil@4.0.9)(typescript@5.8.3)(utf-8-validate@5.0.10)
      '@lit-protocol/contracts': 0.0.74(typescript@5.8.3)
      '@lit-protocol/contracts-sdk': 7.2.0(bufferutil@4.0.9)(typescript@5.8.3)(utf-8-validate@5.0.10)
      '@lit-protocol/core': 7.2.0(bufferutil@4.0.9)(typescript@5.8.3)(utf-8-validate@5.0.10)
      '@lit-protocol/crypto': 7.2.0(bufferutil@4.0.9)(typescript@5.8.3)(utf-8-validate@5.0.10)
      '@lit-protocol/logger': 7.2.0(bufferutil@4.0.9)(typescript@5.8.3)(utf-8-validate@5.0.10)
      '@lit-protocol/misc': 7.2.0(bufferutil@4.0.9)(typescript@5.8.3)(utf-8-validate@5.0.10)
      '@lit-protocol/misc-browser': 7.2.0(bufferutil@4.0.9)(typescript@5.8.3)(utf-8-validate@5.0.10)
      '@lit-protocol/nacl': 7.2.0
      '@lit-protocol/types': 7.2.0(bufferutil@4.0.9)(utf-8-validate@5.0.10)
      '@lit-protocol/uint8arrays': 7.2.0(bufferutil@4.0.9)(typescript@5.8.3)(utf-8-validate@5.0.10)
      '@lit-protocol/wasm': 7.2.0(bufferutil@4.0.9)(utf-8-validate@5.0.10)
      '@openagenda/verror': 3.1.4
      ajv: 8.17.1
      bech32: 2.0.0
      cross-fetch: 3.1.8
      date-and-time: 2.4.3
      depd: 2.0.0
      ethers: 5.8.0(bufferutil@4.0.9)(utf-8-validate@5.0.10)
      eventemitter3: 5.0.1
      jose: 4.15.9
      multiformats: 9.9.0
      pako: 2.1.0
      process: 0.11.10
      siwe: 2.3.2(ethers@5.8.0(bufferutil@4.0.9)(utf-8-validate@5.0.10))
      siwe-recap: 0.0.2-alpha.0(ethers@5.8.0(bufferutil@4.0.9)(utf-8-validate@5.0.10))
      tslib: 1.14.1
      typestub-ipfs-only-hash: 4.0.0
      util: 0.12.5
    transitivePeerDependencies:
      - bufferutil
      - encoding
      - supports-color
      - typescript
      - utf-8-validate

  '@lit-protocol/lit-node-client@7.2.0(bufferutil@4.0.9)(ioredis@5.6.1)(typescript@5.8.3)(utf-8-validate@5.0.10)':
    dependencies:
      '@ethersproject/abi': 5.7.0
      '@ethersproject/abstract-provider': 5.7.0
      '@ethersproject/bytes': 5.7.0
      '@ethersproject/contracts': 5.7.0
      '@ethersproject/providers': 5.7.2(bufferutil@4.0.9)(utf-8-validate@5.0.10)
      '@ethersproject/strings': 5.7.0
      '@ethersproject/transactions': 5.7.0
      '@ethersproject/wallet': 5.7.0
      '@lit-protocol/access-control-conditions': 7.2.0(bufferutil@4.0.9)(typescript@5.8.3)(utf-8-validate@5.0.10)
      '@lit-protocol/accs-schemas': 0.0.28
      '@lit-protocol/auth-browser': 7.2.0(bufferutil@4.0.9)(typescript@5.8.3)(utf-8-validate@5.0.10)
      '@lit-protocol/auth-helpers': 7.2.0(bufferutil@4.0.9)(typescript@5.8.3)(utf-8-validate@5.0.10)
      '@lit-protocol/constants': 7.2.0(bufferutil@4.0.9)(typescript@5.8.3)(utf-8-validate@5.0.10)
      '@lit-protocol/contracts': 0.0.74(typescript@5.8.3)
      '@lit-protocol/contracts-sdk': 7.2.0(bufferutil@4.0.9)(typescript@5.8.3)(utf-8-validate@5.0.10)
      '@lit-protocol/core': 7.2.0(bufferutil@4.0.9)(typescript@5.8.3)(utf-8-validate@5.0.10)
      '@lit-protocol/crypto': 7.2.0(bufferutil@4.0.9)(typescript@5.8.3)(utf-8-validate@5.0.10)
      '@lit-protocol/lit-node-client-nodejs': 7.2.0(bufferutil@4.0.9)(typescript@5.8.3)(utf-8-validate@5.0.10)
      '@lit-protocol/logger': 7.2.0(bufferutil@4.0.9)(typescript@5.8.3)(utf-8-validate@5.0.10)
      '@lit-protocol/misc': 7.2.0(bufferutil@4.0.9)(typescript@5.8.3)(utf-8-validate@5.0.10)
      '@lit-protocol/misc-browser': 7.2.0(bufferutil@4.0.9)(typescript@5.8.3)(utf-8-validate@5.0.10)
      '@lit-protocol/nacl': 7.2.0
      '@lit-protocol/types': 7.2.0(bufferutil@4.0.9)(utf-8-validate@5.0.10)
      '@lit-protocol/uint8arrays': 7.2.0(bufferutil@4.0.9)(typescript@5.8.3)(utf-8-validate@5.0.10)
      '@lit-protocol/wasm': 7.2.0(bufferutil@4.0.9)(utf-8-validate@5.0.10)
      '@openagenda/verror': 3.1.4
      '@walletconnect/ethereum-provider': 2.9.2(bufferutil@4.0.9)(ioredis@5.6.1)(utf-8-validate@5.0.10)
      ajv: 8.17.1
      bech32: 2.0.0
      cross-fetch: 3.1.8
      date-and-time: 2.4.3
      depd: 2.0.0
      ethers: 5.8.0(bufferutil@4.0.9)(utf-8-validate@5.0.10)
      eventemitter3: 5.0.1
      jose: 4.15.9
      multiformats: 9.9.0
      pako: 2.1.0
      process: 0.11.10
      siwe: 2.3.2(ethers@5.8.0(bufferutil@4.0.9)(utf-8-validate@5.0.10))
      siwe-recap: 0.0.2-alpha.0(ethers@5.8.0(bufferutil@4.0.9)(utf-8-validate@5.0.10))
      tweetnacl: 1.0.3
      tweetnacl-util: 0.15.1
      typestub-ipfs-only-hash: 4.0.0
      util: 0.12.5
    transitivePeerDependencies:
      - '@azure/app-configuration'
      - '@azure/cosmos'
      - '@azure/data-tables'
      - '@azure/identity'
      - '@azure/keyvault-secrets'
      - '@azure/storage-blob'
      - '@capacitor/preferences'
      - '@deno/kv'
      - '@netlify/blobs'
      - '@planetscale/database'
      - '@react-native-async-storage/async-storage'
      - '@upstash/redis'
      - '@vercel/blob'
      - '@vercel/kv'
      - '@walletconnect/modal'
      - aws4fetch
      - bufferutil
      - db0
      - encoding
      - ioredis
      - supports-color
      - typescript
      - uploadthing
      - utf-8-validate

  '@lit-protocol/logger@7.2.0(bufferutil@4.0.9)(typescript@5.8.3)(utf-8-validate@5.0.10)':
    dependencies:
      '@ethersproject/abstract-provider': 5.7.0
      '@lit-protocol/accs-schemas': 0.0.28
      '@lit-protocol/constants': 7.2.0(bufferutil@4.0.9)(typescript@5.8.3)(utf-8-validate@5.0.10)
      '@lit-protocol/contracts': 0.0.74(typescript@5.8.3)
      '@lit-protocol/types': 7.2.0(bufferutil@4.0.9)(utf-8-validate@5.0.10)
      '@openagenda/verror': 3.1.4
      depd: 2.0.0
      ethers: 5.8.0(bufferutil@4.0.9)(utf-8-validate@5.0.10)
      siwe: 2.3.2(ethers@5.8.0(bufferutil@4.0.9)(utf-8-validate@5.0.10))
      tslib: 1.14.1
    transitivePeerDependencies:
      - bufferutil
      - typescript
      - utf-8-validate

  '@lit-protocol/misc-browser@7.2.0(bufferutil@4.0.9)(typescript@5.8.3)(utf-8-validate@5.0.10)':
    dependencies:
      '@ethersproject/abstract-provider': 5.7.0
      '@lit-protocol/accs-schemas': 0.0.28
      '@lit-protocol/constants': 7.2.0(bufferutil@4.0.9)(typescript@5.8.3)(utf-8-validate@5.0.10)
      '@lit-protocol/contracts': 0.0.74(typescript@5.8.3)
      '@lit-protocol/types': 7.2.0(bufferutil@4.0.9)(utf-8-validate@5.0.10)
      '@lit-protocol/uint8arrays': 7.2.0(bufferutil@4.0.9)(typescript@5.8.3)(utf-8-validate@5.0.10)
      '@openagenda/verror': 3.1.4
      depd: 2.0.0
      ethers: 5.8.0(bufferutil@4.0.9)(utf-8-validate@5.0.10)
      siwe: 2.3.2(ethers@5.8.0(bufferutil@4.0.9)(utf-8-validate@5.0.10))
      tslib: 1.14.1
    transitivePeerDependencies:
      - bufferutil
      - typescript
      - utf-8-validate

  '@lit-protocol/misc@7.2.0(bufferutil@4.0.9)(typescript@5.8.3)(utf-8-validate@5.0.10)':
    dependencies:
      '@ethersproject/abstract-provider': 5.7.0
      '@ethersproject/contracts': 5.7.0
      '@ethersproject/providers': 5.7.2(bufferutil@4.0.9)(utf-8-validate@5.0.10)
      '@lit-protocol/accs-schemas': 0.0.28
      '@lit-protocol/constants': 7.2.0(bufferutil@4.0.9)(typescript@5.8.3)(utf-8-validate@5.0.10)
      '@lit-protocol/contracts': 0.0.74(typescript@5.8.3)
      '@lit-protocol/logger': 7.2.0(bufferutil@4.0.9)(typescript@5.8.3)(utf-8-validate@5.0.10)
      '@lit-protocol/types': 7.2.0(bufferutil@4.0.9)(utf-8-validate@5.0.10)
      '@openagenda/verror': 3.1.4
      ajv: 8.17.1
      bech32: 2.0.0
      depd: 2.0.0
      ethers: 5.8.0(bufferutil@4.0.9)(utf-8-validate@5.0.10)
      siwe: 2.3.2(ethers@5.8.0(bufferutil@4.0.9)(utf-8-validate@5.0.10))
      tslib: 1.14.1
      util: 0.12.5
    transitivePeerDependencies:
      - bufferutil
      - typescript
      - utf-8-validate

  '@lit-protocol/nacl@7.2.0':
    dependencies:
      tslib: 1.14.1

  '@lit-protocol/types@7.2.0(bufferutil@4.0.9)(utf-8-validate@5.0.10)':
    dependencies:
      '@ethersproject/abstract-provider': 5.7.0
      '@lit-protocol/accs-schemas': 0.0.28
      depd: 2.0.0
      ethers: 5.8.0(bufferutil@4.0.9)(utf-8-validate@5.0.10)
      siwe: 2.3.2(ethers@5.8.0(bufferutil@4.0.9)(utf-8-validate@5.0.10))
      tslib: 1.14.1
    transitivePeerDependencies:
      - bufferutil
      - utf-8-validate

  '@lit-protocol/uint8arrays@7.2.0(bufferutil@4.0.9)(typescript@5.8.3)(utf-8-validate@5.0.10)':
    dependencies:
      '@ethersproject/abstract-provider': 5.7.0
      '@lit-protocol/accs-schemas': 0.0.28
      '@lit-protocol/constants': 7.2.0(bufferutil@4.0.9)(typescript@5.8.3)(utf-8-validate@5.0.10)
      '@lit-protocol/contracts': 0.0.74(typescript@5.8.3)
      '@lit-protocol/types': 7.2.0(bufferutil@4.0.9)(utf-8-validate@5.0.10)
      '@openagenda/verror': 3.1.4
      depd: 2.0.0
      ethers: 5.8.0(bufferutil@4.0.9)(utf-8-validate@5.0.10)
      siwe: 2.3.2(ethers@5.8.0(bufferutil@4.0.9)(utf-8-validate@5.0.10))
      tslib: 1.14.1
    transitivePeerDependencies:
      - bufferutil
      - typescript
      - utf-8-validate

  '@lit-protocol/wasm@7.2.0(bufferutil@4.0.9)(utf-8-validate@5.0.10)':
    dependencies:
      ethers: 5.8.0(bufferutil@4.0.9)(utf-8-validate@5.0.10)
      pako: 2.1.0
      tslib: 1.14.1
    transitivePeerDependencies:
      - bufferutil
      - utf-8-validate

  '@ljharb/through@2.3.14':
    dependencies:
      call-bind: 1.0.8

  '@lukeed/csprng@1.1.0': {}

  '@microsoft/tsdoc@0.15.1': {}

  '@mongodb-js/saslprep@1.3.0':
    dependencies:
      sparse-bitfield: 3.0.3

  '@msgpackr-extract/msgpackr-extract-darwin-arm64@3.0.3':
    optional: true

  '@msgpackr-extract/msgpackr-extract-darwin-x64@3.0.3':
    optional: true

  '@msgpackr-extract/msgpackr-extract-linux-arm64@3.0.3':
    optional: true

  '@msgpackr-extract/msgpackr-extract-linux-arm@3.0.3':
    optional: true

  '@msgpackr-extract/msgpackr-extract-linux-x64@3.0.3':
    optional: true

  '@msgpackr-extract/msgpackr-extract-win32-x64@3.0.3':
    optional: true

  '@multiformats/base-x@4.0.1': {}

  '@mysten/bcs@1.4.0':
    dependencies:
      bs58: 6.0.0

  '@mysten/bcs@1.5.0':
    dependencies:
      '@scure/base': 1.2.6

  '@mysten/bcs@1.8.0':
    dependencies:
      '@mysten/utils': 0.2.0
      '@scure/base': 1.2.6

  '@mysten/sui@1.21.2(typescript@5.8.3)':
    dependencies:
      '@graphql-typed-document-node/core': 3.2.0(graphql@16.11.0)
      '@mysten/bcs': 1.4.0
      '@noble/curves': 1.9.4
      '@noble/hashes': 1.8.0
      '@scure/bip32': 1.7.0
      '@scure/bip39': 1.6.0
      '@suchipi/femver': 1.0.0
      bech32: 2.0.0
      gql.tada: 1.8.12(graphql@16.11.0)(typescript@5.8.3)
      graphql: 16.11.0
      jose: 5.10.0
      poseidon-lite: 0.2.1
      valibot: 0.36.0
    transitivePeerDependencies:
      - '@gql.tada/svelte-support'
      - '@gql.tada/vue-support'
      - typescript

  '@mysten/sui@1.25.0(typescript@5.8.3)':
    dependencies:
      '@graphql-typed-document-node/core': 3.2.0(graphql@16.11.0)
      '@mysten/bcs': 1.5.0
      '@noble/curves': 1.9.4
      '@noble/hashes': 1.8.0
      '@scure/base': 1.2.6
      '@scure/bip32': 1.7.0
      '@scure/bip39': 1.6.0
      gql.tada: 1.8.12(graphql@16.11.0)(typescript@5.8.3)
      graphql: 16.11.0
      poseidon-lite: 0.2.1
      valibot: 0.36.0
    transitivePeerDependencies:
      - '@gql.tada/svelte-support'
      - '@gql.tada/vue-support'
      - typescript

  '@mysten/sui@1.38.0(typescript@5.8.3)':
    dependencies:
      '@graphql-typed-document-node/core': 3.2.0(graphql@16.11.0)
      '@mysten/bcs': 1.8.0
      '@mysten/utils': 0.2.0
      '@noble/curves': 1.9.7
      '@noble/hashes': 1.8.0
      '@scure/base': 1.2.6
      '@scure/bip32': 1.7.0
      '@scure/bip39': 1.6.0
      gql.tada: 1.8.13(graphql@16.11.0)(typescript@5.8.3)
      graphql: 16.11.0
      poseidon-lite: 0.2.1
      valibot: 0.36.0
    transitivePeerDependencies:
      - '@gql.tada/svelte-support'
      - '@gql.tada/vue-support'
      - typescript

  '@mysten/utils@0.2.0':
    dependencies:
      '@scure/base': 1.2.6

  '@mysten/wallet-standard@0.14.0(typescript@5.8.3)':
    dependencies:
      '@mysten/sui': 1.25.0(typescript@5.8.3)
      '@wallet-standard/core': 1.1.0
    transitivePeerDependencies:
      - '@gql.tada/svelte-support'
      - '@gql.tada/vue-support'
      - typescript

  '@mysten/wallet-standard@0.17.0(typescript@5.8.3)':
    dependencies:
      '@mysten/sui': 1.38.0(typescript@5.8.3)
      '@wallet-standard/core': 1.1.1
    transitivePeerDependencies:
      - '@gql.tada/svelte-support'
      - '@gql.tada/vue-support'
      - typescript

  '@nestjs/axios@3.1.3(@nestjs/common@10.4.20(class-transformer@0.5.1)(class-validator@0.14.2)(reflect-metadata@0.2.2)(rxjs@7.8.2))(axios@0.21.4)(rxjs@7.8.2)':
    dependencies:
      '@nestjs/common': 10.4.20(class-transformer@0.5.1)(class-validator@0.14.2)(reflect-metadata@0.2.2)(rxjs@7.8.2)
      axios: 0.21.4
      rxjs: 7.8.2

  '@nestjs/bull-shared@10.2.3(@nestjs/common@10.4.20(class-transformer@0.5.1)(class-validator@0.14.2)(reflect-metadata@0.2.2)(rxjs@7.8.2))(@nestjs/core@10.4.20)':
    dependencies:
      '@nestjs/common': 10.4.20(class-transformer@0.5.1)(class-validator@0.14.2)(reflect-metadata@0.2.2)(rxjs@7.8.2)
      '@nestjs/core': 10.4.20(@nestjs/common@10.4.20(class-transformer@0.5.1)(class-validator@0.14.2)(reflect-metadata@0.2.2)(rxjs@7.8.2))(@nestjs/platform-express@11.1.5)(reflect-metadata@0.2.2)(rxjs@7.8.2)
      tslib: 2.8.1

  '@nestjs/bullmq@10.2.3(@nestjs/common@10.4.20(class-transformer@0.5.1)(class-validator@0.14.2)(reflect-metadata@0.2.2)(rxjs@7.8.2))(@nestjs/core@10.4.20)(bullmq@5.56.5)':
    dependencies:
      '@nestjs/bull-shared': 10.2.3(@nestjs/common@10.4.20(class-transformer@0.5.1)(class-validator@0.14.2)(reflect-metadata@0.2.2)(rxjs@7.8.2))(@nestjs/core@10.4.20)
      '@nestjs/common': 10.4.20(class-transformer@0.5.1)(class-validator@0.14.2)(reflect-metadata@0.2.2)(rxjs@7.8.2)
      '@nestjs/core': 10.4.20(@nestjs/common@10.4.20(class-transformer@0.5.1)(class-validator@0.14.2)(reflect-metadata@0.2.2)(rxjs@7.8.2))(@nestjs/platform-express@11.1.5)(reflect-metadata@0.2.2)(rxjs@7.8.2)
      bullmq: 5.56.5
      tslib: 2.8.1

  '@nestjs/cache-manager@3.0.1(@nestjs/common@10.4.20(class-transformer@0.5.1)(class-validator@0.14.2)(reflect-metadata@0.2.2)(rxjs@7.8.2))(@nestjs/core@10.4.20)(cache-manager@6.4.3)(keyv@5.4.0)(rxjs@7.8.2)':
    dependencies:
      '@nestjs/common': 10.4.20(class-transformer@0.5.1)(class-validator@0.14.2)(reflect-metadata@0.2.2)(rxjs@7.8.2)
      '@nestjs/core': 10.4.20(@nestjs/common@10.4.20(class-transformer@0.5.1)(class-validator@0.14.2)(reflect-metadata@0.2.2)(rxjs@7.8.2))(@nestjs/platform-express@11.1.5)(reflect-metadata@0.2.2)(rxjs@7.8.2)
      cache-manager: 6.4.3
      keyv: 5.4.0
      rxjs: 7.8.2

  '@nestjs/cli@10.4.9':
    dependencies:
      '@angular-devkit/core': 17.3.11(chokidar@3.6.0)
      '@angular-devkit/schematics': 17.3.11(chokidar@3.6.0)
      '@angular-devkit/schematics-cli': 17.3.11(chokidar@3.6.0)
      '@nestjs/schematics': 10.2.3(chokidar@3.6.0)(typescript@5.7.2)
      chalk: 4.1.2
      chokidar: 3.6.0
      cli-table3: 0.6.5
      commander: 4.1.1
      fork-ts-checker-webpack-plugin: 9.0.2(typescript@5.7.2)(webpack@5.97.1)
      glob: 10.4.5
      inquirer: 8.2.6
      node-emoji: 1.11.0
      ora: 5.4.1
      tree-kill: 1.2.2
      tsconfig-paths: 4.2.0
      tsconfig-paths-webpack-plugin: 4.2.0
      typescript: 5.7.2
      webpack: 5.97.1
      webpack-node-externals: 3.0.0
    transitivePeerDependencies:
      - esbuild
      - uglify-js
      - webpack-cli

  '@nestjs/common@10.4.20(class-transformer@0.5.1)(class-validator@0.14.2)(reflect-metadata@0.2.2)(rxjs@7.8.2)':
    dependencies:
      file-type: 20.4.1
      iterare: 1.2.1
      reflect-metadata: 0.2.2
      rxjs: 7.8.2
      tslib: 2.8.1
      uid: 2.0.2
    optionalDependencies:
      class-transformer: 0.5.1
      class-validator: 0.14.2
    transitivePeerDependencies:
      - supports-color

  '@nestjs/config@3.3.0(@nestjs/common@10.4.20(class-transformer@0.5.1)(class-validator@0.14.2)(reflect-metadata@0.2.2)(rxjs@7.8.2))(rxjs@7.8.2)':
    dependencies:
      '@nestjs/common': 10.4.20(class-transformer@0.5.1)(class-validator@0.14.2)(reflect-metadata@0.2.2)(rxjs@7.8.2)
      dotenv: 16.4.5
      dotenv-expand: 10.0.0
      lodash: 4.17.21
      rxjs: 7.8.2

  '@nestjs/core@10.4.20(@nestjs/common@10.4.20(class-transformer@0.5.1)(class-validator@0.14.2)(reflect-metadata@0.2.2)(rxjs@7.8.2))(@nestjs/platform-express@11.1.5)(reflect-metadata@0.2.2)(rxjs@7.8.2)':
    dependencies:
      '@nestjs/common': 10.4.20(class-transformer@0.5.1)(class-validator@0.14.2)(reflect-metadata@0.2.2)(rxjs@7.8.2)
      '@nuxtjs/opencollective': 0.3.2
      fast-safe-stringify: 2.1.1
      iterare: 1.2.1
      path-to-regexp: 3.3.0
      reflect-metadata: 0.2.2
      rxjs: 7.8.2
      tslib: 2.8.1
      uid: 2.0.2
    optionalDependencies:
      '@nestjs/platform-express': 11.1.5(@nestjs/common@10.4.20(class-transformer@0.5.1)(class-validator@0.14.2)(reflect-metadata@0.2.2)(rxjs@7.8.2))(@nestjs/core@10.4.20)
    transitivePeerDependencies:
      - encoding

  '@nestjs/event-emitter@2.1.1(@nestjs/common@10.4.20(class-transformer@0.5.1)(class-validator@0.14.2)(reflect-metadata@0.2.2)(rxjs@7.8.2))(@nestjs/core@10.4.20)':
    dependencies:
      '@nestjs/common': 10.4.20(class-transformer@0.5.1)(class-validator@0.14.2)(reflect-metadata@0.2.2)(rxjs@7.8.2)
      '@nestjs/core': 10.4.20(@nestjs/common@10.4.20(class-transformer@0.5.1)(class-validator@0.14.2)(reflect-metadata@0.2.2)(rxjs@7.8.2))(@nestjs/platform-express@11.1.5)(reflect-metadata@0.2.2)(rxjs@7.8.2)
      eventemitter2: 6.4.9

  '@nestjs/mapped-types@2.1.0(@nestjs/common@10.4.20(class-transformer@0.5.1)(class-validator@0.14.2)(reflect-metadata@0.2.2)(rxjs@7.8.2))(class-transformer@0.5.1)(class-validator@0.14.2)(reflect-metadata@0.2.2)':
    dependencies:
      '@nestjs/common': 10.4.20(class-transformer@0.5.1)(class-validator@0.14.2)(reflect-metadata@0.2.2)(rxjs@7.8.2)
      reflect-metadata: 0.2.2
    optionalDependencies:
      class-transformer: 0.5.1
      class-validator: 0.14.2

  '@nestjs/mongoose@11.0.3(@nestjs/common@10.4.20(class-transformer@0.5.1)(class-validator@0.14.2)(reflect-metadata@0.2.2)(rxjs@7.8.2))(@nestjs/core@10.4.20)(mongoose@8.16.4(socks@2.8.6))(rxjs@7.8.2)':
    dependencies:
      '@nestjs/common': 10.4.20(class-transformer@0.5.1)(class-validator@0.14.2)(reflect-metadata@0.2.2)(rxjs@7.8.2)
      '@nestjs/core': 10.4.20(@nestjs/common@10.4.20(class-transformer@0.5.1)(class-validator@0.14.2)(reflect-metadata@0.2.2)(rxjs@7.8.2))(@nestjs/platform-express@11.1.5)(reflect-metadata@0.2.2)(rxjs@7.8.2)
      mongoose: 8.16.4(socks@2.8.6)
      rxjs: 7.8.2

  '@nestjs/platform-express@11.1.5(@nestjs/common@10.4.20(class-transformer@0.5.1)(class-validator@0.14.2)(reflect-metadata@0.2.2)(rxjs@7.8.2))(@nestjs/core@10.4.20)':
    dependencies:
      '@nestjs/common': 10.4.20(class-transformer@0.5.1)(class-validator@0.14.2)(reflect-metadata@0.2.2)(rxjs@7.8.2)
      '@nestjs/core': 10.4.20(@nestjs/common@10.4.20(class-transformer@0.5.1)(class-validator@0.14.2)(reflect-metadata@0.2.2)(rxjs@7.8.2))(@nestjs/platform-express@11.1.5)(reflect-metadata@0.2.2)(rxjs@7.8.2)
      cors: 2.8.5
      express: 5.1.0
      multer: 2.0.2
      path-to-regexp: 8.2.0
      tslib: 2.8.1
    transitivePeerDependencies:
      - supports-color

  '@nestjs/schematics@10.2.3(chokidar@3.6.0)(typescript@5.7.2)':
    dependencies:
      '@angular-devkit/core': 17.3.11(chokidar@3.6.0)
      '@angular-devkit/schematics': 17.3.11(chokidar@3.6.0)
      comment-json: 4.2.5
      jsonc-parser: 3.3.1
      pluralize: 8.0.0
      typescript: 5.7.2
    transitivePeerDependencies:
      - chokidar

  '@nestjs/schematics@10.2.3(chokidar@3.6.0)(typescript@5.8.3)':
    dependencies:
      '@angular-devkit/core': 17.3.11(chokidar@3.6.0)
      '@angular-devkit/schematics': 17.3.11(chokidar@3.6.0)
      comment-json: 4.2.5
      jsonc-parser: 3.3.1
      pluralize: 8.0.0
      typescript: 5.8.3
    transitivePeerDependencies:
      - chokidar

  '@nestjs/swagger@11.2.0(@nestjs/common@10.4.20(class-transformer@0.5.1)(class-validator@0.14.2)(reflect-metadata@0.2.2)(rxjs@7.8.2))(@nestjs/core@10.4.20)(class-transformer@0.5.1)(class-validator@0.14.2)(reflect-metadata@0.2.2)':
    dependencies:
      '@microsoft/tsdoc': 0.15.1
      '@nestjs/common': 10.4.20(class-transformer@0.5.1)(class-validator@0.14.2)(reflect-metadata@0.2.2)(rxjs@7.8.2)
      '@nestjs/core': 10.4.20(@nestjs/common@10.4.20(class-transformer@0.5.1)(class-validator@0.14.2)(reflect-metadata@0.2.2)(rxjs@7.8.2))(@nestjs/platform-express@11.1.5)(reflect-metadata@0.2.2)(rxjs@7.8.2)
      '@nestjs/mapped-types': 2.1.0(@nestjs/common@10.4.20(class-transformer@0.5.1)(class-validator@0.14.2)(reflect-metadata@0.2.2)(rxjs@7.8.2))(class-transformer@0.5.1)(class-validator@0.14.2)(reflect-metadata@0.2.2)
      js-yaml: 4.1.0
      lodash: 4.17.21
      path-to-regexp: 8.2.0
      reflect-metadata: 0.2.2
      swagger-ui-dist: 5.21.0
    optionalDependencies:
      class-transformer: 0.5.1
      class-validator: 0.14.2

  '@nestjs/terminus@10.3.0(@grpc/grpc-js@1.13.4)(@grpc/proto-loader@0.7.15)(@nestjs/axios@3.1.3(@nestjs/common@10.4.20(class-transformer@0.5.1)(class-validator@0.14.2)(reflect-metadata@0.2.2)(rxjs@7.8.2))(axios@0.21.4)(rxjs@7.8.2))(@nestjs/common@10.4.20(class-transformer@0.5.1)(class-validator@0.14.2)(reflect-metadata@0.2.2)(rxjs@7.8.2))(@nestjs/core@10.4.20)(@nestjs/mongoose@11.0.3(@nestjs/common@10.4.20(class-transformer@0.5.1)(class-validator@0.14.2)(reflect-metadata@0.2.2)(rxjs@7.8.2))(@nestjs/core@10.4.20)(mongoose@8.16.4(socks@2.8.6))(rxjs@7.8.2))(mongoose@8.16.4(socks@2.8.6))(reflect-metadata@0.2.2)(rxjs@7.8.2)':
    dependencies:
      '@nestjs/common': 10.4.20(class-transformer@0.5.1)(class-validator@0.14.2)(reflect-metadata@0.2.2)(rxjs@7.8.2)
      '@nestjs/core': 10.4.20(@nestjs/common@10.4.20(class-transformer@0.5.1)(class-validator@0.14.2)(reflect-metadata@0.2.2)(rxjs@7.8.2))(@nestjs/platform-express@11.1.5)(reflect-metadata@0.2.2)(rxjs@7.8.2)
      boxen: 5.1.2
      check-disk-space: 3.4.0
      reflect-metadata: 0.2.2
      rxjs: 7.8.2
    optionalDependencies:
      '@grpc/grpc-js': 1.13.4
      '@grpc/proto-loader': 0.7.15
      '@nestjs/axios': 3.1.3(@nestjs/common@10.4.20(class-transformer@0.5.1)(class-validator@0.14.2)(reflect-metadata@0.2.2)(rxjs@7.8.2))(axios@0.21.4)(rxjs@7.8.2)
      '@nestjs/mongoose': 11.0.3(@nestjs/common@10.4.20(class-transformer@0.5.1)(class-validator@0.14.2)(reflect-metadata@0.2.2)(rxjs@7.8.2))(@nestjs/core@10.4.20)(mongoose@8.16.4(socks@2.8.6))(rxjs@7.8.2)
      mongoose: 8.16.4(socks@2.8.6)

  '@nestjs/testing@10.4.20(@nestjs/common@10.4.20(class-transformer@0.5.1)(class-validator@0.14.2)(reflect-metadata@0.2.2)(rxjs@7.8.2))(@nestjs/core@10.4.20)(@nestjs/platform-express@11.1.5)':
    dependencies:
      '@nestjs/common': 10.4.20(class-transformer@0.5.1)(class-validator@0.14.2)(reflect-metadata@0.2.2)(rxjs@7.8.2)
      '@nestjs/core': 10.4.20(@nestjs/common@10.4.20(class-transformer@0.5.1)(class-validator@0.14.2)(reflect-metadata@0.2.2)(rxjs@7.8.2))(@nestjs/platform-express@11.1.5)(reflect-metadata@0.2.2)(rxjs@7.8.2)
      tslib: 2.8.1
    optionalDependencies:
      '@nestjs/platform-express': 11.1.5(@nestjs/common@10.4.20(class-transformer@0.5.1)(class-validator@0.14.2)(reflect-metadata@0.2.2)(rxjs@7.8.2))(@nestjs/core@10.4.20)

  '@noble/ciphers@1.3.0': {}

  '@noble/curves@1.2.0':
    dependencies:
      '@noble/hashes': 1.3.2

  '@noble/curves@1.4.2':
    dependencies:
      '@noble/hashes': 1.4.0

  '@noble/curves@1.8.0':
    dependencies:
      '@noble/hashes': 1.7.0

  '@noble/curves@1.9.1':
    dependencies:
      '@noble/hashes': 1.8.0

  '@noble/curves@1.9.2':
    dependencies:
      '@noble/hashes': 1.8.0

  '@noble/curves@1.9.4':
    dependencies:
      '@noble/hashes': 1.8.0

  '@noble/curves@1.9.7':
    dependencies:
      '@noble/hashes': 1.8.0

  '@noble/hashes@1.3.2': {}

  '@noble/hashes@1.4.0': {}

  '@noble/hashes@1.7.0': {}

  '@noble/hashes@1.8.0': {}

  '@nodelib/fs.scandir@2.1.5':
    dependencies:
      '@nodelib/fs.stat': 2.0.5
      run-parallel: 1.2.0

  '@nodelib/fs.stat@2.0.5': {}

  '@nodelib/fs.walk@1.2.8':
    dependencies:
      '@nodelib/fs.scandir': 2.1.5
      fastq: 1.19.1

  '@nuxtjs/opencollective@0.3.2':
    dependencies:
      chalk: 4.1.2
      consola: 2.15.3
      node-fetch: 2.7.0
    transitivePeerDependencies:
      - encoding

  '@openagenda/verror@3.1.4':
    dependencies:
      assertion-error: 1.1.0
      depd: 2.0.0
      inherits: 2.0.4
      sprintf-js: 1.1.3

  '@paralleldrive/cuid2@2.2.2':
    dependencies:
      '@noble/hashes': 1.8.0

  '@pkgjs/parseargs@0.11.0':
    optional: true

  '@pkgr/core@0.2.9': {}

  '@project-serum/anchor@0.26.0(bufferutil@4.0.9)(typescript@5.8.3)(utf-8-validate@5.0.10)':
    dependencies:
      '@coral-xyz/borsh': 0.26.0(@solana/web3.js@1.98.2(bufferutil@4.0.9)(typescript@5.8.3)(utf-8-validate@5.0.10))
      '@solana/web3.js': 1.98.2(bufferutil@4.0.9)(typescript@5.8.3)(utf-8-validate@5.0.10)
      base64-js: 1.5.1
      bn.js: 5.2.2
      bs58: 4.0.1
      buffer-layout: 1.2.2
      camelcase: 6.3.0
      cross-fetch: 3.2.0
      crypto-hash: 1.3.0
      eventemitter3: 4.0.7
      js-sha256: 0.9.0
      pako: 2.1.0
      snake-case: 3.0.4
      superstruct: 0.15.5
      toml: 3.0.0
    transitivePeerDependencies:
      - bufferutil
      - encoding
      - typescript
      - utf-8-validate

  '@protobufjs/aspromise@1.1.2': {}

  '@protobufjs/base64@1.1.2': {}

  '@protobufjs/codegen@2.0.4': {}

  '@protobufjs/eventemitter@1.1.0': {}

  '@protobufjs/fetch@1.1.0':
    dependencies:
      '@protobufjs/aspromise': 1.1.2
      '@protobufjs/inquire': 1.1.0

  '@protobufjs/float@1.0.2': {}

  '@protobufjs/inquire@1.1.0': {}

  '@protobufjs/path@1.1.2': {}

  '@protobufjs/pool@1.1.0': {}

  '@protobufjs/utf8@1.1.0': {}

  '@reservoir0x/relay-sdk@2.4.0(viem@2.37.5(bufferutil@4.0.9)(typescript@5.8.3)(utf-8-validate@5.0.10))':
    dependencies:
      axios: 1.11.0
      viem: 2.37.5(bufferutil@4.0.9)(typescript@5.8.3)(utf-8-validate@5.0.10)
    transitivePeerDependencies:
      - debug

  '@rhinestone/module-sdk@0.2.10(viem@2.37.5(bufferutil@4.0.9)(typescript@5.8.3)(utf-8-validate@5.0.10))':
    dependencies:
      solady: 0.0.235
      tslib: 2.8.1
      viem: 2.37.5(bufferutil@4.0.9)(typescript@5.8.3)(utf-8-validate@5.0.10)

  '@samchon/openapi@3.3.0': {}

  '@scarf/scarf@1.4.0': {}

  '@scure/base@1.1.9': {}

  '@scure/base@1.2.6': {}

  '@scure/bip32@1.4.0':
    dependencies:
      '@noble/curves': 1.4.2
      '@noble/hashes': 1.4.0
      '@scure/base': 1.1.9

  '@scure/bip32@1.7.0':
    dependencies:
      '@noble/curves': 1.9.2
      '@noble/hashes': 1.8.0
      '@scure/base': 1.2.6

  '@scure/bip39@1.3.0':
    dependencies:
      '@noble/hashes': 1.4.0
      '@scure/base': 1.1.9

  '@scure/bip39@1.6.0':
    dependencies:
      '@noble/hashes': 1.8.0
      '@scure/base': 1.2.6

  '@shelf/jest-mongodb@4.3.2(jest-environment-node@29.7.0)(mongodb@6.17.0(socks@2.8.6))':
    dependencies:
      debug: 4.3.4
      jest-environment-node: 29.7.0
      mongodb: 6.17.0(socks@2.8.6)
      mongodb-memory-server: 9.2.0
    transitivePeerDependencies:
      - '@aws-sdk/credential-providers'
      - '@mongodb-js/zstd'
      - kerberos
      - mongodb-client-encryption
      - snappy
      - supports-color

  '@sinclair/typebox@0.27.8': {}

  '@sinclair/typebox@0.34.38': {}

  '@sinonjs/commons@3.0.1':
    dependencies:
      type-detect: 4.0.8

  '@sinonjs/fake-timers@10.3.0':
    dependencies:
      '@sinonjs/commons': 3.0.1

  '@sinonjs/fake-timers@13.0.5':
    dependencies:
      '@sinonjs/commons': 3.0.1

  '@smithy/abort-controller@4.0.4':
    dependencies:
      '@smithy/types': 4.3.1
      tslib: 2.8.1

  '@smithy/config-resolver@4.1.4':
    dependencies:
      '@smithy/node-config-provider': 4.1.3
      '@smithy/types': 4.3.1
      '@smithy/util-config-provider': 4.0.0
      '@smithy/util-middleware': 4.0.4
      tslib: 2.8.1

  '@smithy/core@3.7.2':
    dependencies:
      '@smithy/middleware-serde': 4.0.8
      '@smithy/protocol-http': 5.1.2
      '@smithy/types': 4.3.1
      '@smithy/util-base64': 4.0.0
      '@smithy/util-body-length-browser': 4.0.0
      '@smithy/util-middleware': 4.0.4
      '@smithy/util-stream': 4.2.3
      '@smithy/util-utf8': 4.0.0
      tslib: 2.8.1

  '@smithy/credential-provider-imds@4.0.6':
    dependencies:
      '@smithy/node-config-provider': 4.1.3
      '@smithy/property-provider': 4.0.4
      '@smithy/types': 4.3.1
      '@smithy/url-parser': 4.0.4
      tslib: 2.8.1

  '@smithy/fetch-http-handler@5.1.0':
    dependencies:
      '@smithy/protocol-http': 5.1.2
      '@smithy/querystring-builder': 4.0.4
      '@smithy/types': 4.3.1
      '@smithy/util-base64': 4.0.0
      tslib: 2.8.1

  '@smithy/hash-node@4.0.4':
    dependencies:
      '@smithy/types': 4.3.1
      '@smithy/util-buffer-from': 4.0.0
      '@smithy/util-utf8': 4.0.0
      tslib: 2.8.1

  '@smithy/invalid-dependency@4.0.4':
    dependencies:
      '@smithy/types': 4.3.1
      tslib: 2.8.1

  '@smithy/is-array-buffer@2.2.0':
    dependencies:
      tslib: 2.8.1

  '@smithy/is-array-buffer@4.0.0':
    dependencies:
      tslib: 2.8.1

  '@smithy/middleware-content-length@4.0.4':
    dependencies:
      '@smithy/protocol-http': 5.1.2
      '@smithy/types': 4.3.1
      tslib: 2.8.1

  '@smithy/middleware-endpoint@4.1.17':
    dependencies:
      '@smithy/core': 3.7.2
      '@smithy/middleware-serde': 4.0.8
      '@smithy/node-config-provider': 4.1.3
      '@smithy/shared-ini-file-loader': 4.0.4
      '@smithy/types': 4.3.1
      '@smithy/url-parser': 4.0.4
      '@smithy/util-middleware': 4.0.4
      tslib: 2.8.1

  '@smithy/middleware-retry@4.1.18':
    dependencies:
      '@smithy/node-config-provider': 4.1.3
      '@smithy/protocol-http': 5.1.2
      '@smithy/service-error-classification': 4.0.6
      '@smithy/smithy-client': 4.4.9
      '@smithy/types': 4.3.1
      '@smithy/util-middleware': 4.0.4
      '@smithy/util-retry': 4.0.6
      tslib: 2.8.1
      uuid: 9.0.1

  '@smithy/middleware-serde@4.0.8':
    dependencies:
      '@smithy/protocol-http': 5.1.2
      '@smithy/types': 4.3.1
      tslib: 2.8.1

  '@smithy/middleware-stack@4.0.4':
    dependencies:
      '@smithy/types': 4.3.1
      tslib: 2.8.1

  '@smithy/node-config-provider@4.1.3':
    dependencies:
      '@smithy/property-provider': 4.0.4
      '@smithy/shared-ini-file-loader': 4.0.4
      '@smithy/types': 4.3.1
      tslib: 2.8.1

  '@smithy/node-http-handler@4.1.0':
    dependencies:
      '@smithy/abort-controller': 4.0.4
      '@smithy/protocol-http': 5.1.2
      '@smithy/querystring-builder': 4.0.4
      '@smithy/types': 4.3.1
      tslib: 2.8.1

  '@smithy/property-provider@4.0.4':
    dependencies:
      '@smithy/types': 4.3.1
      tslib: 2.8.1

  '@smithy/protocol-http@5.1.2':
    dependencies:
      '@smithy/types': 4.3.1
      tslib: 2.8.1

  '@smithy/querystring-builder@4.0.4':
    dependencies:
      '@smithy/types': 4.3.1
      '@smithy/util-uri-escape': 4.0.0
      tslib: 2.8.1

  '@smithy/querystring-parser@4.0.4':
    dependencies:
      '@smithy/types': 4.3.1
      tslib: 2.8.1

  '@smithy/service-error-classification@4.0.6':
    dependencies:
      '@smithy/types': 4.3.1

  '@smithy/shared-ini-file-loader@4.0.4':
    dependencies:
      '@smithy/types': 4.3.1
      tslib: 2.8.1

  '@smithy/signature-v4@5.1.2':
    dependencies:
      '@smithy/is-array-buffer': 4.0.0
      '@smithy/protocol-http': 5.1.2
      '@smithy/types': 4.3.1
      '@smithy/util-hex-encoding': 4.0.0
      '@smithy/util-middleware': 4.0.4
      '@smithy/util-uri-escape': 4.0.0
      '@smithy/util-utf8': 4.0.0
      tslib: 2.8.1

  '@smithy/smithy-client@4.4.9':
    dependencies:
      '@smithy/core': 3.7.2
      '@smithy/middleware-endpoint': 4.1.17
      '@smithy/middleware-stack': 4.0.4
      '@smithy/protocol-http': 5.1.2
      '@smithy/types': 4.3.1
      '@smithy/util-stream': 4.2.3
      tslib: 2.8.1

  '@smithy/types@4.3.1':
    dependencies:
      tslib: 2.8.1

  '@smithy/url-parser@4.0.4':
    dependencies:
      '@smithy/querystring-parser': 4.0.4
      '@smithy/types': 4.3.1
      tslib: 2.8.1

  '@smithy/util-base64@4.0.0':
    dependencies:
      '@smithy/util-buffer-from': 4.0.0
      '@smithy/util-utf8': 4.0.0
      tslib: 2.8.1

  '@smithy/util-body-length-browser@4.0.0':
    dependencies:
      tslib: 2.8.1

  '@smithy/util-body-length-node@4.0.0':
    dependencies:
      tslib: 2.8.1

  '@smithy/util-buffer-from@2.2.0':
    dependencies:
      '@smithy/is-array-buffer': 2.2.0
      tslib: 2.8.1

  '@smithy/util-buffer-from@4.0.0':
    dependencies:
      '@smithy/is-array-buffer': 4.0.0
      tslib: 2.8.1

  '@smithy/util-config-provider@4.0.0':
    dependencies:
      tslib: 2.8.1

  '@smithy/util-defaults-mode-browser@4.0.25':
    dependencies:
      '@smithy/property-provider': 4.0.4
      '@smithy/smithy-client': 4.4.9
      '@smithy/types': 4.3.1
      bowser: 2.11.0
      tslib: 2.8.1

  '@smithy/util-defaults-mode-node@4.0.25':
    dependencies:
      '@smithy/config-resolver': 4.1.4
      '@smithy/credential-provider-imds': 4.0.6
      '@smithy/node-config-provider': 4.1.3
      '@smithy/property-provider': 4.0.4
      '@smithy/smithy-client': 4.4.9
      '@smithy/types': 4.3.1
      tslib: 2.8.1

  '@smithy/util-endpoints@3.0.6':
    dependencies:
      '@smithy/node-config-provider': 4.1.3
      '@smithy/types': 4.3.1
      tslib: 2.8.1

  '@smithy/util-hex-encoding@4.0.0':
    dependencies:
      tslib: 2.8.1

  '@smithy/util-middleware@4.0.4':
    dependencies:
      '@smithy/types': 4.3.1
      tslib: 2.8.1

  '@smithy/util-retry@4.0.6':
    dependencies:
      '@smithy/service-error-classification': 4.0.6
      '@smithy/types': 4.3.1
      tslib: 2.8.1

  '@smithy/util-stream@4.2.3':
    dependencies:
      '@smithy/fetch-http-handler': 5.1.0
      '@smithy/node-http-handler': 4.1.0
      '@smithy/types': 4.3.1
      '@smithy/util-base64': 4.0.0
      '@smithy/util-buffer-from': 4.0.0
      '@smithy/util-hex-encoding': 4.0.0
      '@smithy/util-utf8': 4.0.0
      tslib: 2.8.1

  '@smithy/util-uri-escape@4.0.0':
    dependencies:
      tslib: 2.8.1

  '@smithy/util-utf8@2.3.0':
    dependencies:
      '@smithy/util-buffer-from': 2.2.0
      tslib: 2.8.1

  '@smithy/util-utf8@4.0.0':
    dependencies:
      '@smithy/util-buffer-from': 4.0.0
      tslib: 2.8.1

  '@solana/buffer-layout@4.0.1':
    dependencies:
      buffer: 6.0.3

  '@solana/codecs-core@2.3.0(typescript@5.8.3)':
    dependencies:
      '@solana/errors': 2.3.0(typescript@5.8.3)
      typescript: 5.8.3

  '@solana/codecs-numbers@2.3.0(typescript@5.8.3)':
    dependencies:
      '@solana/codecs-core': 2.3.0(typescript@5.8.3)
      '@solana/errors': 2.3.0(typescript@5.8.3)
      typescript: 5.8.3

  '@solana/errors@2.3.0(typescript@5.8.3)':
    dependencies:
      chalk: 5.4.1
      commander: 14.0.0
      typescript: 5.8.3

  '@solana/wallet-adapter-base@0.9.27(@solana/web3.js@1.98.2(bufferutil@4.0.9)(typescript@5.8.3)(utf-8-validate@5.0.10))':
    dependencies:
      '@solana/wallet-standard-features': 1.3.0
      '@solana/web3.js': 1.98.2(bufferutil@4.0.9)(typescript@5.8.3)(utf-8-validate@5.0.10)
      '@wallet-standard/base': 1.1.0
      '@wallet-standard/features': 1.1.0
      eventemitter3: 5.0.1

  '@solana/wallet-standard-features@1.3.0':
    dependencies:
      '@wallet-standard/base': 1.1.0
      '@wallet-standard/features': 1.1.0

  '@solana/web3.js@1.98.2(bufferutil@4.0.9)(typescript@5.8.3)(utf-8-validate@5.0.10)':
    dependencies:
      '@babel/runtime': 7.27.6
      '@noble/curves': 1.9.4
      '@noble/hashes': 1.8.0
      '@solana/buffer-layout': 4.0.1
      '@solana/codecs-numbers': 2.3.0(typescript@5.8.3)
      agentkeepalive: 4.6.0
      bn.js: 5.2.2
      borsh: 0.7.0
      bs58: 4.0.1
      buffer: 6.0.3
      fast-stable-stringify: 1.0.0
      jayson: 4.2.0(bufferutil@4.0.9)(utf-8-validate@5.0.10)
      node-fetch: 2.7.0
      rpc-websockets: 9.1.2
      superstruct: 2.0.2
    transitivePeerDependencies:
      - bufferutil
      - encoding
      - typescript
      - utf-8-validate

  '@spruceid/siwe-parser@2.1.2':
    dependencies:
      '@noble/hashes': 1.8.0
      apg-js: 4.4.0
      uri-js: 4.4.1
      valid-url: 1.0.9

  '@stablelib/aead@1.0.1': {}

  '@stablelib/binary@1.0.1':
    dependencies:
      '@stablelib/int': 1.0.1

  '@stablelib/bytes@1.0.1': {}

  '@stablelib/chacha20poly1305@1.0.1':
    dependencies:
      '@stablelib/aead': 1.0.1
      '@stablelib/binary': 1.0.1
      '@stablelib/chacha': 1.0.1
      '@stablelib/constant-time': 1.0.1
      '@stablelib/poly1305': 1.0.1
      '@stablelib/wipe': 1.0.1

  '@stablelib/chacha@1.0.1':
    dependencies:
      '@stablelib/binary': 1.0.1
      '@stablelib/wipe': 1.0.1

  '@stablelib/constant-time@1.0.1': {}

  '@stablelib/hash@1.0.1': {}

  '@stablelib/hkdf@1.0.1':
    dependencies:
      '@stablelib/hash': 1.0.1
      '@stablelib/hmac': 1.0.1
      '@stablelib/wipe': 1.0.1

  '@stablelib/hmac@1.0.1':
    dependencies:
      '@stablelib/constant-time': 1.0.1
      '@stablelib/hash': 1.0.1
      '@stablelib/wipe': 1.0.1

  '@stablelib/int@1.0.1': {}

  '@stablelib/keyagreement@1.0.1':
    dependencies:
      '@stablelib/bytes': 1.0.1

  '@stablelib/poly1305@1.0.1':
    dependencies:
      '@stablelib/constant-time': 1.0.1
      '@stablelib/wipe': 1.0.1

  '@stablelib/random@1.0.2':
    dependencies:
      '@stablelib/binary': 1.0.1
      '@stablelib/wipe': 1.0.1

  '@stablelib/sha256@1.0.1':
    dependencies:
      '@stablelib/binary': 1.0.1
      '@stablelib/hash': 1.0.1
      '@stablelib/wipe': 1.0.1

  '@stablelib/wipe@1.0.1': {}

  '@stablelib/x25519@1.0.3':
    dependencies:
      '@stablelib/keyagreement': 1.0.1
      '@stablelib/random': 1.0.2
      '@stablelib/wipe': 1.0.1

  '@suchipi/femver@1.0.0': {}

  '@swc/helpers@0.5.17':
    dependencies:
      tslib: 2.8.1

  '@tokenizer/inflate@0.2.7':
    dependencies:
      debug: 4.4.1
      fflate: 0.8.2
      token-types: 6.0.3
    transitivePeerDependencies:
      - supports-color

  '@tokenizer/token@0.3.0': {}

  '@tsconfig/node10@1.0.11': {}

  '@tsconfig/node12@1.0.11': {}

  '@tsconfig/node14@1.0.3': {}

  '@tsconfig/node16@1.0.4': {}

  '@types/babel__core@7.20.5':
    dependencies:
      '@babel/parser': 7.28.0
      '@babel/types': 7.28.1
      '@types/babel__generator': 7.27.0
      '@types/babel__template': 7.4.4
      '@types/babel__traverse': 7.20.7

  '@types/babel__generator@7.27.0':
    dependencies:
      '@babel/types': 7.28.1

  '@types/babel__template@7.4.4':
    dependencies:
      '@babel/parser': 7.28.0
      '@babel/types': 7.28.1

  '@types/babel__traverse@7.20.7':
    dependencies:
      '@babel/types': 7.28.1

  '@types/body-parser@1.19.6':
    dependencies:
      '@types/connect': 3.4.38
      '@types/node': 20.19.9

  '@types/config@3.3.5': {}

  '@types/connect@3.4.38':
    dependencies:
      '@types/node': 20.19.9

  '@types/cookiejar@2.1.5': {}

  '@types/docker-modem@3.0.6':
    dependencies:
      '@types/node': 20.19.9
      '@types/ssh2': 1.15.5

  '@types/dockerode@3.3.42':
    dependencies:
      '@types/docker-modem': 3.0.6
      '@types/node': 20.19.9
      '@types/ssh2': 1.15.5

  '@types/eslint-scope@3.7.7':
    dependencies:
      '@types/eslint': 9.6.1
      '@types/estree': 1.0.8

  '@types/eslint@9.6.1':
    dependencies:
      '@types/estree': 1.0.8
      '@types/json-schema': 7.0.15

  '@types/estree@1.0.8': {}

  '@types/express-serve-static-core@4.19.6':
    dependencies:
      '@types/node': 20.19.9
      '@types/qs': 6.14.0
      '@types/range-parser': 1.2.7
      '@types/send': 0.17.5

  '@types/express@4.17.23':
    dependencies:
      '@types/body-parser': 1.19.6
      '@types/express-serve-static-core': 4.19.6
      '@types/qs': 6.14.0
      '@types/serve-static': 1.15.8

  '@types/graceful-fs@4.1.9':
    dependencies:
      '@types/node': 20.19.9

  '@types/http-errors@2.0.5': {}

  '@types/inquirer@8.2.11':
    dependencies:
      '@types/through': 0.0.33
      rxjs: 7.8.2

  '@types/istanbul-lib-coverage@2.0.6': {}

  '@types/istanbul-lib-report@3.0.3':
    dependencies:
      '@types/istanbul-lib-coverage': 2.0.6

  '@types/istanbul-reports@3.0.4':
    dependencies:
      '@types/istanbul-lib-report': 3.0.3

  '@types/jest@29.5.14':
    dependencies:
      expect: 29.7.0
      pretty-format: 29.7.0

  '@types/json-schema@7.0.15': {}

  '@types/lodash@4.17.20': {}

  '@types/long@4.0.2': {}

  '@types/methods@1.1.4': {}

  '@types/mime@1.3.5': {}

  '@types/minimist@1.2.5': {}

  '@types/node@12.20.55': {}

  '@types/node@18.19.121':
    dependencies:
      undici-types: 5.26.5

  '@types/node@20.19.13':
    dependencies:
      undici-types: 6.21.0

  '@types/node@20.19.8':
    dependencies:
      undici-types: 6.21.0

  '@types/node@20.19.9':
    dependencies:
      undici-types: 6.21.0

  '@types/node@22.7.5':
    dependencies:
      undici-types: 6.19.8

  '@types/normalize-package-data@2.4.4': {}

  '@types/qs@6.14.0': {}

  '@types/range-parser@1.2.7': {}

  '@types/semver@7.7.0': {}

  '@types/send@0.17.5':
    dependencies:
      '@types/mime': 1.3.5
      '@types/node': 20.19.9

  '@types/serve-static@1.15.8':
    dependencies:
      '@types/http-errors': 2.0.5
      '@types/node': 20.19.9
      '@types/send': 0.17.5

  '@types/ssh2-streams@0.1.12':
    dependencies:
      '@types/node': 20.19.9

  '@types/ssh2@0.5.52':
    dependencies:
      '@types/node': 20.19.9
      '@types/ssh2-streams': 0.1.12

  '@types/ssh2@1.15.5':
    dependencies:
      '@types/node': 18.19.121

  '@types/stack-utils@2.0.3': {}

  '@types/superagent@8.1.9':
    dependencies:
      '@types/cookiejar': 2.1.5
      '@types/methods': 1.1.4
      '@types/node': 20.19.9
      form-data: 4.0.4

  '@types/supertest@6.0.3':
    dependencies:
      '@types/methods': 1.1.4
      '@types/superagent': 8.1.9

  '@types/through@0.0.33':
    dependencies:
      '@types/node': 20.19.13

  '@types/uuid@8.3.4': {}

  '@types/uuid@9.0.8': {}

  '@types/validator@13.15.2': {}

  '@types/webidl-conversions@7.0.3': {}

  '@types/whatwg-url@11.0.5':
    dependencies:
      '@types/webidl-conversions': 7.0.3

  '@types/whatwg-url@8.2.2':
    dependencies:
      '@types/node': 20.19.9
      '@types/webidl-conversions': 7.0.3

  '@types/ws@7.4.7':
    dependencies:
      '@types/node': 20.19.9

  '@types/ws@8.18.1':
    dependencies:
      '@types/node': 20.19.9

  '@types/yargs-parser@21.0.3': {}

  '@types/yargs@17.0.33':
    dependencies:
      '@types/yargs-parser': 21.0.3

  '@typescript-eslint/eslint-plugin@6.21.0(@typescript-eslint/parser@6.21.0(eslint@8.57.1)(typescript@5.8.3))(eslint@8.57.1)(typescript@5.8.3)':
    dependencies:
      '@eslint-community/regexpp': 4.12.1
      '@typescript-eslint/parser': 6.21.0(eslint@8.57.1)(typescript@5.8.3)
      '@typescript-eslint/scope-manager': 6.21.0
      '@typescript-eslint/type-utils': 6.21.0(eslint@8.57.1)(typescript@5.8.3)
      '@typescript-eslint/utils': 6.21.0(eslint@8.57.1)(typescript@5.8.3)
      '@typescript-eslint/visitor-keys': 6.21.0
      debug: 4.4.1
      eslint: 8.57.1
      graphemer: 1.4.0
      ignore: 5.3.2
      natural-compare: 1.4.0
      semver: 7.7.2
      ts-api-utils: 1.4.3(typescript@5.8.3)
    optionalDependencies:
      typescript: 5.8.3
    transitivePeerDependencies:
      - supports-color

  '@typescript-eslint/parser@6.21.0(eslint@8.57.1)(typescript@5.8.3)':
    dependencies:
      '@typescript-eslint/scope-manager': 6.21.0
      '@typescript-eslint/types': 6.21.0
      '@typescript-eslint/typescript-estree': 6.21.0(typescript@5.8.3)
      '@typescript-eslint/visitor-keys': 6.21.0
      debug: 4.4.1
      eslint: 8.57.1
    optionalDependencies:
      typescript: 5.8.3
    transitivePeerDependencies:
      - supports-color

  '@typescript-eslint/scope-manager@6.21.0':
    dependencies:
      '@typescript-eslint/types': 6.21.0
      '@typescript-eslint/visitor-keys': 6.21.0

  '@typescript-eslint/type-utils@6.21.0(eslint@8.57.1)(typescript@5.8.3)':
    dependencies:
      '@typescript-eslint/typescript-estree': 6.21.0(typescript@5.8.3)
      '@typescript-eslint/utils': 6.21.0(eslint@8.57.1)(typescript@5.8.3)
      debug: 4.4.1
      eslint: 8.57.1
      ts-api-utils: 1.4.3(typescript@5.8.3)
    optionalDependencies:
      typescript: 5.8.3
    transitivePeerDependencies:
      - supports-color

  '@typescript-eslint/types@6.21.0': {}

  '@typescript-eslint/typescript-estree@6.21.0(typescript@5.8.3)':
    dependencies:
      '@typescript-eslint/types': 6.21.0
      '@typescript-eslint/visitor-keys': 6.21.0
      debug: 4.4.1
      globby: 11.1.0
      is-glob: 4.0.3
      minimatch: 9.0.3
      semver: 7.7.2
      ts-api-utils: 1.4.3(typescript@5.8.3)
    optionalDependencies:
      typescript: 5.8.3
    transitivePeerDependencies:
      - supports-color

  '@typescript-eslint/utils@6.21.0(eslint@8.57.1)(typescript@5.8.3)':
    dependencies:
      '@eslint-community/eslint-utils': 4.7.0(eslint@8.57.1)
      '@types/json-schema': 7.0.15
      '@types/semver': 7.7.0
      '@typescript-eslint/scope-manager': 6.21.0
      '@typescript-eslint/types': 6.21.0
      '@typescript-eslint/typescript-estree': 6.21.0(typescript@5.8.3)
      eslint: 8.57.1
      semver: 7.7.2
    transitivePeerDependencies:
      - supports-color
      - typescript

  '@typescript-eslint/visitor-keys@6.21.0':
    dependencies:
      '@typescript-eslint/types': 6.21.0
      eslint-visitor-keys: 3.4.3

  '@ungap/structured-clone@1.3.0': {}

  '@wallet-standard/app@1.1.0':
    dependencies:
      '@wallet-standard/base': 1.1.0

  '@wallet-standard/base@1.1.0': {}

  '@wallet-standard/core@1.1.0':
    dependencies:
      '@wallet-standard/app': 1.1.0
      '@wallet-standard/base': 1.1.0
      '@wallet-standard/errors': 0.1.1
      '@wallet-standard/features': 1.1.0
      '@wallet-standard/wallet': 1.1.0

  '@wallet-standard/core@1.1.1':
    dependencies:
      '@wallet-standard/app': 1.1.0
      '@wallet-standard/base': 1.1.0
      '@wallet-standard/errors': 0.1.1
      '@wallet-standard/features': 1.1.0
      '@wallet-standard/wallet': 1.1.0

  '@wallet-standard/errors@0.1.1':
    dependencies:
      chalk: 5.4.1
      commander: 13.1.0

  '@wallet-standard/features@1.1.0':
    dependencies:
      '@wallet-standard/base': 1.1.0

  '@wallet-standard/wallet@1.1.0':
    dependencies:
      '@wallet-standard/base': 1.1.0

  '@walletconnect/core@2.9.2(bufferutil@4.0.9)(ioredis@5.6.1)(utf-8-validate@5.0.10)':
    dependencies:
      '@walletconnect/heartbeat': 1.2.1
      '@walletconnect/jsonrpc-provider': 1.0.13
      '@walletconnect/jsonrpc-types': 1.0.3
      '@walletconnect/jsonrpc-utils': 1.0.8
      '@walletconnect/jsonrpc-ws-connection': 1.0.13(bufferutil@4.0.9)(utf-8-validate@5.0.10)
      '@walletconnect/keyvaluestorage': 1.1.1(ioredis@5.6.1)
      '@walletconnect/logger': 2.1.2
      '@walletconnect/relay-api': 1.0.11
      '@walletconnect/relay-auth': 1.1.0
      '@walletconnect/safe-json': 1.0.2
      '@walletconnect/time': 1.0.2
      '@walletconnect/types': 2.9.2(ioredis@5.6.1)
      '@walletconnect/utils': 2.9.2(ioredis@5.6.1)
      events: 3.3.0
      lodash.isequal: 4.5.0
      uint8arrays: 3.1.1
    transitivePeerDependencies:
      - '@azure/app-configuration'
      - '@azure/cosmos'
      - '@azure/data-tables'
      - '@azure/identity'
      - '@azure/keyvault-secrets'
      - '@azure/storage-blob'
      - '@capacitor/preferences'
      - '@deno/kv'
      - '@netlify/blobs'
      - '@planetscale/database'
      - '@react-native-async-storage/async-storage'
      - '@upstash/redis'
      - '@vercel/blob'
      - '@vercel/kv'
      - aws4fetch
      - bufferutil
      - db0
      - ioredis
      - uploadthing
      - utf-8-validate

  '@walletconnect/environment@1.0.1':
    dependencies:
      tslib: 1.14.1

  '@walletconnect/ethereum-provider@2.9.2(bufferutil@4.0.9)(ioredis@5.6.1)(utf-8-validate@5.0.10)':
    dependencies:
      '@walletconnect/jsonrpc-http-connection': 1.0.8
      '@walletconnect/jsonrpc-provider': 1.0.14
      '@walletconnect/jsonrpc-types': 1.0.4
      '@walletconnect/jsonrpc-utils': 1.0.8
      '@walletconnect/sign-client': 2.9.2(bufferutil@4.0.9)(ioredis@5.6.1)(utf-8-validate@5.0.10)
      '@walletconnect/types': 2.9.2(ioredis@5.6.1)
      '@walletconnect/universal-provider': 2.9.2(bufferutil@4.0.9)(ioredis@5.6.1)(utf-8-validate@5.0.10)
      '@walletconnect/utils': 2.9.2(ioredis@5.6.1)
      events: 3.3.0
    transitivePeerDependencies:
      - '@azure/app-configuration'
      - '@azure/cosmos'
      - '@azure/data-tables'
      - '@azure/identity'
      - '@azure/keyvault-secrets'
      - '@azure/storage-blob'
      - '@capacitor/preferences'
      - '@deno/kv'
      - '@netlify/blobs'
      - '@planetscale/database'
      - '@react-native-async-storage/async-storage'
      - '@upstash/redis'
      - '@vercel/blob'
      - '@vercel/kv'
      - aws4fetch
      - bufferutil
      - db0
      - encoding
      - ioredis
      - uploadthing
      - utf-8-validate

  '@walletconnect/events@1.0.1':
    dependencies:
      keyvaluestorage-interface: 1.0.0
      tslib: 1.14.1

  '@walletconnect/heartbeat@1.2.1':
    dependencies:
      '@walletconnect/events': 1.0.1
      '@walletconnect/time': 1.0.2
      tslib: 1.14.1

  '@walletconnect/jsonrpc-http-connection@1.0.8':
    dependencies:
      '@walletconnect/jsonrpc-utils': 1.0.8
      '@walletconnect/safe-json': 1.0.2
      cross-fetch: 3.1.8
      events: 3.3.0
    transitivePeerDependencies:
      - encoding

  '@walletconnect/jsonrpc-provider@1.0.13':
    dependencies:
      '@walletconnect/jsonrpc-utils': 1.0.8
      '@walletconnect/safe-json': 1.0.2
      tslib: 1.14.1

  '@walletconnect/jsonrpc-provider@1.0.14':
    dependencies:
      '@walletconnect/jsonrpc-utils': 1.0.8
      '@walletconnect/safe-json': 1.0.2
      events: 3.3.0

  '@walletconnect/jsonrpc-types@1.0.3':
    dependencies:
      keyvaluestorage-interface: 1.0.0
      tslib: 1.14.1

  '@walletconnect/jsonrpc-types@1.0.4':
    dependencies:
      events: 3.3.0
      keyvaluestorage-interface: 1.0.0

  '@walletconnect/jsonrpc-utils@1.0.8':
    dependencies:
      '@walletconnect/environment': 1.0.1
      '@walletconnect/jsonrpc-types': 1.0.4
      tslib: 1.14.1

  '@walletconnect/jsonrpc-ws-connection@1.0.13(bufferutil@4.0.9)(utf-8-validate@5.0.10)':
    dependencies:
      '@walletconnect/jsonrpc-utils': 1.0.8
      '@walletconnect/safe-json': 1.0.2
      events: 3.3.0
      tslib: 1.14.1
      ws: 7.5.10(bufferutil@4.0.9)(utf-8-validate@5.0.10)
    transitivePeerDependencies:
      - bufferutil
      - utf-8-validate

  '@walletconnect/keyvaluestorage@1.1.1(ioredis@5.6.1)':
    dependencies:
      '@walletconnect/safe-json': 1.0.2
      idb-keyval: 6.2.2
      unstorage: 1.16.1(idb-keyval@6.2.2)(ioredis@5.6.1)
    transitivePeerDependencies:
      - '@azure/app-configuration'
      - '@azure/cosmos'
      - '@azure/data-tables'
      - '@azure/identity'
      - '@azure/keyvault-secrets'
      - '@azure/storage-blob'
      - '@capacitor/preferences'
      - '@deno/kv'
      - '@netlify/blobs'
      - '@planetscale/database'
      - '@upstash/redis'
      - '@vercel/blob'
      - '@vercel/kv'
      - aws4fetch
      - db0
      - ioredis
      - uploadthing

  '@walletconnect/logger@2.1.2':
    dependencies:
      '@walletconnect/safe-json': 1.0.2
      pino: 7.11.0

  '@walletconnect/relay-api@1.0.11':
    dependencies:
      '@walletconnect/jsonrpc-types': 1.0.4

  '@walletconnect/relay-auth@1.1.0':
    dependencies:
      '@noble/curves': 1.8.0
      '@noble/hashes': 1.7.0
      '@walletconnect/safe-json': 1.0.2
      '@walletconnect/time': 1.0.2
      uint8arrays: 3.1.1

  '@walletconnect/safe-json@1.0.2':
    dependencies:
      tslib: 1.14.1

  '@walletconnect/sign-client@2.9.2(bufferutil@4.0.9)(ioredis@5.6.1)(utf-8-validate@5.0.10)':
    dependencies:
      '@walletconnect/core': 2.9.2(bufferutil@4.0.9)(ioredis@5.6.1)(utf-8-validate@5.0.10)
      '@walletconnect/events': 1.0.1
      '@walletconnect/heartbeat': 1.2.1
      '@walletconnect/jsonrpc-utils': 1.0.8
      '@walletconnect/logger': 2.1.2
      '@walletconnect/time': 1.0.2
      '@walletconnect/types': 2.9.2(ioredis@5.6.1)
      '@walletconnect/utils': 2.9.2(ioredis@5.6.1)
      events: 3.3.0
    transitivePeerDependencies:
      - '@azure/app-configuration'
      - '@azure/cosmos'
      - '@azure/data-tables'
      - '@azure/identity'
      - '@azure/keyvault-secrets'
      - '@azure/storage-blob'
      - '@capacitor/preferences'
      - '@deno/kv'
      - '@netlify/blobs'
      - '@planetscale/database'
      - '@react-native-async-storage/async-storage'
      - '@upstash/redis'
      - '@vercel/blob'
      - '@vercel/kv'
      - aws4fetch
      - bufferutil
      - db0
      - ioredis
      - uploadthing
      - utf-8-validate

  '@walletconnect/time@1.0.2':
    dependencies:
      tslib: 1.14.1

  '@walletconnect/types@2.9.2(ioredis@5.6.1)':
    dependencies:
      '@walletconnect/events': 1.0.1
      '@walletconnect/heartbeat': 1.2.1
      '@walletconnect/jsonrpc-types': 1.0.3
      '@walletconnect/keyvaluestorage': 1.1.1(ioredis@5.6.1)
      '@walletconnect/logger': 2.1.2
      events: 3.3.0
    transitivePeerDependencies:
      - '@azure/app-configuration'
      - '@azure/cosmos'
      - '@azure/data-tables'
      - '@azure/identity'
      - '@azure/keyvault-secrets'
      - '@azure/storage-blob'
      - '@capacitor/preferences'
      - '@deno/kv'
      - '@netlify/blobs'
      - '@planetscale/database'
      - '@react-native-async-storage/async-storage'
      - '@upstash/redis'
      - '@vercel/blob'
      - '@vercel/kv'
      - aws4fetch
      - db0
      - ioredis
      - uploadthing

  '@walletconnect/universal-provider@2.9.2(bufferutil@4.0.9)(ioredis@5.6.1)(utf-8-validate@5.0.10)':
    dependencies:
      '@walletconnect/jsonrpc-http-connection': 1.0.8
      '@walletconnect/jsonrpc-provider': 1.0.13
      '@walletconnect/jsonrpc-types': 1.0.4
      '@walletconnect/jsonrpc-utils': 1.0.8
      '@walletconnect/logger': 2.1.2
      '@walletconnect/sign-client': 2.9.2(bufferutil@4.0.9)(ioredis@5.6.1)(utf-8-validate@5.0.10)
      '@walletconnect/types': 2.9.2(ioredis@5.6.1)
      '@walletconnect/utils': 2.9.2(ioredis@5.6.1)
      events: 3.3.0
    transitivePeerDependencies:
      - '@azure/app-configuration'
      - '@azure/cosmos'
      - '@azure/data-tables'
      - '@azure/identity'
      - '@azure/keyvault-secrets'
      - '@azure/storage-blob'
      - '@capacitor/preferences'
      - '@deno/kv'
      - '@netlify/blobs'
      - '@planetscale/database'
      - '@react-native-async-storage/async-storage'
      - '@upstash/redis'
      - '@vercel/blob'
      - '@vercel/kv'
      - aws4fetch
      - bufferutil
      - db0
      - encoding
      - ioredis
      - uploadthing
      - utf-8-validate

  '@walletconnect/utils@2.9.2(ioredis@5.6.1)':
    dependencies:
      '@stablelib/chacha20poly1305': 1.0.1
      '@stablelib/hkdf': 1.0.1
      '@stablelib/random': 1.0.2
      '@stablelib/sha256': 1.0.1
      '@stablelib/x25519': 1.0.3
      '@walletconnect/relay-api': 1.0.11
      '@walletconnect/safe-json': 1.0.2
      '@walletconnect/time': 1.0.2
      '@walletconnect/types': 2.9.2(ioredis@5.6.1)
      '@walletconnect/window-getters': 1.0.1
      '@walletconnect/window-metadata': 1.0.1
      detect-browser: 5.3.0
      query-string: 7.1.3
      uint8arrays: 3.1.1
    transitivePeerDependencies:
      - '@azure/app-configuration'
      - '@azure/cosmos'
      - '@azure/data-tables'
      - '@azure/identity'
      - '@azure/keyvault-secrets'
      - '@azure/storage-blob'
      - '@capacitor/preferences'
      - '@deno/kv'
      - '@netlify/blobs'
      - '@planetscale/database'
      - '@react-native-async-storage/async-storage'
      - '@upstash/redis'
      - '@vercel/blob'
      - '@vercel/kv'
      - aws4fetch
      - db0
      - ioredis
      - uploadthing

  '@walletconnect/window-getters@1.0.1':
    dependencies:
      tslib: 1.14.1

  '@walletconnect/window-metadata@1.0.1':
    dependencies:
      '@walletconnect/window-getters': 1.0.1
      tslib: 1.14.1

  '@webassemblyjs/ast@1.14.1':
    dependencies:
      '@webassemblyjs/helper-numbers': 1.13.2
      '@webassemblyjs/helper-wasm-bytecode': 1.13.2

  '@webassemblyjs/floating-point-hex-parser@1.13.2': {}

  '@webassemblyjs/helper-api-error@1.13.2': {}

  '@webassemblyjs/helper-buffer@1.14.1': {}

  '@webassemblyjs/helper-numbers@1.13.2':
    dependencies:
      '@webassemblyjs/floating-point-hex-parser': 1.13.2
      '@webassemblyjs/helper-api-error': 1.13.2
      '@xtuc/long': 4.2.2

  '@webassemblyjs/helper-wasm-bytecode@1.13.2': {}

  '@webassemblyjs/helper-wasm-section@1.14.1':
    dependencies:
      '@webassemblyjs/ast': 1.14.1
      '@webassemblyjs/helper-buffer': 1.14.1
      '@webassemblyjs/helper-wasm-bytecode': 1.13.2
      '@webassemblyjs/wasm-gen': 1.14.1

  '@webassemblyjs/ieee754@1.13.2':
    dependencies:
      '@xtuc/ieee754': 1.2.0

  '@webassemblyjs/leb128@1.13.2':
    dependencies:
      '@xtuc/long': 4.2.2

  '@webassemblyjs/utf8@1.13.2': {}

  '@webassemblyjs/wasm-edit@1.14.1':
    dependencies:
      '@webassemblyjs/ast': 1.14.1
      '@webassemblyjs/helper-buffer': 1.14.1
      '@webassemblyjs/helper-wasm-bytecode': 1.13.2
      '@webassemblyjs/helper-wasm-section': 1.14.1
      '@webassemblyjs/wasm-gen': 1.14.1
      '@webassemblyjs/wasm-opt': 1.14.1
      '@webassemblyjs/wasm-parser': 1.14.1
      '@webassemblyjs/wast-printer': 1.14.1

  '@webassemblyjs/wasm-gen@1.14.1':
    dependencies:
      '@webassemblyjs/ast': 1.14.1
      '@webassemblyjs/helper-wasm-bytecode': 1.13.2
      '@webassemblyjs/ieee754': 1.13.2
      '@webassemblyjs/leb128': 1.13.2
      '@webassemblyjs/utf8': 1.13.2

  '@webassemblyjs/wasm-opt@1.14.1':
    dependencies:
      '@webassemblyjs/ast': 1.14.1
      '@webassemblyjs/helper-buffer': 1.14.1
      '@webassemblyjs/wasm-gen': 1.14.1
      '@webassemblyjs/wasm-parser': 1.14.1

  '@webassemblyjs/wasm-parser@1.14.1':
    dependencies:
      '@webassemblyjs/ast': 1.14.1
      '@webassemblyjs/helper-api-error': 1.13.2
      '@webassemblyjs/helper-wasm-bytecode': 1.13.2
      '@webassemblyjs/ieee754': 1.13.2
      '@webassemblyjs/leb128': 1.13.2
      '@webassemblyjs/utf8': 1.13.2

  '@webassemblyjs/wast-printer@1.14.1':
    dependencies:
      '@webassemblyjs/ast': 1.14.1
      '@xtuc/long': 4.2.2

  '@xtuc/ieee754@1.2.0': {}

  '@xtuc/long@4.2.2': {}

  '@zerodev/ecdsa-validator@5.4.9(@zerodev/sdk@5.4.41(viem@2.37.5(bufferutil@4.0.9)(typescript@5.8.3)(utf-8-validate@5.0.10)))(viem@2.37.5(bufferutil@4.0.9)(typescript@5.8.3)(utf-8-validate@5.0.10))':
    dependencies:
      '@zerodev/sdk': 5.4.41(viem@2.37.5(bufferutil@4.0.9)(typescript@5.8.3)(utf-8-validate@5.0.10))
      viem: 2.37.5(bufferutil@4.0.9)(typescript@5.8.3)(utf-8-validate@5.0.10)

  '@zerodev/sdk@5.4.41(viem@2.37.5(bufferutil@4.0.9)(typescript@5.8.3)(utf-8-validate@5.0.10))':
    dependencies:
      semver: 7.7.2
      viem: 2.37.5(bufferutil@4.0.9)(typescript@5.8.3)(utf-8-validate@5.0.10)

  abitype@1.0.8(typescript@5.8.3):
    optionalDependencies:
      typescript: 5.8.3

  abitype@1.1.0(typescript@5.8.3):
    optionalDependencies:
      typescript: 5.8.3

  abort-controller@3.0.0:
    dependencies:
      event-target-shim: 5.0.1

  accepts@2.0.0:
    dependencies:
      mime-types: 3.0.1
      negotiator: 1.0.0

  acorn-jsx@5.3.2(acorn@8.15.0):
    dependencies:
      acorn: 8.15.0

  acorn-walk@8.3.4:
    dependencies:
      acorn: 8.15.0

  acorn@8.15.0: {}

  aes-js@3.0.0: {}

  aes-js@4.0.0-beta.5: {}

  agent-base@7.1.4: {}

  agentkeepalive@4.6.0:
    dependencies:
      humanize-ms: 1.2.1

  ajv-formats@2.1.1(ajv@8.12.0):
    optionalDependencies:
      ajv: 8.12.0

  ajv-formats@2.1.1(ajv@8.17.1):
    optionalDependencies:
      ajv: 8.17.1

  ajv-keywords@3.5.2(ajv@6.12.6):
    dependencies:
      ajv: 6.12.6

  ajv-keywords@5.1.0(ajv@8.17.1):
    dependencies:
      ajv: 8.17.1
      fast-deep-equal: 3.1.3

  ajv@6.12.6:
    dependencies:
      fast-deep-equal: 3.1.3
      fast-json-stable-stringify: 2.1.0
      json-schema-traverse: 0.4.1
      uri-js: 4.4.1

  ajv@8.12.0:
    dependencies:
      fast-deep-equal: 3.1.3
      json-schema-traverse: 1.0.0
      require-from-string: 2.0.2
      uri-js: 4.4.1

  ajv@8.17.1:
    dependencies:
      fast-deep-equal: 3.1.3
      fast-uri: 3.0.6
      json-schema-traverse: 1.0.0
      require-from-string: 2.0.2

  ansi-align@3.0.1:
    dependencies:
      string-width: 4.2.3

  ansi-colors@4.1.3: {}

  ansi-escapes@4.3.2:
    dependencies:
      type-fest: 0.21.3

  ansi-regex@5.0.1: {}

  ansi-regex@6.1.0: {}

  ansi-styles@4.3.0:
    dependencies:
      color-convert: 2.0.1

  ansi-styles@5.2.0: {}

  ansi-styles@6.2.1: {}

  anymatch@3.1.3:
    dependencies:
      normalize-path: 3.0.0
      picomatch: 2.3.1

  apg-js@4.4.0: {}

  append-field@1.0.0: {}

  archiver-utils@5.0.2:
    dependencies:
      glob: 10.4.5
      graceful-fs: 4.2.11
      is-stream: 2.0.1
      lazystream: 1.0.1
      lodash: 4.17.21
      normalize-path: 3.0.0
      readable-stream: 4.7.0

  archiver@7.0.1:
    dependencies:
      archiver-utils: 5.0.2
      async: 3.2.6
      buffer-crc32: 1.0.0
      readable-stream: 4.7.0
      readdir-glob: 1.1.3
      tar-stream: 3.1.7
      zip-stream: 6.0.1

  arg@4.1.3: {}

  argparse@1.0.10:
    dependencies:
      sprintf-js: 1.0.3

  argparse@2.0.1: {}

  array-timsort@1.0.3: {}

  array-union@2.1.0: {}

  arrify@1.0.1: {}

  asap@2.0.6: {}

  asn1@0.2.6:
    dependencies:
      safer-buffer: 2.1.2

  asn1js@3.0.6:
    dependencies:
      pvtsutils: 1.3.6
      pvutils: 1.1.3
      tslib: 2.8.1

  assertion-error@1.1.0: {}

  astral-regex@2.0.0: {}

  async-lock@1.4.1: {}

  async-mutex@0.4.1:
    dependencies:
      tslib: 2.8.1

  async@3.2.6: {}

  asynckit@0.4.0: {}

  atomic-sleep@1.0.0: {}

  available-typed-arrays@1.0.7:
    dependencies:
      possible-typed-array-names: 1.1.0

  axios@0.21.4:
    dependencies:
      follow-redirects: 1.15.9(debug@4.3.4)
    transitivePeerDependencies:
      - debug

  axios@1.11.0:
    dependencies:
      follow-redirects: 1.15.9(debug@4.3.4)
      form-data: 4.0.4
      proxy-from-env: 1.1.0
    transitivePeerDependencies:
      - debug

  b4a@1.6.7: {}

  babel-jest@29.7.0(@babel/core@7.28.0):
    dependencies:
      '@babel/core': 7.28.0
      '@jest/transform': 29.7.0
      '@types/babel__core': 7.20.5
      babel-plugin-istanbul: 6.1.1
      babel-preset-jest: 29.6.3(@babel/core@7.28.0)
      chalk: 4.1.2
      graceful-fs: 4.2.11
      slash: 3.0.0
    transitivePeerDependencies:
      - supports-color

  babel-plugin-istanbul@6.1.1:
    dependencies:
      '@babel/helper-plugin-utils': 7.27.1
      '@istanbuljs/load-nyc-config': 1.1.0
      '@istanbuljs/schema': 0.1.3
      istanbul-lib-instrument: 5.2.1
      test-exclude: 6.0.0
    transitivePeerDependencies:
      - supports-color

  babel-plugin-istanbul@7.0.0:
    dependencies:
      '@babel/helper-plugin-utils': 7.27.1
      '@istanbuljs/load-nyc-config': 1.1.0
      '@istanbuljs/schema': 0.1.3
      istanbul-lib-instrument: 6.0.3
      test-exclude: 6.0.0
    transitivePeerDependencies:
      - supports-color

  babel-plugin-jest-hoist@29.6.3:
    dependencies:
      '@babel/template': 7.27.2
      '@babel/types': 7.28.1
      '@types/babel__core': 7.20.5
      '@types/babel__traverse': 7.20.7

  babel-preset-current-node-syntax@1.1.0(@babel/core@7.28.0):
    dependencies:
      '@babel/core': 7.28.0
      '@babel/plugin-syntax-async-generators': 7.8.4(@babel/core@7.28.0)
      '@babel/plugin-syntax-bigint': 7.8.3(@babel/core@7.28.0)
      '@babel/plugin-syntax-class-properties': 7.12.13(@babel/core@7.28.0)
      '@babel/plugin-syntax-class-static-block': 7.14.5(@babel/core@7.28.0)
      '@babel/plugin-syntax-import-attributes': 7.27.1(@babel/core@7.28.0)
      '@babel/plugin-syntax-import-meta': 7.10.4(@babel/core@7.28.0)
      '@babel/plugin-syntax-json-strings': 7.8.3(@babel/core@7.28.0)
      '@babel/plugin-syntax-logical-assignment-operators': 7.10.4(@babel/core@7.28.0)
      '@babel/plugin-syntax-nullish-coalescing-operator': 7.8.3(@babel/core@7.28.0)
      '@babel/plugin-syntax-numeric-separator': 7.10.4(@babel/core@7.28.0)
      '@babel/plugin-syntax-object-rest-spread': 7.8.3(@babel/core@7.28.0)
      '@babel/plugin-syntax-optional-catch-binding': 7.8.3(@babel/core@7.28.0)
      '@babel/plugin-syntax-optional-chaining': 7.8.3(@babel/core@7.28.0)
      '@babel/plugin-syntax-private-property-in-object': 7.14.5(@babel/core@7.28.0)
      '@babel/plugin-syntax-top-level-await': 7.14.5(@babel/core@7.28.0)

  babel-preset-jest@29.6.3(@babel/core@7.28.0):
    dependencies:
      '@babel/core': 7.28.0
      babel-plugin-jest-hoist: 29.6.3
      babel-preset-current-node-syntax: 1.1.0(@babel/core@7.28.0)

  balanced-match@1.0.2: {}

  bare-events@2.6.0:
    optional: true

  bare-fs@4.1.6:
    dependencies:
      bare-events: 2.6.0
      bare-path: 3.0.0
      bare-stream: 2.6.5(bare-events@2.6.0)
    optional: true

  bare-os@3.6.1:
    optional: true

  bare-path@3.0.0:
    dependencies:
      bare-os: 3.6.1
    optional: true

  bare-stream@2.6.5(bare-events@2.6.0):
    dependencies:
      streamx: 2.22.1
    optionalDependencies:
      bare-events: 2.6.0
    optional: true

  base-x@3.0.11:
    dependencies:
      safe-buffer: 5.2.1

  base-x@5.0.1: {}

  base64-js@1.5.1: {}

  bcrypt-pbkdf@1.0.2:
    dependencies:
      tweetnacl: 0.14.5

  bech32@1.1.4: {}

  bech32@2.0.0: {}

  binary-extensions@2.3.0: {}

  bip174@3.0.0-rc.1:
    dependencies:
      uint8array-tools: 0.0.9
      varuint-bitcoin: 2.0.0

  bitcoinjs-lib@7.0.0-rc.0(typescript@5.8.3):
    dependencies:
      '@noble/hashes': 1.8.0
      bech32: 2.0.0
      bip174: 3.0.0-rc.1
      bs58check: 4.0.0
      uint8array-tools: 0.0.9
      valibot: 0.38.0(typescript@5.8.3)
      varuint-bitcoin: 2.0.0
    transitivePeerDependencies:
      - typescript

  bl@4.1.0:
    dependencies:
      buffer: 5.7.1
      inherits: 2.0.4
      readable-stream: 3.6.2

  bl@5.1.0:
    dependencies:
      buffer: 6.0.3
      inherits: 2.0.4
      readable-stream: 3.6.2

  blakejs@1.2.1: {}

  bn.js@4.12.2: {}

  bn.js@5.2.2: {}

  body-parser@2.2.0:
    dependencies:
      bytes: 3.1.2
      content-type: 1.0.5
      debug: 4.4.1
      http-errors: 2.0.0
      iconv-lite: 0.6.3
      on-finished: 2.4.1
      qs: 6.14.0
      raw-body: 3.0.0
      type-is: 2.0.1
    transitivePeerDependencies:
      - supports-color

  borsh@0.7.0:
    dependencies:
      bn.js: 5.2.2
      bs58: 4.0.1
      text-encoding-utf-8: 1.0.2

  bowser@2.11.0: {}

  boxen@5.1.2:
    dependencies:
      ansi-align: 3.0.1
      camelcase: 6.3.0
      chalk: 4.1.2
      cli-boxes: 2.2.1
      string-width: 4.2.3
      type-fest: 0.20.2
      widest-line: 3.1.0
      wrap-ansi: 7.0.0

  brace-expansion@1.1.12:
    dependencies:
      balanced-match: 1.0.2
      concat-map: 0.0.1

  brace-expansion@2.0.2:
    dependencies:
      balanced-match: 1.0.2

  braces@3.0.3:
    dependencies:
      fill-range: 7.1.1

  brorand@1.1.0: {}

  browserslist@4.25.1:
    dependencies:
      caniuse-lite: 1.0.30001727
      electron-to-chromium: 1.5.190
      node-releases: 2.0.19
      update-browserslist-db: 1.1.3(browserslist@4.25.1)

  bs-logger@0.2.6:
    dependencies:
      fast-json-stable-stringify: 2.1.0

  bs58@4.0.1:
    dependencies:
      base-x: 3.0.11

  bs58@6.0.0:
    dependencies:
      base-x: 5.0.1

  bs58check@4.0.0:
    dependencies:
      '@noble/hashes': 1.8.0
      bs58: 6.0.0

  bser@2.1.1:
    dependencies:
      node-int64: 0.4.0

  bson@5.5.1: {}

  bson@6.10.4: {}

  buffer-crc32@0.2.13: {}

  buffer-crc32@1.0.0: {}

  buffer-from@1.1.2: {}

  buffer-layout@1.2.2: {}

  buffer@5.7.1:
    dependencies:
      base64-js: 1.5.1
      ieee754: 1.2.1

  buffer@6.0.3:
    dependencies:
      base64-js: 1.5.1
      ieee754: 1.2.1

  bufferutil@4.0.9:
    dependencies:
      node-gyp-build: 4.8.4
    optional: true

  buildcheck@0.0.6:
    optional: true

  bullmq@5.56.5:
    dependencies:
      cron-parser: 4.9.0
      ioredis: 5.6.1
      msgpackr: 1.11.5
      node-abort-controller: 3.1.1
      semver: 7.7.2
      tslib: 2.8.1
      uuid: 9.0.1
    transitivePeerDependencies:
      - supports-color

  busboy@1.6.0:
    dependencies:
      streamsearch: 1.1.0

  byline@5.0.0: {}

  bytes@3.1.2: {}

  cache-manager@6.4.3:
    dependencies:
      keyv: 5.4.0

  call-bind-apply-helpers@1.0.2:
    dependencies:
      es-errors: 1.3.0
      function-bind: 1.1.2

  call-bind@1.0.8:
    dependencies:
      call-bind-apply-helpers: 1.0.2
      es-define-property: 1.0.1
      get-intrinsic: 1.3.0
      set-function-length: 1.2.2

  call-bound@1.0.4:
    dependencies:
      call-bind-apply-helpers: 1.0.2
      get-intrinsic: 1.3.0

  callsites@3.1.0: {}

  camelcase-keys@6.2.2:
    dependencies:
      camelcase: 5.3.1
      map-obj: 4.3.0
      quick-lru: 4.0.1

  camelcase@5.3.1: {}

  camelcase@6.3.0: {}

  caniuse-lite@1.0.30001727: {}

  canonicalize@2.1.0: {}

  chalk@4.1.2:
    dependencies:
      ansi-styles: 4.3.0
      supports-color: 7.2.0

  chalk@5.4.1: {}

  char-regex@1.0.2: {}

  chardet@0.7.0: {}

  check-disk-space@3.4.0: {}

  chokidar@3.6.0:
    dependencies:
      anymatch: 3.1.3
      braces: 3.0.3
      glob-parent: 5.1.2
      is-binary-path: 2.1.0
      is-glob: 4.0.3
      normalize-path: 3.0.0
      readdirp: 3.6.0
    optionalDependencies:
      fsevents: 2.3.3

  chokidar@4.0.3:
    dependencies:
      readdirp: 4.1.2

  chownr@1.1.4: {}

  chrome-trace-event@1.0.4: {}

  ci-info@3.9.0: {}

  ci-info@4.3.0: {}

  cids@1.1.9:
    dependencies:
      multibase: 4.0.6
      multicodec: 3.2.1
      multihashes: 4.0.3
      uint8arrays: 3.1.1

  cjs-module-lexer@1.4.3: {}

  class-transformer@0.5.1: {}

  class-validator@0.14.2:
    dependencies:
      '@types/validator': 13.15.2
      libphonenumber-js: 1.12.10
      validator: 13.15.15

  cli-boxes@2.2.1: {}

  cli-cursor@3.1.0:
    dependencies:
      restore-cursor: 3.1.0

  cli-spinners@2.9.2: {}

  cli-table3@0.6.5:
    dependencies:
      string-width: 4.2.3
    optionalDependencies:
      '@colors/colors': 1.5.0

  cli-width@3.0.0: {}

  cli-width@4.1.0: {}

  cliui@8.0.1:
    dependencies:
      string-width: 4.2.3
      strip-ansi: 6.0.1
      wrap-ansi: 7.0.0

  clone@1.0.4: {}

  cluster-key-slot@1.1.2: {}

  co@4.6.0: {}

  collect-v8-coverage@1.0.2: {}

  color-convert@2.0.1:
    dependencies:
      color-name: 1.1.4

  color-name@1.1.4: {}

  combined-stream@1.0.8:
    dependencies:
      delayed-stream: 1.0.0

  commander@10.0.1: {}

  commander@11.1.0: {}

  commander@13.1.0: {}

  commander@14.0.0: {}

  commander@2.20.3: {}

  commander@4.1.1: {}

  comment-json@4.2.5:
    dependencies:
      array-timsort: 1.0.3
      core-util-is: 1.0.3
      esprima: 4.0.1
      has-own-prop: 2.0.0
      repeat-string: 1.6.1

  commondir@1.0.1: {}

  component-emitter@1.3.1: {}

  compress-commons@6.0.2:
    dependencies:
      crc-32: 1.2.2
      crc32-stream: 6.0.0
      is-stream: 2.0.1
      normalize-path: 3.0.0
      readable-stream: 4.7.0

  concat-map@0.0.1: {}

  concat-stream@2.0.0:
    dependencies:
      buffer-from: 1.1.2
      inherits: 2.0.4
      readable-stream: 3.6.2
      typedarray: 0.0.6

  config@3.3.12:
    dependencies:
      json5: 2.2.3

  consola@2.15.3: {}

  content-disposition@1.0.0:
    dependencies:
      safe-buffer: 5.2.1

  content-type@1.0.5: {}

  convert-source-map@2.0.0: {}

  cookie-es@1.2.2: {}

  cookie-signature@1.2.2: {}

  cookie@0.7.2: {}

  cookiejar@2.1.4: {}

  core-util-is@1.0.3: {}

  cors@2.8.5:
    dependencies:
      object-assign: 4.1.1
      vary: 1.1.2

  cosmiconfig@8.3.6(typescript@5.7.2):
    dependencies:
      import-fresh: 3.3.1
      js-yaml: 4.1.0
      parse-json: 5.2.0
      path-type: 4.0.0
    optionalDependencies:
      typescript: 5.7.2

  cosmiconfig@8.3.6(typescript@5.8.3):
    dependencies:
      import-fresh: 3.3.1
      js-yaml: 4.1.0
      parse-json: 5.2.0
      path-type: 4.0.0
    optionalDependencies:
      typescript: 5.8.3

  cosmjs-types@0.9.0: {}

  cpu-features@0.0.10:
    dependencies:
      buildcheck: 0.0.6
      nan: 2.23.0
    optional: true

  crc-32@1.2.2: {}

  crc32-stream@6.0.0:
    dependencies:
      crc-32: 1.2.2
      readable-stream: 4.7.0

  create-jest@29.7.0(@types/node@20.19.9)(ts-node@10.9.2(@types/node@20.19.9)(typescript@5.8.3)):
    dependencies:
      '@jest/types': 29.6.3
      chalk: 4.1.2
      exit: 0.1.2
      graceful-fs: 4.2.11
      jest-config: 29.7.0(@types/node@20.19.9)(ts-node@10.9.2(@types/node@20.19.9)(typescript@5.8.3))
      jest-util: 29.7.0
      prompts: 2.4.2
    transitivePeerDependencies:
      - '@types/node'
      - babel-plugin-macros
      - supports-color
      - ts-node

  create-require@1.1.1: {}

  cron-parser@4.9.0:
    dependencies:
      luxon: 3.7.1

  cross-fetch@3.1.8:
    dependencies:
      node-fetch: 2.7.0
    transitivePeerDependencies:
      - encoding

  cross-fetch@3.2.0:
    dependencies:
      node-fetch: 2.7.0
    transitivePeerDependencies:
      - encoding

  cross-spawn@7.0.6:
    dependencies:
      path-key: 3.1.1
      shebang-command: 2.0.0
      which: 2.0.2

  crossws@0.3.5:
    dependencies:
      uncrypto: 0.1.3

  crypto-hash@1.3.0: {}

  date-and-time@2.4.3: {}

  date-fns@3.6.0: {}

  dayjs@1.11.13: {}

  debug@4.3.4:
    dependencies:
      ms: 2.1.2

  debug@4.4.1:
    dependencies:
      ms: 2.1.3

  decamelize-keys@1.1.1:
    dependencies:
      decamelize: 1.2.0
      map-obj: 1.0.1

  decamelize@1.2.0: {}

  decode-uri-component@0.2.2: {}

  dedent@1.6.0: {}

  deep-is@0.1.4: {}

  deepmerge@4.3.1: {}

  defaults@1.0.4:
    dependencies:
      clone: 1.0.4

  define-data-property@1.1.4:
    dependencies:
      es-define-property: 1.0.1
      es-errors: 1.3.0
      gopd: 1.2.0

  define-properties@1.2.1:
    dependencies:
      define-data-property: 1.1.4
      has-property-descriptors: 1.0.2
      object-keys: 1.1.1

  defu@6.1.4: {}

  delay@5.0.0: {}

  delayed-stream@1.0.0: {}

  denque@2.1.0: {}

  depd@2.0.0: {}

  destr@2.0.5: {}

  detect-browser@5.3.0: {}

  detect-libc@2.0.4:
    optional: true

  detect-newline@3.1.0: {}

  dezalgo@1.0.4:
    dependencies:
      asap: 2.0.6
      wrappy: 1.0.2

  diff-sequences@29.6.3: {}

  diff@4.0.2: {}

  dir-glob@3.0.1:
    dependencies:
      path-type: 4.0.0

  docker-compose@1.2.0:
    dependencies:
      yaml: 2.8.0

  docker-modem@5.0.6:
    dependencies:
      debug: 4.4.1
      readable-stream: 3.6.2
      split-ca: 1.0.1
      ssh2: 1.16.0
    transitivePeerDependencies:
      - supports-color

  dockerode@4.0.7:
    dependencies:
      '@balena/dockerignore': 1.0.2
      '@grpc/grpc-js': 1.13.4
      '@grpc/proto-loader': 0.7.15
      docker-modem: 5.0.6
      protobufjs: 7.5.3
      tar-fs: 2.1.3
      uuid: 10.0.0
    transitivePeerDependencies:
      - supports-color

  doctrine@3.0.0:
    dependencies:
      esutils: 2.0.3

  dot-case@3.0.4:
    dependencies:
      no-case: 3.0.4
      tslib: 2.8.1

  dotenv-expand@10.0.0: {}

  dotenv@16.4.5: {}

  drange@1.1.1: {}

  dunder-proto@1.0.1:
    dependencies:
      call-bind-apply-helpers: 1.0.2
      es-errors: 1.3.0
      gopd: 1.2.0

  duplexify@4.1.3:
    dependencies:
      end-of-stream: 1.4.5
      inherits: 2.0.4
      readable-stream: 3.6.2
      stream-shift: 1.0.3

  eastasianwidth@0.2.0: {}

  ee-first@1.1.1: {}

  ejs@3.1.10:
    dependencies:
      jake: 10.9.2

  electron-to-chromium@1.5.190: {}

  elliptic@6.6.1:
    dependencies:
      bn.js: 4.12.2
      brorand: 1.1.0
      hash.js: 1.1.7
      hmac-drbg: 1.0.1
      inherits: 2.0.4
      minimalistic-assert: 1.0.1
      minimalistic-crypto-utils: 1.0.1

  emittery@0.13.1: {}

  emoji-regex@8.0.0: {}

  emoji-regex@9.2.2: {}

  encodeurl@2.0.0: {}

  end-of-stream@1.4.5:
    dependencies:
      once: 1.4.0

  enhanced-resolve@5.18.2:
    dependencies:
      graceful-fs: 4.2.11
      tapable: 2.2.2

  enumify@2.0.0: {}

  env-cmd@10.1.0:
    dependencies:
      commander: 4.1.1
      cross-spawn: 7.0.6

  err-code@3.0.1: {}

  error-ex@1.3.2:
    dependencies:
      is-arrayish: 0.2.1

  es-define-property@1.0.1: {}

  es-errors@1.3.0: {}

  es-module-lexer@1.7.0: {}

  es-object-atoms@1.1.1:
    dependencies:
      es-errors: 1.3.0

  es-set-tostringtag@2.1.0:
    dependencies:
      es-errors: 1.3.0
      get-intrinsic: 1.3.0
      has-tostringtag: 1.0.2
      hasown: 2.0.2

  es6-promise@4.2.8: {}

  es6-promisify@5.0.0:
    dependencies:
      es6-promise: 4.2.8

  escalade@3.2.0: {}

  escape-html@1.0.3: {}

  escape-string-regexp@1.0.5: {}

  escape-string-regexp@2.0.0: {}

  escape-string-regexp@4.0.0: {}

  eslint-config-prettier@9.1.2(eslint@8.57.1):
    dependencies:
      eslint: 8.57.1

  eslint-plugin-prettier@5.5.3(@types/eslint@9.6.1)(eslint-config-prettier@9.1.2(eslint@8.57.1))(eslint@8.57.1)(prettier@3.6.2):
    dependencies:
      eslint: 8.57.1
      prettier: 3.6.2
      prettier-linter-helpers: 1.0.0
      synckit: 0.11.11
    optionalDependencies:
      '@types/eslint': 9.6.1
      eslint-config-prettier: 9.1.2(eslint@8.57.1)

  eslint-scope@5.1.1:
    dependencies:
      esrecurse: 4.3.0
      estraverse: 4.3.0

  eslint-scope@7.2.2:
    dependencies:
      esrecurse: 4.3.0
      estraverse: 5.3.0

  eslint-visitor-keys@3.4.3: {}

  eslint@8.57.1:
    dependencies:
      '@eslint-community/eslint-utils': 4.7.0(eslint@8.57.1)
      '@eslint-community/regexpp': 4.12.1
      '@eslint/eslintrc': 2.1.4
      '@eslint/js': 8.57.1
      '@humanwhocodes/config-array': 0.13.0
      '@humanwhocodes/module-importer': 1.0.1
      '@nodelib/fs.walk': 1.2.8
      '@ungap/structured-clone': 1.3.0
      ajv: 6.12.6
      chalk: 4.1.2
      cross-spawn: 7.0.6
      debug: 4.4.1
      doctrine: 3.0.0
      escape-string-regexp: 4.0.0
      eslint-scope: 7.2.2
      eslint-visitor-keys: 3.4.3
      espree: 9.6.1
      esquery: 1.6.0
      esutils: 2.0.3
      fast-deep-equal: 3.1.3
      file-entry-cache: 6.0.1
      find-up: 5.0.0
      glob-parent: 6.0.2
      globals: 13.24.0
      graphemer: 1.4.0
      ignore: 5.3.2
      imurmurhash: 0.1.4
      is-glob: 4.0.3
      is-path-inside: 3.0.3
      js-yaml: 4.1.0
      json-stable-stringify-without-jsonify: 1.0.1
      levn: 0.4.1
      lodash.merge: 4.6.2
      minimatch: 3.1.2
      natural-compare: 1.4.0
      optionator: 0.9.4
      strip-ansi: 6.0.1
      text-table: 0.2.0
    transitivePeerDependencies:
      - supports-color

  espree@9.6.1:
    dependencies:
      acorn: 8.15.0
      acorn-jsx: 5.3.2(acorn@8.15.0)
      eslint-visitor-keys: 3.4.3

  esprima@4.0.1: {}

  esquery@1.6.0:
    dependencies:
      estraverse: 5.3.0

  esrecurse@4.3.0:
    dependencies:
      estraverse: 5.3.0

  estraverse@4.3.0: {}

  estraverse@5.3.0: {}

  esutils@2.0.3: {}

  etag@1.8.1: {}

  ethereum-cryptography@2.2.1:
    dependencies:
      '@noble/curves': 1.4.2
      '@noble/hashes': 1.4.0
      '@scure/bip32': 1.4.0
      '@scure/bip39': 1.3.0

  ethers-multicall-provider@5.0.0(bufferutil@4.0.9)(lodash@4.17.21)(utf-8-validate@5.0.10):
    dependencies:
      ethers: 6.13.5(bufferutil@4.0.9)(utf-8-validate@5.0.10)
      lodash: 4.17.21
    transitivePeerDependencies:
      - bufferutil
      - utf-8-validate

  ethers@5.8.0(bufferutil@4.0.9)(utf-8-validate@5.0.10):
    dependencies:
      '@ethersproject/abi': 5.8.0
      '@ethersproject/abstract-provider': 5.8.0
      '@ethersproject/abstract-signer': 5.8.0
      '@ethersproject/address': 5.8.0
      '@ethersproject/base64': 5.8.0
      '@ethersproject/basex': 5.8.0
      '@ethersproject/bignumber': 5.8.0
      '@ethersproject/bytes': 5.8.0
      '@ethersproject/constants': 5.8.0
      '@ethersproject/contracts': 5.8.0
      '@ethersproject/hash': 5.8.0
      '@ethersproject/hdnode': 5.8.0
      '@ethersproject/json-wallets': 5.8.0
      '@ethersproject/keccak256': 5.8.0
      '@ethersproject/logger': 5.8.0
      '@ethersproject/networks': 5.8.0
      '@ethersproject/pbkdf2': 5.8.0
      '@ethersproject/properties': 5.8.0
      '@ethersproject/providers': 5.8.0(bufferutil@4.0.9)(utf-8-validate@5.0.10)
      '@ethersproject/random': 5.8.0
      '@ethersproject/rlp': 5.8.0
      '@ethersproject/sha2': 5.8.0
      '@ethersproject/signing-key': 5.8.0
      '@ethersproject/solidity': 5.8.0
      '@ethersproject/strings': 5.8.0
      '@ethersproject/transactions': 5.8.0
      '@ethersproject/units': 5.8.0
      '@ethersproject/wallet': 5.8.0
      '@ethersproject/web': 5.8.0
      '@ethersproject/wordlists': 5.8.0
    transitivePeerDependencies:
      - bufferutil
      - utf-8-validate

  ethers@6.13.5(bufferutil@4.0.9)(utf-8-validate@5.0.10):
    dependencies:
      '@adraffy/ens-normalize': 1.10.1
      '@noble/curves': 1.2.0
      '@noble/hashes': 1.3.2
      '@types/node': 22.7.5
      aes-js: 4.0.0-beta.5
      tslib: 2.7.0
      ws: 8.17.1(bufferutil@4.0.9)(utf-8-validate@5.0.10)
    transitivePeerDependencies:
      - bufferutil
      - utf-8-validate

  ethers@6.15.0(bufferutil@4.0.9)(utf-8-validate@5.0.10):
    dependencies:
      '@adraffy/ens-normalize': 1.10.1
      '@noble/curves': 1.2.0
      '@noble/hashes': 1.3.2
      '@types/node': 22.7.5
      aes-js: 4.0.0-beta.5
      tslib: 2.7.0
      ws: 8.17.1(bufferutil@4.0.9)(utf-8-validate@5.0.10)
    transitivePeerDependencies:
      - bufferutil
      - utf-8-validate

  event-target-shim@5.0.1: {}

  eventemitter2@6.4.9: {}

  eventemitter3@4.0.7: {}

  eventemitter3@5.0.1: {}

  events@3.3.0: {}

  execa@5.1.1:
    dependencies:
      cross-spawn: 7.0.6
      get-stream: 6.0.1
      human-signals: 2.1.0
      is-stream: 2.0.1
      merge-stream: 2.0.0
      npm-run-path: 4.0.1
      onetime: 5.1.2
      signal-exit: 3.0.7
      strip-final-newline: 2.0.0

  exit@0.1.2: {}

  expect@29.7.0:
    dependencies:
      '@jest/expect-utils': 29.7.0
      jest-get-type: 29.6.3
      jest-matcher-utils: 29.7.0
      jest-message-util: 29.7.0
      jest-util: 29.7.0

  expect@30.0.5:
    dependencies:
      '@jest/expect-utils': 30.0.5
      '@jest/get-type': 30.0.1
      jest-matcher-utils: 30.0.5
      jest-message-util: 30.0.5
      jest-mock: 30.0.5
      jest-util: 30.0.5

  express@5.1.0:
    dependencies:
      accepts: 2.0.0
      body-parser: 2.2.0
      content-disposition: 1.0.0
      content-type: 1.0.5
      cookie: 0.7.2
      cookie-signature: 1.2.2
      debug: 4.4.1
      encodeurl: 2.0.0
      escape-html: 1.0.3
      etag: 1.8.1
      finalhandler: 2.1.0
      fresh: 2.0.0
      http-errors: 2.0.0
      merge-descriptors: 2.0.0
      mime-types: 3.0.1
      on-finished: 2.4.1
      once: 1.4.0
      parseurl: 1.3.3
      proxy-addr: 2.0.7
      qs: 6.14.0
      range-parser: 1.2.1
      router: 2.2.0
      send: 1.2.0
      serve-static: 2.2.0
      statuses: 2.0.2
      type-is: 2.0.1
      vary: 1.1.2
    transitivePeerDependencies:
      - supports-color

  external-editor@3.1.0:
    dependencies:
      chardet: 0.7.0
      iconv-lite: 0.4.24
      tmp: 0.0.33

  eyes@0.1.8: {}

  fast-deep-equal@3.1.3: {}

  fast-diff@1.3.0: {}

  fast-fifo@1.3.2: {}

  fast-glob@3.3.3:
    dependencies:
      '@nodelib/fs.stat': 2.0.5
      '@nodelib/fs.walk': 1.2.8
      glob-parent: 5.1.2
      merge2: 1.4.1
      micromatch: 4.0.8

  fast-json-stable-stringify@2.1.0: {}

  fast-levenshtein@2.0.6: {}

  fast-redact@3.5.0: {}

  fast-safe-stringify@2.1.1: {}

  fast-stable-stringify@1.0.0: {}

  fast-uri@3.0.6: {}

  fast-xml-parser@5.2.5:
    dependencies:
      strnum: 2.1.1

  fastq@1.19.1:
    dependencies:
      reusify: 1.1.0

  fb-watchman@2.0.2:
    dependencies:
      bser: 2.1.1

  fflate@0.8.2: {}

  figures@3.2.0:
    dependencies:
      escape-string-regexp: 1.0.5

  file-entry-cache@6.0.1:
    dependencies:
      flat-cache: 3.2.0

  file-type@20.4.1:
    dependencies:
      '@tokenizer/inflate': 0.2.7
      strtok3: 10.3.2
      token-types: 6.0.3
      uint8array-extras: 1.4.0
    transitivePeerDependencies:
      - supports-color

  filelist@1.0.4:
    dependencies:
      minimatch: 5.1.6

  fill-range@7.1.1:
    dependencies:
      to-regex-range: 5.0.1

  filter-obj@1.1.0: {}

  finalhandler@2.1.0:
    dependencies:
      debug: 4.4.1
      encodeurl: 2.0.0
      escape-html: 1.0.3
      on-finished: 2.4.1
      parseurl: 1.3.3
      statuses: 2.0.2
    transitivePeerDependencies:
      - supports-color

  find-cache-dir@3.3.2:
    dependencies:
      commondir: 1.0.1
      make-dir: 3.1.0
      pkg-dir: 4.2.0

  find-up@4.1.0:
    dependencies:
      locate-path: 5.0.0
      path-exists: 4.0.0

  find-up@5.0.0:
    dependencies:
      locate-path: 6.0.0
      path-exists: 4.0.0

  flat-cache@3.2.0:
    dependencies:
      flatted: 3.3.3
      keyv: 4.5.4
      rimraf: 3.0.2

  flatted@3.3.3: {}

  follow-redirects@1.15.9(debug@4.3.4):
    optionalDependencies:
      debug: 4.3.4

  for-each@0.3.5:
    dependencies:
      is-callable: 1.2.7

  foreground-child@3.3.1:
    dependencies:
      cross-spawn: 7.0.6
      signal-exit: 4.1.0

  fork-ts-checker-webpack-plugin@9.0.2(typescript@5.7.2)(webpack@5.97.1):
    dependencies:
      '@babel/code-frame': 7.27.1
      chalk: 4.1.2
      chokidar: 3.6.0
      cosmiconfig: 8.3.6(typescript@5.7.2)
      deepmerge: 4.3.1
      fs-extra: 10.1.0
      memfs: 3.5.3
      minimatch: 3.1.2
      node-abort-controller: 3.1.1
      schema-utils: 3.3.0
      semver: 7.7.2
      tapable: 2.2.2
      typescript: 5.7.2
      webpack: 5.97.1

  form-data@4.0.4:
    dependencies:
      asynckit: 0.4.0
      combined-stream: 1.0.8
      es-set-tostringtag: 2.1.0
      hasown: 2.0.2
      mime-types: 2.1.35

  formidable@2.1.5:
    dependencies:
      '@paralleldrive/cuid2': 2.2.2
      dezalgo: 1.0.4
      once: 1.4.0
      qs: 6.14.0

  forwarded@0.2.0: {}

  fresh@2.0.0: {}

  fs-constants@1.0.0: {}

  fs-extra@10.1.0:
    dependencies:
      graceful-fs: 4.2.11
      jsonfile: 6.1.0
      universalify: 2.0.1

  fs-monkey@1.1.0: {}

  fs.realpath@1.0.0: {}

  fsevents@2.3.3:
    optional: true

  function-bind@1.1.2: {}

  gensync@1.0.0-beta.2: {}

  get-caller-file@2.0.5: {}

  get-intrinsic@1.3.0:
    dependencies:
      call-bind-apply-helpers: 1.0.2
      es-define-property: 1.0.1
      es-errors: 1.3.0
      es-object-atoms: 1.1.1
      function-bind: 1.1.2
      get-proto: 1.0.1
      gopd: 1.2.0
      has-symbols: 1.1.0
      hasown: 2.0.2
      math-intrinsics: 1.1.0

  get-package-type@0.1.0: {}

  get-port@7.1.0: {}

  get-proto@1.0.1:
    dependencies:
      dunder-proto: 1.0.1
      es-object-atoms: 1.1.1

  get-stream@6.0.1: {}

  glob-parent@5.1.2:
    dependencies:
      is-glob: 4.0.3

  glob-parent@6.0.2:
    dependencies:
      is-glob: 4.0.3

  glob-to-regexp@0.4.1: {}

  glob@10.4.5:
    dependencies:
      foreground-child: 3.3.1
      jackspeak: 3.4.3
      minimatch: 9.0.5
      minipass: 7.1.2
      package-json-from-dist: 1.0.1
      path-scurry: 1.11.1

  glob@7.2.3:
    dependencies:
      fs.realpath: 1.0.0
      inflight: 1.0.6
      inherits: 2.0.4
      minimatch: 3.1.2
      once: 1.4.0
      path-is-absolute: 1.0.1

  globals@13.24.0:
    dependencies:
      type-fest: 0.20.2

  globalthis@1.0.4:
    dependencies:
      define-properties: 1.2.1
      gopd: 1.2.0

  globby@11.1.0:
    dependencies:
      array-union: 2.1.0
      dir-glob: 3.0.1
      fast-glob: 3.3.3
      ignore: 5.3.2
      merge2: 1.4.1
      slash: 3.0.0

  gopd@1.2.0: {}

  gql.tada@1.8.12(graphql@16.11.0)(typescript@5.8.3):
    dependencies:
      '@0no-co/graphql.web': 1.1.2(graphql@16.11.0)
      '@0no-co/graphqlsp': 1.14.0(graphql@16.11.0)(typescript@5.8.3)
      '@gql.tada/cli-utils': 1.7.0(@0no-co/graphqlsp@1.14.0(graphql@16.11.0)(typescript@5.8.3))(graphql@16.11.0)(typescript@5.8.3)
      '@gql.tada/internal': 1.0.8(graphql@16.11.0)(typescript@5.8.3)
      typescript: 5.8.3
    transitivePeerDependencies:
      - '@gql.tada/svelte-support'
      - '@gql.tada/vue-support'
      - graphql

  gql.tada@1.8.13(graphql@16.11.0)(typescript@5.8.3):
    dependencies:
      '@0no-co/graphql.web': 1.1.2(graphql@16.11.0)
      '@0no-co/graphqlsp': 1.14.0(graphql@16.11.0)(typescript@5.8.3)
      '@gql.tada/cli-utils': 1.7.1(@0no-co/graphqlsp@1.14.0(graphql@16.11.0)(typescript@5.8.3))(graphql@16.11.0)(typescript@5.8.3)
      '@gql.tada/internal': 1.0.8(graphql@16.11.0)(typescript@5.8.3)
      typescript: 5.8.3
    transitivePeerDependencies:
      - '@gql.tada/svelte-support'
      - '@gql.tada/vue-support'
      - graphql

  graceful-fs@4.2.11: {}

  graphemer@1.4.0: {}

  graphql@16.11.0: {}

  h3@1.15.3:
    dependencies:
      cookie-es: 1.2.2
      crossws: 0.3.5
      defu: 6.1.4
      destr: 2.0.5
      iron-webcrypto: 1.2.1
      node-mock-http: 1.0.1
      radix3: 1.1.2
      ufo: 1.6.1
      uncrypto: 0.1.3

  hamt-sharding@2.0.1:
    dependencies:
      sparse-array: 1.3.2
      uint8arrays: 3.1.1

  hard-rejection@2.1.0: {}

  has-flag@4.0.0: {}

  has-own-prop@2.0.0: {}

  has-property-descriptors@1.0.2:
    dependencies:
      es-define-property: 1.0.1

  has-symbols@1.1.0: {}

  has-tostringtag@1.0.2:
    dependencies:
      has-symbols: 1.1.0

  hash.js@1.1.7:
    dependencies:
      inherits: 2.0.4
      minimalistic-assert: 1.0.1

  hasown@2.0.2:
    dependencies:
      function-bind: 1.1.2

  hmac-drbg@1.0.1:
    dependencies:
      hash.js: 1.1.7
      minimalistic-assert: 1.0.1
      minimalistic-crypto-utils: 1.0.1

  hosted-git-info@2.8.9: {}

  hosted-git-info@4.1.0:
    dependencies:
      lru-cache: 6.0.0

  html-escaper@2.0.2: {}

  http-errors@2.0.0:
    dependencies:
      depd: 2.0.0
      inherits: 2.0.4
      setprototypeof: 1.2.0
      statuses: 2.0.1
      toidentifier: 1.0.1

  https-proxy-agent@7.0.6:
    dependencies:
      agent-base: 7.1.4
      debug: 4.4.1
    transitivePeerDependencies:
      - supports-color

  human-signals@2.1.0: {}

  humanize-ms@1.2.1:
    dependencies:
      ms: 2.1.3

  iconv-lite@0.4.24:
    dependencies:
      safer-buffer: 2.1.2

  iconv-lite@0.6.3:
    dependencies:
      safer-buffer: 2.1.2

  idb-keyval@6.2.2: {}

  ieee754@1.2.1: {}

  ignore@5.3.2: {}

  import-fresh@3.3.1:
    dependencies:
      parent-module: 1.0.1
      resolve-from: 4.0.0

  import-local@3.2.0:
    dependencies:
      pkg-dir: 4.2.0
      resolve-cwd: 3.0.0

  imurmurhash@0.1.4: {}

  indent-string@4.0.0: {}

  inflight@1.0.6:
    dependencies:
      once: 1.4.0
      wrappy: 1.0.2

  inherits@2.0.4: {}

  inquirer@8.2.6:
    dependencies:
      ansi-escapes: 4.3.2
      chalk: 4.1.2
      cli-cursor: 3.1.0
      cli-width: 3.0.0
      external-editor: 3.1.0
      figures: 3.2.0
      lodash: 4.17.21
      mute-stream: 0.0.8
      ora: 5.4.1
      run-async: 2.4.1
      rxjs: 7.8.2
      string-width: 4.2.3
      strip-ansi: 6.0.1
      through: 2.3.8
      wrap-ansi: 6.2.0

  inquirer@9.2.15:
    dependencies:
      '@ljharb/through': 2.3.14
      ansi-escapes: 4.3.2
      chalk: 5.4.1
      cli-cursor: 3.1.0
      cli-width: 4.1.0
      external-editor: 3.1.0
      figures: 3.2.0
      lodash: 4.17.21
      mute-stream: 1.0.0
      ora: 5.4.1
      run-async: 3.0.0
      rxjs: 7.8.2
      string-width: 4.2.3
      strip-ansi: 6.0.1
      wrap-ansi: 6.2.0

  interface-ipld-format@1.0.1:
    dependencies:
      cids: 1.1.9
      multicodec: 3.2.1
      multihashes: 4.0.3

  ioredis@5.6.1:
    dependencies:
      '@ioredis/commands': 1.2.0
      cluster-key-slot: 1.1.2
      debug: 4.4.1
      denque: 2.1.0
      lodash.defaults: 4.2.0
      lodash.isarguments: 3.1.0
      redis-errors: 1.2.0
      redis-parser: 3.0.0
      standard-as-callback: 2.1.0
    transitivePeerDependencies:
      - supports-color

  ip-address@9.0.5:
    dependencies:
      jsbn: 1.1.0
      sprintf-js: 1.1.3

  ipaddr.js@1.9.1: {}

  ipfs-only-hash@4.0.0:
    dependencies:
      ipfs-unixfs-importer: 7.0.3
      meow: 9.0.0
    transitivePeerDependencies:
      - encoding
      - supports-color

  ipfs-unixfs-importer@7.0.3:
    dependencies:
      bl: 5.1.0
      cids: 1.1.9
      err-code: 3.0.1
      hamt-sharding: 2.0.1
      ipfs-unixfs: 4.0.3
      ipld-dag-pb: 0.22.3
      it-all: 1.0.6
      it-batch: 1.0.9
      it-first: 1.0.7
      it-parallel-batch: 1.0.11
      merge-options: 3.0.4
      multihashing-async: 2.1.4
      rabin-wasm: 0.1.5
      uint8arrays: 2.1.10
    transitivePeerDependencies:
      - encoding
      - supports-color

  ipfs-unixfs@4.0.3:
    dependencies:
      err-code: 3.0.1
      protobufjs: 6.11.4

  ipld-dag-pb@0.22.3:
    dependencies:
      cids: 1.1.9
      interface-ipld-format: 1.0.1
      multicodec: 3.2.1
      multihashing-async: 2.1.4
      protobufjs: 6.11.4
      stable: 0.1.8
      uint8arrays: 2.1.10

  iron-webcrypto@1.2.1: {}

  is-arguments@1.2.0:
    dependencies:
      call-bound: 1.0.4
      has-tostringtag: 1.0.2

  is-arrayish@0.2.1: {}

  is-binary-path@2.1.0:
    dependencies:
      binary-extensions: 2.3.0

  is-callable@1.2.7: {}

  is-core-module@2.16.1:
    dependencies:
      hasown: 2.0.2

  is-extglob@2.1.1: {}

  is-fullwidth-code-point@3.0.0: {}

  is-generator-fn@2.1.0: {}

  is-generator-function@1.1.0:
    dependencies:
      call-bound: 1.0.4
      get-proto: 1.0.1
      has-tostringtag: 1.0.2
      safe-regex-test: 1.1.0

  is-glob@4.0.3:
    dependencies:
      is-extglob: 2.1.1

  is-interactive@1.0.0: {}

  is-number@7.0.0: {}

  is-path-inside@3.0.3: {}

  is-plain-obj@1.1.0: {}

  is-plain-obj@2.1.0: {}

  is-promise@4.0.0: {}

  is-regex@1.2.1:
    dependencies:
      call-bound: 1.0.4
      gopd: 1.2.0
      has-tostringtag: 1.0.2
      hasown: 2.0.2

  is-stream@2.0.1: {}

  is-typed-array@1.1.15:
    dependencies:
      which-typed-array: 1.1.19

  is-unicode-supported@0.1.0: {}

  isarray@1.0.0: {}

  isexe@2.0.0: {}

  isomorphic-ws@4.0.1(ws@7.5.10(bufferutil@4.0.9)(utf-8-validate@5.0.10)):
    dependencies:
      ws: 7.5.10(bufferutil@4.0.9)(utf-8-validate@5.0.10)

  isows@1.0.7(ws@8.18.3(bufferutil@4.0.9)(utf-8-validate@5.0.10)):
    dependencies:
      ws: 8.18.3(bufferutil@4.0.9)(utf-8-validate@5.0.10)

  istanbul-lib-coverage@3.2.2: {}

  istanbul-lib-instrument@5.2.1:
    dependencies:
      '@babel/core': 7.28.0
      '@babel/parser': 7.28.0
      '@istanbuljs/schema': 0.1.3
      istanbul-lib-coverage: 3.2.2
      semver: 6.3.1
    transitivePeerDependencies:
      - supports-color

  istanbul-lib-instrument@6.0.3:
    dependencies:
      '@babel/core': 7.28.0
      '@babel/parser': 7.28.0
      '@istanbuljs/schema': 0.1.3
      istanbul-lib-coverage: 3.2.2
      semver: 7.7.2
    transitivePeerDependencies:
      - supports-color

  istanbul-lib-report@3.0.1:
    dependencies:
      istanbul-lib-coverage: 3.2.2
      make-dir: 4.0.0
      supports-color: 7.2.0

  istanbul-lib-source-maps@4.0.1:
    dependencies:
      debug: 4.4.1
      istanbul-lib-coverage: 3.2.2
      source-map: 0.6.1
    transitivePeerDependencies:
      - supports-color

  istanbul-reports@3.1.7:
    dependencies:
      html-escaper: 2.0.2
      istanbul-lib-report: 3.0.1

  it-all@1.0.6: {}

  it-batch@1.0.9: {}

  it-first@1.0.7: {}

  it-parallel-batch@1.0.11:
    dependencies:
      it-batch: 1.0.9

  iterare@1.2.1: {}

  jackspeak@3.4.3:
    dependencies:
      '@isaacs/cliui': 8.0.2
    optionalDependencies:
      '@pkgjs/parseargs': 0.11.0

  jake@10.9.2:
    dependencies:
      async: 3.2.6
      chalk: 4.1.2
      filelist: 1.0.4
      minimatch: 3.1.2

  jayson@4.2.0(bufferutil@4.0.9)(utf-8-validate@5.0.10):
    dependencies:
      '@types/connect': 3.4.38
      '@types/node': 12.20.55
      '@types/ws': 7.4.7
      commander: 2.20.3
      delay: 5.0.0
      es6-promisify: 5.0.0
      eyes: 0.1.8
      isomorphic-ws: 4.0.1(ws@7.5.10(bufferutil@4.0.9)(utf-8-validate@5.0.10))
      json-stringify-safe: 5.0.1
      stream-json: 1.9.1
      uuid: 8.3.2
      ws: 7.5.10(bufferutil@4.0.9)(utf-8-validate@5.0.10)
    transitivePeerDependencies:
      - bufferutil
      - utf-8-validate

  jest-changed-files@29.7.0:
    dependencies:
      execa: 5.1.1
      jest-util: 29.7.0
      p-limit: 3.1.0

  jest-circus@29.7.0:
    dependencies:
      '@jest/environment': 29.7.0
      '@jest/expect': 29.7.0
      '@jest/test-result': 29.7.0
      '@jest/types': 29.6.3
      '@types/node': 20.19.9
      chalk: 4.1.2
      co: 4.6.0
      dedent: 1.6.0
      is-generator-fn: 2.1.0
      jest-each: 29.7.0
      jest-matcher-utils: 29.7.0
      jest-message-util: 29.7.0
      jest-runtime: 29.7.0
      jest-snapshot: 29.7.0
      jest-util: 29.7.0
      p-limit: 3.1.0
      pretty-format: 29.7.0
      pure-rand: 6.1.0
      slash: 3.0.0
      stack-utils: 2.0.6
    transitivePeerDependencies:
      - babel-plugin-macros
      - supports-color

  jest-cli@29.7.0(@types/node@20.19.9)(ts-node@10.9.2(@types/node@20.19.9)(typescript@5.8.3)):
    dependencies:
      '@jest/core': 29.7.0(ts-node@10.9.2(@types/node@20.19.9)(typescript@5.8.3))
      '@jest/test-result': 29.7.0
      '@jest/types': 29.6.3
      chalk: 4.1.2
      create-jest: 29.7.0(@types/node@20.19.9)(ts-node@10.9.2(@types/node@20.19.9)(typescript@5.8.3))
      exit: 0.1.2
      import-local: 3.2.0
      jest-config: 29.7.0(@types/node@20.19.9)(ts-node@10.9.2(@types/node@20.19.9)(typescript@5.8.3))
      jest-util: 29.7.0
      jest-validate: 29.7.0
      yargs: 17.7.2
    transitivePeerDependencies:
      - '@types/node'
      - babel-plugin-macros
      - supports-color
      - ts-node

  jest-config@29.7.0(@types/node@20.19.8)(ts-node@10.9.2(@types/node@20.19.9)(typescript@5.8.3)):
    dependencies:
      '@babel/core': 7.28.0
      '@jest/test-sequencer': 29.7.0
      '@jest/types': 29.6.3
      babel-jest: 29.7.0(@babel/core@7.28.0)
      chalk: 4.1.2
      ci-info: 3.9.0
      deepmerge: 4.3.1
      glob: 7.2.3
      graceful-fs: 4.2.11
      jest-circus: 29.7.0
      jest-environment-node: 29.7.0
      jest-get-type: 29.6.3
      jest-regex-util: 29.6.3
      jest-resolve: 29.7.0
      jest-runner: 29.7.0
      jest-util: 29.7.0
      jest-validate: 29.7.0
      micromatch: 4.0.8
      parse-json: 5.2.0
      pretty-format: 29.7.0
      slash: 3.0.0
      strip-json-comments: 3.1.1
    optionalDependencies:
      '@types/node': 20.19.8
      ts-node: 10.9.2(@types/node@20.19.9)(typescript@5.8.3)
    transitivePeerDependencies:
      - babel-plugin-macros
      - supports-color

  jest-config@29.7.0(@types/node@20.19.9)(ts-node@10.9.2(@types/node@20.19.9)(typescript@5.8.3)):
    dependencies:
      '@babel/core': 7.28.0
      '@jest/test-sequencer': 29.7.0
      '@jest/types': 29.6.3
      babel-jest: 29.7.0(@babel/core@7.28.0)
      chalk: 4.1.2
      ci-info: 3.9.0
      deepmerge: 4.3.1
      glob: 7.2.3
      graceful-fs: 4.2.11
      jest-circus: 29.7.0
      jest-environment-node: 29.7.0
      jest-get-type: 29.6.3
      jest-regex-util: 29.6.3
      jest-resolve: 29.7.0
      jest-runner: 29.7.0
      jest-util: 29.7.0
      jest-validate: 29.7.0
      micromatch: 4.0.8
      parse-json: 5.2.0
      pretty-format: 29.7.0
      slash: 3.0.0
      strip-json-comments: 3.1.1
    optionalDependencies:
      '@types/node': 20.19.9
      ts-node: 10.9.2(@types/node@20.19.9)(typescript@5.8.3)
    transitivePeerDependencies:
      - babel-plugin-macros
      - supports-color

  jest-diff@29.7.0:
    dependencies:
      chalk: 4.1.2
      diff-sequences: 29.6.3
      jest-get-type: 29.6.3
      pretty-format: 29.7.0

  jest-diff@30.0.5:
    dependencies:
      '@jest/diff-sequences': 30.0.1
      '@jest/get-type': 30.0.1
      chalk: 4.1.2
      pretty-format: 30.0.5

  jest-docblock@29.7.0:
    dependencies:
      detect-newline: 3.1.0

  jest-each@29.7.0:
    dependencies:
      '@jest/types': 29.6.3
      chalk: 4.1.2
      jest-get-type: 29.6.3
      jest-util: 29.7.0
      pretty-format: 29.7.0

  jest-environment-node@29.7.0:
    dependencies:
      '@jest/environment': 29.7.0
      '@jest/fake-timers': 29.7.0
      '@jest/types': 29.6.3
      '@types/node': 20.19.9
      jest-mock: 29.7.0
      jest-util: 29.7.0

  jest-get-type@29.6.3: {}

  jest-haste-map@29.7.0:
    dependencies:
      '@jest/types': 29.6.3
      '@types/graceful-fs': 4.1.9
      '@types/node': 20.19.9
      anymatch: 3.1.3
      fb-watchman: 2.0.2
      graceful-fs: 4.2.11
      jest-regex-util: 29.6.3
      jest-util: 29.7.0
      jest-worker: 29.7.0
      micromatch: 4.0.8
      walker: 1.0.8
    optionalDependencies:
      fsevents: 2.3.3

  jest-haste-map@30.0.5:
    dependencies:
      '@jest/types': 30.0.5
      '@types/node': 20.19.9
      anymatch: 3.1.3
      fb-watchman: 2.0.2
      graceful-fs: 4.2.11
      jest-regex-util: 30.0.1
      jest-util: 30.0.5
      jest-worker: 30.0.5
      micromatch: 4.0.8
      walker: 1.0.8
    optionalDependencies:
      fsevents: 2.3.3

  jest-leak-detector@29.7.0:
    dependencies:
      jest-get-type: 29.6.3
      pretty-format: 29.7.0

  jest-matcher-utils@29.7.0:
    dependencies:
      chalk: 4.1.2
      jest-diff: 29.7.0
      jest-get-type: 29.6.3
      pretty-format: 29.7.0

  jest-matcher-utils@30.0.5:
    dependencies:
      '@jest/get-type': 30.0.1
      chalk: 4.1.2
      jest-diff: 30.0.5
      pretty-format: 30.0.5

  jest-message-util@29.7.0:
    dependencies:
      '@babel/code-frame': 7.27.1
      '@jest/types': 29.6.3
      '@types/stack-utils': 2.0.3
      chalk: 4.1.2
      graceful-fs: 4.2.11
      micromatch: 4.0.8
      pretty-format: 29.7.0
      slash: 3.0.0
      stack-utils: 2.0.6

  jest-message-util@30.0.5:
    dependencies:
      '@babel/code-frame': 7.27.1
      '@jest/types': 30.0.5
      '@types/stack-utils': 2.0.3
      chalk: 4.1.2
      graceful-fs: 4.2.11
      micromatch: 4.0.8
      pretty-format: 30.0.5
      slash: 3.0.0
      stack-utils: 2.0.6

  jest-mock@29.7.0:
    dependencies:
      '@jest/types': 29.6.3
      '@types/node': 20.19.9
      jest-util: 29.7.0

  jest-mock@30.0.5:
    dependencies:
      '@jest/types': 30.0.5
      '@types/node': 20.19.9
      jest-util: 30.0.5

  jest-pnp-resolver@1.2.3(jest-resolve@29.7.0):
    optionalDependencies:
      jest-resolve: 29.7.0

  jest-regex-util@29.6.3: {}

  jest-regex-util@30.0.1: {}

  jest-resolve-dependencies@29.7.0:
    dependencies:
      jest-regex-util: 29.6.3
      jest-snapshot: 29.7.0
    transitivePeerDependencies:
      - supports-color

  jest-resolve@29.7.0:
    dependencies:
      chalk: 4.1.2
      graceful-fs: 4.2.11
      jest-haste-map: 29.7.0
      jest-pnp-resolver: 1.2.3(jest-resolve@29.7.0)
      jest-util: 29.7.0
      jest-validate: 29.7.0
      resolve: 1.22.10
      resolve.exports: 2.0.3
      slash: 3.0.0

  jest-runner@29.7.0:
    dependencies:
      '@jest/console': 29.7.0
      '@jest/environment': 29.7.0
      '@jest/test-result': 29.7.0
      '@jest/transform': 29.7.0
      '@jest/types': 29.6.3
      '@types/node': 20.19.9
      chalk: 4.1.2
      emittery: 0.13.1
      graceful-fs: 4.2.11
      jest-docblock: 29.7.0
      jest-environment-node: 29.7.0
      jest-haste-map: 29.7.0
      jest-leak-detector: 29.7.0
      jest-message-util: 29.7.0
      jest-resolve: 29.7.0
      jest-runtime: 29.7.0
      jest-util: 29.7.0
      jest-watcher: 29.7.0
      jest-worker: 29.7.0
      p-limit: 3.1.0
      source-map-support: 0.5.13
    transitivePeerDependencies:
      - supports-color

  jest-runtime@29.7.0:
    dependencies:
      '@jest/environment': 29.7.0
      '@jest/fake-timers': 29.7.0
      '@jest/globals': 29.7.0
      '@jest/source-map': 29.6.3
      '@jest/test-result': 29.7.0
      '@jest/transform': 29.7.0
      '@jest/types': 29.6.3
      '@types/node': 20.19.9
      chalk: 4.1.2
      cjs-module-lexer: 1.4.3
      collect-v8-coverage: 1.0.2
      glob: 7.2.3
      graceful-fs: 4.2.11
      jest-haste-map: 29.7.0
      jest-message-util: 29.7.0
      jest-mock: 29.7.0
      jest-regex-util: 29.6.3
      jest-resolve: 29.7.0
      jest-snapshot: 29.7.0
      jest-util: 29.7.0
      slash: 3.0.0
      strip-bom: 4.0.0
    transitivePeerDependencies:
      - supports-color

  jest-snapshot@29.7.0:
    dependencies:
      '@babel/core': 7.28.0
      '@babel/generator': 7.28.0
      '@babel/plugin-syntax-jsx': 7.27.1(@babel/core@7.28.0)
      '@babel/plugin-syntax-typescript': 7.27.1(@babel/core@7.28.0)
      '@babel/types': 7.28.1
      '@jest/expect-utils': 29.7.0
      '@jest/transform': 29.7.0
      '@jest/types': 29.6.3
      babel-preset-current-node-syntax: 1.1.0(@babel/core@7.28.0)
      chalk: 4.1.2
      expect: 29.7.0
      graceful-fs: 4.2.11
      jest-diff: 29.7.0
      jest-get-type: 29.6.3
      jest-matcher-utils: 29.7.0
      jest-message-util: 29.7.0
      jest-util: 29.7.0
      natural-compare: 1.4.0
      pretty-format: 29.7.0
      semver: 7.7.2
    transitivePeerDependencies:
      - supports-color

  jest-snapshot@30.0.5:
    dependencies:
      '@babel/core': 7.28.0
      '@babel/generator': 7.28.0
      '@babel/plugin-syntax-jsx': 7.27.1(@babel/core@7.28.0)
      '@babel/plugin-syntax-typescript': 7.27.1(@babel/core@7.28.0)
      '@babel/types': 7.28.1
      '@jest/expect-utils': 30.0.5
      '@jest/get-type': 30.0.1
      '@jest/snapshot-utils': 30.0.5
      '@jest/transform': 30.0.5
      '@jest/types': 30.0.5
      babel-preset-current-node-syntax: 1.1.0(@babel/core@7.28.0)
      chalk: 4.1.2
      expect: 30.0.5
      graceful-fs: 4.2.11
      jest-diff: 30.0.5
      jest-matcher-utils: 30.0.5
      jest-message-util: 30.0.5
      jest-util: 30.0.5
      pretty-format: 30.0.5
      semver: 7.7.2
      synckit: 0.11.11
    transitivePeerDependencies:
      - supports-color

  jest-util@29.7.0:
    dependencies:
      '@jest/types': 29.6.3
      '@types/node': 20.19.9
      chalk: 4.1.2
      ci-info: 3.9.0
      graceful-fs: 4.2.11
      picomatch: 2.3.1

  jest-util@30.0.5:
    dependencies:
      '@jest/types': 30.0.5
      '@types/node': 20.19.9
      chalk: 4.1.2
      ci-info: 4.3.0
      graceful-fs: 4.2.11
      picomatch: 4.0.3

  jest-validate@29.7.0:
    dependencies:
      '@jest/types': 29.6.3
      camelcase: 6.3.0
      chalk: 4.1.2
      jest-get-type: 29.6.3
      leven: 3.1.0
      pretty-format: 29.7.0

  jest-watcher@29.7.0:
    dependencies:
      '@jest/test-result': 29.7.0
      '@jest/types': 29.6.3
      '@types/node': 20.19.9
      ansi-escapes: 4.3.2
      chalk: 4.1.2
      emittery: 0.13.1
      jest-util: 29.7.0
      string-length: 4.0.2

  jest-worker@27.5.1:
    dependencies:
      '@types/node': 20.19.9
      merge-stream: 2.0.0
      supports-color: 8.1.1

  jest-worker@29.7.0:
    dependencies:
      '@types/node': 20.19.9
      jest-util: 29.7.0
      merge-stream: 2.0.0
      supports-color: 8.1.1

  jest-worker@30.0.5:
    dependencies:
      '@types/node': 20.19.9
      '@ungap/structured-clone': 1.3.0
      jest-util: 30.0.5
      merge-stream: 2.0.0
      supports-color: 8.1.1

  jest@29.7.0(@types/node@20.19.9)(ts-node@10.9.2(@types/node@20.19.9)(typescript@5.8.3)):
    dependencies:
      '@jest/core': 29.7.0(ts-node@10.9.2(@types/node@20.19.9)(typescript@5.8.3))
      '@jest/types': 29.6.3
      import-local: 3.2.0
      jest-cli: 29.7.0(@types/node@20.19.9)(ts-node@10.9.2(@types/node@20.19.9)(typescript@5.8.3))
    transitivePeerDependencies:
      - '@types/node'
      - babel-plugin-macros
      - supports-color
      - ts-node

  jose@4.15.9: {}

  jose@5.10.0: {}

  js-sha256@0.9.0: {}

  js-sha3@0.8.0: {}

  js-tokens@4.0.0: {}

  js-yaml@3.14.1:
    dependencies:
      argparse: 1.0.10
      esprima: 4.0.1

  js-yaml@4.1.0:
    dependencies:
      argparse: 2.0.1

  jsbn@1.1.0: {}

  jsesc@3.1.0: {}

  json-buffer@3.0.1: {}

  json-parse-even-better-errors@2.3.1: {}

  json-schema-traverse@0.4.1: {}

  json-schema-traverse@1.0.0: {}

  json-stable-stringify-without-jsonify@1.0.1: {}

  json-stringify-safe@5.0.1: {}

  json5@2.2.3: {}

  jsonc-parser@3.2.1: {}

  jsonc-parser@3.3.1: {}

  jsonfile@6.1.0:
    dependencies:
      universalify: 2.0.1
    optionalDependencies:
      graceful-fs: 4.2.11

  kareem@2.6.3: {}

  keyv@4.5.4:
    dependencies:
      json-buffer: 3.0.1

  keyv@5.4.0:
    dependencies:
      '@keyv/serialize': 1.1.0

  keyvaluestorage-interface@1.0.0: {}

  kind-of@6.0.3: {}

  kleur@3.0.3: {}

  launchdarkly-eventsource@2.2.0: {}

  lazystream@1.0.1:
    dependencies:
      readable-stream: 2.3.8

  leven@3.1.0: {}

  levn@0.4.1:
    dependencies:
      prelude-ls: 1.2.1
      type-check: 0.4.0

  libphonenumber-js@1.12.10: {}

  libsodium-sumo@0.7.15: {}

  libsodium-wrappers-sumo@0.7.15:
    dependencies:
      libsodium-sumo: 0.7.15

  lines-and-columns@1.2.4: {}

  loader-runner@4.3.0: {}

  locate-path@5.0.0:
    dependencies:
      p-locate: 4.1.0

  locate-path@6.0.0:
    dependencies:
      p-locate: 5.0.0

  lodash.camelcase@4.3.0: {}

  lodash.defaults@4.2.0: {}

  lodash.isarguments@3.1.0: {}

  lodash.isequal@4.5.0: {}

  lodash.memoize@4.1.2: {}

  lodash.merge@4.6.2: {}

  lodash.truncate@4.4.2: {}

  lodash@4.17.21: {}

  log-symbols@4.1.0:
    dependencies:
      chalk: 4.1.2
      is-unicode-supported: 0.1.0

  long@4.0.0: {}

  long@5.3.2: {}

  lower-case@2.0.2:
    dependencies:
      tslib: 2.8.1

  lru-cache@10.4.3: {}

  lru-cache@5.1.1:
    dependencies:
      yallist: 3.1.1

  lru-cache@6.0.0:
    dependencies:
      yallist: 4.0.0

  luxon@3.7.1: {}

  magic-string@0.30.8:
    dependencies:
      '@jridgewell/sourcemap-codec': 1.5.4

  make-dir@3.1.0:
    dependencies:
      semver: 6.3.1

  make-dir@4.0.0:
    dependencies:
      semver: 7.7.2

  make-error@1.3.6: {}

  makeerror@1.0.12:
    dependencies:
      tmpl: 1.0.5

  map-obj@1.0.1: {}

  map-obj@4.3.0: {}

  math-intrinsics@1.1.0: {}

  media-typer@0.3.0: {}

  media-typer@1.1.0: {}

  memfs@3.5.3:
    dependencies:
      fs-monkey: 1.1.0

  memory-pager@1.5.0: {}

  meow@9.0.0:
    dependencies:
      '@types/minimist': 1.2.5
      camelcase-keys: 6.2.2
      decamelize: 1.2.0
      decamelize-keys: 1.1.1
      hard-rejection: 2.1.0
      minimist-options: 4.1.0
      normalize-package-data: 3.0.3
      read-pkg-up: 7.0.1
      redent: 3.0.0
      trim-newlines: 3.0.1
      type-fest: 0.18.1
      yargs-parser: 20.2.9

  merge-descriptors@2.0.0: {}

  merge-options@3.0.4:
    dependencies:
      is-plain-obj: 2.1.0

  merge-stream@2.0.0: {}

  merge2@1.4.1: {}

  methods@1.1.2: {}

  micromatch@4.0.8:
    dependencies:
      braces: 3.0.3
      picomatch: 2.3.1

  mime-db@1.52.0: {}

  mime-db@1.54.0: {}

  mime-types@2.1.35:
    dependencies:
      mime-db: 1.52.0

  mime-types@3.0.1:
    dependencies:
      mime-db: 1.54.0

  mime@2.6.0: {}

  mimic-fn@2.1.0: {}

  min-indent@1.0.1: {}

  minimalistic-assert@1.0.1: {}

  minimalistic-crypto-utils@1.0.1: {}

  minimatch@3.1.2:
    dependencies:
      brace-expansion: 1.1.12

  minimatch@5.1.6:
    dependencies:
      brace-expansion: 2.0.2

  minimatch@9.0.3:
    dependencies:
      brace-expansion: 2.0.2

  minimatch@9.0.5:
    dependencies:
      brace-expansion: 2.0.2

  minimist-options@4.1.0:
    dependencies:
      arrify: 1.0.1
      is-plain-obj: 1.1.0
      kind-of: 6.0.3

  minimist@1.2.8: {}

  minipass@7.1.2: {}

  mkdirp-classic@0.5.3: {}

  mkdirp@0.5.6:
    dependencies:
      minimist: 1.2.8

  mkdirp@1.0.4: {}

  mongodb-connection-string-url@2.6.0:
    dependencies:
      '@types/whatwg-url': 8.2.2
      whatwg-url: 11.0.0

  mongodb-connection-string-url@3.0.2:
    dependencies:
      '@types/whatwg-url': 11.0.5
      whatwg-url: 14.2.0

  mongodb-memory-server-core@9.2.0:
    dependencies:
      async-mutex: 0.4.1
      camelcase: 6.3.0
      debug: 4.3.4
      find-cache-dir: 3.3.2
      follow-redirects: 1.15.9(debug@4.3.4)
      https-proxy-agent: 7.0.6
      mongodb: 5.9.2
      new-find-package-json: 2.0.0
      semver: 7.7.2
      tar-stream: 3.1.7
      tslib: 2.8.1
      yauzl: 3.2.0
    transitivePeerDependencies:
      - '@aws-sdk/credential-providers'
      - '@mongodb-js/zstd'
      - kerberos
      - mongodb-client-encryption
      - snappy
      - supports-color

  mongodb-memory-server@9.2.0:
    dependencies:
      mongodb-memory-server-core: 9.2.0
      tslib: 2.8.1
    transitivePeerDependencies:
      - '@aws-sdk/credential-providers'
      - '@mongodb-js/zstd'
      - kerberos
      - mongodb-client-encryption
      - snappy
      - supports-color

  mongodb@5.9.2:
    dependencies:
      bson: 5.5.1
      mongodb-connection-string-url: 2.6.0
      socks: 2.8.6
    optionalDependencies:
      '@mongodb-js/saslprep': 1.3.0

  mongodb@6.17.0(socks@2.8.6):
    dependencies:
      '@mongodb-js/saslprep': 1.3.0
      bson: 6.10.4
      mongodb-connection-string-url: 3.0.2
    optionalDependencies:
      socks: 2.8.6

  mongoose@8.16.4(socks@2.8.6):
    dependencies:
      bson: 6.10.4
      kareem: 2.6.3
      mongodb: 6.17.0(socks@2.8.6)
      mpath: 0.9.0
      mquery: 5.0.0
      ms: 2.1.3
      sift: 17.1.3
    transitivePeerDependencies:
      - '@aws-sdk/credential-providers'
      - '@mongodb-js/zstd'
      - gcp-metadata
      - kerberos
      - mongodb-client-encryption
      - snappy
      - socks
      - supports-color

  mpath@0.9.0: {}

  mquery@5.0.0:
    dependencies:
      debug: 4.4.1
    transitivePeerDependencies:
      - supports-color

  ms@2.1.2: {}

  ms@2.1.3: {}

  msgpackr-extract@3.0.3:
    dependencies:
      node-gyp-build-optional-packages: 5.2.2
    optionalDependencies:
      '@msgpackr-extract/msgpackr-extract-darwin-arm64': 3.0.3
      '@msgpackr-extract/msgpackr-extract-darwin-x64': 3.0.3
      '@msgpackr-extract/msgpackr-extract-linux-arm': 3.0.3
      '@msgpackr-extract/msgpackr-extract-linux-arm64': 3.0.3
      '@msgpackr-extract/msgpackr-extract-linux-x64': 3.0.3
      '@msgpackr-extract/msgpackr-extract-win32-x64': 3.0.3
    optional: true

  msgpackr@1.11.5:
    optionalDependencies:
      msgpackr-extract: 3.0.3

  multer@2.0.2:
    dependencies:
      append-field: 1.0.0
      busboy: 1.6.0
      concat-stream: 2.0.0
      mkdirp: 0.5.6
      object-assign: 4.1.1
      type-is: 1.6.18
      xtend: 4.0.2

  multibase@4.0.6:
    dependencies:
      '@multiformats/base-x': 4.0.1

  multicodec@3.2.1:
    dependencies:
      uint8arrays: 3.1.1
      varint: 6.0.0

  multiformats@11.0.2: {}

  multiformats@9.9.0: {}

  multihashes@4.0.3:
    dependencies:
      multibase: 4.0.6
      uint8arrays: 3.1.1
      varint: 5.0.2

  multihashing-async@2.1.4:
    dependencies:
      blakejs: 1.2.1
      err-code: 3.0.1
      js-sha3: 0.8.0
      multihashes: 4.0.3
      murmurhash3js-revisited: 3.0.0
      uint8arrays: 3.1.1

  murmurhash3js-revisited@3.0.0: {}

  mute-stream@0.0.8: {}

  mute-stream@1.0.0: {}

  nan@2.23.0:
    optional: true

  natural-compare@1.4.0: {}

  negotiator@1.0.0: {}

  neo-async@2.6.2: {}

  nest-commander@3.18.0(@nestjs/common@10.4.20(class-transformer@0.5.1)(class-validator@0.14.2)(reflect-metadata@0.2.2)(rxjs@7.8.2))(@nestjs/core@10.4.20)(@types/inquirer@8.2.11)(typescript@5.8.3):
    dependencies:
      '@fig/complete-commander': 3.2.0(commander@11.1.0)
      '@golevelup/nestjs-discovery': 4.0.3(@nestjs/common@10.4.20(class-transformer@0.5.1)(class-validator@0.14.2)(reflect-metadata@0.2.2)(rxjs@7.8.2))(@nestjs/core@10.4.20)
      '@nestjs/common': 10.4.20(class-transformer@0.5.1)(class-validator@0.14.2)(reflect-metadata@0.2.2)(rxjs@7.8.2)
      '@nestjs/core': 10.4.20(@nestjs/common@10.4.20(class-transformer@0.5.1)(class-validator@0.14.2)(reflect-metadata@0.2.2)(rxjs@7.8.2))(@nestjs/platform-express@11.1.5)(reflect-metadata@0.2.2)(rxjs@7.8.2)
      '@types/inquirer': 8.2.11
      commander: 11.1.0
      cosmiconfig: 8.3.6(typescript@5.8.3)
      inquirer: 8.2.6
    transitivePeerDependencies:
      - typescript

  nestjs-pino@4.4.0(@nestjs/common@10.4.20(class-transformer@0.5.1)(class-validator@0.14.2)(reflect-metadata@0.2.2)(rxjs@7.8.2))(pino-http@10.5.0)(pino@9.7.0)(rxjs@7.8.2):
    dependencies:
      '@nestjs/common': 10.4.20(class-transformer@0.5.1)(class-validator@0.14.2)(reflect-metadata@0.2.2)(rxjs@7.8.2)
      pino: 9.7.0
      pino-http: 10.5.0
      rxjs: 7.8.2

  new-find-package-json@2.0.0:
    dependencies:
      debug: 4.3.4
    transitivePeerDependencies:
      - supports-color

  no-case@3.0.4:
    dependencies:
      lower-case: 2.0.2
      tslib: 2.8.1

  node-abort-controller@3.1.1: {}

  node-emoji@1.11.0:
    dependencies:
      lodash: 4.17.21

  node-fetch-native@1.6.6: {}

  node-fetch@2.7.0:
    dependencies:
      whatwg-url: 5.0.0

  node-gyp-build-optional-packages@5.2.2:
    dependencies:
      detect-libc: 2.0.4
    optional: true

  node-gyp-build@4.8.4:
    optional: true

  node-int64@0.4.0: {}

  node-mock-http@1.0.1: {}

  node-releases@2.0.19: {}

  normalize-package-data@2.5.0:
    dependencies:
      hosted-git-info: 2.8.9
      resolve: 1.22.10
      semver: 5.7.2
      validate-npm-package-license: 3.0.4

  normalize-package-data@3.0.3:
    dependencies:
      hosted-git-info: 4.1.0
      is-core-module: 2.16.1
      semver: 7.7.2
      validate-npm-package-license: 3.0.4

  normalize-path@3.0.0: {}

  npm-run-path@4.0.1:
    dependencies:
      path-key: 3.1.1

  object-assign@4.1.1: {}

  object-inspect@1.13.4: {}

  object-keys@1.1.1: {}

  ofetch@1.4.1:
    dependencies:
      destr: 2.0.5
      node-fetch-native: 1.6.6
      ufo: 1.6.1

  on-exit-leak-free@0.2.0: {}

  on-exit-leak-free@2.1.2: {}

  on-finished@2.4.1:
    dependencies:
      ee-first: 1.1.1

  once@1.4.0:
    dependencies:
      wrappy: 1.0.2

  onetime@5.1.2:
    dependencies:
      mimic-fn: 2.1.0

  optionator@0.9.4:
    dependencies:
      deep-is: 0.1.4
      fast-levenshtein: 2.0.6
      levn: 0.4.1
      prelude-ls: 1.2.1
      type-check: 0.4.0
      word-wrap: 1.2.5

  ora@5.4.1:
    dependencies:
      bl: 4.1.0
      chalk: 4.1.2
      cli-cursor: 3.1.0
      cli-spinners: 2.9.2
      is-interactive: 1.0.0
      is-unicode-supported: 0.1.0
      log-symbols: 4.1.0
      strip-ansi: 6.0.1
      wcwidth: 1.0.1

  os-tmpdir@1.0.2: {}

  ox@0.9.3(typescript@5.8.3):
    dependencies:
      '@adraffy/ens-normalize': 1.11.0
      '@noble/ciphers': 1.3.0
      '@noble/curves': 1.9.1
      '@noble/hashes': 1.8.0
      '@scure/bip32': 1.7.0
      '@scure/bip39': 1.6.0
      abitype: 1.1.0(typescript@5.8.3)
      eventemitter3: 5.0.1
    optionalDependencies:
      typescript: 5.8.3
    transitivePeerDependencies:
      - zod

  ox@0.9.6(typescript@5.8.3):
    dependencies:
      '@adraffy/ens-normalize': 1.11.0
      '@noble/ciphers': 1.3.0
      '@noble/curves': 1.9.1
      '@noble/hashes': 1.8.0
      '@scure/bip32': 1.7.0
      '@scure/bip39': 1.6.0
      abitype: 1.1.0(typescript@5.8.3)
      eventemitter3: 5.0.1
    optionalDependencies:
      typescript: 5.8.3
    transitivePeerDependencies:
      - zod

  p-limit@2.3.0:
    dependencies:
      p-try: 2.2.0

  p-limit@3.1.0:
    dependencies:
      yocto-queue: 0.1.0

  p-locate@4.1.0:
    dependencies:
      p-limit: 2.3.0

  p-locate@5.0.0:
    dependencies:
      p-limit: 3.1.0

  p-try@2.2.0: {}

  package-json-from-dist@1.0.1: {}

  package-manager-detector@0.2.11:
    dependencies:
      quansync: 0.2.10

  pako@2.1.0: {}

  parent-module@1.0.1:
    dependencies:
      callsites: 3.1.0

  parse-json@5.2.0:
    dependencies:
      '@babel/code-frame': 7.27.1
      error-ex: 1.3.2
      json-parse-even-better-errors: 2.3.1
      lines-and-columns: 1.2.4

  parseurl@1.3.3: {}

  path-exists@4.0.0: {}

  path-is-absolute@1.0.1: {}

  path-key@3.1.1: {}

  path-parse@1.0.7: {}

  path-scurry@1.11.1:
    dependencies:
      lru-cache: 10.4.3
      minipass: 7.1.2

  path-to-regexp@3.3.0: {}

  path-to-regexp@8.2.0: {}

  path-type@4.0.0: {}

  pend@1.2.0: {}

  permissionless@0.2.52(viem@2.37.5(bufferutil@4.0.9)(typescript@5.8.3)(utf-8-validate@5.0.10)):
    dependencies:
      viem: 2.37.5(bufferutil@4.0.9)(typescript@5.8.3)(utf-8-validate@5.0.10)

  picocolors@1.1.1: {}

  picomatch@2.3.1: {}

  picomatch@4.0.1: {}

  picomatch@4.0.3: {}

  pino-abstract-transport@0.5.0:
    dependencies:
      duplexify: 4.1.3
      split2: 4.2.0

  pino-abstract-transport@2.0.0:
    dependencies:
      split2: 4.2.0

  pino-http@10.5.0:
    dependencies:
      get-caller-file: 2.0.5
      pino: 9.7.0
      pino-std-serializers: 7.0.0
      process-warning: 5.0.0

  pino-std-serializers@4.0.0: {}

  pino-std-serializers@7.0.0: {}

  pino@7.11.0:
    dependencies:
      atomic-sleep: 1.0.0
      fast-redact: 3.5.0
      on-exit-leak-free: 0.2.0
      pino-abstract-transport: 0.5.0
      pino-std-serializers: 4.0.0
      process-warning: 1.0.0
      quick-format-unescaped: 4.0.4
      real-require: 0.1.0
      safe-stable-stringify: 2.5.0
      sonic-boom: 2.8.0
      thread-stream: 0.15.2

  pino@9.7.0:
    dependencies:
      atomic-sleep: 1.0.0
      fast-redact: 3.5.0
      on-exit-leak-free: 2.1.2
      pino-abstract-transport: 2.0.0
      pino-std-serializers: 7.0.0
      process-warning: 5.0.0
      quick-format-unescaped: 4.0.4
      real-require: 0.2.0
      safe-stable-stringify: 2.5.0
      sonic-boom: 4.2.0
      thread-stream: 3.1.0

  pirates@4.0.7: {}

  pkg-dir@4.2.0:
    dependencies:
      find-up: 4.1.0

  pluralize@8.0.0: {}

  poseidon-lite@0.2.1: {}

  possible-typed-array-names@1.1.0: {}

  posthog-node@5.5.1: {}

  prelude-ls@1.2.1: {}

  prettier-linter-helpers@1.0.0:
    dependencies:
      fast-diff: 1.3.0

  prettier@3.6.2: {}

  pretty-format@29.7.0:
    dependencies:
      '@jest/schemas': 29.6.3
      ansi-styles: 5.2.0
      react-is: 18.3.1

  pretty-format@30.0.5:
    dependencies:
      '@jest/schemas': 30.0.5
      ansi-styles: 5.2.0
      react-is: 18.3.1

  process-nextick-args@2.0.1: {}

  process-warning@1.0.0: {}

  process-warning@5.0.0: {}

  process@0.11.10: {}

  prompts@2.4.2:
    dependencies:
      kleur: 3.0.3
      sisteransi: 1.0.5

  proper-lockfile@4.1.2:
    dependencies:
      graceful-fs: 4.2.11
      retry: 0.12.0
      signal-exit: 3.0.7

  properties-reader@2.3.0:
    dependencies:
      mkdirp: 1.0.4

  protobufjs@6.11.4:
    dependencies:
      '@protobufjs/aspromise': 1.1.2
      '@protobufjs/base64': 1.1.2
      '@protobufjs/codegen': 2.0.4
      '@protobufjs/eventemitter': 1.1.0
      '@protobufjs/fetch': 1.1.0
      '@protobufjs/float': 1.0.2
      '@protobufjs/inquire': 1.1.0
      '@protobufjs/path': 1.1.2
      '@protobufjs/pool': 1.1.0
      '@protobufjs/utf8': 1.1.0
      '@types/long': 4.0.2
      '@types/node': 20.19.9
      long: 4.0.0

  protobufjs@7.5.3:
    dependencies:
      '@protobufjs/aspromise': 1.1.2
      '@protobufjs/base64': 1.1.2
      '@protobufjs/codegen': 2.0.4
      '@protobufjs/eventemitter': 1.1.0
      '@protobufjs/fetch': 1.1.0
      '@protobufjs/float': 1.0.2
      '@protobufjs/inquire': 1.1.0
      '@protobufjs/path': 1.1.2
      '@protobufjs/pool': 1.1.0
      '@protobufjs/utf8': 1.1.0
      '@types/node': 20.19.9
      long: 5.3.2

  proxy-addr@2.0.7:
    dependencies:
      forwarded: 0.2.0
      ipaddr.js: 1.9.1

  proxy-from-env@1.1.0: {}

  pump@3.0.3:
    dependencies:
      end-of-stream: 1.4.5
      once: 1.4.0

  punycode@2.3.1: {}

  pure-rand@6.1.0: {}

  pvtsutils@1.3.6:
    dependencies:
      tslib: 2.8.1

  pvutils@1.1.3: {}

  qs@6.14.0:
    dependencies:
      side-channel: 1.1.0

  quansync@0.2.10: {}

  query-string@7.1.3:
    dependencies:
      decode-uri-component: 0.2.2
      filter-obj: 1.1.0
      split-on-first: 1.1.0
      strict-uri-encode: 2.0.0

  queue-microtask@1.2.3: {}

  quick-format-unescaped@4.0.4: {}

  quick-lru@4.0.1: {}

  rabin-wasm@0.1.5:
    dependencies:
      '@assemblyscript/loader': 0.9.4
      bl: 5.1.0
      debug: 4.4.1
      minimist: 1.2.8
      node-fetch: 2.7.0
      readable-stream: 3.6.2
    transitivePeerDependencies:
      - encoding
      - supports-color

  radix3@1.1.2: {}

  randexp@0.5.3:
    dependencies:
      drange: 1.1.1
      ret: 0.2.2

  randombytes@2.1.0:
    dependencies:
      safe-buffer: 5.2.1

  range-parser@1.2.1: {}

  raw-body@3.0.0:
    dependencies:
      bytes: 3.1.2
      http-errors: 2.0.0
      iconv-lite: 0.6.3
      unpipe: 1.0.0

  react-is@18.3.1: {}

  read-pkg-up@7.0.1:
    dependencies:
      find-up: 4.1.0
      read-pkg: 5.2.0
      type-fest: 0.8.1

  read-pkg@5.2.0:
    dependencies:
      '@types/normalize-package-data': 2.4.4
      normalize-package-data: 2.5.0
      parse-json: 5.2.0
      type-fest: 0.6.0

  readable-stream@2.3.8:
    dependencies:
      core-util-is: 1.0.3
      inherits: 2.0.4
      isarray: 1.0.0
      process-nextick-args: 2.0.1
      safe-buffer: 5.1.2
      string_decoder: 1.1.1
      util-deprecate: 1.0.2

  readable-stream@3.6.2:
    dependencies:
      inherits: 2.0.4
      string_decoder: 1.3.0
      util-deprecate: 1.0.2

  readable-stream@4.7.0:
    dependencies:
      abort-controller: 3.0.0
      buffer: 6.0.3
      events: 3.3.0
      process: 0.11.10
      string_decoder: 1.3.0

  readdir-glob@1.1.3:
    dependencies:
      minimatch: 5.1.6

  readdirp@3.6.0:
    dependencies:
      picomatch: 2.3.1

  readdirp@4.1.2: {}

  readonly-date@1.0.0: {}

  real-require@0.1.0: {}

  real-require@0.2.0: {}

  redent@3.0.0:
    dependencies:
      indent-string: 4.0.0
      strip-indent: 3.0.0

  redis-errors@1.2.0: {}

  redis-parser@3.0.0:
    dependencies:
      redis-errors: 1.2.0

  redlock@5.0.0-beta.2:
    dependencies:
      node-abort-controller: 3.1.1

  reflect-metadata@0.2.2: {}

  repeat-string@1.6.1: {}

  require-directory@2.1.1: {}

  require-from-string@2.0.2: {}

  resolve-cwd@3.0.0:
    dependencies:
      resolve-from: 5.0.0

  resolve-from@4.0.0: {}

  resolve-from@5.0.0: {}

  resolve.exports@2.0.3: {}

  resolve@1.22.10:
    dependencies:
      is-core-module: 2.16.1
      path-parse: 1.0.7
      supports-preserve-symlinks-flag: 1.0.0

  restore-cursor@3.1.0:
    dependencies:
      onetime: 5.1.2
      signal-exit: 3.0.7

  ret@0.2.2: {}

  retry@0.12.0: {}

  reusify@1.1.0: {}

  rimraf@3.0.2:
    dependencies:
      glob: 7.2.3

  router@2.2.0:
    dependencies:
      debug: 4.4.1
      depd: 2.0.0
      is-promise: 4.0.0
      parseurl: 1.3.3
      path-to-regexp: 8.2.0
    transitivePeerDependencies:
      - supports-color

  rpc-websockets@9.1.2:
    dependencies:
      '@swc/helpers': 0.5.17
      '@types/uuid': 8.3.4
      '@types/ws': 8.18.1
      buffer: 6.0.3
      eventemitter3: 5.0.1
      uuid: 8.3.2
      ws: 8.18.3(bufferutil@4.0.9)(utf-8-validate@5.0.10)
    optionalDependencies:
      bufferutil: 4.0.9
      utf-8-validate: 5.0.10

  run-async@2.4.1: {}

  run-async@3.0.0: {}

  run-parallel@1.2.0:
    dependencies:
      queue-microtask: 1.2.3

  rxjs@7.8.1:
    dependencies:
      tslib: 2.8.1

  rxjs@7.8.2:
    dependencies:
      tslib: 2.8.1

  safe-buffer@5.1.2: {}

  safe-buffer@5.2.1: {}

  safe-regex-test@1.1.0:
    dependencies:
      call-bound: 1.0.4
      es-errors: 1.3.0
      is-regex: 1.2.1

  safe-stable-stringify@2.5.0: {}

  safer-buffer@2.1.2: {}

  schema-utils@3.3.0:
    dependencies:
      '@types/json-schema': 7.0.15
      ajv: 6.12.6
      ajv-keywords: 3.5.2(ajv@6.12.6)

  schema-utils@4.3.2:
    dependencies:
      '@types/json-schema': 7.0.15
      ajv: 8.17.1
      ajv-formats: 2.1.1(ajv@8.17.1)
      ajv-keywords: 5.1.0(ajv@8.17.1)

  scrypt-js@3.0.1: {}

  semver@5.7.2: {}

  semver@6.3.1: {}

  semver@7.5.4:
    dependencies:
      lru-cache: 6.0.0

  semver@7.7.2: {}

  send@1.2.0:
    dependencies:
      debug: 4.4.1
      encodeurl: 2.0.0
      escape-html: 1.0.3
      etag: 1.8.1
      fresh: 2.0.0
      http-errors: 2.0.0
      mime-types: 3.0.1
      ms: 2.1.3
      on-finished: 2.4.1
      range-parser: 1.2.1
      statuses: 2.0.2
    transitivePeerDependencies:
      - supports-color

  serialize-javascript@6.0.2:
    dependencies:
      randombytes: 2.1.0

  serve-static@2.2.0:
    dependencies:
      encodeurl: 2.0.0
      escape-html: 1.0.3
      parseurl: 1.3.3
      send: 1.2.0
    transitivePeerDependencies:
      - supports-color

  set-function-length@1.2.2:
    dependencies:
      define-data-property: 1.1.4
      es-errors: 1.3.0
      function-bind: 1.1.2
      get-intrinsic: 1.3.0
      gopd: 1.2.0
      has-property-descriptors: 1.0.2

  setprototypeof@1.2.0: {}

  shebang-command@2.0.0:
    dependencies:
      shebang-regex: 3.0.0

  shebang-regex@3.0.0: {}

  side-channel-list@1.0.0:
    dependencies:
      es-errors: 1.3.0
      object-inspect: 1.13.4

  side-channel-map@1.0.1:
    dependencies:
      call-bound: 1.0.4
      es-errors: 1.3.0
      get-intrinsic: 1.3.0
      object-inspect: 1.13.4

  side-channel-weakmap@1.0.2:
    dependencies:
      call-bound: 1.0.4
      es-errors: 1.3.0
      get-intrinsic: 1.3.0
      object-inspect: 1.13.4
      side-channel-map: 1.0.1

  side-channel@1.1.0:
    dependencies:
      es-errors: 1.3.0
      object-inspect: 1.13.4
      side-channel-list: 1.0.0
      side-channel-map: 1.0.1
      side-channel-weakmap: 1.0.2

  sift@17.1.3: {}

  signal-exit@3.0.7: {}

  signal-exit@4.1.0: {}

  sisteransi@1.0.5: {}

  siwe-recap@0.0.2-alpha.0(ethers@5.8.0(bufferutil@4.0.9)(utf-8-validate@5.0.10)):
    dependencies:
      canonicalize: 2.1.0
      ethers: 5.8.0(bufferutil@4.0.9)(utf-8-validate@5.0.10)
      multiformats: 11.0.2
      siwe: 2.3.2(ethers@5.8.0(bufferutil@4.0.9)(utf-8-validate@5.0.10))

  siwe@2.3.2(ethers@5.8.0(bufferutil@4.0.9)(utf-8-validate@5.0.10)):
    dependencies:
      '@spruceid/siwe-parser': 2.1.2
      '@stablelib/random': 1.0.2
      ethers: 5.8.0(bufferutil@4.0.9)(utf-8-validate@5.0.10)
      uri-js: 4.4.1
      valid-url: 1.0.9

  slash@3.0.0: {}

  slice-ansi@4.0.0:
    dependencies:
      ansi-styles: 4.3.0
      astral-regex: 2.0.0
      is-fullwidth-code-point: 3.0.0

  smart-buffer@4.2.0: {}

  snake-case@3.0.4:
    dependencies:
      dot-case: 3.0.4
      tslib: 2.8.1

  socks@2.8.6:
    dependencies:
      ip-address: 9.0.5
      smart-buffer: 4.2.0

  solady@0.0.235: {}

  sonic-boom@2.8.0:
    dependencies:
      atomic-sleep: 1.0.0

  sonic-boom@4.2.0:
    dependencies:
      atomic-sleep: 1.0.0

  source-map-support@0.5.13:
    dependencies:
      buffer-from: 1.1.2
      source-map: 0.6.1

  source-map-support@0.5.21:
    dependencies:
      buffer-from: 1.1.2
      source-map: 0.6.1

  source-map@0.6.1: {}

  source-map@0.7.4: {}

  sparse-array@1.3.2: {}

  sparse-bitfield@3.0.3:
    dependencies:
      memory-pager: 1.5.0

  spdx-correct@3.2.0:
    dependencies:
      spdx-expression-parse: 3.0.1
      spdx-license-ids: 3.0.21

  spdx-exceptions@2.5.0: {}

  spdx-expression-parse@3.0.1:
    dependencies:
      spdx-exceptions: 2.5.0
      spdx-license-ids: 3.0.21

  spdx-license-ids@3.0.21: {}

  split-ca@1.0.1: {}

  split-on-first@1.1.0: {}

  split2@4.2.0: {}

  sprintf-js@1.0.3: {}

  sprintf-js@1.1.3: {}

  ssh-remote-port-forward@1.0.4:
    dependencies:
      '@types/ssh2': 0.5.52
      ssh2: 1.16.0

  ssh2@1.16.0:
    dependencies:
      asn1: 0.2.6
      bcrypt-pbkdf: 1.0.2
    optionalDependencies:
      cpu-features: 0.0.10
      nan: 2.23.0

  stable@0.1.8: {}

  stack-utils@2.0.6:
    dependencies:
      escape-string-regexp: 2.0.0

  standard-as-callback@2.1.0: {}

  statuses@2.0.1: {}

  statuses@2.0.2: {}

  stream-chain@2.2.5: {}

  stream-json@1.9.1:
    dependencies:
      stream-chain: 2.2.5

  stream-shift@1.0.3: {}

  streamsearch@1.1.0: {}

  streamx@2.22.1:
    dependencies:
      fast-fifo: 1.3.2
      text-decoder: 1.2.3
    optionalDependencies:
      bare-events: 2.6.0

  strict-uri-encode@2.0.0: {}

  string-length@4.0.2:
    dependencies:
      char-regex: 1.0.2
      strip-ansi: 6.0.1

  string-width@4.2.3:
    dependencies:
      emoji-regex: 8.0.0
      is-fullwidth-code-point: 3.0.0
      strip-ansi: 6.0.1

  string-width@5.1.2:
    dependencies:
      eastasianwidth: 0.2.0
      emoji-regex: 9.2.2
      strip-ansi: 7.1.0

  string_decoder@1.1.1:
    dependencies:
      safe-buffer: 5.1.2

  string_decoder@1.3.0:
    dependencies:
      safe-buffer: 5.2.1

  strip-ansi@6.0.1:
    dependencies:
      ansi-regex: 5.0.1

  strip-ansi@7.1.0:
    dependencies:
      ansi-regex: 6.1.0

  strip-bom@3.0.0: {}

  strip-bom@4.0.0: {}

  strip-final-newline@2.0.0: {}

  strip-indent@3.0.0:
    dependencies:
      min-indent: 1.0.1

  strip-json-comments@3.1.1: {}

  strnum@2.1.1: {}

  strtok3@10.3.2:
    dependencies:
      '@tokenizer/token': 0.3.0

  superagent@8.1.2:
    dependencies:
      component-emitter: 1.3.1
      cookiejar: 2.1.4
      debug: 4.4.1
      fast-safe-stringify: 2.1.1
      form-data: 4.0.4
      formidable: 2.1.5
      methods: 1.1.2
      mime: 2.6.0
      qs: 6.14.0
      semver: 7.7.2
    transitivePeerDependencies:
      - supports-color

  superstruct@0.15.5: {}

  superstruct@2.0.2: {}

  supertest@6.3.4:
    dependencies:
      methods: 1.1.2
      superagent: 8.1.2
    transitivePeerDependencies:
      - supports-color

  supports-color@7.2.0:
    dependencies:
      has-flag: 4.0.0

  supports-color@8.1.1:
    dependencies:
      has-flag: 4.0.0

  supports-preserve-symlinks-flag@1.0.0: {}

  swagger-ui-dist@5.21.0:
    dependencies:
      '@scarf/scarf': 1.4.0

  symbol-observable@2.0.3: {}

  symbol-observable@4.0.0: {}

  synckit@0.11.11:
    dependencies:
      '@pkgr/core': 0.2.9

  table@6.9.0:
    dependencies:
      ajv: 8.17.1
      lodash.truncate: 4.4.2
      slice-ansi: 4.0.0
      string-width: 4.2.3
      strip-ansi: 6.0.1

  tapable@2.2.2: {}

  tar-fs@2.1.3:
    dependencies:
      chownr: 1.1.4
      mkdirp-classic: 0.5.3
      pump: 3.0.3
      tar-stream: 2.2.0

  tar-fs@3.1.0:
    dependencies:
      pump: 3.0.3
      tar-stream: 3.1.7
    optionalDependencies:
      bare-fs: 4.1.6
      bare-path: 3.0.0
    transitivePeerDependencies:
      - bare-buffer

  tar-stream@2.2.0:
    dependencies:
      bl: 4.1.0
      end-of-stream: 1.4.5
      fs-constants: 1.0.0
      inherits: 2.0.4
      readable-stream: 3.6.2

  tar-stream@3.1.7:
    dependencies:
      b4a: 1.6.7
      fast-fifo: 1.3.2
      streamx: 2.22.1

  terser-webpack-plugin@5.3.14(webpack@5.97.1):
    dependencies:
      '@jridgewell/trace-mapping': 0.3.29
      jest-worker: 27.5.1
      schema-utils: 4.3.2
      serialize-javascript: 6.0.2
      terser: 5.43.1
      webpack: 5.97.1

  terser@5.43.1:
    dependencies:
      '@jridgewell/source-map': 0.3.10
      acorn: 8.15.0
      commander: 2.20.3
      source-map-support: 0.5.21

  test-exclude@6.0.0:
    dependencies:
      '@istanbuljs/schema': 0.1.3
      glob: 7.2.3
      minimatch: 3.1.2

  testcontainers@11.5.0:
    dependencies:
      '@balena/dockerignore': 1.0.2
      '@types/dockerode': 3.3.42
      archiver: 7.0.1
      async-lock: 1.4.1
      byline: 5.0.0
      debug: 4.4.1
      docker-compose: 1.2.0
      dockerode: 4.0.7
      get-port: 7.1.0
      proper-lockfile: 4.1.2
      properties-reader: 2.3.0
      ssh-remote-port-forward: 1.0.4
      tar-fs: 3.1.0
      tmp: 0.2.3
      undici: 7.13.0
    transitivePeerDependencies:
      - bare-buffer
      - supports-color

  text-decoder@1.2.3:
    dependencies:
      b4a: 1.6.7

  text-encoding-utf-8@1.0.2: {}

  text-table@0.2.0: {}

  thread-stream@0.15.2:
    dependencies:
      real-require: 0.1.0

  thread-stream@3.1.0:
    dependencies:
      real-require: 0.2.0

  through@2.3.8: {}

  tmp@0.0.33:
    dependencies:
      os-tmpdir: 1.0.2

  tmp@0.2.3: {}

  tmpl@1.0.5: {}

  to-regex-range@5.0.1:
    dependencies:
      is-number: 7.0.0

  toidentifier@1.0.1: {}

  token-types@6.0.3:
    dependencies:
      '@tokenizer/token': 0.3.0
      ieee754: 1.2.1

  toml@3.0.0: {}

  tr46@0.0.3: {}

  tr46@3.0.0:
    dependencies:
      punycode: 2.3.1

  tr46@5.1.1:
    dependencies:
      punycode: 2.3.1

  tree-kill@1.2.2: {}

  trim-newlines@3.0.1: {}

  ts-api-utils@1.4.3(typescript@5.8.3):
    dependencies:
      typescript: 5.8.3

  ts-jest@29.4.0(@babel/core@7.28.0)(@jest/transform@30.0.5)(@jest/types@30.0.5)(babel-jest@29.7.0(@babel/core@7.28.0))(jest-util@30.0.5)(jest@29.7.0(@types/node@20.19.9)(ts-node@10.9.2(@types/node@20.19.9)(typescript@5.8.3)))(typescript@5.8.3):
    dependencies:
      bs-logger: 0.2.6
      ejs: 3.1.10
      fast-json-stable-stringify: 2.1.0
      jest: 29.7.0(@types/node@20.19.9)(ts-node@10.9.2(@types/node@20.19.9)(typescript@5.8.3))
      json5: 2.2.3
      lodash.memoize: 4.1.2
      make-error: 1.3.6
      semver: 7.7.2
      type-fest: 4.41.0
      typescript: 5.8.3
      yargs-parser: 21.1.1
    optionalDependencies:
      '@babel/core': 7.28.0
      '@jest/transform': 30.0.5
      '@jest/types': 30.0.5
      babel-jest: 29.7.0(@babel/core@7.28.0)
      jest-util: 30.0.5

  ts-loader@9.5.2(typescript@5.8.3)(webpack@5.97.1):
    dependencies:
      chalk: 4.1.2
      enhanced-resolve: 5.18.2
      micromatch: 4.0.8
      semver: 7.7.2
      source-map: 0.7.4
      typescript: 5.8.3
      webpack: 5.97.1

  ts-node@10.9.2(@types/node@20.19.9)(typescript@5.8.3):
    dependencies:
      '@cspotcode/source-map-support': 0.8.1
      '@tsconfig/node10': 1.0.11
      '@tsconfig/node12': 1.0.11
      '@tsconfig/node14': 1.0.3
      '@tsconfig/node16': 1.0.4
      '@types/node': 20.19.9
      acorn: 8.15.0
      acorn-walk: 8.3.4
      arg: 4.1.3
      create-require: 1.1.1
      diff: 4.0.2
      make-error: 1.3.6
      typescript: 5.8.3
      v8-compile-cache-lib: 3.0.1
      yn: 3.1.1

  tsconfig-paths-webpack-plugin@4.2.0:
    dependencies:
      chalk: 4.1.2
      enhanced-resolve: 5.18.2
      tapable: 2.2.2
      tsconfig-paths: 4.2.0

  tsconfig-paths@4.2.0:
    dependencies:
      json5: 2.2.3
      minimist: 1.2.8
      strip-bom: 3.0.0

  tslib@1.14.1: {}

  tslib@2.4.1: {}

  tslib@2.7.0: {}

  tslib@2.8.1: {}

  tweetnacl-util@0.15.1: {}

  tweetnacl@0.14.5: {}

  tweetnacl@1.0.3: {}

  type-check@0.4.0:
    dependencies:
      prelude-ls: 1.2.1

  type-detect@4.0.8: {}

  type-fest@0.18.1: {}

  type-fest@0.20.2: {}

  type-fest@0.21.3: {}

  type-fest@0.6.0: {}

  type-fest@0.8.1: {}

  type-fest@4.41.0: {}

  type-is@1.6.18:
    dependencies:
      media-typer: 0.3.0
      mime-types: 2.1.35

  type-is@2.0.1:
    dependencies:
      content-type: 1.0.5
      media-typer: 1.1.0
      mime-types: 3.0.1

  typedarray@0.0.6: {}

  typescript@5.7.2: {}

  typescript@5.8.3: {}

  typestub-ipfs-only-hash@4.0.0:
    dependencies:
      ipfs-only-hash: 4.0.0
    transitivePeerDependencies:
      - encoding
      - supports-color

  typia@8.2.0(@samchon/openapi@3.3.0)(typescript@5.8.3):
    dependencies:
      '@samchon/openapi': 3.3.0
      commander: 10.0.1
      comment-json: 4.2.5
      inquirer: 8.2.6
      package-manager-detector: 0.2.11
      randexp: 0.5.3
      typescript: 5.8.3

  ufo@1.6.1: {}

  uid@2.0.2:
    dependencies:
      '@lukeed/csprng': 1.1.0

  uint8array-extras@1.4.0: {}

  uint8array-tools@0.0.8: {}

  uint8array-tools@0.0.9: {}

  uint8arrays@2.1.10:
    dependencies:
      multiformats: 9.9.0

  uint8arrays@3.1.1:
    dependencies:
      multiformats: 9.9.0

  uncrypto@0.1.3: {}

  undici-types@5.26.5: {}

  undici-types@6.19.8: {}

  undici-types@6.21.0: {}

  undici@7.13.0: {}

  universalify@2.0.1: {}

  unpipe@1.0.0: {}

  unstorage@1.16.1(idb-keyval@6.2.2)(ioredis@5.6.1):
    dependencies:
      anymatch: 3.1.3
      chokidar: 4.0.3
      destr: 2.0.5
      h3: 1.15.3
      lru-cache: 10.4.3
      node-fetch-native: 1.6.6
      ofetch: 1.4.1
      ufo: 1.6.1
    optionalDependencies:
      idb-keyval: 6.2.2
      ioredis: 5.6.1

  update-browserslist-db@1.1.3(browserslist@4.25.1):
    dependencies:
      browserslist: 4.25.1
      escalade: 3.2.0
      picocolors: 1.1.1

  uri-js@4.4.1:
    dependencies:
      punycode: 2.3.1

  utf-8-validate@5.0.10:
    dependencies:
      node-gyp-build: 4.8.4
    optional: true

  util-deprecate@1.0.2: {}

  util@0.12.5:
    dependencies:
      inherits: 2.0.4
      is-arguments: 1.2.0
      is-generator-function: 1.1.0
      is-typed-array: 1.1.15
      which-typed-array: 1.1.19

  uuid@10.0.0: {}

  uuid@11.1.0: {}

  uuid@8.3.2: {}

  uuid@9.0.1: {}

  v8-compile-cache-lib@3.0.1: {}

  v8-to-istanbul@9.3.0:
    dependencies:
      '@jridgewell/trace-mapping': 0.3.29
      '@types/istanbul-lib-coverage': 2.0.6
      convert-source-map: 2.0.0

  valibot@0.36.0: {}

  valibot@0.38.0(typescript@5.8.3):
    optionalDependencies:
      typescript: 5.8.3

  valid-url@1.0.9: {}

  validate-npm-package-license@3.0.4:
    dependencies:
      spdx-correct: 3.2.0
      spdx-expression-parse: 3.0.1

  validator@13.15.15: {}

  varint@5.0.2: {}

  varint@6.0.0: {}

  varuint-bitcoin@2.0.0:
    dependencies:
      uint8array-tools: 0.0.8

  vary@1.1.2: {}

  viem@2.37.5(bufferutil@4.0.9)(typescript@5.8.3)(utf-8-validate@5.0.10):
    dependencies:
      '@noble/curves': 1.9.1
      '@noble/hashes': 1.8.0
      '@scure/bip32': 1.7.0
      '@scure/bip39': 1.6.0
      abitype: 1.1.0(typescript@5.8.3)
      isows: 1.0.7(ws@8.18.3(bufferutil@4.0.9)(utf-8-validate@5.0.10))
      ox: 0.9.3(typescript@5.8.3)
      ws: 8.18.3(bufferutil@4.0.9)(utf-8-validate@5.0.10)
    optionalDependencies:
      typescript: 5.8.3
    transitivePeerDependencies:
      - bufferutil
      - utf-8-validate
      - zod

  viem@2.37.8(bufferutil@4.0.9)(typescript@5.8.3)(utf-8-validate@5.0.10):
    dependencies:
      '@noble/curves': 1.9.1
      '@noble/hashes': 1.8.0
      '@scure/bip32': 1.7.0
      '@scure/bip39': 1.6.0
      abitype: 1.1.0(typescript@5.8.3)
      isows: 1.0.7(ws@8.18.3(bufferutil@4.0.9)(utf-8-validate@5.0.10))
      ox: 0.9.6(typescript@5.8.3)
      ws: 8.18.3(bufferutil@4.0.9)(utf-8-validate@5.0.10)
    optionalDependencies:
      typescript: 5.8.3
    transitivePeerDependencies:
      - bufferutil
      - utf-8-validate
      - zod

  walker@1.0.8:
    dependencies:
      makeerror: 1.0.12

  watchpack@2.4.4:
    dependencies:
      glob-to-regexp: 0.4.1
      graceful-fs: 4.2.11

  wcwidth@1.0.1:
    dependencies:
      defaults: 1.0.4

  webidl-conversions@3.0.1: {}

  webidl-conversions@7.0.0: {}

  webpack-node-externals@3.0.0: {}

  webpack-sources@3.3.3: {}

  webpack@5.97.1:
    dependencies:
      '@types/eslint-scope': 3.7.7
      '@types/estree': 1.0.8
      '@webassemblyjs/ast': 1.14.1
      '@webassemblyjs/wasm-edit': 1.14.1
      '@webassemblyjs/wasm-parser': 1.14.1
      acorn: 8.15.0
      browserslist: 4.25.1
      chrome-trace-event: 1.0.4
      enhanced-resolve: 5.18.2
      es-module-lexer: 1.7.0
      eslint-scope: 5.1.1
      events: 3.3.0
      glob-to-regexp: 0.4.1
      graceful-fs: 4.2.11
      json-parse-even-better-errors: 2.3.1
      loader-runner: 4.3.0
      mime-types: 2.1.35
      neo-async: 2.6.2
      schema-utils: 3.3.0
      tapable: 2.2.2
      terser-webpack-plugin: 5.3.14(webpack@5.97.1)
      watchpack: 2.4.4
      webpack-sources: 3.3.3
    transitivePeerDependencies:
      - '@swc/core'
      - esbuild
      - uglify-js

  whatwg-url@11.0.0:
    dependencies:
      tr46: 3.0.0
      webidl-conversions: 7.0.0

  whatwg-url@14.2.0:
    dependencies:
      tr46: 5.1.1
      webidl-conversions: 7.0.0

  whatwg-url@5.0.0:
    dependencies:
      tr46: 0.0.3
      webidl-conversions: 3.0.1

  which-typed-array@1.1.19:
    dependencies:
      available-typed-arrays: 1.0.7
      call-bind: 1.0.8
      call-bound: 1.0.4
      for-each: 0.3.5
      get-proto: 1.0.1
      gopd: 1.2.0
      has-tostringtag: 1.0.2

  which@2.0.2:
    dependencies:
      isexe: 2.0.0

  widest-line@3.1.0:
    dependencies:
      string-width: 4.2.3

  word-wrap@1.2.5: {}

  wrap-ansi@6.2.0:
    dependencies:
      ansi-styles: 4.3.0
      string-width: 4.2.3
      strip-ansi: 6.0.1

  wrap-ansi@7.0.0:
    dependencies:
      ansi-styles: 4.3.0
      string-width: 4.2.3
      strip-ansi: 6.0.1

  wrap-ansi@8.1.0:
    dependencies:
      ansi-styles: 6.2.1
      string-width: 5.1.2
      strip-ansi: 7.1.0

  wrappy@1.0.2: {}

  write-file-atomic@4.0.2:
    dependencies:
      imurmurhash: 0.1.4
      signal-exit: 3.0.7

  write-file-atomic@5.0.1:
    dependencies:
      imurmurhash: 0.1.4
      signal-exit: 4.1.0

  ws@7.4.6(bufferutil@4.0.9)(utf-8-validate@5.0.10):
    optionalDependencies:
      bufferutil: 4.0.9
      utf-8-validate: 5.0.10

  ws@7.5.10(bufferutil@4.0.9)(utf-8-validate@5.0.10):
    optionalDependencies:
      bufferutil: 4.0.9
      utf-8-validate: 5.0.10

  ws@8.17.1(bufferutil@4.0.9)(utf-8-validate@5.0.10):
    optionalDependencies:
      bufferutil: 4.0.9
      utf-8-validate: 5.0.10

  ws@8.18.0(bufferutil@4.0.9)(utf-8-validate@5.0.10):
    optionalDependencies:
      bufferutil: 4.0.9
      utf-8-validate: 5.0.10

  ws@8.18.3(bufferutil@4.0.9)(utf-8-validate@5.0.10):
    optionalDependencies:
      bufferutil: 4.0.9
      utf-8-validate: 5.0.10

  xstream@11.14.0:
    dependencies:
      globalthis: 1.0.4
      symbol-observable: 2.0.3

  xtend@4.0.2: {}

  y18n@5.0.8: {}

  yallist@3.1.1: {}

  yallist@4.0.0: {}

  yaml@2.8.0: {}

  yargs-parser@20.2.9: {}

  yargs-parser@21.1.1: {}

  yargs@17.7.2:
    dependencies:
      cliui: 8.0.1
      escalade: 3.2.0
      get-caller-file: 2.0.5
      require-directory: 2.1.1
      string-width: 4.2.3
      y18n: 5.0.8
      yargs-parser: 21.1.1

  yauzl@3.2.0:
    dependencies:
      buffer-crc32: 0.2.13
      pend: 1.2.0

  yn@3.1.1: {}

  yocto-queue@0.1.0: {}

  zip-stream@6.0.1:
    dependencies:
      archiver-utils: 5.0.2
      compress-commons: 6.0.2
      readable-stream: 4.7.0

  zustand@5.0.8: {}<|MERGE_RESOLUTION|>--- conflicted
+++ resolved
@@ -26,13 +26,8 @@
         specifier: ^3.592.0
         version: 3.848.0
       '@eco-foundation/chains':
-<<<<<<< HEAD
-        specifier: 2.0.0
-        version: 2.0.0(@samchon/openapi@3.3.0)(bufferutil@4.0.9)(typescript@5.8.3)(utf-8-validate@5.0.10)
-=======
         specifier: 2.0.4
         version: 2.0.4(@samchon/openapi@3.3.0)(bufferutil@4.0.9)(typescript@5.8.3)(utf-8-validate@5.0.10)
->>>>>>> 67a986a8
       '@eco-foundation/eco-kms-core':
         specifier: ^2.0.0
         version: 2.0.0(bufferutil@4.0.9)(utf-8-validate@5.0.10)
@@ -676,13 +671,8 @@
     resolution: {integrity: sha512-IchNf6dN4tHoMFIn/7OE8LWZ19Y6q/67Bmf6vnGREv8RSbBVb9LPJxEcnwrcwX6ixSvaiGoomAUvu4YSxXrVgw==}
     engines: {node: '>=12'}
 
-<<<<<<< HEAD
-  '@eco-foundation/chains@2.0.0':
-    resolution: {integrity: sha512-4hcwjKr0zCpIbXay+Jby7BhDp7cEuGo35MlZdQffYBuSzPtAr0ROCCQeSswOFfSGl6Mt6512/GXE9gP95JsZtg==}
-=======
   '@eco-foundation/chains@2.0.4':
     resolution: {integrity: sha512-eGTeH7gdTRZzUwhyanzoSBy+Jp/15kls+PmV9UTO3qLRDvSxPMTlpb0B710pNV6X91+LWrKkMEGkdgmUNxZKXw==}
->>>>>>> 67a986a8
 
   '@eco-foundation/eco-kms-core@2.0.0':
     resolution: {integrity: sha512-hCYeg6/pQsFz1StA96FX8uG40g8H5Jj/Z4Vb0Si4yXNYZ8DdqiOHa2JYv5F24Vipu3vkSBIPllkhNisE8R83jg==}
@@ -6861,17 +6851,10 @@
     dependencies:
       '@jridgewell/trace-mapping': 0.3.9
 
-<<<<<<< HEAD
-  '@eco-foundation/chains@2.0.0(@samchon/openapi@3.3.0)(bufferutil@4.0.9)(typescript@5.8.3)(utf-8-validate@5.0.10)':
-    dependencies:
-      typia: 8.2.0(@samchon/openapi@3.3.0)(typescript@5.8.3)
-      viem: 2.37.5(bufferutil@4.0.9)(typescript@5.8.3)(utf-8-validate@5.0.10)
-=======
   '@eco-foundation/chains@2.0.4(@samchon/openapi@3.3.0)(bufferutil@4.0.9)(typescript@5.8.3)(utf-8-validate@5.0.10)':
     dependencies:
       typia: 8.2.0(@samchon/openapi@3.3.0)(typescript@5.8.3)
       viem: 2.37.8(bufferutil@4.0.9)(typescript@5.8.3)(utf-8-validate@5.0.10)
->>>>>>> 67a986a8
     transitivePeerDependencies:
       - '@samchon/openapi'
       - bufferutil
