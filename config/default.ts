--- conflicted
+++ resolved
@@ -108,7 +108,6 @@
       deficit: 0.2,
     },
   },
-<<<<<<< HEAD
   CCTP: {
     apiUrl: 'https://iris-api.circle.com',
     chains: [
@@ -144,7 +143,6 @@
       },
     ],
   },
-=======
 
   indexer: {
     url: 'https://indexer.eco.com',
@@ -164,7 +162,6 @@
     defaultGasPerIntent: 25_000,
   },
 
->>>>>>> 918e73b1
   externalAPIs: {},
   logger: {
     usePino: true,
