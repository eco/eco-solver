--- conflicted
+++ resolved
@@ -108,8 +108,6 @@
       deficit: 0.2,
     },
   },
-<<<<<<< HEAD
-=======
 
   indexer: {
     url: 'https://indexer.eco.com',
@@ -125,7 +123,6 @@
     defaultGasPerIntent: 25_000,
   },
 
->>>>>>> e1d9b5bd
   CCTP: {
     apiUrl: 'https://iris-api.circle.com',
     chains: [
@@ -166,28 +163,11 @@
       },
     ],
   },
-<<<<<<< HEAD
-
-  indexer: {
-    url: 'https://indexer.eco.com',
-  },
 
   hyperlane: {
     useHyperlaneDefaultHook: false,
   },
-  withdraws: {
-    chunkSize: 20,
-    intervalDuration: 360_000,
-  },
 
-  sendBatch: {
-    chunkSize: 200,
-    intervalDuration: 360_000,
-    defaultGasPerIntent: 25_000,
-  },
-
-=======
->>>>>>> e1d9b5bd
   externalAPIs: {},
   logger: {
     usePino: true,
