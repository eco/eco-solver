export default {
  port: 3000,
  aws: [
    {
      region: 'us-east-2',
      secretID: 'eco-solver-secrets-dev',
    },
    {
      region: 'us-east-2',
      secretID: 'eco-solver-configs-dev',
    },
    {
      region: 'us-east-2',
      secretID: 'eco-solver-whitelist-dev',
    },
  ],
  cache: {
    ttl: 10_000, // milliseconds till cache key expires
  },
  redis: {
    options: {
      single: {
        autoResubscribe: true,
        autoResendUnfulfilledCommands: true,
        tls: {},
      },
      cluster: {
        enableReadyCheck: true,
        retryDelayOnClusterDown: 300,
        retryDelayOnFailover: 1000,
        retryDelayOnTryAgain: 3000,
        slotsRefreshTimeout: 10000,
        clusterRetryStrategy: (times: number): number => Math.min(times * 1000, 10000),
        dnsLookup: (address: string, callback: any) => callback(null, address, 6),
      },
    },
    redlockSettings: {
      driftFactor: 0.01,
      retryCount: 3,
      retryDelay: 200,
      retryJitter: 200,
    },
    jobs: {
      intentJobConfig: {
        removeOnComplete: false,
        removeOnFail: false,

        attempts: 3,
        backoff: {
          type: 'exponential',
          delay: 2_000,
        },
      },
      watchJobConfig: {
        removeOnComplete: true,
        removeOnFail: false,

        attempts: 3,
        backoff: {
          type: 'exponential',
          delay: 2_000,
        },
      },
    },
  },
  intervals: {
    retryInfeasableIntents: {
      repeatOpts: {
        every: 300_000, // 5 minutes
      },
      jobTemplate: {
        name: 'retry-infeasable-intents',
        data: {},
      },
    },
    defaults: {
      repeatOpts: {
        every: 300_000, // 5 minutes
      },
      jobTemplate: {
        name: 'default-interval-job',
        data: {},
        opts: {
          removeOnComplete: true,
          removeOnFail: true,

          attempts: 3,
          backoff: {
            type: 'exponential',
            delay: 2_000,
          },
        },
      },
    },
  },

  quotesConfig: {
    intentExecutionTypes: ['SELF_PUBLISH', 'GASLESS'],
  },

  gaslessIntentdAppIDs: [
<<<<<<< HEAD
=======
    'portal',
>>>>>>> c65460ba
    'token-pair-validation',
    'matrix-test',
    'test',
    'sdk-demo',
    'eco-checkout-spa',
  ],

  intentConfigs: {
    defaultFee: {
      limit: {
        tokenBase6: 1000n * 10n ** 6n,
        nativeBase18: 1000n * 10n ** 18n,
      },
      algorithm: 'linear',
      constants: {
        token: {
          baseFee: 20_000n,
          tranche: {
            unitFee: 15_000n,
            unitSize: 100_000_000n,
          },
        },
        native: {
          baseFee: 1_000n,
          tranche: {
            unitFee: 500n, // 500 wei
            unitSize: 1n * 10n ** 18n, // 1 ETH
          },
        },
      },
    },
    proofs: {
      hyperlane_duration_seconds: 3600,
      metalayer_duration_seconds: 7200,
    },
    intentFundedRetries: 5,
    intentFundedRetryDelayMs: 1500,
    // Gas overhead is the intent creation gas cost for the source chain, i.e. the cost of calling publishAndFund on IntentSource.
    // This is the default gas overhead
    defaultGasOverhead: 145_000,
  },
  whitelist: {},

  fulfillmentEstimate: {
    // Padding to add to the execution-time estimation
    executionPaddingSeconds: 0.5,
    // Percentile of block time to use for execution-time estimation
    blockTimePercentile: 0.5,
    // Default block time to use for unknown chains
    defaultBlockTime: 2,
  },

  gasEstimations: {
    fundFor: 150_000n,
    permit: 60_000n,
    permit2: 80_000n,
    defaultGasPriceGwei: '30',
  },

  indexer: {
    url: 'https://protocol-indexer-production.up.railway.app',
  },
  withdraws: {
    chunkSize: 20,
    intervalDuration: 360_000,
  },

  sendBatch: {
    chunkSize: 200,
    intervalDuration: 360_000,
    defaultGasPerIntent: 25_000,
  },

  CCTP: {
    apiUrl: 'https://iris-api.circle.com',
    chains: [
      {
        chainId: 1,
        domain: 0,
        token: '0xa0b86991c6218b36c1d19d4a2e9eb0ce3606eb48',
        tokenMessenger: '0xbd3fa81b58ba92a82136038b25adec7066af3155',
        messageTransmitter: '0x0a992d191deec32afe36203ad87d7d289a738f81',
      },
      {
        chainId: 10,
        domain: 2,
        token: '0x0b2c639c533813f4aa9d7837caf62653d097ff85',
        tokenMessenger: '0x2B4069517957735bE00ceE0fadAE88a26365528f',
        messageTransmitter: '0x4d41f22c5a0e5c74090899e5a8fb597a8842b3e8',
      },
      {
        chainId: 137,
        domain: 7,
        token: '0x3c499c542cEF5E3811e1192ce70d8cC03d5c3359',
        tokenMessenger: '0x9daF8c91AEFAE50b9c0E69629D3F6Ca40cA3B3FE',
        messageTransmitter: '0xF3be9355363857F3e001be68856A2f96b4C39Ba9',
      },
      {
        chainId: 8453,
        domain: 6,
        token: '0x833589fcd6edb6e08f4c7c32d4f71b54bda02913',
        tokenMessenger: '0x1682Ae6375C4E4A97e4B583BC394c861A46D8962',
        messageTransmitter: '0xAD09780d193884d503182aD4588450C416D6F9D4',
      },
      {
        chainId: 42161,
        domain: 3,
        token: '0xaf88d065e77c8cc2239327c5edb3a432268e5831',
        tokenMessenger: '0x19330d10D9Cc8751218eaf51E8885D058642E08A',
        messageTransmitter: '0xC30362313FBBA5cf9163F0bb16a0e01f01A896ca',
      },
      {
        chainId: 130,
        domain: 10,
        token: '0x078D782b760474a361dDA0AF3839290b0EF57AD6',
        tokenMessenger: '0x4e744b28E787c3aD0e810eD65A24461D4ac5a762',
        messageTransmitter: '0x353bE9E2E38AB1D19104534e4edC21c643Df86f4',
      },
    ],
  },

  CCTPV2: {
    apiUrl: 'https://iris-api.circle.com',
    chains: [
      {
        chainId: 1, // Ethereum
        domain: 0,
        token: '0xA0b86991c6218b36c1d19D4a2e9Eb0cE3606eB48',
        tokenMessenger: '0x28b5a0e9C621a5BadaA536219b3a228C8168cf5d',
        messageTransmitter: '0x81D40F21F12A8F0E3252Bccb954D722d4c464B64',
      },
      {
        chainId: 10, // Optimism
        domain: 2,
        token: '0x0b2C639c533813f4Aa9D7837CAf62653d097Ff85',
        tokenMessenger: '0x28b5a0e9C621a5BadaA536219b3a228C8168cf5d',
        messageTransmitter: '0x81D40F21F12A8F0E3252Bccb954D722d4c464B64',
      },
      {
        chainId: 137, // Polygon
        domain: 7,
        token: '0x3c499c542cEF5E3811e1192ce70d8cC03d5c3359',
        tokenMessenger: '0x28b5a0e9C621a5BadaA536219b3a228C8168cf5d',
        messageTransmitter: '0x81D40F21F12A8F0E3252Bccb954D722d4c464B64',
      },
      {
        chainId: 8453, // Base
        domain: 6,
        token: '0x833589fCD6eDb6E08f4c7C32D4f71b54bdA02913',
        tokenMessenger: '0x28b5a0e9C621a5BadaA536219b3a228C8168cf5d',
        messageTransmitter: '0x81D40F21F12A8F0E3252Bccb954D722d4c464B64',
      },
      {
        chainId: 42161, // Arbitrum
        domain: 3,
        token: '0xaf88d065e77c8cC2239327C5EDb3A432268e5831',
        tokenMessenger: '0x28b5a0e9C621a5BadaA536219b3a228C8168cf5d',
        messageTransmitter: '0x81D40F21F12A8F0E3252Bccb954D722d4c464B64',
      },
      {
        chainId: 146, // Sonic
        domain: 13,
        token: '0x29219dd400f2Bf60E5a23d13Be72B486D4038894',
        tokenMessenger: '0x28b5a0e9C621a5BadaA536219b3a228C8168cf5d',
        messageTransmitter: '0x81D40F21F12A8F0E3252Bccb954D722d4c464B64',
      },
      {
        chainId: 480, // World Chain
        domain: 14,
        token: '0x79A02482A880bCE3F13e09Da970dC34db4CD24d1',
        tokenMessenger: '0x28b5a0e9C621a5BadaA536219b3a228C8168cf5d',
        messageTransmitter: '0x81D40F21F12A8F0E3252Bccb954D722d4c464B64',
      },
      {
        chainId: 130, // Uni Chain
        domain: 10,
        token: '0x078D782b760474a361dDA0AF3839290b0EF57AD6',
        tokenMessenger: '0x28b5a0e9C621a5BadaA536219b3a228C8168cf5d',
        messageTransmitter: '0x81D40F21F12A8F0E3252Bccb954D722d4c464B64',
      },
    ],
  },

  hyperlane: {
    useHyperlaneDefaultHook: false,
  },

  externalAPIs: {},
  logger: {
    usePino: true,
    pinoConfig: {
      pinoHttp: {
        level: 'debug',
        useLevelLabels: true,
        redact: {
          paths: [
            'req.headers.authorization',
            'req.headers.accept',
            'req.headers["cache-control"]',
            'req.headers["accept-encoding"]',
            'req.headers["content-type"]',
            'req.headers["content-length"]',
            'req.headers.connection',
            'res.headers',
            'err.stack',
          ],
          remove: true,
        },
      },
    },
  },

  squid: {
    baseUrl: 'https://v2.api.squidrouter.com',
  },

  everclear: {
    baseUrl: 'https://api.everclear.org',
  },

  usdt0: {
    // Default mainnet LayerZero Scan base URL
    scanApiBaseUrl: 'https://scan.layerzero-api.com/v1',
    chains: [
      {
        chainId: 1,
        eid: 30101,
        type: 'adapter',
        contract: '0x6C96dE32CEa08842dcc4058c14d3aaAD7Fa41dee',
        decimals: 6,
        underlyingToken: '0xdAC17F958D2ee523a2206206994597C13D831ec7',
      },
      {
        chainId: 42161, // Arbitrum One
        eid: 30110,
        type: 'oft',
        contract: '0x14E4A1B13bf7F943c8ff7C51fb60FA964A298D92',
        token: '0xFd086bC7CD5C481DCC9C85ebE478A1C0b69FCbb9',
        decimals: 6,
      },
      {
        chainId: 137, // Polygon PoS
        eid: 30109,
        type: 'oft',
        contract: '0x6BA10300f0DC58B7a1e4c0e41f5daBb7D7829e13',
        token: '0xC2132D05D31c914a87C6611C10748AEb04B58e8F',
        decimals: 6,
      },
      {
        chainId: 57073, // Ink
        eid: 30339,
        type: 'oft',
        contract: '0x1cB6De532588fCA4a21B7209DE7C456AF8434A65',
        token: '0x0200C29006150606B650577BBE7B6248F58470c1',
        decimals: 6,
      },
      {
        chainId: 10, // Optimism
        eid: 30111,
        type: 'oft',
        contract: '0xF03b4d9AC1D5d1E7c4cEf54C2A313b9fe051A0aD',
        token: '0x01bFF41798a0BcF287b996046Ca68b395DbC1071',
        decimals: 6,
      },
      {
        chainId: 130, // Unichain
        eid: 30320,
        type: 'oft',
        contract: '0xc07bE8994D035631c36fb4a89C918CeFB2f03EC3',
        token: '0x9151434b16b9763660705744891fA906F660EcC5',
        decimals: 6,
      },
    ],
  },

  gateway: {
    apiUrl: 'https://gateway-api.circle.com',
    chains: [
      {
        chainId: 1,
        domain: 0,
        usdc: '0xA0b86991c6218b36c1d19D4a2e9Eb0cE3606eB48',
        wallet: '0x77777777Dcc4d5A8B6E418Fd04D8997ef11000eE',
        minter: '0x2222222d7164433c4C09B0b0D809a9b52C04C205',
      },
      {
        chainId: 8453, // Base
        domain: 6,
        usdc: '0x833589fCD6eDb6E08f4c7C32D4f71b54bdA02913',
        wallet: '0x77777777Dcc4d5A8B6E418Fd04D8997ef11000eE',
        minter: '0x2222222d7164433c4C09B0b0D809a9b52C04C205',
      },
      {
        chainId: 10, // Optimism
        domain: 2,
        usdc: '0x0b2C639c533813f4Aa9D7837CAf62653d097Ff85',
        wallet: '0x77777777Dcc4d5A8B6E418Fd04D8997ef11000eE',
        minter: '0x2222222d7164433c4C09B0b0D809a9b52C04C205',
      },
      {
        chainId: 42161, // Arbitrum
        domain: 3,
        usdc: '0xaf88d065e77c8cC2239327C5EDb3A432268e5831',
        wallet: '0x77777777Dcc4d5A8B6E418Fd04D8997ef11000eE',
        minter: '0x2222222d7164433c4C09B0b0D809a9b52C04C205',
      },
      {
        chainId: 137, // Polygon PoS
        domain: 7,
        usdc: '0x3c499c542cEF5E3811e1192ce70d8cC03d5c3359',
        wallet: '0x77777777Dcc4d5A8B6E418Fd04D8997ef11000eE',
        minter: '0x2222222d7164433c4C09B0b0D809a9b52C04C205',
      },
      {
        chainId: 130, // Unichain
        domain: 10,
        usdc: '0x078D782b760474a361dDA0AF3839290b0EF57AD6',
        wallet: '0x77777777Dcc4d5A8B6E418Fd04D8997ef11000eE',
        minter: '0x2222222d7164433c4C09B0b0D809a9b52C04C205',
      },
    ],
    fees: {
      // Default promotional percentage: 0.5 bps
      percent: { numerator: 5, denominator: 100_000 },
      // Per-domain base fees in USDC base-6, from Circle docs
      base6ByDomain: {
        0: 2_000_000, // Ethereum
        1: 20_000, // Avalanche
        2: 1_500, // OP
        3: 10_000, // Arbitrum
        6: 10_000, // Base
        7: 1_500, // Polygon PoS
        10: 1_000, // Unichain
      },
      // Conservative fallback = Ethereum base fee
      fallbackBase6: 2_000_000,
    },
  },

  watch: {
    recoveryBackoffBaseMs: 1_000,
    recoveryBackoffMaxMs: 30_000,
    recoveryStabilityWindowMs: 60_000,
  },
}<|MERGE_RESOLUTION|>--- conflicted
+++ resolved
@@ -99,10 +99,7 @@
   },
 
   gaslessIntentdAppIDs: [
-<<<<<<< HEAD
-=======
     'portal',
->>>>>>> c65460ba
     'token-pair-validation',
     'matrix-test',
     'test',
@@ -138,8 +135,8 @@
       hyperlane_duration_seconds: 3600,
       metalayer_duration_seconds: 7200,
     },
-    intentFundedRetries: 5,
-    intentFundedRetryDelayMs: 1500,
+    intentFundedRetries: 3,
+    intentFundedRetryDelayMs: 500,
     // Gas overhead is the intent creation gas cost for the source chain, i.e. the cost of calling publishAndFund on IntentSource.
     // This is the default gas overhead
     defaultGasOverhead: 145_000,
