export default {
  aws: [
    {
      region: 'us-east-2',
      secretID: 'eco-solver-secrets-dev',
    },
    {
      region: 'us-east-2',
      secretID: 'eco-solver-configs-dev',
    },
    {
      region: 'us-east-2',
      secretID: 'eco-solver-whitelist-dev',
    },
  ],
  cache: {
    ttl: 10_000, // milliseconds till cache key expires
  },
  redis: {
    options: {
      single: {
        autoResubscribe: true,
        autoResendUnfulfilledCommands: true,
        tls: {},
      },
      cluster: {
        enableReadyCheck: true,
        retryDelayOnClusterDown: 300,
        retryDelayOnFailover: 1000,
        retryDelayOnTryAgain: 3000,
        slotsRefreshTimeout: 10000,
        clusterRetryStrategy: (times: number): number => Math.min(times * 1000, 10000),
        dnsLookup: (address: string, callback: any) => callback(null, address, 6),
      },
    },
    redlockSettings: {
      driftFactor: 0.01,
      retryCount: 3,
      retryDelay: 200,
      retryJitter: 200,
    },
    jobs: {
      intentJobConfig: {
        removeOnComplete: false,
        removeOnFail: false,

        attempts: 3,
        backoff: {
          type: 'exponential',
          delay: 2_000,
        },
      },
    },
  },
  intervals: {
    retryInfeasableIntents: {
      repeatOpts: {
        every: 300_000, // 5 minutes
      },
      jobTemplate: {
        name: 'retry-infeasable-intents',
        data: {},
      },
    },
    defaults: {
      repeatOpts: {
        every: 300_000, // 5 minutes
      },
      jobTemplate: {
        name: 'default-interval-job',
        data: {},
        opts: {
          removeOnComplete: true,
          removeOnFail: true,

          attempts: 3,
          backoff: {
            type: 'exponential',
            delay: 2_000,
          },
        },
      },
    },
  },
  intentConfigs: {
    defaultFee: {
      limitFillBase6: 1000n * 10n ** 6n,
      algorithm: 'linear',
      constants: {
        baseFee: 20_000n,
        tranche: {
          unitFee: 15_000n,
          unitSize: 100_000_000n,
        },
      },
    },
    proofs: {
      storage_duration_seconds: 604800,
      hyperlane_duration_seconds: 3600,
    },
  },
  whitelist: {},
  liquidityManager: {
    intervalDuration: 300000,
    targetSlippage: 0.02,
    thresholds: {
      surplus: 0.1,
      deficit: 0.2,
    },
  },
<<<<<<< HEAD
  CCTP: {
    apiUrl: 'https://iris-api.circle.com',
    chains: [
      {
        chainId: 1,
        domain: 0,
        token: '0xa0b86991c6218b36c1d19d4a2e9eb0ce3606eb48',
        tokenMessenger: '0xbd3fa81b58ba92a82136038b25adec7066af3155',
        messageTransmitter: '0x0a992d191deec32afe36203ad87d7d289a738f81',
      },
      {
        chainId: 10,
        domain: 2,
        token: '0x0b2c639c533813f4aa9d7837caf62653d097ff85',
        tokenMessenger: '0x2B4069517957735bE00ceE0fadAE88a26365528f',
        messageTransmitter: '0x4d41f22c5a0e5c74090899e5a8fb597a8842b3e8',
      },
      {
        chainId: 137,
        domain: 7,
        token: '0x3c499c542cEF5E3811e1192ce70d8cC03d5c3359',
        tokenMessenger: '0x9daF8c91AEFAE50b9c0E69629D3F6Ca40cA3B3FE',
        messageTransmitter: '0xF3be9355363857F3e001be68856A2f96b4C39Ba9',
      },
      {
        chainId: 8453,
        domain: 6,
        token: '0x833589fcd6edb6e08f4c7c32d4f71b54bda02913',
        tokenMessenger: '0x1682Ae6375C4E4A97e4B583BC394c861A46D8962',
        messageTransmitter: '0xAD09780d193884d503182aD4588450C416D6F9D4',
      },
      {
        chainId: 42161,
        domain: 3,
        token: '0xaf88d065e77c8cc2239327c5edb3a432268e5831',
        tokenMessenger: '0x19330d10D9Cc8751218eaf51E8885D058642E08A',
        messageTransmitter: '0xC30362313FBBA5cf9163F0bb16a0e01f01A896ca',
      },
    ],
  },
=======

  indexer: {
    url: 'https://indexer.eco.com',
  },
  withdraws: {
    chunkSize: 20,
    intervalDuration: 360_000,
  },

  sendBatch: {
    chunkSize: 200,
    intervalDuration: 360_000,
    defaultGasPerIntent: 25_000,
  },

>>>>>>> 9c8209a7
  externalAPIs: {},
  logger: {
    usePino: true,
    pinoConfig: {
      pinoHttp: {
        level: 'debug',
        useLevelLabels: true,
        redact: {
          paths: [
            'req.headers.authorization',
            'req.headers.accept',
            'req.headers["cache-control"]',
            'req.headers["accept-encoding"]',
            'req.headers["content-type"]',
            'req.headers["content-length"]',
            'req.headers.connection',
            'res.headers',
            'err.stack',
          ],
          remove: true,
        },
      },
    },
  },
}<|MERGE_RESOLUTION|>--- conflicted
+++ resolved
@@ -108,7 +108,21 @@
       deficit: 0.2,
     },
   },
-<<<<<<< HEAD
+
+  indexer: {
+    url: 'https://indexer.eco.com',
+  },
+  withdraws: {
+    chunkSize: 20,
+    intervalDuration: 360_000,
+  },
+
+  sendBatch: {
+    chunkSize: 200,
+    intervalDuration: 360_000,
+    defaultGasPerIntent: 25_000,
+  },
+
   CCTP: {
     apiUrl: 'https://iris-api.circle.com',
     chains: [
@@ -149,23 +163,6 @@
       },
     ],
   },
-=======
-
-  indexer: {
-    url: 'https://indexer.eco.com',
-  },
-  withdraws: {
-    chunkSize: 20,
-    intervalDuration: 360_000,
-  },
-
-  sendBatch: {
-    chunkSize: 200,
-    intervalDuration: 360_000,
-    defaultGasPerIntent: 25_000,
-  },
-
->>>>>>> 9c8209a7
   externalAPIs: {},
   logger: {
     usePino: true,
