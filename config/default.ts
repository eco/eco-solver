--- conflicted
+++ resolved
@@ -112,13 +112,12 @@
     },
   },
 
-<<<<<<< HEAD
   gasEstimations: {
     fundFor: 150_000n,
     permit: 60_000n,
     permit2: 80_000n,
     defaultGasPriceGwei: '30',
-=======
+  },
   fulfillmentEstimate: {
     // Padding to add to the execution-time estimation
     executionPaddingSeconds: 0.1,
@@ -126,7 +125,6 @@
     blockTimePercentile: 0.5,
     // Default block time to use for unknown chains
     defaultBlockTime: 2,
->>>>>>> 3fe23963
   },
 
   indexer: {
