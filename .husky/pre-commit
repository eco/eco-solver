<<<<<<< HEAD
=======
#!/usr/bin/env sh

>>>>>>> 81a3cc29
# Run ESLint and fix issues
pnpm run lint

# Run secret detection
echo "🔍 Scanning for secrets..."
STAGED_FILES=$(git diff --cached --name-only --diff-filter=ACM)
if [ -n "$STAGED_FILES" ]; then
  if ! npx secretlint $STAGED_FILES; then
    echo "❌ Secret scan failed! Please review the detected secrets."
    echo "💡 Remove secrets from your files or add them to .secretlintrc.json ignoreFiles"
    echo "💡 To skip this check (emergency only): git commit --no-verify"
    exit 1
  fi
fi

echo "✅ Secret scan passed!"<|MERGE_RESOLUTION|>--- conflicted
+++ resolved
@@ -1,8 +1,5 @@
-<<<<<<< HEAD
-=======
 #!/usr/bin/env sh
 
->>>>>>> 81a3cc29
 # Run ESLint and fix issues
 pnpm run lint
 
