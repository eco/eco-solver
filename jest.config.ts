--- conflicted
+++ resolved
@@ -28,12 +28,9 @@
   moduleNameMapper: {
     '^@/(.*)$': '<rootDir>//$1',
   },
-<<<<<<< HEAD
   setupFilesAfterEnv: ['<rootDir>/test-setup.ts'],
-=======
   globals: {
     mongodbMemoryServerOptions, // 👈 Inject manually here!
   },
   setupFiles: ['<rootDir>/../jest.setup.js'],
->>>>>>> 1750dad5
 }